--- conflicted
+++ resolved
@@ -16,22 +16,13 @@
 crossbeam-channel = "0.5.1"
 itertools = "0.10.1"
 lazy_static = "1.4.0"
-<<<<<<< HEAD
 log = "0.4.8"
-regex = "1.0.5"
-serde = "1.0.99"
-serde_derive = "1.0.99"
-serde_json = "1.0.40"
-tiny-hderive = "0.3.0"
-toml = "0.5.3"
-=======
 regex = "1.5.4"
 serde = "1.0.130"
 serde_derive = "1.0.130"
 serde_json = "1.0.69"
 tiny-hderive = "0.3.0"
 toml = "0.5.8"
->>>>>>> 0ec5e44e
 ethereum-types = "0.9.0"
 websocket = {version = "0.26.2", default-features = false, features = ["sync"]}
 
