// Copyright (c) 2019, MASQ (https://masq.ai) and/or its affiliates. All rights reserved.

use crate::constants::{
<<<<<<< HEAD
    DEFAULT_GAS_PRICE, DEFAULT_UI_PORT, DEV_CHAIN_FULL_IDENTIFIER, ETH_MAINNET_FULL_IDENTIFIER,
    ETH_ROPSTEN_FULL_IDENTIFIER, HIGHEST_USABLE_PORT, LOWEST_USABLE_INSECURE_PORT,
    POLYGON_AMOY_FULL_IDENTIFIER, POLYGON_MAINNET_FULL_IDENTIFIER,
=======
    BASE_MAINNET_FULL_IDENTIFIER, BASE_SEPOLIA_FULL_IDENTIFIER, DEFAULT_GAS_PRICE, DEFAULT_UI_PORT,
    DEV_CHAIN_FULL_IDENTIFIER, ETH_MAINNET_FULL_IDENTIFIER, ETH_ROPSTEN_FULL_IDENTIFIER,
    HIGHEST_USABLE_PORT, LOWEST_USABLE_INSECURE_PORT, POLYGON_AMOY_FULL_IDENTIFIER,
    POLYGON_MAINNET_FULL_IDENTIFIER,
>>>>>>> 051c0cd9
};
use crate::crash_point::CrashPoint;
use clap::{App, Arg};
use lazy_static::lazy_static;

pub const BLOCKCHAIN_SERVICE_HELP: &str =
    "The Ethereum client you wish to use to provide Blockchain \
     exit services from your MASQ Node (e.g. http://localhost:8545, \
     https://ropsten.infura.io/v3/YOUR-PROJECT-ID, https://mainnet.infura.io/v3/YOUR-PROJECT-ID), \
     https://base-mainnet.g.alchemy.com/v2/d66UL0lPrltmweEqVsv3opBSVI3wkL8I, \
     https://polygon-mainnet.infura.io/v3/YOUR-PROJECT-ID";
pub const CHAIN_HELP: &str =
    "The blockchain network MASQ Node will configure itself to use. You must ensure the \
    Ethereum client specified by --blockchain-service-url communicates with the same blockchain network.";
pub const CONFIG_FILE_HELP: &str =
    "Optional TOML file containing configuration that doesn't often change. Should contain only \
     scalar items, string or numeric, whose names are exactly the same as the command-line parameters \
     they replace (except no '--' prefix). If you specify a relative path, or no path, the Node will \
     look for your config file starting in the --data-directory. If you specify an absolute path, \
     --data-directory will be ignored when searching for the config file. A few parameters \
     (such as --config-file, --generate-wallet, and --recover-wallet) must not be specified in a config file.";
pub const CONSUMING_PRIVATE_KEY_HELP: &str = "The private key for the Ethereum wallet from which you wish to pay \
     other Nodes for routing and exit services. Mostly this is used for testing; be careful using it for real \
     traffic, because this value is very sensitive: anyone who sees it can use it to drain your consuming wallet. \
     If you use it, don't put it on the command line (the environment is good, the config file is less so), \
     make sure you haven't already set up a consuming wallet with a derivation path, and make sure that you always \
     supply exactly the same private key every time you run the Node. A consuming private key is 64 case-insensitive \
     hexadecimal digits.";
pub const DATA_DIRECTORY_HELP: &str =
    "Directory in which the Node will store its persistent state, including at least its database \
    and by default its configuration file as well.\nNote: any existing database in the data directory \
    must have been created from the same chain this run is using, or the Node will be terminated.";
pub const DB_PASSWORD_HELP: &str =
    "A password or phrase to decrypt the encrypted material in the database, to include your \
     mnemonic seed (if applicable) and your list of previous neighbors. If you don't provide this \
     password, none of the encrypted data in your database will be used. This is a secret;\
     providing it on the command line or in a config file may be insecure";
pub const DNS_SERVERS_HELP: &str =
    "IP addresses of DNS Servers for host name look-up while providing exit \
     services for other MASQ Nodes (e.g. 1.0.0.1,1.1.1.1,8.8.8.8,9.9.9.9, etc.)";
pub const EARNING_WALLET_HELP: &str =
    "An Ethereum wallet address. Addresses must begin with 0x followed by 40 hexadecimal digits \
     (case-insensitive). If you already have a derivation-path earning wallet, don't supply this. \
     If you have supplied an earning wallet address before, either don't supply it again or be \
     careful to supply exactly the same one you supplied before.";
pub const IP_ADDRESS_HELP: &str = "The public IP address of your MASQ Node: that is, the IPv4 \
     address at which other Nodes can contact yours. If you're running your Node behind \
     a router, this will be the IP address of the router. If this IP address starts with 192.168 or 10.0, \
     it's a local address rather than a public address, and other Nodes won't be able to see yours. \
     --ip is meaningless except in --neighborhood-mode standard.";
pub const LOG_LEVEL_HELP: &str =
    "The minimum severity of the logs that should appear in the Node's logfile. You should probably not specify \
     a level lower than the default unless you're doing testing or forensics: a Node at the 'trace' log level \
     generates a lot of log traffic. This will both consume your disk space and degrade your Node's performance. \
     You should probably not specify a level higher than the default unless you have security concerns about \
     persistent logs being kept on your computer: if your Node crashes, it's good to know why.";
pub const NEIGHBORS_HELP: &str = "One or more Node descriptors for running Nodes in the MASQ \
     One or more Node descriptors for active Nodes in the MASQ Network to which you'd like your Node to connect \
     on startup. A Node descriptor looks similar to one of these:\n\n\
     masq://polygon-mainnet:d2U3Dv1BqtS5t_Zz3mt9_sCl7AgxUlnkB4jOMElylrU@172.50.48.6:9342\n\
     masq://eth-mainnet:gBviQbjOS3e5ReFQCvIhUM3i02d1zPleo1iXg_EN6zQ@86.75.30.9:5542\n\
     masq://base-mainnet:ZjPLnb9RrgsRM1D9edqH8jx9DkbPZSWqqFqLnmdKhsk@112.55.78.0:7878\n\
     masq://polygon-amoy:A6PGHT3rRjaeFpD_rFi3qGEXAVPq7bJDfEUZpZaIyq8@14.10.50.6:10504\n\
     masq://base-sepolia:OHsC2CAm4rmfCkaFfiynwxflUgVTJRb2oY5mWxNCQkY@150.60.42.72:6642/4789/5254\n\n\
     Notice each of the different chain identifiers in the masq protocol prefix - they determine a family of chains \
     and also the network the descriptor belongs to (mainnet or a testnet). See also the last descriptor which shows \
     a configuration with multiple clandestine ports.\n\n\
     If you have more than one descriptor, separate them with commas. Whether single or multiple descriptors, they \
     should be enclosed by quotes. No default value is available; \
     if you don't specify a neighbor, your Node will start without being connected to any MASQ \
     Network, although other Nodes will be able to connect to yours if they know your Node's descriptor. \
     --neighbors is meaningless in --neighborhood-mode zero-hop.";

// generated valid encoded keys for future needs
// UJNoZW5p/PDVqEjpr3b+8jZ/93yPG8i5dOAgE1bhK+A
// ZjPLnb9RrgsRM1D9edqH8jx9DkbPZSWqqFqLnmdKhsk
// BE1ZIbcxwGTQjzzkkq3qSAK6YKsu8ncVzUfMxTdw5fc

pub const NEIGHBORHOOD_MODE_HELP: &str = "This configures the way the Node relates to other Nodes.\n\n\
     zero-hop means that your Node will operate as its own MASQ Network and will not communicate with any \
     other Nodes. --ip, --neighbors, and --clandestine-port are incompatible with --neighborhood_mode \
     zero-hop.\n\n\
     originate-only means that your Node will not accept connections from any other Node; it \
     will only originate connections to other Nodes. This will reduce your Node's opportunity to route \
     data (it will only ever have two neighbors, so the number of routes it can participate in is limited), \
     it will reduce redundancy in the MASQ Network, and it will prevent your Node from acting as \
     a connection point for other Nodes to get on the Network; but it will enable your Node to operate in \
     an environment where your network hookup is preventing you from accepting connections, and it means \
     that you don't have to forward any incoming ports through your router. --ip and --clandestine_port \
     are incompatible with --neighborhood_mode originate-only.\n\n\
     consume-only means that your Node will not accept connections from or route data for any other Node; \
     it will only consume services from the MASQ Network. This mode is appropriate for devices that \
     cannot maintain a constant IP address or stay constantly on the Network. --ip and --clandestine_port \
     are incompatible with --neighborhood_mode consume-only.\n\n\
     standard means that your Node will operate fully unconstrained, both originating and accepting \
     connections, both consuming and providing services, and when you operate behind a router, it \
     requires that you forward your clandestine port through that router to your Node's machine.";
pub const MAPPING_PROTOCOL_HELP: &str =
    "The Node can speak three protocols to your router to make it allow outside Nodes to connect inward \
    through it to your machine. These three protocols are pcp, pmp, and igdp. The Node can try them one \
    by one to determine which your router supports, but if you happen to know already, you can supply the \
    name of the protocol here. If you've taken care of port mapping in some other way, \
    and you don't need Node to negotiate with your router, say 'none' here and be sure to specify your \
    public IP address with the --ip parameter. If the Node communicates successfully with your router, \
    it will remember the protocol it used, and on its next run it will try that protocol first, unless \
    you specify a different protocol on the command line.";
pub const MIN_HOPS_HELP: &str =
    "The Node is a system that routes data through multiple Nodes to enhance security and privacy. \
    However, the level of anonymity and security provided depends on the number of hops specified \
    by the user. By default, the system allows the user to customize the number of hops within a \
    range of 1 to 6.\n\n\
    It's important to note that if the user selects less than 3 hops, the anonymity of their data \
    cannot be guaranteed. Here's a breakdown of the different hop counts and their implications:\n\n\
    1. A 1-hop route means that the exit Node will know the IP address of the originating Node. \
    Also, someone snooping traffic on the network will be able to see both the originating Node's IP \
    and the exit Node's IP in the same packet. A 1-hop route makes MASQ the equivalent of a VPN. \n\
    2. A 2-hop route removes the ability to see both the originating and exit IP addresses on the \
    same packet, but it means that the relay Node in the middle (which could be subverted by an attacker) \
    knows both IP addresses.\n\
    3. A 3-hop route is the shortest route that prevents any Node in the network (even the originating Node) \
    from knowing the IP addresses of all the Nodes in the route.\n\
    4. Increasing the number of hops to 4, 5, or 6 can enhance security, but it will also \
    increase the cost and latency of the route.\n\
    If you want to specify a minimum hops count, you can do so by entering a number after the \
    '--min-hops' parameter. For example, '--min-hops 4' would require at least 4 hops. If you fail \
    to provide this argument, the system will default to a minimum hops count of 3.";
pub const REAL_USER_HELP: &str =
    "The user whose identity Node will assume when dropping privileges after bootstrapping. Since Node refuses to \
     run with root privilege after bootstrapping, you might want to use this if you start the Node as root, or if \
     you start the Node using pkexec or some other method that doesn't populate the SUDO_xxx variables. Use a value \
     like <uid>:<gid>:<home directory>.";
pub const SCANS_HELP: &str =
    "The Node, when running, performs various periodic scans, including scanning for payables that need to be paid, \
    for pending payables that have arrived (and are no longer pending), for incoming receivables that need to be \
    recorded, and for delinquent Nodes that need to be banned. If you don't specify this parameter, or if you give \
    it the value 'on', these scans will proceed normally. But if you give the value 'off', the scans won't be \
    started when the Node starts, and will have to be triggered later manually and individually with the \
    MASQNode-UIv2 'scan' command. (If you don't, you'll most likely be delinquency-banned by all your neighbors.) \
    This parameter is most useful for testing.";
pub const RATE_PACK_HELP: &str = "\
     These four parameters specify your rates that your Node will use for charging other Nodes for your provided \
     services. These are ever present values, defaulted if left unspecified. The parameters must be always supplied \
     all together, delimited by vertical bars and in the right order.\n\n\
     1. Routing Byte Rate: This parameter indicates an amount of MASQ in wei demanded to process 1 byte of routed payload \
     while the Node is a common relay Node.\n\n\
     2. Routing Service Rate: This parameter indicates an amount of MASQ in wei demanded to provide services, unpacking \
     and repacking 1 CORES package, while the Node is a common relay Node.\n\n\
     3. Exit Byte Rate: This parameter indicates an amount of MASQ in wei demanded to process 1 byte of routed payload \
     while the Node acts as the exit Node.\n\n\
     4. Exit Service Rate: This parameter indicates an amount of MASQ in wei demanded to provide services, unpacking and \
     repacking 1 CORES package, while the Node acts as the exit Node.";
pub const PAYMENT_THRESHOLDS_HELP: &str = "\
     These are parameters that define thresholds to determine when and how much to pay other Nodes for routing and \
     exit services and the expectations the Node should have for receiving payments from other Nodes for routing and \
     exit services. The thresholds are also used to determine whether to offer services to other Nodes or enact a ban \
     since they have not paid mature debts. These are ever present values, no matter if the user's set any value, as \
     they have defaults. The parameters must be always supplied all together, delimited by vertical bars and in the right \
     order.\n\n\
     1. Debt Threshold gwei: Payables higher than this -- in gwei of MASQ -- will be suggested for payment immediately \
     upon passing the Maturity Threshold Sec age. Payables less than this can stay unpaid longer. Receivables higher than \
     this will be expected to be settled by other Nodes, but will never cause bans until they pass the Maturity Threshold Sec \
     + Payment Grace Period Sec age. Receivables less than this will survive longer without banning.\n\n\
     2. Maturity Threshold Sec: Large payables can get this old -- in seconds -- before the Accountant's scanner suggests \
     that it be paid.\n\n\
     3. Payment Grace Period Sec: A large receivable can get as old as Maturity Threshold Sec + Payment Grace Period Sec \
     -- in seconds -- before the Node that owes it will be banned.\n\n\
     4. Permanent Debt Allowed gwei: Receivables this small and smaller -- in gwei of MASQ -- will not cause bans no \
     matter how old they get.\n\n\
     5. Threshold Interval Sec: This interval -- in seconds -- begins after Maturity Threshold Sec for payables and after \
     Maturity Threshold Sec + Payment Grace Period Sec for receivables. During the interval, the amount of a payable that is \
     allowed to remain unpaid, or a pending receivable that won’t cause a ban, decreases linearly from the Debt Threshold gwei \
     to Permanent Debt Allowed gwei or Unban Below gwei.\n\n\
     6. Unban Below gwei: When a delinquent Node has been banned due to non-payment, the receivables balance must be paid \
     below this level -- in gwei of MASQ -- to cause them to be unbanned. In most cases, you'll want this to be set the same \
     as Permanent Debt Allowed gwei.";
pub const SCAN_INTERVALS_HELP:&str = "\
     These three intervals describe the length of three different scan cycles running automatically in the background \
     since the Node has connected to a qualified neighborhood that consists of neighbors enabling a complete 3-hop \
     route. Each parameter can be set independently, but by default are all the same which currently is most desirable \
     for the consistency of service payments to and from your Node. Technically, there doesn't have to be any lower \
     limit for the minimum of time you can set; two scans of the same sort would never run at the same time but the \
     next one is always scheduled not earlier than the end of the previous one. These are ever present values, no matter \
     if the user's set any value, they have defaults. The parameters must be always supplied all together, delimited by vertical \
     bars and in the right order.\n\n\
     1. Pending Payable Scan Interval: Amount of seconds between two sequential cycles of scanning for payments that are \
     marked as currently pending; the payments were sent to pay our debts, the payable. The purpose of this process is to \
     confirm the status of the pending payment; either the payment transaction was written on blockchain as successful or \
     failed.\n\n\
     2. Payable Scan Interval: Amount of seconds between two sequential cycles of scanning aimed to find payable accounts \
     of that meet the criteria set by the Payment Thresholds; these accounts are tracked on behalf of our creditors. If \
     they meet the Payment Threshold criteria, our Node will send a debt payment transaction to the creditor in question.\n\n\
     3. Receivable Scan Interval: Amount of seconds between two sequential cycles of scanning for payments on the \
     blockchain that have been sent by our creditors to us, which are credited against receivables recorded for services \
     provided.";

lazy_static! {
    pub static ref DEFAULT_UI_PORT_VALUE: String = DEFAULT_UI_PORT.to_string();
    pub static ref UI_PORT_HELP: String = format!(
        "The port at which user interfaces will connect to the Node. Best to accept the default unless \
        you know what you're doing. Must be between {} and {}.",
        LOWEST_USABLE_INSECURE_PORT, HIGHEST_USABLE_PORT
    );
    pub static ref CLANDESTINE_PORT_HELP: String = format!(
        "The port this Node will advertise to other Nodes at which clandestine traffic will be \
         received. If you don't specify a clandestine port, the Node will choose an unused \
         one at random on first startup, then use that one for every subsequent run unless \
         you change it by specifying a different clandestine port here. --clandestine-port is \
         meaningless except in --neighborhood-mode standard. \
         Must be between {} and {} [default: last used port]",
        LOWEST_USABLE_INSECURE_PORT, HIGHEST_USABLE_PORT
    );
    pub static ref GAS_PRICE_HELP: String = format!(
       "The Gas Price is the amount of gwei you will pay per unit of gas used in a transaction. \
       If left unspecified, MASQ Node will use the previously stored value (Default {}).",
       DEFAULT_GAS_PRICE);
}

// These Args are needed in more than one clap schema. To avoid code duplication, they're defined here and referred
// to from multiple places.
pub fn chain_arg<'a>() -> Arg<'a, 'a> {
    Arg::with_name("chain")
        .long("chain")
        .value_name("CHAIN")
        .min_values(0)
        .max_values(1)
        .possible_values(official_chain_names())
        .help(CHAIN_HELP)
}

pub fn config_file_arg<'a>() -> Arg<'a, 'a> {
    Arg::with_name("config-file")
        .long("config-file")
        .value_name("FILE-PATH")
        .min_values(0)
        .max_values(1)
        .required(false)
        .help(CONFIG_FILE_HELP)
}

pub fn data_directory_arg(help: &str) -> Arg {
    Arg::with_name("data-directory")
        .long("data-directory")
        .value_name("DATA-DIRECTORY")
        .required(false)
        .min_values(0)
        .max_values(1)
        .empty_values(false)
        .help(help)
}

pub fn official_chain_names() -> &'static [&'static str] {
    &[
        POLYGON_MAINNET_FULL_IDENTIFIER,
        ETH_MAINNET_FULL_IDENTIFIER,
<<<<<<< HEAD
=======
        BASE_MAINNET_FULL_IDENTIFIER,
        BASE_SEPOLIA_FULL_IDENTIFIER,
>>>>>>> 051c0cd9
        POLYGON_AMOY_FULL_IDENTIFIER,
        ETH_ROPSTEN_FULL_IDENTIFIER,
        DEV_CHAIN_FULL_IDENTIFIER,
    ]
}

pub fn db_password_arg(help: &str) -> Arg {
    Arg::with_name("db-password")
        .long("db-password")
        .value_name("DB-PASSWORD")
        .required(false)
        .min_values(0)
        .max_values(1)
        .help(help)
}

pub fn earning_wallet_arg<F>(help: &str, validator: F) -> Arg
where
    F: 'static,
    F: Fn(String) -> Result<(), String>,
{
    Arg::with_name("earning-wallet")
        .long("earning-wallet")
        .value_name("EARNING-WALLET")
        .required(false)
        .min_values(0)
        .max_values(1)
        .validator(validator)
        .help(help)
}

pub fn gas_price_arg<'a>() -> Arg<'a, 'a> {
    Arg::with_name("gas-price")
        .long("gas-price")
        .value_name("GAS-PRICE")
        .min_values(0)
        .max_values(1)
        .validator(common_validators::validate_gas_price)
        .help(&GAS_PRICE_HELP)
}

pub fn min_hops_arg<'a>() -> Arg<'a, 'a> {
    Arg::with_name("min-hops")
        .long("min-hops")
        .value_name("MIN-HOPS")
        .min_values(0)
        .max_values(1)
        .possible_values(&["1", "2", "3", "4", "5", "6"])
        .help(MIN_HOPS_HELP)
}

#[cfg(not(target_os = "windows"))]
pub fn real_user_arg<'a>() -> Arg<'a, 'a> {
    Arg::with_name("real-user")
        .long("real-user")
        .value_name("REAL-USER")
        .required(false)
        .min_values(0)
        .max_values(1)
        .validator(common_validators::validate_real_user)
        .help(REAL_USER_HELP)
}

#[cfg(target_os = "windows")]
pub fn real_user_arg<'a>() -> Arg<'a, 'a> {
    Arg::with_name("real-user")
        .long("real-user")
        .value_name("REAL-USER")
        .required(false)
        .takes_value(true)
        .validator(common_validators::validate_real_user)
        .hidden(true)
}

pub fn ui_port_arg(help: &str) -> Arg {
    Arg::with_name("ui-port")
        .long("ui-port")
        .value_name("UI-PORT")
        .takes_value(true)
        .default_value(&DEFAULT_UI_PORT_VALUE)
        .validator(common_validators::validate_ui_port)
        .help(help)
}

fn common_parameter_with_separate_u64_values<'a>(name: &'a str, help: &'a str) -> Arg<'a, 'a> {
    Arg::with_name(name)
        .long(name)
        .value_name(Box::leak(name.to_uppercase().into_boxed_str()))
        .min_values(0)
        .max_values(1)
        .validator(common_validators::validate_separate_u64_values)
        .help(help)
}

pub fn shared_app(head: App<'static, 'static>) -> App<'static, 'static> {
    head.arg(
        Arg::with_name("blockchain-service-url")
            .long("blockchain-service-url")
            .value_name("URL")
            .min_values(0)
            .max_values(1)
            .help(BLOCKCHAIN_SERVICE_HELP),
    )
    .arg(chain_arg())
    .arg(
        Arg::with_name("clandestine-port")
            .long("clandestine-port")
            .value_name("CLANDESTINE-PORT")
            .min_values(0)
            .validator(common_validators::validate_clandestine_port)
            .help(&CLANDESTINE_PORT_HELP),
    )
    .arg(config_file_arg())
    .arg(
        Arg::with_name("consuming-private-key")
            .long("consuming-private-key")
            .value_name("PRIVATE-KEY")
            .min_values(0)
            .max_values(1)
            .validator(common_validators::validate_private_key)
            .help(CONSUMING_PRIVATE_KEY_HELP),
    )
    .arg(
        Arg::with_name("crash-point")
            .long("crash-point")
            .value_name("CRASH-POINT")
            .min_values(0)
            .max_values(1)
            .possible_values(&CrashPoint::variants())
            .case_insensitive(true)
            .hidden(true),
    )
    .arg(db_password_arg(DB_PASSWORD_HELP))
    .arg(
        Arg::with_name("dns-servers")
            .long("dns-servers")
            .value_name("DNS-SERVERS")
            .min_values(0)
            .max_values(1)
            .validator(common_validators::validate_ip_addresses)
            .help(DNS_SERVERS_HELP),
    )
    .arg(earning_wallet_arg(
        EARNING_WALLET_HELP,
        common_validators::validate_ethereum_address,
    ))
    .arg(
        Arg::with_name("fake-public-key")
            .long("fake-public-key")
            .value_name("FAKE-PUBLIC-KEY")
            .min_values(0)
            .max_values(1)
            .hidden(true),
    )
    .arg(gas_price_arg())
    .arg(
        Arg::with_name("ip")
            .long("ip")
            .value_name("IP")
            .min_values(0)
            .max_values(1)
            .validator(common_validators::validate_ip_address)
            .help(IP_ADDRESS_HELP),
    )
    .arg(
        Arg::with_name("log-level")
            .long("log-level")
            .value_name("FILTER")
            .min_values(0)
            .max_values(1)
            .possible_values(&["off", "error", "warn", "info", "debug", "trace"])
            .case_insensitive(true)
            .help(LOG_LEVEL_HELP),
    )
    .arg(
        Arg::with_name("mapping-protocol")
            .long("mapping-protocol")
            .value_name("MAPPING-PROTOCOL")
            .min_values(0)
            .max_values(1)
            .possible_values(&["pcp", "pmp", "igdp"])
            .case_insensitive(true)
            .help(MAPPING_PROTOCOL_HELP),
    )
    .arg(min_hops_arg())
    .arg(
        Arg::with_name("neighborhood-mode")
            .long("neighborhood-mode")
            .value_name("NEIGHBORHOOD-MODE")
            .min_values(0)
            .max_values(1)
            .possible_values(&["zero-hop", "originate-only", "consume-only", "standard"])
            .case_insensitive(true)
            .help(NEIGHBORHOOD_MODE_HELP),
    )
    .arg(
        Arg::with_name("neighbors")
            .long("neighbors")
            .value_name("NODE-DESCRIPTORS")
            .min_values(0)
            .help(NEIGHBORS_HELP),
    )
    .arg(real_user_arg())
    .arg(
        Arg::with_name("scans")
            .long("scans")
            .value_name("SCANS")
            .takes_value(true)
            .possible_values(&["on", "off"])
            .help(SCANS_HELP),
    )
    .arg(common_parameter_with_separate_u64_values(
        "scan-intervals",
        SCAN_INTERVALS_HELP,
    ))
    .arg(common_parameter_with_separate_u64_values(
        "rate-pack",
        RATE_PACK_HELP,
    ))
    .arg(common_parameter_with_separate_u64_values(
        "payment-thresholds",
        PAYMENT_THRESHOLDS_HELP,
    ))
}

pub mod common_validators {
    use crate::constants::LOWEST_USABLE_INSECURE_PORT;
    use ip_country_lib::countries::INDEX_BY_ISO3166;
    use regex::Regex;
    use std::net::IpAddr;
    use std::str::FromStr;
    use tiny_hderive::bip44::DerivationPath;

    pub fn validate_ip_address(address: String) -> Result<(), String> {
        match IpAddr::from_str(&address) {
            Ok(_) => Ok(()),
            Err(_) => Err(address),
        }
    }

    pub fn validate_ip_addresses(addresses: String) -> Result<(), String> {
        let errors = addresses
            .split(',')
            .map(|address| validate_ip_address(address.to_string()))
            .flat_map(|result| match result {
                Ok(_) => None,
                Err(e) => Some(format!("{:?}", e)),
            })
            .collect::<Vec<String>>()
            .join(";");
        if errors.is_empty() {
            Ok(())
        } else {
            Err(errors)
        }
    }

    pub fn validate_clandestine_port(clandestine_port: String) -> Result<(), String> {
        match clandestine_port.parse::<u16>() {
            Ok(clandestine_port) if clandestine_port >= LOWEST_USABLE_INSECURE_PORT => Ok(()),
            _ => Err(clandestine_port),
        }
    }

    pub fn validate_country_code(country_code: &str) -> Result<(), String> {
        match INDEX_BY_ISO3166.contains_key(country_code) {
            true => Ok(()),
            false => Err(format!(
                "'{}' is not a valid ISO3166 country code",
                country_code
            )),
        }
    }

    pub fn validate_exit_locations(exit_location: String) -> Result<(), String> {
        validate_pipe_separated_values(exit_location, |country: String| {
            let mut collect_fails = "".to_string();
            country.split(',').into_iter().for_each(|country_code| {
                match validate_country_code(country_code) {
                    Ok(_) => (),
                    Err(e) => collect_fails.push_str(&e),
                }
            });
            match collect_fails.is_empty() {
                true => Ok(()),
                false => Err(collect_fails),
            }
        })
    }

    pub fn validate_separate_u64_values(values: String) -> Result<(), String> {
        validate_pipe_separated_values(values, |segment: String| {
            segment
                .parse::<u64>()
                .map_err(|_| {
                    "Supply nonnegative numeric values separated by vertical bars like 111|222|333|..."
                        .to_string()
                })
                .map(|_| ())
        })
    }

    pub fn validate_private_key(key: String) -> Result<(), String> {
        if Regex::new("^[0-9a-fA-F]{64}$")
            .expect("Failed to compile regular expression")
            .is_match(&key)
        {
            Ok(())
        } else {
            Err(key)
        }
    }

    pub fn validate_gas_price(gas_price: String) -> Result<(), String> {
        match gas_price.parse::<u64>() {
            Ok(gp) if gp > 0 => Ok(()),
            _ => Err(gas_price),
        }
    }

    pub fn validate_earning_wallet(value: String) -> Result<(), String> {
        validate_ethereum_address(value.clone()).or_else(|_| validate_derivation_path(value))
    }

    pub fn validate_ethereum_address(address: String) -> Result<(), String> {
        if Regex::new("^0x[0-9a-fA-F]{40}$")
            .expect("Failed to compile regular expression")
            .is_match(&address)
        {
            Ok(())
        } else {
            Err(address)
        }
    }

    pub fn validate_derivation_path(path: String) -> Result<(), String> {
        let possible_path = path.parse::<DerivationPath>();

        match possible_path {
            Ok(derivation_path) => {
                validate_derivation_path_is_sufficiently_hardened(derivation_path, path)
            }
            Err(e) => Err(format!("{} is not valid: {:?}", path, e)),
        }
    }

    pub fn validate_derivation_path_is_sufficiently_hardened(
        derivation_path: DerivationPath,
        path: String,
    ) -> Result<(), String> {
        if derivation_path
            .iter()
            .filter(|child_nbr| child_nbr.is_hardened())
            .count()
            > 2
        {
            Ok(())
        } else {
            Err(format!("{} may be too weak", path))
        }
    }

    pub fn validate_real_user(triple: String) -> Result<(), String> {
        if Regex::new("^[0-9]*:[0-9]*:.*$")
            .expect("Failed to compile regular expression")
            .is_match(&triple)
        {
            Ok(())
        } else {
            Err(triple)
        }
    }

    pub fn validate_ui_port(port: String) -> Result<(), String> {
        match str::parse::<u16>(&port) {
            Ok(port_number) if port_number < LOWEST_USABLE_INSECURE_PORT => Err(port),
            Ok(_) => Ok(()),
            Err(_) => Err(port),
        }
    }

    pub fn validate_non_zero_u16(str: String) -> Result<(), String> {
        match str::parse::<u16>(&str) {
            Ok(num) if num > 0 => Ok(()),
            _ => Err(str),
        }
    }

    fn validate_pipe_separated_values(
        values_with_delimiters: String,
        closure: fn(String) -> Result<(), String>,
    ) -> Result<(), String> {
        let mut error_collection = vec![];
        values_with_delimiters
            .split('|')
            .into_iter()
            .for_each(|segment| {
                match closure(segment.to_string()) {
                    Ok(_) => (),
                    Err(msg) => error_collection.push(msg),
                };
            });
        match error_collection.is_empty() {
            true => Ok(()),
            false => Err(error_collection.into_iter().collect::<String>()),
        }
    }
}

#[derive(Debug, PartialEq, Eq, Clone)]
pub struct ParamError {
    pub parameter: String,
    pub reason: String,
}

impl ParamError {
    pub fn new(parameter: &str, reason: &str) -> Self {
        Self {
            parameter: parameter.to_string(),
            reason: reason.to_string(),
        }
    }
}

#[derive(Debug, PartialEq, Eq, Clone)]
pub struct ConfiguratorError {
    pub param_errors: Vec<ParamError>,
}

impl ConfiguratorError {
    pub fn new(param_errors: Vec<ParamError>) -> Self {
        Self { param_errors }
    }

    pub fn required(parameter: &str, reason: &str) -> Self {
        ConfiguratorError {
            param_errors: vec![ParamError::new(parameter, reason)],
        }
    }

    pub fn another_required(mut self, parameter: &str, reason: &str) -> Self {
        self.param_errors.push(ParamError::new(parameter, reason));
        self
    }

    pub fn extend(&mut self, extension: Self) {
        self.param_errors.extend(extension.param_errors);
    }

    pub fn len(&self) -> usize {
        self.param_errors.len()
    }

    pub fn is_empty(&self) -> bool {
        self.len() == 0
    }
}

#[cfg(test)]
mod tests {
    use super::*;
    use crate::blockchains::chains::Chain;
    use crate::shared_schema::common_validators::validate_non_zero_u16;
    use crate::shared_schema::{common_validators, official_chain_names};
    use std::collections::HashSet;

    #[test]
    fn constants_have_correct_values() {
        assert_eq!(
            BLOCKCHAIN_SERVICE_HELP,
            "The Ethereum client you wish to use to provide Blockchain \
             exit services from your MASQ Node (e.g. http://localhost:8545, \
             https://ropsten.infura.io/v3/YOUR-PROJECT-ID, https://mainnet.infura.io/v3/YOUR-PROJECT-ID), \
             https://base-mainnet.g.alchemy.com/v2/d66UL0lPrltmweEqVsv3opBSVI3wkL8I, \
             https://polygon-mainnet.infura.io/v3/YOUR-PROJECT-ID"
        );
        assert_eq!(
            CHAIN_HELP,
            "The blockchain network MASQ Node will configure itself to use. You must ensure the \
             Ethereum client specified by --blockchain-service-url communicates with the same blockchain network."
        );
        assert_eq!(
            CONFIG_FILE_HELP,
            "Optional TOML file containing configuration that doesn't often change. Should contain only \
             scalar items, string or numeric, whose names are exactly the same as the command-line parameters \
             they replace (except no '--' prefix). If you specify a relative path, or no path, the Node will \
             look for your config file starting in the --data-directory. If you specify an absolute path, \
             --data-directory will be ignored when searching for the config file. A few parameters \
             (such as --config-file, --generate-wallet, and --recover-wallet) must not be specified in a config file."
        );
        assert_eq!(
            CONSUMING_PRIVATE_KEY_HELP,
            "The private key for the Ethereum wallet from which you wish to pay \
             other Nodes for routing and exit services. Mostly this is used for testing; be careful using it for real \
             traffic, because this value is very sensitive: anyone who sees it can use it to drain your consuming wallet. \
             If you use it, don't put it on the command line (the environment is good, the config file is less so), \
             make sure you haven't already set up a consuming wallet with a derivation path, and make sure that you always \
             supply exactly the same private key every time you run the Node. A consuming private key is 64 case-insensitive \
             hexadecimal digits."
        );
        assert_eq!(
            DATA_DIRECTORY_HELP,
            "Directory in which the Node will store its persistent state, including at \
             least its database and by default its configuration file as well.\nNote: any existing \
             database in the data directory must have been created from the same chain this run is using, \
             or the Node will be terminated."
        );
        assert_eq!(
            DB_PASSWORD_HELP,
            "A password or phrase to decrypt the encrypted material in the database, to include your \
             mnemonic seed (if applicable) and your list of previous neighbors. If you don't provide this \
             password, none of the encrypted data in your database will be used. This is a secret;\
             providing it on the command line or in a config file may be insecure"
        );
        assert_eq!(
            DNS_SERVERS_HELP,
            "IP addresses of DNS Servers for host name look-up while providing exit \
             services for other MASQ Nodes (e.g. 1.0.0.1,1.1.1.1,8.8.8.8,9.9.9.9, etc.)"
        );
        assert_eq!(
            EARNING_WALLET_HELP,
            "An Ethereum wallet address. Addresses must begin with 0x followed by 40 hexadecimal digits \
             (case-insensitive). If you already have a derivation-path earning wallet, don't supply this. \
             If you have supplied an earning wallet address before, either don't supply it again or be \
             careful to supply exactly the same one you supplied before."
        );
        assert_eq!(
            IP_ADDRESS_HELP,
            "The public IP address of your MASQ Node: that is, the IPv4 \
             address at which other Nodes can contact yours. If you're running your Node behind \
             a router, this will be the IP address of the router. If this IP address starts with 192.168 or 10.0, \
             it's a local address rather than a public address, and other Nodes won't be able to see yours. \
             --ip is meaningless except in --neighborhood-mode standard."
        );
        assert_eq!(
            LOG_LEVEL_HELP,
            "The minimum severity of the logs that should appear in the Node's logfile. You should probably not specify \
             a level lower than the default unless you're doing testing or forensics: a Node at the 'trace' log level \
             generates a lot of log traffic. This will both consume your disk space and degrade your Node's performance. \
             You should probably not specify a level higher than the default unless you have security concerns about \
             persistent logs being kept on your computer: if your Node crashes, it's good to know why.");
        assert_eq!(
            NEIGHBORS_HELP,
            "One or more Node descriptors for running Nodes in the MASQ \
             One or more Node descriptors for active Nodes in the MASQ Network to which you'd like your Node to connect \
             on startup. A Node descriptor looks similar to one of these:\n\n\
                  masq://polygon-mainnet:d2U3Dv1BqtS5t_Zz3mt9_sCl7AgxUlnkB4jOMElylrU@172.50.48.6:9342\n\
                  masq://eth-mainnet:gBviQbjOS3e5ReFQCvIhUM3i02d1zPleo1iXg_EN6zQ@86.75.30.9:5542\n\
                  masq://base-mainnet:ZjPLnb9RrgsRM1D9edqH8jx9DkbPZSWqqFqLnmdKhsk@112.55.78.0:7878\n\
                  masq://polygon-amoy:A6PGHT3rRjaeFpD_rFi3qGEXAVPq7bJDfEUZpZaIyq8@14.10.50.6:10504\n\
                  masq://base-sepolia:OHsC2CAm4rmfCkaFfiynwxflUgVTJRb2oY5mWxNCQkY@150.60.42.72:6642/4789/5254\n\n\
             Notice each of the different chain identifiers in the masq protocol prefix - they determine a family of chains \
             and also the network the descriptor belongs to (mainnet or a testnet). See also the last descriptor which shows \
             a configuration with multiple clandestine ports.\n\n\
             If you have more than one descriptor, separate them with commas. Whether single or multiple descriptors, they \
             should be enclosed by quotes. No default value is available; \
             if you don't specify a neighbor, your Node will start without being connected to any MASQ \
             Network, although other Nodes will be able to connect to yours if they know your Node's descriptor. \
             --neighbors is meaningless in --neighborhood-mode zero-hop."
        );
        assert_eq!(
            NEIGHBORHOOD_MODE_HELP,
            "This configures the way the Node relates to other Nodes.\n\n\
             zero-hop means that your Node will operate as its own MASQ Network and will not communicate with any \
             other Nodes. --ip, --neighbors, and --clandestine-port are incompatible with --neighborhood_mode \
             zero-hop.\n\n\
             originate-only means that your Node will not accept connections from any other Node; it \
             will only originate connections to other Nodes. This will reduce your Node's opportunity to route \
             data (it will only ever have two neighbors, so the number of routes it can participate in is limited), \
             it will reduce redundancy in the MASQ Network, and it will prevent your Node from acting as \
             a connection point for other Nodes to get on the Network; but it will enable your Node to operate in \
             an environment where your network hookup is preventing you from accepting connections, and it means \
             that you don't have to forward any incoming ports through your router. --ip and --clandestine_port \
             are incompatible with --neighborhood_mode originate-only.\n\n\
             consume-only means that your Node will not accept connections from or route data for any other Node; \
             it will only consume services from the MASQ Network. This mode is appropriate for devices that \
             cannot maintain a constant IP address or stay constantly on the Network. --ip and --clandestine_port \
             are incompatible with --neighborhood_mode consume-only.\n\n\
             standard means that your Node will operate fully unconstrained, both originating and accepting \
             connections, both consuming and providing services, and when you operate behind a router, it \
             requires that you forward your clandestine port through that router to your Node's machine."
        );
        assert_eq!(
            MAPPING_PROTOCOL_HELP,
            "The Node can speak three protocols to your router to make it allow outside Nodes to connect inward \
             through it to your machine. These three protocols are pcp, pmp, and igdp. The Node can try them one \
             by one to determine which your router supports, but if you happen to know already, you can supply the \
             name of the protocol here. If you've taken care of port mapping in some other way, \
             and you don't need Node to negotiate with your router, say 'none' here and be sure to specify your \
             public IP address with the --ip parameter. If the Node communicates successfully with your router, \
             it will remember the protocol it used, and on its next run it will try that protocol first, unless \
             you specify a different protocol on the command line."
        );
        assert_eq!(
            MIN_HOPS_HELP,
            "The Node is a system that routes data through multiple Nodes to enhance security and privacy. \
             However, the level of anonymity and security provided depends on the number of hops specified \
             by the user. By default, the system allows the user to customize the number of hops within a \
             range of 1 to 6.\n\n\
             It's important to note that if the user selects less than 3 hops, the anonymity of their data \
             cannot be guaranteed. Here's a breakdown of the different hop counts and their implications:\n\n\
             1. A 1-hop route means that the exit Node will know the IP address of the originating Node. \
             Also, someone snooping traffic on the network will be able to see both the originating Node's IP \
             and the exit Node's IP in the same packet. A 1-hop route makes MASQ the equivalent of a VPN. \n\
             2. A 2-hop route removes the ability to see both the originating and exit IP addresses on the \
             same packet, but it means that the relay Node in the middle (which could be subverted by an attacker) \
             knows both IP addresses.\n\
             3. A 3-hop route is the shortest route that prevents any Node in the network (even the originating Node) \
             from knowing the IP addresses of all the Nodes in the route.\n\
             4. Increasing the number of hops to 4, 5, or 6 can enhance security, but it will also \
             increase the cost and latency of the route.\n\
             If you want to specify a minimum hops count, you can do so by entering a number after the \
             '--min-hops' parameter. For example, '--min-hops 4' would require at least 4 hops. If you fail \
             to provide this argument, the system will default to a minimum hops count of 3."
        );
        assert_eq!(
            REAL_USER_HELP,
            "The user whose identity Node will assume when dropping privileges after bootstrapping. Since Node refuses to \
             run with root privilege after bootstrapping, you might want to use this if you start the Node as root, or if \
             you start the Node using pkexec or some other method that doesn't populate the SUDO_xxx variables. Use a value \
             like <uid>:<gid>:<home directory>."
        );

        assert_eq!(
            DEFAULT_UI_PORT_VALUE.to_string(),
            DEFAULT_UI_PORT.to_string()
        );
        assert_eq!(
            UI_PORT_HELP.to_string(),
            format!(
                "The port at which user interfaces will connect to the Node. Best to accept the default unless \
                 you know what you're doing. Must be between {} and {}.",
                LOWEST_USABLE_INSECURE_PORT, HIGHEST_USABLE_PORT
            )
        );
        assert_eq!(
            CLANDESTINE_PORT_HELP.to_string(),
            format!(
                "The port this Node will advertise to other Nodes at which clandestine traffic will be \
                 received. If you don't specify a clandestine port, the Node will choose an unused \
                 one at random on first startup, then use that one for every subsequent run unless \
                 you change it by specifying a different clandestine port here. --clandestine-port is \
                 meaningless except in --neighborhood-mode standard. \
                 Must be between {} and {} [default: last used port]",
                LOWEST_USABLE_INSECURE_PORT, HIGHEST_USABLE_PORT
            )
        );
        assert_eq!(
            GAS_PRICE_HELP.to_string(),
            format!(
                "The Gas Price is the amount of gwei you will pay per unit of gas used in a transaction. \
                 If left unspecified, MASQ Node will use the previously stored value (Default {}).",
                DEFAULT_GAS_PRICE
            )
        );
        assert_eq!(
            RATE_PACK_HELP,
            "These four parameters specify your rates that your Node will use for charging other Nodes for your provided \
             services. These are ever present values, defaulted if left unspecified. The parameters must be always supplied \
             all together, delimited by vertical bars and in the right order.\n\n\
             1. Routing Byte Rate: This parameter indicates an amount of MASQ in wei demanded to process 1 byte of routed payload \
             while the Node is a common relay Node.\n\n\
             2. Routing Service Rate: This parameter indicates an amount of MASQ in wei demanded to provide services, unpacking \
             and repacking 1 CORES package, while the Node is a common relay Node.\n\n\
             3. Exit Byte Rate: This parameter indicates an amount of MASQ in wei demanded to process 1 byte of routed payload \
             while the Node acts as the exit Node.\n\n\
             4. Exit Service Rate: This parameter indicates an amount of MASQ in wei demanded to provide services, unpacking and \
             repacking 1 CORES package, while the Node acts as the exit Node."
        );
        assert_eq!(
            PAYMENT_THRESHOLDS_HELP,
            "These are parameters that define thresholds to determine when and how much to pay other Nodes for routing and \
             exit services and the expectations the Node should have for receiving payments from other Nodes for routing and \
             exit services. The thresholds are also used to determine whether to offer services to other Nodes or enact a ban \
             since they have not paid mature debts. These are ever present values, no matter if the user's set any value, as \
             they have defaults. The parameters must be always supplied all together, delimited by vertical bars and in the right order.\n\n\
             1. Debt Threshold gwei: Payables higher than this -- in gwei of MASQ -- will be suggested for payment immediately \
             upon passing the Maturity Threshold Sec age. Payables less than this can stay unpaid longer. Receivables higher than \
             this will be expected to be settled by other Nodes, but will never cause bans until they pass the Maturity Threshold Sec \
             + Payment Grace Period Sec age. Receivables less than this will survive longer without banning.\n\n\
             2. Maturity Threshold Sec: Large payables can get this old -- in seconds -- before the Accountant's scanner suggests \
             that it be paid.\n\n\
             3. Payment Grace Period Sec: A large receivable can get as old as Maturity Threshold Sec + Payment Grace Period Sec \
             -- in seconds -- before the Node that owes it will be banned.\n\n\
             4. Permanent Debt Allowed gwei: Receivables this small and smaller -- in gwei of MASQ -- will not cause bans no \
             matter how old they get.\n\n\
             5. Threshold Interval Sec: This interval -- in seconds -- begins after Maturity Threshold Sec for payables and after \
             Maturity Threshold Sec + Payment Grace Period Sec for receivables. During the interval, the amount of a payable that is \
             allowed to remain unpaid, or a pending receivable that won’t cause a ban, decreases linearly from the Debt Threshold gwei \
             to Permanent Debt Allowed gwei or Unban Below gwei.\n\n\
             6. Unban Below gwei: When a delinquent Node has been banned due to non-payment, the receivables balance must be paid \
             below this level -- in gwei of MASQ -- to cause them to be unbanned. In most cases, you'll want this to be set the same \
             as Permanent Debt Allowed gwei."
        );
        assert_eq!(
            SCAN_INTERVALS_HELP,
            "These three intervals describe the length of three different scan cycles running automatically in the background \
             since the Node has connected to a qualified neighborhood that consists of neighbors enabling a complete 3-hop \
             route. Each parameter can be set independently, but by default are all the same which currently is most desirable \
             for the consistency of service payments to and from your Node. Technically, there doesn't have to be any lower \
             limit for the minimum of time you can set; two scans of the same sort would never run at the same time but the \
             next one is always scheduled not earlier than the end of the previous one. These are ever present values, no matter \
             if the user's set any value, they have defaults. The parameters must be always supplied all together, delimited by \
             vertical bars and in the right order.\n\n\
             1. Pending Payable Scan Interval: Amount of seconds between two sequential cycles of scanning for payments that are \
             marked as currently pending; the payments were sent to pay our debts, the payable. The purpose of this process is to \
             confirm the status of the pending payment; either the payment transaction was written on blockchain as successful or \
             failed.\n\n\
             2. Payable Scan Interval: Amount of seconds between two sequential cycles of scanning aimed to find payable accounts \
             of that meet the criteria set by the Payment Thresholds; these accounts are tracked on behalf of our creditors. If \
             they meet the Payment Threshold criteria, our Node will send a debt payment transaction to the creditor in question.\n\n\
             3. Receivable Scan Interval: Amount of seconds between two sequential cycles of scanning for payments on the \
             blockchain that have been sent by our creditors to us, which are credited against receivables recorded for services \
             provided."
        )
    }

    #[test]
    fn validate_exit_key_fails_on_not_valid_country_code() {
        let result = common_validators::validate_exit_locations(String::from("CZ|SK,RR"));

        assert_eq!(
            result,
            Err("'RR' is not a valid ISO3166 country code".to_string())
        );
    }

    #[test]
    fn validate_exit_key_success() {
        let result = common_validators::validate_exit_locations(String::from("CZ|SK"));

        assert_eq!(result, Ok(()));
    }

    #[test]
    fn validate_private_key_requires_a_key_that_is_64_characters_long() {
        let result = common_validators::validate_private_key(String::from("42"));

        assert_eq!(Err("42".to_string()), result);
    }

    #[test]
    fn validate_private_key_must_contain_only_hex_characters() {
        let result = common_validators::validate_private_key(String::from(
            "cc46befe8d169b89db447bd725fc2368b12542113555302598430cinvalidhex",
        ));

        assert_eq!(
            Err("cc46befe8d169b89db447bd725fc2368b12542113555302598430cinvalidhex".to_string()),
            result
        );
    }

    #[test]
    fn validate_private_key_handles_happy_path() {
        let result = common_validators::validate_private_key(String::from(
            "cc46befe8d169b89db447bd725fc2368b12542113555302598430cb5d5c74ea9",
        ));

        assert_eq!(Ok(()), result);
    }

    #[test]
    fn validate_ip_address_given_invalid_input() {
        assert_eq!(
            Err(String::from("not-a-valid-IP")),
            common_validators::validate_ip_address(String::from("not-a-valid-IP")),
        );
    }

    #[test]
    fn validate_ip_address_given_valid_input() {
        assert_eq!(
            Ok(()),
            common_validators::validate_ip_address(String::from("1.2.3.4"))
        );
    }

    #[test]
    fn validate_ui_port_complains_about_non_numeric_ui_port() {
        let result = common_validators::validate_ui_port(String::from("booga"));

        assert_eq!(Err(String::from("booga")), result);
    }

    #[test]
    fn validate_ui_port_complains_about_ui_port_too_low() {
        let result = common_validators::validate_ui_port(String::from("1023"));

        assert_eq!(Err(String::from("1023")), result);
    }

    #[test]
    fn validate_ui_port_complains_about_ui_port_too_high() {
        let result = common_validators::validate_ui_port(String::from("65536"));

        assert_eq!(Err(String::from("65536")), result);
    }

    #[test]
    fn validate_ui_port_works() {
        let result = common_validators::validate_ui_port(String::from("5335"));

        assert_eq!(Ok(()), result);
    }

    #[test]
    fn validate_clandestine_port_rejects_badly_formatted_port_number() {
        let result = common_validators::validate_clandestine_port(String::from("booga"));

        assert_eq!(Err(String::from("booga")), result);
    }

    #[test]
    fn validate_clandestine_port_rejects_port_number_too_low() {
        let result = common_validators::validate_clandestine_port(String::from("1024"));

        assert_eq!(Err(String::from("1024")), result);
    }

    #[test]
    fn validate_clandestine_port_rejects_port_number_too_high() {
        let result = common_validators::validate_clandestine_port(String::from("65536"));

        assert_eq!(result, Err(String::from("65536")));
    }

    #[test]
    fn validate_clandestine_port_accepts_port_if_provided() {
        let result = common_validators::validate_clandestine_port(String::from("4567"));

        assert_eq!(result, Ok(()));
    }

    #[test]
    fn validate_gas_price_zero() {
        let result = common_validators::validate_gas_price("0".to_string());

        assert_eq!(result, Err(String::from("0")));
    }

    #[test]
    fn validate_gas_price_normal() {
        let result = common_validators::validate_gas_price("2".to_string());

        assert_eq!(result, Ok(()));
    }

    #[test]
    fn validate_gas_price_max() {
        let max = 0xFFFFFFFFFFFFFFFFu64;
        let max_string = max.to_string();
        let result = common_validators::validate_gas_price(max_string);
        assert_eq!(Ok(()), result);
    }

    #[test]
    fn validate_gas_price_not_digits_fails() {
        let result = common_validators::validate_gas_price("not".to_string());

        assert_eq!(result, Err(String::from("not")));
    }

    #[test]
    fn validate_gas_price_hex_fails() {
        let result = common_validators::validate_gas_price("0x0".to_string());

        assert_eq!(result, Err(String::from("0x0")));
    }

    #[test]
    fn validate_separate_u64_values_happy_path() {
        let result = common_validators::validate_separate_u64_values("4567|1111|444".to_string());

        assert_eq!(result, Ok(()))
    }

    #[test]
    fn validate_separate_u64_values_sad_path_with_non_numeric_values() {
        let result = common_validators::validate_separate_u64_values("4567|foooo|444".to_string());

        assert_eq!(
            result,
            Err(String::from(
                "Supply nonnegative numeric values separated by vertical bars like 111|222|333|..."
            ))
        )
    }

    #[test]
    fn validate_separate_u64_values_sad_path_bad_delimiters_generally() {
        let result = common_validators::validate_separate_u64_values("4567,555,444".to_string());

        assert_eq!(
            result,
            Err(String::from(
                "Supply nonnegative numeric values separated by vertical bars like 111|222|333|..."
            ))
        )
    }

    #[test]
    fn validate_separate_u64_values_sad_path_bad_delimiters_at_the_end() {
        let result = common_validators::validate_separate_u64_values("|4567|5555|444".to_string());

        assert_eq!(
            result,
            Err(String::from(
                "Supply nonnegative numeric values separated by vertical bars like 111|222|333|..."
            ))
        )
    }

    #[test]
    fn validate_non_zero_u16_happy_path() {
        let result = validate_non_zero_u16("456".to_string());

        assert_eq!(result, Ok(()))
    }

    #[test]
    fn validate_non_zero_u16_sad_path_with_zero() {
        let result = validate_non_zero_u16("0".to_string());

        assert_eq!(result, Err("0".to_string()))
    }

    #[test]
    fn validate_non_zero_u16_sad_path_with_negative() {
        let result = validate_non_zero_u16("-123".to_string());

        assert_eq!(result, Err("-123".to_string()))
    }

    #[test]
    fn validate_non_zero_u16_too_big() {
        let result = validate_non_zero_u16("65536".to_string());

        assert_eq!(result, Err("65536".to_string()))
    }

    #[test]
    fn validate_non_zero_u16_sad_path_just_junk() {
        let result = validate_non_zero_u16("garbage".to_string());

        assert_eq!(result, Err("garbage".to_string()))
    }

    #[test]
    fn official_chain_names_are_reliable() {
<<<<<<< HEAD
        let mut iterator = official_chain_names().iter();
        assert_eq!(Chain::from(*iterator.next().unwrap()), Chain::PolyMainnet);
        assert_eq!(Chain::from(*iterator.next().unwrap()), Chain::EthMainnet);
        assert_eq!(Chain::from(*iterator.next().unwrap()), Chain::PolyAmoy);
        assert_eq!(Chain::from(*iterator.next().unwrap()), Chain::EthRopsten);
        assert_eq!(Chain::from(*iterator.next().unwrap()), Chain::Dev);
        assert_eq!(iterator.next(), None)
=======
        let expected_supported_chains = [
            Chain::PolyMainnet,
            Chain::EthMainnet,
            Chain::BaseMainnet,
            Chain::BaseSepolia,
            Chain::PolyAmoy,
            Chain::EthRopsten,
            Chain::Dev,
        ]
        .into_iter()
        .collect::<HashSet<Chain>>();

        let chain_names_recognizable_by_clap = official_chain_names();

        let chains_from_clap = chain_names_recognizable_by_clap
            .into_iter()
            .map(|chain_name| Chain::from(*chain_name))
            .collect::<HashSet<Chain>>();
        let differences = chains_from_clap
            .symmetric_difference(&expected_supported_chains)
            .collect::<Vec<&Chain>>();
        assert!(
            differences.is_empty(),
            "There are differences in the Clap schema in the collection of supported chains, \
        between the expected values {:?} and actual {:?}, specifically {:?}",
            expected_supported_chains,
            chains_from_clap,
            differences
        );
>>>>>>> 051c0cd9
    }
}<|MERGE_RESOLUTION|>--- conflicted
+++ resolved
@@ -1,16 +1,10 @@
 // Copyright (c) 2019, MASQ (https://masq.ai) and/or its affiliates. All rights reserved.
 
 use crate::constants::{
-<<<<<<< HEAD
-    DEFAULT_GAS_PRICE, DEFAULT_UI_PORT, DEV_CHAIN_FULL_IDENTIFIER, ETH_MAINNET_FULL_IDENTIFIER,
-    ETH_ROPSTEN_FULL_IDENTIFIER, HIGHEST_USABLE_PORT, LOWEST_USABLE_INSECURE_PORT,
-    POLYGON_AMOY_FULL_IDENTIFIER, POLYGON_MAINNET_FULL_IDENTIFIER,
-=======
     BASE_MAINNET_FULL_IDENTIFIER, BASE_SEPOLIA_FULL_IDENTIFIER, DEFAULT_GAS_PRICE, DEFAULT_UI_PORT,
     DEV_CHAIN_FULL_IDENTIFIER, ETH_MAINNET_FULL_IDENTIFIER, ETH_ROPSTEN_FULL_IDENTIFIER,
     HIGHEST_USABLE_PORT, LOWEST_USABLE_INSECURE_PORT, POLYGON_AMOY_FULL_IDENTIFIER,
     POLYGON_MAINNET_FULL_IDENTIFIER,
->>>>>>> 051c0cd9
 };
 use crate::crash_point::CrashPoint;
 use clap::{App, Arg};
@@ -265,11 +259,8 @@
     &[
         POLYGON_MAINNET_FULL_IDENTIFIER,
         ETH_MAINNET_FULL_IDENTIFIER,
-<<<<<<< HEAD
-=======
         BASE_MAINNET_FULL_IDENTIFIER,
         BASE_SEPOLIA_FULL_IDENTIFIER,
->>>>>>> 051c0cd9
         POLYGON_AMOY_FULL_IDENTIFIER,
         ETH_ROPSTEN_FULL_IDENTIFIER,
         DEV_CHAIN_FULL_IDENTIFIER,
@@ -1220,15 +1211,6 @@
 
     #[test]
     fn official_chain_names_are_reliable() {
-<<<<<<< HEAD
-        let mut iterator = official_chain_names().iter();
-        assert_eq!(Chain::from(*iterator.next().unwrap()), Chain::PolyMainnet);
-        assert_eq!(Chain::from(*iterator.next().unwrap()), Chain::EthMainnet);
-        assert_eq!(Chain::from(*iterator.next().unwrap()), Chain::PolyAmoy);
-        assert_eq!(Chain::from(*iterator.next().unwrap()), Chain::EthRopsten);
-        assert_eq!(Chain::from(*iterator.next().unwrap()), Chain::Dev);
-        assert_eq!(iterator.next(), None)
-=======
         let expected_supported_chains = [
             Chain::PolyMainnet,
             Chain::EthMainnet,
@@ -1258,6 +1240,5 @@
             chains_from_clap,
             differences
         );
->>>>>>> 051c0cd9
     }
 }