--- conflicted
+++ resolved
@@ -110,14 +110,12 @@
      run with root privilege after bootstrapping, you might want to use this if you start the Node as root, or if \
      you start the Node using pkexec or some other method that doesn't populate the SUDO_xxx variables. Use a value \
      like <uid>:<gid>:<home directory>.";
-<<<<<<< HEAD
 pub const SCANS_HELP: &str =
     "The Node, when running, performs various periodic scans, including scanning for payables that need to be paid, \
     for incoming receivables that need to be recorded, and for delinquent Node that need to be banned. If you don't \
     specify this parameter, or if you give it the value 'on', these scans will proceed normally. But if you give \
     the value 'off', the scans won't be started when the Node starts, and will have to be started manually later \
     with the MASQNode-UIv2 'scan' command. This parameter is most useful for testing.";
-=======
 pub const RATE_PACK_HELP: &str = "\
      These four parameters specify your rates that your Node will use for charging other Nodes for your provided \
      services. These are ever present values, defaulted if left unspecified. The parameters must be always supplied \
@@ -173,7 +171,6 @@
      3. Receivable Scan Interval: Amount of seconds between two sequential cycles of scanning for payments on the \
      blockchain that have been sent by our creditors to us, which are credited against receivables recorded for services \
      provided.";
->>>>>>> f4d41466
 
 lazy_static! {
     pub static ref DEFAULT_UI_PORT_VALUE: String = DEFAULT_UI_PORT.to_string();
@@ -426,7 +423,6 @@
             .help(NEIGHBORS_HELP),
     )
     .arg(real_user_arg())
-<<<<<<< HEAD
     .arg(
         Arg::with_name("scans")
             .long("scans")
@@ -435,7 +431,6 @@
             .possible_values(&["on", "off"])
             .help(SCANS_HELP),
     )
-=======
     .arg(common_parameter_with_separate_u64_values(
         "scan-intervals",
         SCAN_INTERVALS_HELP,
@@ -448,7 +443,6 @@
         "payment-thresholds",
         PAYMENT_THRESHOLDS_HELP,
     ))
->>>>>>> f4d41466
 }
 
 pub mod common_validators {
