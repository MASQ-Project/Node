--- conflicted
+++ resolved
@@ -11,13 +11,7 @@
 #[macro_use]
 pub mod utils;
 
-#[macro_use]
-pub mod logger;
-
-<<<<<<< HEAD
-=======
 pub mod blockchains;
->>>>>>> e09c1e7c
 pub mod command;
 #[macro_use]
 pub mod constants;
