--- conflicted
+++ resolved
@@ -2,14 +2,9 @@
 
 use crate::blockchains::blockchain_records::{BlockchainRecord, CHAINS};
 use crate::constants::{
-<<<<<<< HEAD
-    DEFAULT_CHAIN, DEV_CHAIN_FULL_IDENTIFIER, ETH_MAINNET_FULL_IDENTIFIER,
-    ETH_ROPSTEN_FULL_IDENTIFIER, POLYGON_AMOY_FULL_IDENTIFIER, POLYGON_MAINNET_FULL_IDENTIFIER,
-=======
     BASE_MAINNET_FULL_IDENTIFIER, BASE_SEPOLIA_FULL_IDENTIFIER, DEFAULT_CHAIN,
     DEV_CHAIN_FULL_IDENTIFIER, ETH_MAINNET_FULL_IDENTIFIER, ETH_ROPSTEN_FULL_IDENTIFIER,
     POLYGON_AMOY_FULL_IDENTIFIER, POLYGON_MAINNET_FULL_IDENTIFIER,
->>>>>>> 051c0cd9
 };
 use serde_derive::{Deserialize, Serialize};
 
@@ -19,11 +14,8 @@
     EthRopsten,
     PolyMainnet,
     PolyAmoy,
-<<<<<<< HEAD
-=======
     BaseMainnet,
     BaseSepolia,
->>>>>>> 051c0cd9
     Dev,
 }
 
@@ -39,13 +31,10 @@
             Chain::PolyMainnet
         } else if str == ETH_MAINNET_FULL_IDENTIFIER {
             Chain::EthMainnet
-<<<<<<< HEAD
-=======
         } else if str == BASE_MAINNET_FULL_IDENTIFIER {
             Chain::BaseMainnet
         } else if str == BASE_SEPOLIA_FULL_IDENTIFIER {
             Chain::BaseSepolia
->>>>>>> 051c0cd9
         } else if str == POLYGON_AMOY_FULL_IDENTIFIER {
             Chain::PolyAmoy
         } else if str == ETH_ROPSTEN_FULL_IDENTIFIER {
