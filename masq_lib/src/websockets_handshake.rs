// Copyright (c) 2024, MASQ (https://masq.ai) and/or its affiliates. All rights reserved.

use crate::messages::NODE_UI_PROTOCOL;
use crate::utils::localhost;
use async_trait::async_trait;
use clap::builder::TypedValueParser;
use futures_util::{FutureExt, SinkExt, StreamExt};
use std::future::Future;
use std::net::SocketAddr;
use std::sync::Arc;
use std::time::Duration;
use workflow_websocket::client::result::Result as ClientResult;
use workflow_websocket::client::ConnectStrategy::Fallback;
use workflow_websocket::client::Message as ClientMessage;
use workflow_websocket::client::{ConnectOptions, Handshake, WebSocket};
use workflow_websocket::client::{Error as ClientError, WebSocketConfig};
use workflow_websocket::server::result::Result as ServerResult;
use workflow_websocket::server::Message as ServerMessage;
use workflow_websocket::server::{Error as ServerError, WebSocketReceiver, WebSocketSender};

pub const WS_CLIENT_CONNECT_TIMEOUT_MS: u64 = 2_000;
pub const WS_CLIENT_HANDSHAKE_TIMEOUT_MS: u64 = 1_000;
pub const WS_CLIENT_GLOBAL_TIMEOUT_MS: u64 = 3_000;

pub struct MASQWSClientHandshakeHandler {
    handshake_procedure: Box<dyn ClientHandshakeProcedure>,
    handshake_timeout: Duration,
    protocol: String,
    handshake_result_tx: HandshakeResultTx,
}

pub type HandshakeResultTx = tokio::sync::mpsc::UnboundedSender<ClientResult<()>>;
pub type HandshakeResultRx = tokio::sync::mpsc::UnboundedReceiver<ClientResult<()>>;

impl MASQWSClientHandshakeHandler {
    pub fn new(
        handshake_timeout: Duration,
        protocol: &str,
        handshake_result_tx: HandshakeResultTx,
    ) -> Self {
        let protocol = protocol.to_string();
        let handshake_procedure = Box::new(ClientHandshakeProcedureReal::default());
        Self {
            handshake_procedure,
            handshake_timeout,
            protocol,
            handshake_result_tx,
        }
    }
}

#[async_trait]
trait ClientHandshakeProcedure: Send + Sync {
    async fn do_handshake(
        &self,
        timeout: Duration,
        protocol: &str,
        sender: &async_channel::Sender<ClientMessage>,
        receiver: &async_channel::Receiver<ClientMessage>,
    ) -> ClientResult<()>;
}

#[derive(Default)]
struct ClientHandshakeProcedureReal {}

#[async_trait]
impl ClientHandshakeProcedure for ClientHandshakeProcedureReal {
    async fn do_handshake(
        &self,
        timeout: Duration,
        protocol: &str,
        sender: &async_channel::Sender<ClientMessage>,
        receiver: &async_channel::Receiver<ClientMessage>,
    ) -> ClientResult<()> {
        match sender.send(ClientMessage::Text(protocol.to_string())).await {
            Err(_) => return Err(ClientError::ChannelSend),
            Ok(_) => (),
        }

        let fut = async {
            match receiver.recv().await {
                Ok(ClientMessage::Text(msg)) if msg.contains("Node -> client 127.0.0.1:") => Ok(()),
                Ok(ClientMessage::Close) => Err(ClientError::NegotiationFailure),
                Ok(x) => Err(ClientError::Custom(format!(
                    "Unexpected response on handshake from server: {:?}",
                    x
                ))),
                Err(_) => Err(ClientError::ReceiveChannel),
            }
        };

        match tokio::time::timeout(timeout, fut).await {
            Ok(Ok(())) => Ok(()),
            Ok(e) => e,
            Err(_) => Err(ClientError::Custom("Handshake timeout".to_string())),
        }
    }
}

#[async_trait]
impl Handshake for MASQWSClientHandshakeHandler {
    async fn handshake(
        &self,
        sender: &async_channel::Sender<ClientMessage>,
        receiver: &async_channel::Receiver<ClientMessage>,
    ) -> ClientResult<()> {
        let res = self
            .handshake_procedure
            .do_handshake(self.handshake_timeout, &self.protocol, sender, receiver)
            .await;

        // The library has the server throw this error away...
        let sentinel_res = match res {
            Ok(()) => Ok(()),
            Err(_) => Err(ClientError::NegotiationFailure),
        };

        let _ = self.handshake_result_tx.send(res);

        sentinel_res
    }
}

pub async fn node_server_greeting<'ws>(
    timeout_duration: Duration,
    peer_addr: SocketAddr,
    sender: &'ws mut WebSocketSender,
    receiver: &'ws mut WebSocketReceiver,
) -> ServerResult<()> {
    let fut = async {
        let msg = receiver.next().fuse().await;
        let matches = if let Some(Ok(ServerMessage::Text(text))) = msg {
            if text == NODE_UI_PROTOCOL {
                true
            } else {
                false
            }
        } else {
            false
        };

        respond_to_handshake_request(matches, peer_addr, sender).await
    };

    match tokio::time::timeout(timeout_duration, fut).await {
        Ok(res) => res,
        Err(_) => Err(ServerError::Other(format!(
            "Handshake timeout after {} ms",
            timeout_duration.as_millis()
        ))),
    }
}

async fn respond_to_handshake_request(
    protocol_matches: bool,
    peer_addr: SocketAddr,
    sender: &mut WebSocketSender,
) -> ServerResult<()> {
    if protocol_matches {
        match sender
            .send(ServerMessage::Text(format!("Node -> client {}", peer_addr)))
            .await
        {
            Ok(()) => Ok(()),
            Err(e) => Err(ServerError::Other(format!(
                "SendError for confirmation to client {}: {}",
                peer_addr, e
            ))),
        }
    } else {
        match sender.send(ServerMessage::Close(None)).await {
            Ok(()) => Err(ServerError::MalformedHandshake),
            Err(e) => Err(ServerError::Other(format!(
                "SendError for refusal to client {}: {}",
                peer_addr, e
            ))),
        }
    }
}

pub type PrepareHandshakeProcedure =
    Box<dyn FnOnce(HandshakeResultTx) -> Arc<dyn Handshake> + Send>;

pub struct WSClientConnector {
    url: String,
    pub prepare_handshake_procedure: PrepareHandshakeProcedure,
    pub global_timeout: Duration,
    pub connect_timeout: Duration,
}

impl WSClientConnector {
    pub fn new(port: u16) -> WSClientConnector {
        let url = Self::ws_url(port);
        Self {
            url,
            prepare_handshake_procedure: Box::new(move |tx| {
                Arc::new(MASQWSClientHandshakeHandler::new(
                    Duration::from_millis(WS_CLIENT_HANDSHAKE_TIMEOUT_MS),
                    NODE_UI_PROTOCOL,
                    tx,
                ))
            }),
            global_timeout: Duration::from_millis(WS_CLIENT_GLOBAL_TIMEOUT_MS),
            connect_timeout: Duration::from_millis(WS_CLIENT_CONNECT_TIMEOUT_MS),
        }
    }

    // Found possibly a spot of wrong design in the connect procedure: despite the library
    // provides configuration with connect timeout, it may not follow up if the connection
    // is initiated but fails on the handshake due to which it falls into infinite retries.
    // It is when the server always accepts the TCP connections but returns an error or
    // even panics before the handshake completes. This function ensures it would always
    // fall back when the time lapses even if it's stuck in loops or on a blocking issue.
    pub async fn connect_with_timeout(self) -> ClientResult<WebSocket> {
        let (tx, rx) = tokio::sync::mpsc::unbounded_channel();

        let mut ws_config = WebSocketConfig::default();
        ws_config.handshake = Some((self.prepare_handshake_procedure)(tx));

        let ws: WebSocket = WebSocket::new(Some(&self.url), Some(ws_config))?;

        let mut connect_options = ConnectOptions::default();
        connect_options.block_async_connect = true;
        connect_options.strategy = Fallback;
        connect_options.connect_timeout = Some(self.connect_timeout);

        let mut delay = tokio::time::sleep(self.global_timeout);

        tokio::select! {
            biased;

            res = Self::asserted_connect(&ws, connect_options, rx) => {
                match res {
                    Ok(_) => Ok(ws),
                    Err(e) => Err(e)
                }
            }

            _ = delay => {
                Self::disconnect(ws).await;
                Err(ClientError::Custom(format!("WS connect: global timeout after {} ms", self.global_timeout.as_millis())))
            }
        }
    }

    async fn disconnect(ws: WebSocket) {
        if ws.is_connected() {
            let _ = ws.disconnect().await;
            while ws.is_connected() {
                tokio::time::sleep(Duration::from_millis(20)).await
            }
        }
    }

    async fn asserted_connect(
        ws: &WebSocket,
        connect_options: ConnectOptions,
        mut handshake_result_rx: HandshakeResultRx,
    ) -> ClientResult<()> {
        let res = ws.connect(connect_options).await;

        match res {
            // None is expected because we use 'true' for block_async_connect
            Ok(None) => (),
            Ok(Some(_)) => {
                unreachable!("block_async_connect for WS should be set but apparently wasn't")
            }
            Err(e) => return Err(e),
        }

        // We're still operating under the global timeout
        match handshake_result_rx.recv().await {
            Some(res) => res,
            None => Err(ClientError::Custom(
                "Handshake verification channel closed".to_string(),
            )),
        }
    }

    fn ws_url(port: u16) -> String {
        format!("ws://{}:{}", localhost(), port)
    }
}

#[cfg(test)]
mod tests {
    use super::*;
    use crate::messages::NODE_UI_PROTOCOL;
    use crate::test_utils::mock_websockets_server::MockWebSocketsServer;
    use crate::test_utils::websockets_utils::establish_ws_conn_with_handshake;
    use crate::utils::{find_free_port, localhost};
    use crate::websockets_handshake::MASQWSClientHandshakeHandler;
    use crate::websockets_handshake::WS_CLIENT_CONNECT_TIMEOUT_MS;
    use futures_util::future::join_all;
    use std::sync::{Arc, Mutex};
    use std::time::Instant;
    use tokio::io::AsyncReadExt;
    use tokio::net::{TcpListener, TcpStream};
    use tokio::task::JoinHandle;
    use tokio_tungstenite::tungstenite::protocol::Role;
    use tokio_tungstenite::WebSocketStream;

    #[test]
    fn constants_are_correct() {
        assert_eq!(WS_CLIENT_CONNECT_TIMEOUT_MS, 2_000);
        assert_eq!(WS_CLIENT_HANDSHAKE_TIMEOUT_MS, 1_000);
        assert_eq!(WS_CLIENT_GLOBAL_TIMEOUT_MS, 3_000);
    }

    #[test]
    fn timeouts_are_set_properly() {
        let result = WSClientConnector::new(123);

        assert_eq!(
            result.connect_timeout.as_millis(),
            Duration::from_millis(WS_CLIENT_CONNECT_TIMEOUT_MS).as_millis()
        );
        assert_eq!(
            result.global_timeout.as_millis(),
            Duration::from_millis(WS_CLIENT_GLOBAL_TIMEOUT_MS).as_millis()
        )
    }

    #[tokio::test]
    async fn connect_success() {
        let port = find_free_port();
        let server = MockWebSocketsServer::new(port);
        let server_handle = server.start().await;
        let mut connector = WSClientConnector::new(port);
        connector.connect_timeout = Duration::from_millis(5_000);
        connector.global_timeout = Duration::from_millis(6_000);

        let ws = connector.connect_with_timeout().await.unwrap();

        ws.send(ClientMessage::Text("Hello MASQ world".to_string()))
            .await
            .unwrap();
        let mut requests = server_handle.retrieve_recorded_requests(Some(1)).await;
        let only_msg = requests.remove(0);
        assert_eq!(only_msg.expect_textual_msg(), "Hello MASQ world");
    }

    #[tokio::test]
    async fn connect_timeouts_without_blocking() {
        let port = find_free_port();
        let listening_socket = SocketAddr::new(localhost(), port);
        let listener_join_handle = tokio::spawn(async move {
            let listener = tokio::net::TcpListener::bind(listening_socket)
                .await
                .unwrap();
            let fut = listener.accept();
            let (mut tcp, _) = tokio::time::timeout(Duration::from_millis(3_000), fut)
                .await
                .expect("Timeout on Accept")
                .unwrap();
            let mut buffer = [0; 1024];
            loop {
                match tcp.read(&mut buffer).await {
                    Ok(0) => {
                        eprintln!("Stream closed. Nothing to read");
                        break;
                    }
                    Err(e) => {
                        panic!("Server's receiving this error: {}", e);
                    }
                    //Receiving the client hello Http request
                    Ok(data_len) if data_len < 100 => {
                        panic!("We read only this {}", String::from_utf8_lossy(&buffer))
                    }
                    _ => continue,
                }
            }
        });
        let mut connector = WSClientConnector::new(port);
        // We'd receive a different error due to this limit
        connector.connect_timeout = Duration::from_millis(4_000);
        // This should work as an ultimate constraint
        connector.global_timeout = Duration::from_millis(20);
        let before = Instant::now();

        let result = connector.connect_with_timeout().await;

        let after = Instant::now();
        match result {
            Err(ClientError::Custom(msg))
                if msg.contains("WS connect: global timeout after 20 ms") => {}
            Err(e) => panic!(
                "Expected ClientError::Custom with connection timeout msg but got: {:?}",
                e
            ),
            Ok(_) => panic!("Expected connect timeout but got Ok()"),
        }
        let elapsed = after.checked_duration_since(before).unwrap();
        assert!(Duration::from_millis(100) > elapsed)
    }

    #[tokio::test]
    async fn connect_handles_handshake_failures() {
        // This test has a story. I found misbehavior in the ws library, particularly,
        // when a connection is established correctly, but the following handshake doesn't work,
        // the error is natively only swallowed and the client tries to reconnect and go through
        // the same procedure again. I had to invent a notification channel letting the foreground
        // task know about the emerged error and cancel the whole efforts, returning a failure.
        let port = find_free_port();
        let server = MockWebSocketsServer::new(port);
        let server_handle = server.start().await;
        let mut connector = WSClientConnector::new(port);
        connector.prepare_handshake_procedure = Box::new(|tx| -> Arc<dyn Handshake> {
            let mut handler = MASQWSClientHandshakeHandler::new(
                Duration::from_millis(60_000),
                "CorrectProtocol",
                tx,
            );
            handler.handshake_procedure = Box::new(
                ClientHandshakeProcedureMock::default().do_handshake_result(Err(
                    ClientError::Custom("Your handshake ain't right".to_string()),
                )),
            );
            Arc::new(handler)
        });
        connector.connect_timeout = Duration::from_millis(60_000);
        connector.global_timeout = Duration::from_millis(60_000);
        let before = Instant::now();

        let result = connector.connect_with_timeout().await;

        let after = Instant::now();
        match result {
            Err(ClientError::Custom(msg)) if msg == "Your handshake ain't right" => (),
            Err(e) => panic!("Expected handshake err but got {:?}", e),
            Ok(_) => panic!("Expected handshake err but got Ok()"),
        }
        let exec_time_ms = after.checked_duration_since(before).unwrap().as_millis();
        // Hopefully 10s is enough for Actions :) Because normally it should return in a blink of
        // eye. Compared to those timeouts set above we can conclude they did not participate
        // in any of the returns. It was a signal transferred by a channel that made things resolve
        // quickly
        assert!(exec_time_ms < 10_000);
    }

    #[tokio::test]
    async fn connect_with_timeout_cannot_establish_local_ws_object() {
        let mut connector = WSClientConnector::new(12345);
        let bad_url = "X-files://new-protocols.com";
        connector.url = bad_url.to_string();

        let result = connector.connect_with_timeout().await;

        match result {
            Err(ClientError::AddressSchema(msg)) if msg == bad_url => (),
            Err(e) => panic!("Expected AddressSchema err but got {:?}", e),
            Ok(_) => panic!("Expected AddressSchema err but got Ok()"),
        }
    }

    #[tokio::test]
    #[should_panic(
        expected = "internal error: entered unreachable code: block_async_connect for WS should be set but apparently wasn't"
    )]
    async fn asserted_connect_is_not_meant_for_none_blocking_mode() {
        let (tx, mut rx) = tokio::sync::mpsc::unbounded_channel();
        let url = WSClientConnector::ws_url(12345);
        let ws = WebSocket::new(Some(&url), None).unwrap();
        let mut connect_options = ConnectOptions::default();
        connect_options.block_async_connect = false;

        let _ = WSClientConnector::asserted_connect(&ws, connect_options, rx).await;
    }

    #[tokio::test]
    async fn asserted_connect_with_handshake_result_rx_returning_err() {
        let port = find_free_port();
        let server = MockWebSocketsServer::new(port);
        let server_handle = server.start().await;
        let (_, rx) = tokio::sync::mpsc::unbounded_channel();
        let url = WSClientConnector::ws_url(port);
        let ws = WebSocket::new(Some(&url), None).unwrap();
        let mut connect_options = ConnectOptions::default();
        connect_options.block_async_connect = true;

        let result = WSClientConnector::asserted_connect(&ws, connect_options, rx).await;

        let err = match result {
            Err(ClientError::Custom(msg)) if msg == "Handshake verification channel closed" => (),
            Err(e) => panic!(
                "Expected Custom(Handshake verification channel closed) but got {:?}",
                e
            ),
            Ok(_) => panic!("Expected Custom(Handshake verification channel closed) but got Ok"),
        };
    }

    #[tokio::test]
    async fn disconnects_can_disconnect() {
        let port = find_free_port();
        let server = MockWebSocketsServer::new(port);
        let server_handle = server.start().await;
        let ws = establish_ws_conn_with_handshake(port).await;
        server_handle.await_conn_established(None).await;

        WSClientConnector::disconnect(ws).await;

        server_handle.await_conn_disconnected(None).await
    }

    #[derive(Default)]
    struct ClientHandshakeProcedureMock {
        do_handshake_params: Arc<Mutex<Vec<(Duration, String)>>>,
        do_handshake_results: Mutex<Vec<ClientResult<()>>>,
    }

    #[async_trait]
    impl ClientHandshakeProcedure for ClientHandshakeProcedureMock {
        async fn do_handshake(
            &self,
            timeout: Duration,
            protocol: &str,
            sender: &async_channel::Sender<ClientMessage>,
            receiver: &async_channel::Receiver<ClientMessage>,
        ) -> ClientResult<()> {
            self.do_handshake_params
                .lock()
                .unwrap()
                .push((timeout, protocol.to_string()));
            self.do_handshake_results.lock().unwrap().remove(0)
        }
    }

    impl ClientHandshakeProcedureMock {
        fn do_handshake_params(mut self, params: &Arc<Mutex<Vec<(Duration, String)>>>) -> Self {
            self.do_handshake_params = params.clone();
            self
        }
        fn do_handshake_result(self, result: ClientResult<()>) -> Self {
            self.do_handshake_results.lock().unwrap().push(result);
            self
        }
    }

    macro_rules! check_expected_result {
        ($tested_result: expr, $expected: pat, $additional_pass_condition: expr) => {{
            let passed = if let $expected = $tested_result {
                $additional_pass_condition
            } else {
                false
            };
            if !passed {
                panic!(
                    "Expected {:?} (with additional conn {:?}) but got {:?}",
                    stringify!($expected),
                    stringify!($additional_pass_condition),
                    $tested_result
                )
            }
        }};
    }

    fn assert_negotiation_failure(sentinel_res: ClientResult<()>) {
        check_expected_result!(sentinel_res, Err(ClientError::NegotiationFailure), true)
    }

    #[tokio::test]
    async fn client_handshake_handler_timeout_error() {
        let (tx, mut handshake_res_rx) = tokio::sync::mpsc::unbounded_channel();
        let subject =
            MASQWSClientHandshakeHandler::new(Duration::from_millis(5), NODE_UI_PROTOCOL, tx);
        let (to_server_tx, to_server_rx) = async_channel::unbounded();
        let (_from_server_tx, from_server_rx) = async_channel::unbounded();

        let sentinel_res = subject.handshake(&to_server_tx, &from_server_rx).await;

        assert_negotiation_failure(sentinel_res);
        let actual_res = handshake_res_rx.recv().await.unwrap();
        check_expected_result!(
            actual_res,
            Err(ClientError::Custom(ref msg)),
            msg.contains("Handshake timeout")
        );
    }

    #[tokio::test]
    async fn client_handshake_handler_sender_error() {
        let (tx, mut handshake_res_rx) = tokio::sync::mpsc::unbounded_channel();
        let subject = MASQWSClientHandshakeHandler::new(
            Duration::from_millis(WS_CLIENT_CONNECT_TIMEOUT_MS),
            NODE_UI_PROTOCOL,
            tx,
        );
        let (to_server_tx, _) = async_channel::unbounded();
        let (_from_server_tx, from_server_rx) = async_channel::unbounded();

        let sentinel_res = subject.handshake(&to_server_tx, &from_server_rx).await;

        assert_negotiation_failure(sentinel_res);
        let actual_res = handshake_res_rx.recv().await.unwrap();
        check_expected_result!(actual_res, Err(ClientError::ChannelSend), true);
    }

    #[tokio::test]
    async fn client_handshake_handler_receiver_error() {
        let (tx, mut handshake_res_rx) = tokio::sync::mpsc::unbounded_channel();
        let subject = MASQWSClientHandshakeHandler::new(
            Duration::from_millis(WS_CLIENT_CONNECT_TIMEOUT_MS),
            NODE_UI_PROTOCOL,
            tx,
        );
        let (to_server_tx, _to_server_rx) = async_channel::unbounded();
        let (_, from_server_rx) = async_channel::unbounded();

        let sentinel_res = subject.handshake(&to_server_tx, &from_server_rx).await;

        assert_negotiation_failure(sentinel_res);
        let actual_res = handshake_res_rx.recv().await.unwrap();
        check_expected_result!(actual_res, Err(ClientError::ReceiveChannel), true);
    }

    #[tokio::test]
    async fn client_handshake_server_negotiation_failure() {
        let (subject, to_server_tx, from_server_rx, mut handshake_res_rx, server_join_handle) =
            setup_for_full_client_server_msg_exchange(ClientMessage::Close);

        let sentinel_res = subject.handshake(&to_server_tx, &from_server_rx).await;

        assert_negotiation_failure(sentinel_res);
        let actual_res = handshake_res_rx.recv().await.unwrap();
        check_expected_result!(actual_res, Err(ClientError::NegotiationFailure), true);
        let sent_msg = server_join_handle.await.unwrap();
        assert_eq!(sent_msg, ClientMessage::Text(NODE_UI_PROTOCOL.to_string()))
    }

    #[tokio::test]
    async fn client_handshake_unexpected_msg_from_server() {
        let input_and_expected = vec![
            (ClientMessage::Binary(b"Binary crap".to_vec()), "Unexpected response on handshake from server: Binary([66, 105, 110, 97, 114, 121, 32, 99, 114, 97, 112])"),
            (ClientMessage::Text("Literal crap".to_string()), "Unexpected response on handshake from server: Text(\"Literal crap\")")
        ];

        join_all(input_and_expected.into_iter().enumerate().map(
            |(idx, (server_response, expected_err_msg))| async move {
                let (
                    subject,
                    to_server_tx,
                    from_server_rx,
                    mut handshake_res_rx,
                    server_join_handle,
                ) = setup_for_full_client_server_msg_exchange(server_response);

                let sentinel_res = subject.handshake(&to_server_tx, &from_server_rx).await;

                assert_negotiation_failure(sentinel_res);
                let actual_res = handshake_res_rx.recv().await.unwrap();
                match actual_res {
                    Err(ClientError::Custom(msg)) if msg == expected_err_msg => (),
                    x => panic!(
                        "Item {}: Expected Custom error with message {} but got {:?}",
                        idx + 1,
                        expected_err_msg,
                        x
                    ),
                };
                let sent_msg = server_join_handle.await.unwrap();
                assert_eq!(sent_msg, ClientMessage::Text(NODE_UI_PROTOCOL.to_string()))
            },
        ))
        .await;
    }

    fn setup_for_full_client_server_msg_exchange(
        server_response: ClientMessage,
    ) -> (
        MASQWSClientHandshakeHandler,
        async_channel::Sender<ClientMessage>,
        async_channel::Receiver<ClientMessage>,
        HandshakeResultRx,
        JoinHandle<ClientMessage>,
    ) {
        let (tx, rx) = tokio::sync::mpsc::unbounded_channel();
        let subject = MASQWSClientHandshakeHandler::new(
            Duration::from_millis(WS_CLIENT_CONNECT_TIMEOUT_MS),
            NODE_UI_PROTOCOL,
            tx,
        );
        let (to_server_tx, to_server_rx) = async_channel::unbounded();
        let (from_server_tx, from_server_rx) = async_channel::unbounded();
        let mocked_server = async move {
            let receive_res =
                tokio::time::timeout(Duration::from_millis(2000), to_server_rx.recv())
                    .await
                    .unwrap();
            let msg_from_client: ClientMessage = receive_res.unwrap();
            from_server_tx.send(server_response).await.unwrap();
            msg_from_client
        };
        let server_join_handle = tokio::task::spawn(mocked_server);
        (
            subject,
            to_server_tx,
            from_server_rx,
            rx,
            server_join_handle,
        )
    }

    #[tokio::test]
    async fn server_greeting_happy_path() {
        let closure_with_client_future = |client_addr, tcp_listener: TcpListener| async move {
            let (tcp, _) = tcp_listener.accept().await.unwrap();
            let (mut sender, mut receiver) =
                tokio_tungstenite::WebSocketStream::from_raw_socket(tcp, Role::Client, None)
                    .await
                    .split();
            sender
                .send(tokio_tungstenite::tungstenite::Message::Text(
                    NODE_UI_PROTOCOL.to_string(),
                ))
                .await
                .unwrap();
            let response = receiver.next().await.unwrap().unwrap();
            let expected_response = tokio_tungstenite::tungstenite::Message::Text(format!(
                "Node -> client {:?}",
                client_addr
            ));
            assert_eq!(response, expected_response);
        };
        let assert_expected_server_result = |result| check_expected_result!(result, Ok(()), true);

        test_server_greeting(
            None,
            closure_with_client_future,
            assert_expected_server_result,
        )
        .await
    }

    #[tokio::test]
    async fn server_greeting_unexpected_msg_type_received_from_client() {
        let peer_port = find_free_port();
        let timeout = Duration::from_millis(1_500);
        let client_addr = SocketAddr::new(localhost(), peer_port);
        let closure_with_client_future = |client_addr, tcp_listener: TcpListener| async move {
            let (tcp, _) = tcp_listener.accept().await.unwrap();
            let (mut sender, mut receiver) =
                tokio_tungstenite::WebSocketStream::from_raw_socket(tcp, Role::Client, None)
                    .await
                    .split();
            sender
                .send(tokio_tungstenite::tungstenite::Message::Binary(
                    NODE_UI_PROTOCOL.as_bytes().to_vec(),
                ))
                .await
                .unwrap();
            let response = receiver.next().await.unwrap().unwrap();
            let expected_response = tokio_tungstenite::tungstenite::Message::Close(None);
            assert_eq!(response, expected_response);
        };
        let assert_expected_server_result =
            |result| check_expected_result!(result, Err(ServerError::MalformedHandshake), true);

        test_server_greeting(
            None,
            closure_with_client_future,
            assert_expected_server_result,
        )
        .await
    }

<<<<<<< HEAD
    #[test]
    fn connect_timeouts_without_blocking() {
        todo!("This appears to loop forever in its current incarnation");
        let port = find_free_port();
        let listening_socket = SocketAddr::new(localhost(), port);
        let rt = make_multi_thread_rt();
        let listener_join_handle = rt.spawn(async move {
            let listener = tokio::net::TcpListener::bind(listening_socket)
                .await
                .unwrap();
            let fut = listener.accept();
            let (mut tcp, _) = timeout(Duration::from_millis(3000), fut)
=======
    #[tokio::test]
    async fn server_greeting_protocol_mismatch() {
        let closure_with_client_future = |client_addr, tcp_listener: TcpListener| async move {
            let (tcp, _) = tcp_listener.accept().await.unwrap();
            let (mut sender, mut receiver) =
                tokio_tungstenite::WebSocketStream::from_raw_socket(tcp, Role::Client, None)
                    .await
                    .split();
            sender
                .send(tokio_tungstenite::tungstenite::Message::Text(format!(
                    "abc{}123",
                    NODE_UI_PROTOCOL
                )))
>>>>>>> 7723f729
                .await
                .unwrap();
            let response = receiver.next().await.unwrap().unwrap();
            let expected_response = tokio_tungstenite::tungstenite::Message::Close(None);
            assert_eq!(response, expected_response);
        };
        let assert_expected_server_result =
            |result| check_expected_result!(result, Err(ServerError::MalformedHandshake), true);

        test_server_greeting(
            None,
            closure_with_client_future,
            assert_expected_server_result,
        )
        .await
    }

    #[tokio::test]
    async fn server_greeting_timeout() {
        let peer_port = find_free_port();
        let timeout = Duration::from_millis(20);
        let client_addr = SocketAddr::new(localhost(), peer_port);
        let closure_with_client_future = |client_addr, tcp_listener: TcpListener| async move {
            let (tcp, _) = tcp_listener.accept().await.unwrap();
            let (_sender, _receiver) =
                tokio_tungstenite::WebSocketStream::from_raw_socket(tcp, Role::Client, None)
                    .await
                    .split();
            tokio::time::sleep(Duration::from_millis(25)).await;
        };
        let assert_expected_server_result = |result| {
            check_expected_result!(
                result,
                Err(ServerError::Other(ref msg)),
                msg.contains("Handshake timeout after 20 ms")
            )
        };
        let before = Instant::now();

        test_server_greeting(
            Some(timeout),
            closure_with_client_future,
            assert_expected_server_result,
        )
        .await;

        let after = Instant::now();
        let elapsed = after.checked_duration_since(before).unwrap();
        assert!(elapsed < Duration::from_millis(100))
    }

    #[tokio::test]
    async fn server_cannot_send_positive_response() {
        let port = find_free_port();
        let expected_err_msg = format!("SendError for confirmation to client 127.0.0.1:{}: WebSocket protocol error: Sending after closing is not allowed", port);
        let protocol_matches = true;
        test_server_fails_sending_response(protocol_matches, port, &expected_err_msg).await
    }

    #[tokio::test]
    async fn server_cannot_send_negative_response() {
        let port = find_free_port();
        let expected_err_msg = format!("SendError for refusal to client 127.0.0.1:{}: WebSocket protocol error: Sending after closing is not allowed", port);
        let protocol_matches = false;
        test_server_fails_sending_response(protocol_matches, port, &expected_err_msg).await
    }

    async fn test_server_fails_sending_response(
        protocol_matches: bool,
        port: u16,
        expected_err_msg: &str,
    ) {
        let peer_addr = SocketAddr::new(localhost(), port);
        let (tx, mut rx) = tokio::sync::mpsc::unbounded_channel();
        let listener_join_handle = tokio::task::spawn(async move {
            let listener = TcpListener::bind(peer_addr).await.unwrap();
            tx.send(()).unwrap();
            let (tcp, _) = listener.accept().await.unwrap();
        });
        rx.recv().await;
        let tcp = TcpStream::connect(peer_addr).await.unwrap();
        let (mut sender, _) = WebSocketStream::from_raw_socket(tcp, Role::Client, None)
            .await
            .split();
        sender.close().await.unwrap();

        let result = respond_to_handshake_request(protocol_matches, peer_addr, &mut sender).await;

        check_expected_result!(
            result,
            Err(ServerError::Other(ref msg)),
            msg.contains(expected_err_msg)
        );
        listener_join_handle.await.unwrap()
    }

    async fn test_server_greeting<C1, C2, F>(
        timeout_opt: Option<Duration>,
        closure_with_client_future: C1,
        assert_expected_server_result: C2,
    ) where
        C1: Fn(SocketAddr, TcpListener) -> F,
        C2: Fn(ServerResult<()>),
        F: Future<Output = ()> + Send + 'static,
    {
        let test_global_timeout = Duration::from_millis(5_000);
        let peer_port = find_free_port();
        let timeout = timeout_opt.unwrap_or(Duration::from_millis(3_000));
        let client_addr = SocketAddr::new(localhost(), peer_port);
        let tcp_listener = TcpListener::bind(client_addr).await.unwrap();
        let client_future: F = closure_with_client_future(client_addr, tcp_listener);
        let timed_future = tokio::time::timeout(test_global_timeout, client_future);
        let client_join_handle = tokio::task::spawn(timed_future);
        let tcp = TcpStream::connect(client_addr).await.unwrap();
        let (mut sender, mut receiver) =
            tokio_tungstenite::WebSocketStream::from_raw_socket(tcp, Role::Server, None)
                .await
                .split();

        let result = node_server_greeting(timeout, client_addr, &mut sender, &mut receiver).await;

        assert_expected_server_result(result);
        while !client_join_handle.is_finished() {
            tokio::time::sleep(Duration::from_millis(10)).await
        }
        let client_finished = client_join_handle.await;
        match client_finished {
            Ok(Ok(())) => (),
            Ok(Err(_)) => panic!(
                "Test timed out after {} ms",
                test_global_timeout.as_millis()
            ),
            Err(_) => panic!("Expected Ok at the client but got {:?}", client_finished),
        }
    }
}<|MERGE_RESOLUTION|>--- conflicted
+++ resolved
@@ -764,20 +764,6 @@
         .await
     }
 
-<<<<<<< HEAD
-    #[test]
-    fn connect_timeouts_without_blocking() {
-        todo!("This appears to loop forever in its current incarnation");
-        let port = find_free_port();
-        let listening_socket = SocketAddr::new(localhost(), port);
-        let rt = make_multi_thread_rt();
-        let listener_join_handle = rt.spawn(async move {
-            let listener = tokio::net::TcpListener::bind(listening_socket)
-                .await
-                .unwrap();
-            let fut = listener.accept();
-            let (mut tcp, _) = timeout(Duration::from_millis(3000), fut)
-=======
     #[tokio::test]
     async fn server_greeting_protocol_mismatch() {
         let closure_with_client_future = |client_addr, tcp_listener: TcpListener| async move {
@@ -791,7 +777,6 @@
                     "abc{}123",
                     NODE_UI_PROTOCOL
                 )))
->>>>>>> 7723f729
                 .await
                 .unwrap();
             let response = receiver.next().await.unwrap().unwrap();
