use std::fmt::{Debug, Formatter};
// Copyright (c) 2019, MASQ (https://masq.ai) and/or its affiliates. All rights reserved.
use crate::constants::{
    CLIENT_REQUEST_PAYLOAD_CURRENT_VERSION, CLIENT_RESPONSE_PAYLOAD_CURRENT_VERSION,
    CURRENT_SCHEMA_VERSION, DNS_RESOLVER_FAILURE_CURRENT_VERSION, GOSSIP_CURRENT_VERSION,
    GOSSIP_FAILURE_CURRENT_VERSION, NODE_RECORD_INNER_CURRENT_VERSION,
};
use crate::data_version::DataVersion;
use crate::messages::SerializableLogLevel;
use crate::messages::{ToMessageBody, UiLogBroadcast};
use crate::ui_gateway::MessageTarget;
use crate::ui_gateway::NodeToUiMessage;
use crate::utils::test_is_running;
use actix::Recipient;
use lazy_static::lazy_static;
use log::logger;
use log::Level;
#[allow(unused_imports)]
use log::Metadata;
#[allow(unused_imports)]
use log::Record;
use std::sync::Mutex;
use std::{io, thread};
use time::format_description::parse;
use time::OffsetDateTime;

pub static mut POINTER_TO_FORMAT_FUNCTION: fn(
    &mut dyn io::Write,
    OffsetDateTime,
    &Record,
) -> Result<(), io::Error> = heading_format_function;
const UI_MESSAGE_LOG_LEVEL: Level = Level::Info;
pub const TIME_FORMATTING_STRING: &str =
    "[year]-[month]-[day] [hour]:[minute]:[second].[subsecond digits:3]";

lazy_static! {
    pub static ref LOG_RECIPIENT_OPT: Mutex<Option<Recipient<NodeToUiMessage>>> = Mutex::new(None);
}

pub fn prepare_log_recipient(recipient: Recipient<NodeToUiMessage>) {
    if LOG_RECIPIENT_OPT
        .lock()
        .expect("log recipient poisoned")
        .replace(recipient)
        .is_some()
        && !test_is_running()
    {
        panic!("Log recipient should be initiated only once")
    }
}

#[derive(Clone)]
pub struct Logger {
    name: String,
    #[cfg(not(feature = "no_test_share"))]
    level_limit: Level,
}

impl Debug for Logger {
    fn fmt(&self, f: &mut Formatter<'_>) -> std::fmt::Result {
        write!(f, "Logger{{ name: \"{}\" }}", self.name)
    }
}

#[macro_export]
macro_rules! trace {
    ($logger: expr, $($arg:tt)*) => {
        $logger.trace(|| format!($($arg)*))
    };
}

#[macro_export]
macro_rules! debug {
    ($logger: expr, $($arg:tt)*) => {
        $logger.debug(|| format!($($arg)*))
    };
}

#[macro_export]
macro_rules! info {
    ($logger: expr, $($arg:tt)*) => {
        $logger.info(|| format!($($arg)*))
    };
}

#[macro_export]
macro_rules! warning {
    ($logger: expr, $($arg:tt)*) => {
        $logger.warning(|| format!($($arg)*))
    };
}

#[macro_export]
macro_rules! error {
    ($logger: expr, $($arg:tt)*) => {
        $logger.error(|| format!($($arg)*))
    };
}

#[macro_export]
macro_rules! fatal {
    ($logger: expr, $($arg:tt)*) => {
        $logger.fatal(|| format!($($arg)*))
    };
}

impl Logger {
    pub fn new(name: &str) -> Logger {
        Logger {
            name: String::from(name),
            #[cfg(not(feature = "no_test_share"))]
            level_limit: Level::Trace,
        }
    }

    pub fn trace<F>(&self, log_function: F)
    where
        F: FnOnce() -> String,
    {
        self.generic_log(Level::Trace, log_function);
    }

    pub fn debug<F>(&self, log_function: F)
    where
        F: FnOnce() -> String,
    {
        self.generic_log(Level::Debug, log_function);
    }

    pub fn info<F>(&self, log_function: F)
    where
        F: FnOnce() -> String,
    {
        self.generic_log(Level::Info, log_function);
    }

    pub fn warning<F>(&self, log_function: F)
    where
        F: FnOnce() -> String,
    {
        self.generic_log(Level::Warn, log_function);
    }

    pub fn error<F>(&self, log_function: F)
    where
        F: FnOnce() -> String,
    {
        self.generic_log(Level::Error, log_function);
    }

    pub fn fatal<F>(&self, log_function: F) -> !
    where
        F: FnOnce() -> String,
    {
        let msg = log_function();
        self.log(Level::Error, msg.clone());
        panic!("{}", msg);
    }

    pub fn trace_enabled(&self) -> bool {
        self.level_enabled(Level::Trace)
    }

    pub fn debug_enabled(&self) -> bool {
        self.level_enabled(Level::Debug)
    }

    pub fn info_enabled(&self) -> bool {
        self.level_enabled(Level::Info)
    }

    pub fn warning_enabled(&self) -> bool {
        self.level_enabled(Level::Warn)
    }

    pub fn error_enabled(&self) -> bool {
        self.level_enabled(Level::Error)
    }

    fn generic_log<F>(&self, level: Level, log_function: F)
    where
        F: FnOnce() -> String,
    {
        match (self.level_enabled(level), level.le(&UI_MESSAGE_LOG_LEVEL)) {
            (true, true) => {
                let msg = log_function();
                self.log(level, msg.clone());
                Self::transmit(msg, level.into());
            }
            (true, false) => self.log(level, log_function()),
            (false, true) => Self::transmit(log_function(), level.into()),
            _ => {}
        }
    }

    pub fn log(&self, level: Level, msg: String) {
        logger().log(
            &Record::builder()
                .args(format_args!("{}", msg))
                .module_path(Some(&self.name))
                .level(level)
                .build(),
        );
    }

<<<<<<< HEAD
=======
    pub fn log_file_heading() -> String {
        format!(
            "
          _____ ______  ________   ________   _______          Node Version: {}
        /   _  | _   /|/  __   /|/  ______/|/   __   /|        Database Schema Version: {}
       /  / /__///  / /  /|/  / /  /|_____|/  /|_/  / /        OS: {}
      /  / |__|//  / /  __   / /_____   /|/  / '/  / /         client_request_payload::MIGRATIONS {}
     /  / /    /  / /  / /  / |_____/  / /  /__/  / /          client_response_payload::MIGRATIONS {}
    /__/ /    /__/ /__/ /__/ /________/ /_____   / /           dns_resolve_failure::MIGRATIONS {}
    |__|/     |__|/|__|/|__|/|________|/|____/__/ /            gossip::MIGRATIONS {}
                                             |__|/             gossip_failure::MIGRATIONS {}
                                                               node_record_inner::MIGRATIONS {}\n",
            env!("CARGO_PKG_VERSION"),
            CURRENT_SCHEMA_VERSION,
            std::env::consts::OS,
            Logger::data_version_pretty_print(CLIENT_REQUEST_PAYLOAD_CURRENT_VERSION),
            Logger::data_version_pretty_print(CLIENT_RESPONSE_PAYLOAD_CURRENT_VERSION),
            Logger::data_version_pretty_print(DNS_RESOLVER_FAILURE_CURRENT_VERSION),
            Logger::data_version_pretty_print(GOSSIP_CURRENT_VERSION),
            Logger::data_version_pretty_print(GOSSIP_FAILURE_CURRENT_VERSION),
            Logger::data_version_pretty_print(NODE_RECORD_INNER_CURRENT_VERSION)
        )
    }

    fn data_version_pretty_print(dv: DataVersion) -> String {
        format!("({}.{})", dv.major, dv.minor)
    }

    #[cfg(not(feature = "log_recipient_test"))]
>>>>>>> 00d001b7
    fn transmit(msg: String, log_level: SerializableLogLevel) {
        if let Some(recipient) = LOG_RECIPIENT_OPT
            .lock()
            .expect("log recipient mutex poisoned")
            .as_ref()
        {
            let actix_msg = NodeToUiMessage {
                target: MessageTarget::AllClients,
                body: UiLogBroadcast { msg, log_level }.tmb(0),
            };
            // If there's an error sending to the UI Gateway, we're going to ignore it. Most likely
            // this error is because we're running in a test that hasn't set up the UI Gateway
            // or the Actor system properly. If we're running in production, somebody else will
            // presently notice that the UI Gateway is in trouble and panic for us.
            let _ = recipient.try_send(actix_msg);
        }
    }
}

#[cfg(feature = "no_test_share")]
impl Logger {
    pub fn level_enabled(&self, level: Level) -> bool {
        logger().enabled(&Metadata::builder().level(level).target(&self.name).build())
    }
}

impl From<Level> for SerializableLogLevel {
    fn from(native_level: Level) -> Self {
        match native_level {
            Level::Error => SerializableLogLevel::Error,
            Level::Warn => SerializableLogLevel::Warn,
            Level::Info => SerializableLogLevel::Info,
            _ => panic!("The level you're converting is below log broadcast level."),
        }
    }
}

pub fn heading_format_function(
    write: &mut dyn io::Write,
    _timestamp: OffsetDateTime,
    record: &Record,
) -> Result<(), io::Error> {
    write.write_fmt(*record.args())
}

pub fn real_format_function(
    write: &mut dyn io::Write,
    timestamp: OffsetDateTime,
    record: &Record,
) -> Result<(), io::Error> {
    let timestamp = timestamp
        .format(&parse(TIME_FORMATTING_STRING).expect("Unable to parse the formatting type."))
        .expect("Unable to format date and time.");
    let thread_id_str = format!("{:?}", thread::current().id());
    let thread_id = &thread_id_str[9..(thread_id_str.len() - 1)];
    let level = record.level();
    let name = record.module_path().unwrap_or("<unnamed>");
    write.write_fmt(format_args!(
        "{} Thd{}: {}: {}: ",
        timestamp, thread_id, level, name
    ))?;
    write.write_fmt(*record.args())
}

#[cfg(not(feature = "no_test_share"))]
impl Logger {
    pub fn level_enabled(&self, level: Level) -> bool {
        level <= self.level_limit
    }

    pub fn set_level_for_test(&mut self, level: Level) {
        self.level_limit = level
    }
}

#[cfg(not(feature = "no_test_share"))]
lazy_static! {
    pub static ref TEST_LOG_RECIPIENT_GUARD: Mutex<()> = Mutex::new(());
}

#[cfg(test)]
mod tests {
    use super::*;
<<<<<<< HEAD
=======
    use crate::constants::{
        CLIENT_REQUEST_PAYLOAD_CURRENT_VERSION, CLIENT_RESPONSE_PAYLOAD_CURRENT_VERSION,
        DNS_RESOLVER_FAILURE_CURRENT_VERSION, GOSSIP_CURRENT_VERSION,
        GOSSIP_FAILURE_CURRENT_VERSION, NODE_RECORD_INNER_CURRENT_VERSION,
    };
    use crate::messages::{ToMessageBody, UiLogBroadcast};
>>>>>>> 00d001b7
    use crate::test_utils::logging::init_test_logging;
    use crate::test_utils::logging::TestLogHandler;
    use crate::ui_gateway::{MessageBody, MessagePath, MessageTarget};
    use actix::{Actor, AsyncContext, Context, Handler, Message, System};
    use crossbeam_channel::{unbounded, Sender};
<<<<<<< HEAD
    use lazy_static::lazy_static;
    use std::sync::atomic::{AtomicU32, Ordering};
=======
    use regex::Regex;
    use std::panic::{catch_unwind, AssertUnwindSafe};
>>>>>>> 00d001b7
    use std::sync::{Arc, Mutex, MutexGuard};
    use std::thread;
    use std::thread::{JoinHandle, ThreadId};
    use std::time::{Duration, Instant, SystemTime};
    use time::format_description::parse;
    use time::OffsetDateTime;

    lazy_static! {
        static ref START_TIMESTAMP: Instant = Instant::now();
    }

    struct TestUiGateway {
        expected_msg_count: u32,
        received_message_count: Arc<AtomicU32>,
        seconds_to_live: usize,
    }

    impl TestUiGateway {
        fn new(msg_count: u32, received_message_count: Arc<AtomicU32>) -> Self {
            Self {
                expected_msg_count: msg_count,
                received_message_count,
                seconds_to_live: 10,
            }
        }
    }

    impl Actor for TestUiGateway {
        type Context = Context<Self>;

        fn started(&mut self, ctx: &mut Self::Context) {
            ctx.set_mailbox_capacity(0); //important
            ctx.notify_later(Stop {}, Duration::from_secs(self.seconds_to_live as u64));
        }
    }

    impl Handler<NodeToUiMessage> for TestUiGateway {
        type Result = ();

        fn handle(&mut self, _msg: NodeToUiMessage, _ctx: &mut Self::Context) -> Self::Result {
            let prev_count = self.received_message_count.fetch_add(1, Ordering::Relaxed);
            if prev_count + 1 == self.expected_msg_count {
                System::current().stop();
            }
        }
    }

    //to be used as a guarantee that the test cannot hang
    #[derive(Message)]
    struct Stop {}

    impl Handler<Stop> for TestUiGateway {
        type Result = ();

        fn handle(&mut self, _msg: Stop, _ctx: &mut Self::Context) -> Self::Result {
            System::current().stop()
        }
    }

    lazy_static! {
        static ref SENDER: Mutex<Option<Sender<NodeToUiMessage>>> = Mutex::new(None);
    }

    #[test]
    fn transmit_log_handles_overloading_by_sending_msgs_from_multiple_threads() {
        let _test_guard = prepare_test_environment();
        let thread_count = 100;
        let msgs_per_thread = 100;
        let total_msg_count = thread_count * msgs_per_thread;
        //Starting an experiment to get a feeling for what might be a standard amount of time
        //to send the given number of messages, in this case using a crossbeam channel.
        //The outcome is going to be a template in the final assertion where we want to check
        //an efficiency of the overloaded actix recipient combined with a mutex
        let mut container_for_join_handles = Vec::new();
        let (tx, rx) = unbounded();
        {
            SENDER.lock().expect("Unable to lock SENDER").replace(tx);
        }
        let (template_before, template_after) = {
            let before = SystemTime::now();
            overloading_function(
                move |thread_idx, msg_idx| {
                    SENDER
                        .lock()
                        .unwrap()
                        .as_ref()
                        .unwrap()
                        .send(create_msg(thread_idx, msg_idx))
                        .unwrap();
                },
                &mut container_for_join_handles,
                thread_count,
                msgs_per_thread,
            );

            let mut counter = 0;
            loop {
                rx.recv().expect("Unable to call recv() on rx");
                let limit = total_msg_count;
                counter += 1;
                if counter == limit {
                    break;
                }
            }
            let after = SystemTime::now();
            (before, after)
        };
        see_about_join_handles(container_for_join_handles);
        let mut container_for_join_handles = vec![];
        let time_example_of_similar_labour = template_after
            .duration_since(template_before)
            .expect("Unable to unwrap the duration_since for template after");
        let received_message_count_arc = Arc::new(AtomicU32::new(0));
        let fake_ui_gateway =
            TestUiGateway::new(total_msg_count as u32, received_message_count_arc.clone());
        let system = System::new("test_system");
        let addr = fake_ui_gateway.start();
        let recipient = addr.clone().recipient();
        {
            LOG_RECIPIENT_OPT
                .lock()
                .expect("Unable to lock LOG_RECIPIENT_OPT")
                .replace(recipient);
        }

        overloading_function(
            send_message_to_recipient,
            &mut container_for_join_handles,
            thread_count,
            msgs_per_thread,
        );

        let (actual_start, actual_end) = {
            let start = SystemTime::now();
            system.run();
            let end = SystemTime::now();
            (start, end)
        };
        see_about_join_handles(container_for_join_handles);
        //we have now two samples and can go to compare them
        assert_eq!(
            received_message_count_arc.load(Ordering::Relaxed),
            total_msg_count as u32
        );
        let measured = actual_end
            .duration_since(actual_start)
            .expect("Unable to run duration_since on actual_end");
        let safe_estimation = (time_example_of_similar_labour / 2) * 5;
        eprintln!("measured {:?}, template {:?}", measured, safe_estimation);
        // a flexible requirement that should pass on a slow machine as well
        assert!(
            measured < safe_estimation,
            "measured = {:?}, safe_estimation = {:?}",
            measured,
            safe_estimation
        )
    }

    #[test]
    fn prepare_log_recipient_works() {
        let _guard = prepare_test_environment();
        let system = System::new("prepare log recipient");
        let received_message_count_arc = Arc::new(AtomicU32::new(0));
        let ui_gateway = TestUiGateway::new(0, received_message_count_arc.clone());
        let recipient: Recipient<NodeToUiMessage> = ui_gateway.start().recipient();

        prepare_log_recipient(recipient);

        LOG_RECIPIENT_OPT
            .lock()
            .unwrap()
            .as_ref()
            .unwrap()
            .try_send(create_msg(0, 0))
            .unwrap();
        System::current().stop();
        system.run();
        assert_eq!(received_message_count_arc.load(Ordering::Relaxed), 1);
    }

    #[test]
    fn conversion_between_different_level_types_is_enabled() {
        assert_eq!(
            SerializableLogLevel::from(Level::Error),
            SerializableLogLevel::Error
        );
        assert_eq!(
            SerializableLogLevel::from(Level::Warn),
            SerializableLogLevel::Warn
        );
        assert_eq!(
            SerializableLogLevel::from(Level::Info),
            SerializableLogLevel::Info
        );
    }

    #[test]
    #[should_panic(expected = "The level you're converting is below log broadcast level.")]
    fn conversion_from_too_low_level_panics_for_debug() {
        let level_below_broadcast_level = Level::Debug;
        let _serializable_level_below_broadcast_level: SerializableLogLevel =
            level_below_broadcast_level.into();
    }

    #[test]
    #[should_panic(expected = "The level you're converting is below log broadcast level.")]
    fn conversion_from_too_low_level_panics_for_trace() {
        let level_below_broadcast_level = Level::Trace;
        let _serializable_level_below_broadcast_level: SerializableLogLevel =
            level_below_broadcast_level.into();
    }

    #[test]
    fn transmit_fn_can_handle_no_recipients() {
        let _guard = prepare_test_environment();
        let system = System::new("Trying to transmit with no recipient");

        Logger::transmit("Some message 1".to_string(), Level::Warn.into());

        System::current().stop();
        system.run();
    }

    #[test]
    fn transmit_fn_does_not_panic_when_ui_gateway_or_system_is_missing() {
        let _guard = prepare_test_environment();

        Logger::transmit("Some message 2".to_string(), Level::Warn.into());

        // No panic: test passes
    }

    #[test]
    fn generic_log_when_neither_logging_nor_transmitting() {
        init_test_logging();
        let _guard = prepare_test_environment();
        let logger = make_logger_at_level(Level::Debug);
        let system = System::new("Neither Logging, Nor Transmitting");
        let received_message_count_arc = Arc::new(AtomicU32::new(0));
        let ui_gateway = TestUiGateway::new(0, received_message_count_arc.clone());
        let recipient = ui_gateway.start().recipient();
        {
            LOG_RECIPIENT_OPT.lock().unwrap().replace(recipient);
        }
        let log_function = move || "This is a trace log.".to_string();

        logger.trace(log_function);

        System::current().stop();
        system.run();
        assert_eq!(received_message_count_arc.load(Ordering::Relaxed), 0);
        TestLogHandler::new().exists_no_log_containing("This is a trace log.");
    }

    #[test]
    fn generic_log_when_only_logging() {
        init_test_logging();
        let _guard = prepare_test_environment();
        let logger = make_logger_at_level(Level::Debug);
        let system = System::new("Only Logging, Not Transmitting");
        let received_message_count_arc = Arc::new(AtomicU32::new(0));
        let ui_gateway = TestUiGateway::new(0, received_message_count_arc.clone());
        let recipient = ui_gateway.start().recipient();
        {
            LOG_RECIPIENT_OPT.lock().unwrap().replace(recipient);
        }
        let log_function = move || "This is a debug log.".to_string();

        logger.debug(log_function);

        System::current().stop();
        system.run();
        assert_eq!(received_message_count_arc.load(Ordering::Relaxed), 0);
        TestLogHandler::new().exists_log_containing("This is a debug log.");
    }

    #[test]
    fn generic_log_when_only_transmitting() {
        init_test_logging();
        let _guard = prepare_test_environment();
        let logger = make_logger_at_level(Level::Warn);
        let system = System::new("transmitting but not logging");
        let received_message_count_arc = Arc::new(AtomicU32::new(0));
        let ui_gateway = TestUiGateway::new(1, received_message_count_arc.clone());
        let recipient = ui_gateway.start().recipient();
        {
            LOG_RECIPIENT_OPT.lock().unwrap().replace(recipient);
        }
        let log_function = move || "This is an info log.".to_string();

        logger.info(log_function);

        system.run(); //shut down after receiving the expected count of messages
        assert_eq!(received_message_count_arc.load(Ordering::Relaxed), 1);
        TestLogHandler::new().exists_no_log_containing("This is an info log.");
    }

    #[test]
    fn generic_log_when_both_logging_and_transmitting() {
        init_test_logging();
        let _guard = prepare_test_environment();
        let logger = make_logger_at_level(Level::Debug);
        let system = System::new("logging ang transmitting");
        let received_message_count_arc = Arc::new(AtomicU32::new(0));
        let ui_gateway = TestUiGateway::new(1, received_message_count_arc.clone());
        let recipient = ui_gateway.start().recipient();
        {
            LOG_RECIPIENT_OPT.lock().unwrap().replace(recipient);
        }
        let log_function = move || "This is a warn log.".to_string();

        logger.warning(log_function);

        system.run(); //shut down after receiving the expected count of messages
        assert_eq!(received_message_count_arc.load(Ordering::Relaxed), 1);
        TestLogHandler::new().exists_log_containing("WARN: test: This is a warn log.");
    }

    #[test]
    fn log_file_heading_print_right_format() {
        let heading_result = Logger::log_file_heading();

        let mut expected_heading_regex = format!(
            r#"^
          _____ ______  ________   ________   _______          Node Version: \d\.\d\.\d
        /   _  | _   /|/  __   /|/  ______/|/   __   /|        Database Schema Version: \d+
       /  / /__///  / /  /|/  / /  /|_____|/  /|_/  / /        OS: {}
      /  / |__|//  / /  __   / /_____   /|/  / '/  / /         client_request_payload::MIGRATIONS {}
     /  / /    /  / /  / /  / |_____/  / /  /__/  / /          client_response_payload::MIGRATIONS {}
    /__/ /    /__/ /__/ /__/ /________/ /_____   / /           dns_resolve_failure::MIGRATIONS {}
    |__|/     |__|/|__|/|__|/|________|/|____/__/ /            gossip::MIGRATIONS {}
                                             |__|/             gossip_failure::MIGRATIONS {}
                                                               node_record_inner::MIGRATIONS {}\n"#,
            std::env::consts::OS,
            Logger::data_version_pretty_print(CLIENT_REQUEST_PAYLOAD_CURRENT_VERSION),
            Logger::data_version_pretty_print(CLIENT_RESPONSE_PAYLOAD_CURRENT_VERSION),
            Logger::data_version_pretty_print(DNS_RESOLVER_FAILURE_CURRENT_VERSION),
            Logger::data_version_pretty_print(GOSSIP_CURRENT_VERSION),
            Logger::data_version_pretty_print(GOSSIP_FAILURE_CURRENT_VERSION),
            Logger::data_version_pretty_print(NODE_RECORD_INNER_CURRENT_VERSION)
        );

        let replace_rules = vec![("(", "\\("), (")", "\\)"), ("|", "\\|")];
        replace_rules.into_iter().for_each(|x| {
            expected_heading_regex = expected_heading_regex.replace(x.0, x.1);
        });

        let regex = Regex::new(&expected_heading_regex).unwrap();
        assert!(
            regex.is_match(&heading_result),
            "We expected this regex to match: {} but we got this text output {}",
            expected_heading_regex,
            heading_result
        );
    }

    #[test]
    fn data_version_pretty_print_preductise_right_format() {
        let data_version = DataVersion { major: 0, minor: 1 };

        let result = Logger::data_version_pretty_print(data_version);

        assert_eq!(result, "(0.1)".to_string());
    }

    #[test]
    fn logger_format_is_correct() {
        init_test_logging();
        let _guard = prepare_test_environment();
        let one_logger = Logger::new("logger_format_is_correct_one");
        let another_logger = Logger::new("logger_format_is_correct_another");

        let before = OffsetDateTime::now_utc();
        error!(one_logger, "one log");
        error!(another_logger, "another log");
        let after = OffsetDateTime::now_utc();

        let tlh = TestLogHandler::new();
        let prefix_len = "0000-00-00T00:00:00.000".len();
        let thread_id = thread::current().id();
        let one_log = tlh.get_log_at(tlh.exists_log_containing(&format!(
            " Thd{}: ERROR: logger_format_is_correct_one: one log",
            thread_id_as_string(thread_id)
        )));
        let another_log = tlh.get_log_at(tlh.exists_log_containing(&format!(
            " Thd{}: ERROR: logger_format_is_correct_another: another log",
            thread_id_as_string(thread_id)
        )));
        let before_str = timestamp_as_string(before);
        let after_str = timestamp_as_string(after);
        assert_between(&one_log[..prefix_len], &before_str, &after_str);
        assert_between(&another_log[..prefix_len], &before_str, &after_str);
    }

    #[test]
    fn trace_is_not_computed_when_log_level_is_debug() {
        let logger = make_logger_at_level(Level::Debug);
        let signal = Arc::new(Mutex::new(Some(false)));
        let signal_c = signal.clone();

        let log_function = move || {
            let mut locked_signal = signal_c.lock().unwrap();
            locked_signal.replace(true);
            "blah".to_string()
        };

        logger.trace(log_function);

        assert_eq!(signal.lock().unwrap().as_ref(), Some(&false));
    }

    #[test]
    fn debug_is_not_computed_when_log_level_is_info() {
        let logger = make_logger_at_level(Level::Info);
        let signal = Arc::new(Mutex::new(Some(false)));
        let signal_c = signal.clone();

        let log_function = move || {
            let mut locked_signal = signal_c.lock().unwrap();
            locked_signal.replace(true);
            "blah".to_string()
        };

        logger.debug(log_function);

        assert_eq!(signal.lock().unwrap().as_ref(), Some(&false));
    }

    #[test]
    fn info_is_not_computed_when_log_level_is_warn() {
        init_test_logging();
        let _guard = prepare_test_environment();
        let logger = make_logger_at_level(Level::Warn);
        let log_function = move || "info 445566".to_string();

        logger.info(log_function);

        TestLogHandler::new().exists_no_log_containing("info 445566")
    }

    #[test]
    fn warning_is_not_computed_when_log_level_is_error() {
        init_test_logging();
        let _guard = prepare_test_environment();
        let logger = make_logger_at_level(Level::Error);
        let log_function = move || "warning 335566".to_string();

        logger.warning(log_function);

        TestLogHandler::new().exists_no_log_containing("warning 335566")
    }

    #[test]
    fn trace_is_computed_when_log_level_is_trace() {
        let logger = make_logger_at_level(Level::Trace);
        let signal = Arc::new(Mutex::new(Some(false)));
        let signal_c = signal.clone();

        let log_function = move || {
            let mut locked_signal = signal_c.lock().unwrap();
            locked_signal.replace(true);
            "blah".to_string()
        };

        logger.trace(log_function);

        assert_eq!(signal.lock().unwrap().as_ref(), Some(&true));
    }

    #[test]
    fn debug_is_computed_when_log_level_is_debug() {
        let logger = make_logger_at_level(Level::Debug);
        let signal = Arc::new(Mutex::new(Some(false)));
        let signal_c = signal.clone();

        let log_function = move || {
            let mut locked_signal = signal_c.lock().unwrap();
            locked_signal.replace(true);
            "blah".to_string()
        };

        logger.debug(log_function);

        assert_eq!(signal.lock().unwrap().as_ref(), Some(&true));
    }

    #[test]
    fn info_is_computed_when_log_level_is_info() {
        let _guard = prepare_test_environment();
        let logger = make_logger_at_level(Level::Info);
        let signal = Arc::new(Mutex::new(Some(false)));
        let signal_c = signal.clone();
        let log_function = move || {
            let mut locked_signal = signal_c.lock().unwrap();
            locked_signal.replace(true);
            "blah".to_string()
        };

        logger.info(log_function);

        assert_eq!(signal.lock().unwrap().as_ref(), Some(&true));
    }

    #[test]
    fn warn_is_computed_when_log_level_is_warn() {
        let _guard = prepare_test_environment();
        let logger = make_logger_at_level(Level::Warn);
        let signal = Arc::new(Mutex::new(Some(false)));
        let signal_c = signal.clone();

        let log_function = move || {
            let mut locked_signal = signal_c.lock().unwrap();
            locked_signal.replace(true);
            "blah".to_string()
        };

        logger.warning(log_function);

        assert_eq!(signal.lock().unwrap().as_ref(), Some(&true));
    }

    #[test]
    fn error_is_computed_when_log_level_is_error() {
        let _guard = prepare_test_environment();
        let logger = make_logger_at_level(Level::Error);
        let signal = Arc::new(Mutex::new(Some(false)));
        let signal_c = signal.clone();
        let log_function = move || {
            let mut locked_signal = signal_c.lock().unwrap();
            locked_signal.replace(true);
            "blah".to_string()
        };

        logger.error(log_function);

        assert_eq!(signal.lock().unwrap().as_ref(), Some(&true));
    }

    #[test]
    fn macros_work() {
        init_test_logging();
        let _guard = prepare_test_environment();
        let logger = Logger::new("test");

        trace!(logger, "trace! {}", 42);
        debug!(logger, "debug! {}", 42);
        info!(logger, "info! {}", 42);
        warning!(logger, "warning! {}", 42);
        error!(logger, "error! {}", 42);

        let tlh = TestLogHandler::new();
        tlh.exists_log_containing("trace! 42");
        tlh.exists_log_containing("debug! 42");
        tlh.exists_log_containing("info! 42");
        tlh.exists_log_containing("warning! 42");
        tlh.exists_log_containing("error! 42");
    }

    // If this test suddenly starts failing, but only when other tests are run with it, it's probably
    // because one or more of those other tests uses running_test(). When running_test() is active,
    // prepare_log_recipient() won't panic properly.
    #[test]
    #[should_panic(expected = "Log recipient should be initiated only once")]
    fn prepare_log_recipient_should_be_called_only_once_panic() {
        let _guard = prepare_test_environment();
        let ui_gateway = TestUiGateway::new(0, Arc::new(AtomicU32::new(0)));
        let recipient: Recipient<NodeToUiMessage> = ui_gateway.start().recipient();
        prepare_log_recipient(recipient.clone());

        prepare_log_recipient(recipient);
    }

    fn overloading_function<C>(
        closure: C,
        join_handles_container: &mut Vec<JoinHandle<()>>,
        thread_count: usize,
        msgs_per_thread: usize,
    ) where
        C: Fn(usize, usize) + Send + 'static + Clone,
    {
        (0..thread_count).for_each(|thread_idx| {
            let closure_clone = closure.clone();
            let builder = thread::Builder::new().name(format!("Worker {}", thread_idx));
            join_handles_container.push(
                builder
                    .spawn(move || {
                        (0..msgs_per_thread).for_each(|i| {
                            thread::sleep(Duration::from_millis(10));
                            closure_clone(thread_idx, i)
                        })
                    })
                    .unwrap(),
            )
        });
    }

    fn create_msg(thread_idx: usize, msg_idx: usize) -> NodeToUiMessage {
        NodeToUiMessage {
            target: MessageTarget::AllClients,
            body: MessageBody {
                opcode: "whatever".to_string(),
                path: MessagePath::FireAndForget,
                payload: Ok(format!("({}, {})", thread_idx, msg_idx)),
            },
        }
    }

    fn send_message_to_recipient(thread_idx: usize, iteration_idx: usize) {
        {
            let recipient_opt = LOG_RECIPIENT_OPT.lock().expect(&format!(
                "({}, {}) at {}: SMTR: failed to lock LOG_RECIPIENT_OPT",
                thread_idx,
                iteration_idx,
                ts()
            ));
            let recipient_ref = recipient_opt.as_ref().expect(&format!(
                "({}, {}): SMTR: failed to get ref for recipient",
                thread_idx, iteration_idx
            ));
            let msg = create_msg(thread_idx, iteration_idx);
            recipient_ref.try_send(msg).expect(&format!(
                "({}, {}) at {}: SMTR: failed to send message",
                thread_idx,
                iteration_idx,
                ts()
            ));
        }
    }

    fn see_about_join_handles(container: Vec<JoinHandle<()>>) {
        container
            .into_iter()
            .enumerate()
            .for_each(|(index, handle)| {
                let join_result = handle.join();
                if let Err(err) = join_result {
                    match err.downcast_ref::<String>() {
                        Some(msg) => panic!("Thread {} failed at {}: {}", index, ts(), msg),
                        None => panic!("Thread {} failed, but reason is unprintable", index),
                    }
                }
            })
    }

    fn prepare_test_environment<'a>() -> MutexGuard<'a, ()> {
        let guard = match TEST_LOG_RECIPIENT_GUARD.lock() {
            Ok(g) => g,
            Err(poison_error) => poison_error.into_inner(),
        };
        let _ = LOG_RECIPIENT_OPT
            .lock()
            .expect("Unable to lock LOG_RECIPIENT_OPT")
            .take();
        guard
    }

    #[test]
    fn debug_for_logger() {
        let logger = Logger::new("my new logger");

        assert_eq!(format!("{:?}", logger), "Logger{ name: \"my new logger\" }")
    }

    fn timestamp_as_string(timestamp: OffsetDateTime) -> String {
        timestamp
            .format(&parse(TIME_FORMATTING_STRING).unwrap())
            .unwrap()
    }

    fn thread_id_as_string(thread_id: ThreadId) -> String {
        let thread_id_str = format!("{:?}", thread_id);
        String::from(&thread_id_str[9..(thread_id_str.len() - 1)])
    }

    fn assert_between(candidate: &str, before: &str, after: &str) {
        assert_eq!(
            candidate >= before && candidate <= after,
            true,
            "{} is outside the interval {} - {}",
            candidate,
            before,
            after,
        );
    }

    fn make_logger_at_level(level: Level) -> Logger {
        Logger {
            name: "test".to_string(),
            #[cfg(not(feature = "no_test_share"))]
            level_limit: level,
        }
    }

    fn ts() -> String {
        format!(
            "{:012}",
            Instant::now().duration_since(*START_TIMESTAMP).as_micros()
        )
    }
}<|MERGE_RESOLUTION|>--- conflicted
+++ resolved
@@ -203,8 +203,6 @@
         );
     }
 
-<<<<<<< HEAD
-=======
     pub fn log_file_heading() -> String {
         format!(
             "
@@ -234,7 +232,6 @@
     }
 
     #[cfg(not(feature = "log_recipient_test"))]
->>>>>>> 00d001b7
     fn transmit(msg: String, log_level: SerializableLogLevel) {
         if let Some(recipient) = LOG_RECIPIENT_OPT
             .lock()
@@ -299,6 +296,22 @@
     write.write_fmt(*record.args())
 }
 
+// #[cfg(feature = "log_recipient_test")]
+// lazy_static! {
+//     pub static ref INITIALIZATION_COUNTER: Mutex<MutexIncrementInset> =
+//         Mutex::new(MutexIncrementInset(0));
+// }
+//
+// #[cfg(feature = "log_recipient_test")]
+// impl Logger {
+//     pub fn transmit(_msg: String, _log_level: SerializableLogLevel) {}
+// }
+//
+// #[cfg(feature = "log_recipient_test")]
+// pub fn prepare_log_recipient(_recipient: Recipient<NodeToUiMessage>) {
+//     INITIALIZATION_COUNTER.lock().unwrap().0 += 1;
+// }
+
 #[cfg(not(feature = "no_test_share"))]
 impl Logger {
     pub fn level_enabled(&self, level: Level) -> bool {
@@ -318,27 +331,19 @@
 #[cfg(test)]
 mod tests {
     use super::*;
-<<<<<<< HEAD
-=======
     use crate::constants::{
         CLIENT_REQUEST_PAYLOAD_CURRENT_VERSION, CLIENT_RESPONSE_PAYLOAD_CURRENT_VERSION,
         DNS_RESOLVER_FAILURE_CURRENT_VERSION, GOSSIP_CURRENT_VERSION,
         GOSSIP_FAILURE_CURRENT_VERSION, NODE_RECORD_INNER_CURRENT_VERSION,
     };
-    use crate::messages::{ToMessageBody, UiLogBroadcast};
->>>>>>> 00d001b7
     use crate::test_utils::logging::init_test_logging;
     use crate::test_utils::logging::TestLogHandler;
     use crate::ui_gateway::{MessageBody, MessagePath, MessageTarget};
     use actix::{Actor, AsyncContext, Context, Handler, Message, System};
     use crossbeam_channel::{unbounded, Sender};
-<<<<<<< HEAD
     use lazy_static::lazy_static;
+    use regex::Regex;
     use std::sync::atomic::{AtomicU32, Ordering};
-=======
-    use regex::Regex;
-    use std::panic::{catch_unwind, AssertUnwindSafe};
->>>>>>> 00d001b7
     use std::sync::{Arc, Mutex, MutexGuard};
     use std::thread;
     use std::thread::{JoinHandle, ThreadId};
