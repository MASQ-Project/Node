// Copyright (c) 2019, MASQ (https://masq.ai) and/or its affiliates. All rights reserved.

<<<<<<< HEAD
use chrono::{DateTime, Local};
use log::Record;
use std::path::PathBuf;
use std::time::Duration;
use std::{fs, io, thread};
=======
use crate::blockchains::chains::Chain;
use std::fs;
use std::path::PathBuf;
use std::time::Duration;
>>>>>>> e09c1e7c

pub const TEST_DEFAULT_CHAIN: Chain = Chain::EthRopsten;
pub const TEST_DEFAULT_MULTINODE_CHAIN: Chain = Chain::Dev;
pub const BASE_TEST_DIR: &str = "generated/test";

pub fn node_home_directory(module: &str, name: &str) -> PathBuf {
    let home_dir_string = format!("{}/{}/{}/home", BASE_TEST_DIR, module, name);
    PathBuf::from(home_dir_string.as_str())
}

pub fn ensure_node_home_directory_does_not_exist(module: &str, name: &str) -> PathBuf {
    let home_dir = node_home_directory(module, name);
    let _ = fs::remove_dir_all(&home_dir);
    home_dir
}

pub fn ensure_node_home_directory_exists(module: &str, name: &str) -> PathBuf {
    let home_dir = node_home_directory(module, name);
    let _ = fs::remove_dir_all(&home_dir);
    let _ = fs::create_dir_all(&home_dir);
    home_dir
}

pub fn is_running_under_github_actions() -> bool {
    if let Ok(value) = std::env::var("GITHUB_ACTIONS") {
        &value == "true"
    } else {
        false
    }
}

<<<<<<< HEAD
pub fn real_format_function(
    write: &mut dyn io::Write,
    timestamp: &DateTime<Local>,
    record: &Record,
) -> Result<(), io::Error> {
    let timestamp = timestamp.naive_local().format("%Y-%m-%dT%H:%M:%S%.3f");
    let thread_id_str = format!("{:?}", thread::current().id());
    let thread_id = &thread_id_str[9..(thread_id_str.len() - 1)];
    let level = record.level();
    let name = record.module_path().unwrap_or("<unnamed>");
    write.write_fmt(format_args!(
        "{} Thd{}: {}: {}: ",
        timestamp, thread_id, level, name
    ))?;
    write.write_fmt(*record.args())
}

pub fn to_millis(dur: &Duration) -> u64 {
    (dur.as_secs() * 1000) + (u64::from(dur.subsec_nanos()) / 1_000_000)
=======
pub fn to_millis(dur: &Duration) -> u64 {
    (dur.as_secs() * 1000) + (u64::from(dur.subsec_nanos()) / 1_000_000)
}

#[cfg(not(feature = "no_test_share"))]
pub struct MutexIncrementInset(pub usize);

#[cfg(test)]
mod tests {
    use super::*;

    #[test]
    fn constants_have_correct_values() {
        assert_eq!(TEST_DEFAULT_CHAIN, Chain::EthRopsten);
        assert_eq!(TEST_DEFAULT_MULTINODE_CHAIN, Chain::Dev);
        assert_eq!(BASE_TEST_DIR, "generated/test");
    }
>>>>>>> e09c1e7c
}<|MERGE_RESOLUTION|>--- conflicted
+++ resolved
@@ -1,17 +1,10 @@
 // Copyright (c) 2019, MASQ (https://masq.ai) and/or its affiliates. All rights reserved.
 
-<<<<<<< HEAD
-use chrono::{DateTime, Local};
+use crate::blockchains::chains::Chain;
 use log::Record;
 use std::path::PathBuf;
 use std::time::Duration;
 use std::{fs, io, thread};
-=======
-use crate::blockchains::chains::Chain;
-use std::fs;
-use std::path::PathBuf;
-use std::time::Duration;
->>>>>>> e09c1e7c
 
 pub const TEST_DEFAULT_CHAIN: Chain = Chain::EthRopsten;
 pub const TEST_DEFAULT_MULTINODE_CHAIN: Chain = Chain::Dev;
@@ -43,7 +36,6 @@
     }
 }
 
-<<<<<<< HEAD
 pub fn real_format_function(
     write: &mut dyn io::Write,
     timestamp: &DateTime<Local>,
@@ -63,9 +55,6 @@
 
 pub fn to_millis(dur: &Duration) -> u64 {
     (dur.as_secs() * 1000) + (u64::from(dur.subsec_nanos()) / 1_000_000)
-=======
-pub fn to_millis(dur: &Duration) -> u64 {
-    (dur.as_secs() * 1000) + (u64::from(dur.subsec_nanos()) / 1_000_000)
 }
 
 #[cfg(not(feature = "no_test_share"))]
@@ -81,5 +70,4 @@
         assert_eq!(TEST_DEFAULT_MULTINODE_CHAIN, Chain::Dev);
         assert_eq!(BASE_TEST_DIR, "generated/test");
     }
->>>>>>> e09c1e7c
 }