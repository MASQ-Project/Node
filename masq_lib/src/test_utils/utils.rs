--- conflicted
+++ resolved
@@ -37,7 +37,6 @@
     }
 }
 
-<<<<<<< HEAD
 // pub fn real_format_function(
 //     write: &mut dyn io::Write,
 //     timestamp: OffsetDateTime,
@@ -57,7 +56,6 @@
 //     write.write_fmt(*record.args())
 // }
 //
-=======
 #[derive(PartialEq, Eq)]
 pub enum ShouldWeRunTheTest {
     GoAhead,
@@ -85,7 +83,6 @@
     }
 }
 
->>>>>>> 60012f5d
 pub fn to_millis(dur: &Duration) -> u64 {
     (dur.as_secs() * 1000) + (u64::from(dur.subsec_nanos()) / 1_000_000)
 }
