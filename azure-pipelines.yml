--- conflicted
+++ resolved
@@ -40,11 +40,7 @@
             continueOnError: true
             inputs:
               key: |
-<<<<<<< HEAD
-                "$(rust_version)" | $(Agent.OS) | "v3.9"
-=======
                 "$(rust_version)" | $(Agent.OS) | "v3.10"
->>>>>>> f392c06f
               path: $(Pipeline.Workspace)/toolchains
               cacheHitVar: NODE_TOOLCHAINS_RESTORED
 
@@ -117,11 +113,7 @@
             env:
               GITHUB_TOKEN: $(GITHUB_TOKEN)
             displayName: "Collect and publish results"
-<<<<<<< HEAD
-            condition: succeededOrFailed()
-=======
             condition: and (succeededOrFailed(), ne(variables.CACHE_ONLY, 'true'))
->>>>>>> f392c06f
 
 #  - stage: Release
 #    displayName: "Release"
