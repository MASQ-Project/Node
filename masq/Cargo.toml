[package]
name = "masq"
version = "0.7.3"
authors = ["Dan Wiebe <dnwiebe@gmail.com>", "MASQ"]
license = "GPL-3.0-only"
description = "Reference implementation of user interface for MASQ Node"
edition = "2021"
workspace = "../node"

# See more keys and their definitions at  https://doc.rust-lang.org/cargo/reference/manifest.html

[dependencies]
clap = "4.5.4"
ctrlc = "3.2.1"
itertools = "0.8.0"
<<<<<<< HEAD
time = {version = "0.3.36", features = [ "macros" ]}
=======
time = {version = "0.3.37", features = [ "macros" ]}
>>>>>>> ae79f9b2
lazy_static = "1.4.0"
liso = {version ="1.2.1", default-features = false}
masq_lib = { path = "../masq_lib" }
num = "0.4.3"
regex = "1.10.4"
thousands = "0.2.0"
#websocket = {version = "0.26.2", default-features = false, features = ["sync"]}
tokio = { version = "1.34.0", features = ["io-std"] }
futures = "0.3.30"
workflow-websocket = "0.17.0"
tokio-tungstenite = "0.23.1"
async-channel = "2.3.1"
async-trait = "0.1.79" #TODO Do we need this, or it is included in some other deoendency?

[target.'cfg(not(target_os = "windows"))'.dependencies]
nix = "0.23.0"

[dev-dependencies]
atty = "0.2.14"

[lib]
name = "masq_cli_lib"
path = "src/lib.rs"

[[bin]]
name = "masq"
path = "src/main.rs"<|MERGE_RESOLUTION|>--- conflicted
+++ resolved
@@ -13,11 +13,7 @@
 clap = "4.5.4"
 ctrlc = "3.2.1"
 itertools = "0.8.0"
-<<<<<<< HEAD
-time = {version = "0.3.36", features = [ "macros" ]}
-=======
 time = {version = "0.3.37", features = [ "macros" ]}
->>>>>>> ae79f9b2
 lazy_static = "1.4.0"
 liso = {version ="1.2.1", default-features = false}
 masq_lib = { path = "../masq_lib" }
