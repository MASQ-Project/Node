// Copyright (c) 2019, MASQ (https://masq.ai) and/or its affiliates. All rights reserved.

use crate::communications::connection_manager::ClosingStageDetector;
use async_channel::Receiver as WSReceiver;
use async_trait::async_trait;
use masq_lib::ui_gateway::MessageBody;
use masq_lib::ui_traffic_converter::UiTrafficConverter;
use std::sync::Arc;
use tokio::sync::broadcast::Receiver as BroadcastReceiver;
use tokio::sync::mpsc::UnboundedSender;
use tokio::task::{AbortHandle, JoinHandle};
use workflow_websocket::client::{Error, Result as ClientResult};
use workflow_websocket::client::{Message, WebSocket};

#[derive(Clone, PartialEq, Eq, Debug)]
pub enum ClientListenerError {
    Closed,
    Broken(String),
    Timeout { elapsed_ms: u64 },
    UnexpectedPacket,
}

impl ClientListenerError {
    pub fn is_fatal(&self) -> bool {
        match self {
            ClientListenerError::Closed => true,
            ClientListenerError::Broken(_) => true,
            ClientListenerError::Timeout { .. } => true,
            ClientListenerError::UnexpectedPacket => false,
        }
    }
}

pub struct ClientListener {
    websocket: WebSocket,
}

impl ClientListener {
    pub fn new(websocket: WebSocket) -> Self {
        Self { websocket }
    }

    pub async fn start(
        self,
        close_sig: BroadcastReceiver<()>,
        message_body_tx: UnboundedSender<Result<MessageBody, ClientListenerError>>,
    ) -> Box<dyn WSClientHandle> {
        let ws_receiver = self.websocket.receiver_rx().clone();
        let spawner = ClientListenerEventLoopSpawner::new(ws_receiver, message_body_tx, close_sig);
        let abort_handle = spawner.spawn().abort_handle();
        let client_listener = WSClientHandleReal::new(self.websocket, abort_handle);
        Box::new(client_listener)
    }
}

#[async_trait]
pub trait WSClientHandle: Send {
    async fn send(&self, msg: Message) -> std::result::Result<(), Arc<Error>>;
    // This is unfortunate as we cannot get the library we're using to send a graceful Close msg.
    // Without us to understand, they implemented a panic to unwind upon this message's arrival (on
    // the server side - which also is built from the same library). All they provide is this
    // disconnection which, however, results in a connection reset considered an error on
    // the server's side. I'll have to leave it this way for timely reasons but a redesign should
    // take place someday.
    async fn disconnect(&self) -> ClientResult<()>;
    fn close_talker_half(&self) -> bool;
    fn dismiss_event_loop(&self);
    #[cfg(test)]
    fn is_connection_open(&self) -> bool;
    #[cfg(test)]
    fn is_event_loop_spinning(&self) -> bool;
}

pub struct WSClientHandleReal {
    websocket: WebSocket,
    listener_event_loop_abort_handle: AbortHandle,
}

impl Drop for WSClientHandleReal {
    fn drop(&mut self) {
        self.dismiss_event_loop()
    }
}

#[async_trait]
impl WSClientHandle for WSClientHandleReal {
    async fn send(&self, msg: Message) -> Result<(), Arc<Error>> {
        self.websocket.send(msg).await.map(|_| ())
    }

    async fn disconnect(&self) -> ClientResult<()> {
        self.websocket.disconnect().await
    }

    fn close_talker_half(&self) -> bool {
        self.websocket.sender_tx().close()
    }

    fn dismiss_event_loop(&self) {
        self.listener_event_loop_abort_handle.abort()
    }

    #[cfg(test)]
    fn is_connection_open(&self) -> bool {
        self.websocket.is_connected()
    }

    #[cfg(test)]
    fn is_event_loop_spinning(&self) -> bool {
        !self.listener_event_loop_abort_handle.is_finished()
    }
}

impl WSClientHandleReal {
    pub fn new(websocket: WebSocket, listener_event_loop_abort_handle: AbortHandle) -> Self {
        Self {
            websocket,
            listener_event_loop_abort_handle,
        }
    }
}

struct ClientListenerEventLoopSpawner {
    listener_half: WSReceiver<Message>,
    message_body_tx: UnboundedSender<Result<MessageBody, ClientListenerError>>,
    close_sig: BroadcastReceiver<()>,
}

impl ClientListenerEventLoopSpawner {
    pub fn new(
        listener_half: WSReceiver<Message>,
        message_body_tx: UnboundedSender<Result<MessageBody, ClientListenerError>>,
        close_sig: BroadcastReceiver<()>,
    ) -> Self {
        Self {
            listener_half,
            message_body_tx,
            close_sig,
        }
    }

    pub fn spawn(self) -> JoinHandle<()> {
        tokio::task::spawn(self.loop_guts())
    }

    async fn loop_guts(mut self) {
        loop {
            let ws_msg_rcv = self.listener_half.recv();
            let close_sig_rcv = self.close_sig.recv();

            tokio::select! {
                biased;

                _ = close_sig_rcv => {
                    break
                }

                msg = ws_msg_rcv => {
                      match msg {
                        Ok(Message::Text(string)) => {
                            match UiTrafficConverter::new_unmarshal(&string) {
                                Ok(body) => match self.message_body_tx.send(Ok(body.clone())) {
                                    Ok(_) => (),
                                    Err(_) => break,
                                },
                                Err(_) => match self
                                    .message_body_tx
                                    .send(Err(ClientListenerError::UnexpectedPacket))
                                {
                                    Ok(_) => (),
                                    Err(_) => break,
                                },
                            }
                        }
                        Ok(Message::Open) => {
                            // Dropping, it doesn't say anything but what we already know
                        }
                        Ok(Message::Close) => {
                            let _ = self.message_body_tx.send(Err(ClientListenerError::Closed));
                            break;
                        }
                        Ok(_unexpected) => {
                            match self
                                .message_body_tx
                                .send(Err(ClientListenerError::UnexpectedPacket))
                            {
                                Ok(_) => (),
                                Err(_) => break,
                            }
                        }
                        Err(error) => {
                            let _ = self
                                .message_body_tx
                                .send(Err(ClientListenerError::Broken(format!("{:?}", error))));
                            break;
                        }
                     }
                }
            }
        }
    }
}

#[cfg(test)]
mod tests {
    use super::*;
<<<<<<< HEAD
=======
    use futures::{SinkExt};
>>>>>>> 2a2eea61
    use masq_lib::messages::{
        FromMessageBody, ToMessageBody, UiCheckPasswordResponse, UiDescriptorRequest,
        UiDescriptorResponse,
    };
    use masq_lib::messages::{UiShutdownRequest, UiShutdownResponse};
    use masq_lib::test_utils::mock_websockets_server::MockWebSocketsServer;
<<<<<<< HEAD
    use masq_lib::test_utils::websockets_utils::{
        establish_ws_conn_with_handshake, websocket_utils_with_masq_handshake,
    };
    use masq_lib::utils::find_free_port;
    use std::time::Duration;
    use tokio::sync::mpsc::error::TryRecvError;
    use tokio::sync::mpsc::unbounded_channel;
    use tokio::time::Instant;
    use workflow_websocket::client::Message as ClientMessage;
    use workflow_websocket::server::Message as ServerMessage;
=======
    use masq_lib::utils::{find_free_port};
    use std::time::{Duration};
    use tokio::sync::mpsc::error::TryRecvError;
    use tokio::sync::mpsc::unbounded_channel;
    use tokio::time::Instant;
    use workflow_websocket::client::{Message as ClientMessage};
    use workflow_websocket::server::{Message as ServerMessage};
>>>>>>> 2a2eea61

    // TODO ditch me after you have Dan's server in
    async fn stimulate_queued_response_from_server(client_talker_half: &dyn WSClientHandle) {
        let message = Message::Text(UiTrafficConverter::new_marshal(
            UiShutdownRequest {}.tmb(345678),
        ));
        client_talker_half.send(message).await.unwrap();
    }

    #[tokio::test]
    async fn listens_and_passes_data_through() {
        let expected_message = UiShutdownResponse {};
        let port = find_free_port();
        let server =
            MockWebSocketsServer::new(port).queue_response(expected_message.clone().tmb(1));
        let stop_handle = server.start().await;
        let (websocket, _talker_half, _) = websocket_utils_with_masq_handshake(port).await;
        let (message_body_tx, mut message_body_rx) = unbounded_channel();
        let (_close_tx, close_sig) = ClosingStageDetector::make_for_test();
        let subject = ClientListener::new(websocket);
        let client_listener_handle = subject
            .start(close_sig.dup_receiver(), message_body_tx)
            .await;
        stimulate_queued_response_from_server(client_listener_handle.as_ref()).await;

        let message_body = message_body_rx.recv().await.unwrap().unwrap();

        assert_eq!(message_body, expected_message.tmb(1));
        let is_spinning = client_listener_handle.is_event_loop_spinning();
        assert_eq!(is_spinning, true);
    }

    #[tokio::test]
    async fn processes_incoming_close_correctly() {
        let port = find_free_port();
        let server_handle = MockWebSocketsServer::new(port)
            .queue_owned_message(ServerMessage::Close(None))
            .start()
            .await;
        let (websocket, _talker_half, _listener_half) =
            websocket_utils_with_masq_handshake(port).await;
        let (message_body_tx, mut message_body_rx) = unbounded_channel();
        let (close_signaler, close_detector) = ClosingStageDetector::make_for_test();
        let subject = ClientListener::new(websocket);
        let client_listener_handle = subject
            .start(close_detector.dup_receiver(), message_body_tx)
            .await;

        let server_response_trigger = ClientMessage::Text(UiTrafficConverter::new_marshal(
            UiDescriptorRequest {}.tmb(1),
        ));
        client_listener_handle
            .send(server_response_trigger)
            .await
            .unwrap();
        let conn_closed_announcement = message_body_rx.recv().await.unwrap();
        let disconnection_probe =
            ClientMessage::Text(UiTrafficConverter::new_marshal(UiShutdownRequest {}.tmb(2)));
        let send_error = client_listener_handle
            .send(disconnection_probe)
            .await
            .unwrap_err();

        assert_eq!(conn_closed_announcement, Err(ClientListenerError::Closed));
        match send_error.as_ref() {
            Error::NotConnected => (),
            x => panic!("We expected Err(NotConnected) but got {:?}", x),
        };
        let is_spinning = client_listener_handle.is_event_loop_spinning();
        assert_eq!(is_spinning, false);
        // Because not ordered from our side
        assert_eq!(close_signaler.is_closing(), false)
    }

    #[tokio::test]
    async fn processes_broken_connection_correctly() {
        let port = find_free_port();
        let server = MockWebSocketsServer::new(port);
        let stop_handle = server.start().await;
        let (websocket, _talker_half, listener_half) =
            websocket_utils_with_masq_handshake(port).await;
        let (message_body_tx, mut message_body_rx) = unbounded_channel();
        let (_close_tx, close_sig) = ClosingStageDetector::make_for_test();
        let subject = ClientListener::new(websocket);
        let client_listener_handle = subject
            .start(close_sig.dup_receiver(), message_body_tx)
            .await;
        let closed = listener_half.close();

        let error = message_body_rx.recv().await.unwrap().unwrap_err();

        assert!(closed);
        assert_eq!(error, ClientListenerError::Broken("RecvError".to_string()));
        wait_for_stop(client_listener_handle.as_ref()).await;
        let is_spinning = client_listener_handle.is_event_loop_spinning();
        assert_eq!(is_spinning, false);
    }

    #[tokio::test]
    async fn processes_bad_owned_message_correctly() {
        let port = find_free_port();
        let server =
            MockWebSocketsServer::new(port).queue_owned_message(ServerMessage::Binary(vec![]));
        let stop_handle = server.start().await;
        let websocket = establish_ws_conn_with_handshake(port).await;
        let (message_body_tx, mut message_body_rx) = unbounded_channel();
        let (_close_tx, close_sig) = ClosingStageDetector::make_for_test();
        let subject = ClientListener::new(websocket);
        let client_listener_handle = subject
            .start(close_sig.dup_receiver(), message_body_tx)
            .await;
        stimulate_queued_response_from_server(client_listener_handle.as_ref()).await;

        let error = message_body_rx.recv().await.unwrap().err().unwrap();

        assert_eq!(error, ClientListenerError::UnexpectedPacket);
        let is_spinning = client_listener_handle.is_event_loop_spinning();
        assert_eq!(is_spinning, true);
    }

    #[tokio::test]
    async fn processes_bad_packet_correctly() {
        let port = find_free_port();
        let server = MockWebSocketsServer::new(port).queue_string("booga");
        let stop_handle = server.start().await;
        let websocket = establish_ws_conn_with_handshake(port).await;
        let (message_body_tx, mut message_body_rx) = unbounded_channel();
        let (_close_tx, close_sig) = ClosingStageDetector::make_for_test();
        let subject = ClientListener::new(websocket);
        let client_listener_handle = subject
            .start(close_sig.dup_receiver(), message_body_tx)
            .await;
        stimulate_queued_response_from_server(client_listener_handle.as_ref()).await;

        let error = message_body_rx.recv().await.unwrap().err().unwrap();

        assert_eq!(error, ClientListenerError::UnexpectedPacket);
        let is_running = client_listener_handle.is_event_loop_spinning();
        assert_eq!(is_running, true);
    }

    #[tokio::test]
    async fn drop_implementation_works_correctly() {
        let port = find_free_port();
        let server = MockWebSocketsServer::new(port);
        let stop_handle = server.start().await;
        let (websocket, _, _) = websocket_utils_with_masq_handshake(port).await;
        let ref_counting_object = Arc::new(123);
        let cloned = ref_counting_object.clone();
        let join_handle = tokio::task::spawn(async move {
            let _cloned_moved_in = cloned;
            loop {
                tokio::time::sleep(Duration::from_millis(1000)).await;
            }
        });
        let client_handle = WSClientHandleReal::new(websocket, join_handle.abort_handle());
        let count_before = Arc::strong_count(&ref_counting_object);

        drop(client_handle);

        assert_eq!(count_before, 2);
        while Arc::strong_count(&ref_counting_object) > 1 {
            tokio::time::sleep(Duration::from_millis(10)).await
        }
    }

    #[tokio::test]
    async fn no_new_received_message_is_processed_at_closing_stage() {
        let port = find_free_port();
        let server = MockWebSocketsServer::new(port)
            .queue_response(
                UiDescriptorResponse {
                    node_descriptor_opt: None,
                }
                .tmb(1234),
            )
            .queue_response(UiCheckPasswordResponse { matches: false }.tmb(4321));
        let stop_handle = server.start().await;
        let (websocket, _talker_half, listener_half) =
            websocket_utils_with_masq_handshake(port).await;
        let (message_body_tx, mut message_body_rx) = unbounded_channel();
        let (close_signaler, close_sig) = ClosingStageDetector::make_for_test();
        let subject = ClientListenerEventLoopSpawner::new(
            listener_half,
            message_body_tx,
            close_sig.dup_receiver(),
        );
        let join_handle = tokio::task::spawn(async { subject.loop_guts().await });
        let client_handle = WSClientHandleReal::new(websocket, join_handle.abort_handle());
        stimulate_queued_response_from_server(&client_handle).await;
        let received_msg_body = message_body_rx.recv().await.unwrap().unwrap();
        let (received_message, context_id) = UiDescriptorResponse::fmb(received_msg_body).unwrap();

        close_signaler.signalize_close();
        stimulate_queued_response_from_server(&client_handle).await;

        let timeout = Duration::from_millis(1500);
        let start = Instant::now();
        while client_handle.is_event_loop_spinning() {
            tokio::time::sleep(Duration::from_millis(20)).await;
            if start.elapsed() >= timeout {
                panic!(
                    "Waited on the listener's task to finish within {} ms, but it didn't",
                    timeout.as_millis()
                )
            }
        }
        // Checking that spawn didn't finish by panicking
        join_handle.await.unwrap();
        assert_eq!(
            received_message,
            UiDescriptorResponse {
                node_descriptor_opt: None
            }
        );
        assert_eq!(context_id, 1234);
        let second_msg_attempt = message_body_rx.try_recv();
        assert_eq!(second_msg_attempt, Err(TryRecvError::Disconnected));
    }

    #[tokio::test]
    async fn close_talker_half_works() {
        let port = find_free_port();
        let server = MockWebSocketsServer::new(port);
        let stop_handle = server.start().await;
        let websocket = establish_ws_conn_with_handshake(port).await;
        let meaningless_event_loop_join_handle = tokio::task::spawn(async move {
            loop {
                tokio::time::sleep(Duration::from_millis(1000)).await;
            }
        });
        let subject =
            WSClientHandleReal::new(websocket, meaningless_event_loop_join_handle.abort_handle());
        let is_closed_before = subject.websocket.sender_tx().is_closed();

        let closed_successfully = subject.close_talker_half();

        let is_closed_after = subject.websocket.sender_tx().is_closed();
        assert_eq!(is_closed_before, false);
        assert_eq!(closed_successfully, true);
        assert_eq!(is_closed_after, true);
    }

    #[test]
    fn client_listener_errors_know_their_own_fatality() {
        assert_eq!(ClientListenerError::Closed.is_fatal(), true);
        assert_eq!(ClientListenerError::Broken("".to_string()).is_fatal(), true);
        assert_eq!(
            ClientListenerError::Timeout { elapsed_ms: 1000 }.is_fatal(),
            true
        );
        assert_eq!(ClientListenerError::UnexpectedPacket.is_fatal(), false);
    }

    async fn wait_for_stop(listener_handle: &dyn WSClientHandle) {
        listener_handle.dismiss_event_loop();
        let mut retries = 100;
        while retries > 0 {
            retries -= 1;
            if !listener_handle.is_event_loop_spinning() {
                return;
            }
            tokio::time::sleep(Duration::from_millis(10)).await;
        }
        panic!("ClientListener was supposed to stop but didn't");
    }
}<|MERGE_RESOLUTION|>--- conflicted
+++ resolved
@@ -1,16 +1,16 @@
 // Copyright (c) 2019, MASQ (https://masq.ai) and/or its affiliates. All rights reserved.
 
 use crate::communications::connection_manager::ClosingStageDetector;
-use async_channel::Receiver as WSReceiver;
 use async_trait::async_trait;
 use masq_lib::ui_gateway::MessageBody;
 use masq_lib::ui_traffic_converter::UiTrafficConverter;
 use std::sync::Arc;
+use soketto::connection::Error;
+use soketto::Data;
 use tokio::sync::broadcast::Receiver as BroadcastReceiver;
 use tokio::sync::mpsc::UnboundedSender;
 use tokio::task::{AbortHandle, JoinHandle};
-use workflow_websocket::client::{Error, Result as ClientResult};
-use workflow_websocket::client::{Message, WebSocket};
+use masq_lib::websockets_types::{WSReceiver, WSSender};
 
 #[derive(Clone, PartialEq, Eq, Debug)]
 pub enum ClientListenerError {
@@ -32,30 +32,29 @@
 }
 
 pub struct ClientListener {
-    websocket: WebSocket,
+    ws_receiver: WSReceiver,
 }
 
 impl ClientListener {
-    pub fn new(websocket: WebSocket) -> Self {
-        Self { websocket }
+    pub fn new(ws_receiver: WSReceiver) -> Self {
+        Self { ws_receiver }
     }
 
     pub async fn start(
         self,
         close_sig: BroadcastReceiver<()>,
         message_body_tx: UnboundedSender<Result<MessageBody, ClientListenerError>>,
-    ) -> Box<dyn WSClientHandle> {
-        let ws_receiver = self.websocket.receiver_rx().clone();
-        let spawner = ClientListenerEventLoopSpawner::new(ws_receiver, message_body_tx, close_sig);
-        let abort_handle = spawner.spawn().abort_handle();
-        let client_listener = WSClientHandleReal::new(self.websocket, abort_handle);
-        Box::new(client_listener)
+    ) -> AbortHandle {
+        let spawner = ClientListenerSpawner::new(self.ws_receiver, message_body_tx, close_sig);
+        spawner.spawn().abort_handle()
+        // let client_handle = WSClientHandleReal::new(self.websocket, abort_handle);
+        // Box::new(client_handle)
     }
 }
 
 #[async_trait]
 pub trait WSClientHandle: Send {
-    async fn send(&self, msg: Message) -> std::result::Result<(), Arc<Error>>;
+    async fn send_msg(&mut self, msg: String) -> std::result::Result<(), Error>;
     // This is unfortunate as we cannot get the library we're using to send a graceful Close msg.
     // Without us to understand, they implemented a panic to unwind upon this message's arrival (on
     // the server side - which also is built from the same library). All they provide is this
@@ -72,7 +71,7 @@
 }
 
 pub struct WSClientHandleReal {
-    websocket: WebSocket,
+    ws_sender: WSSender,
     listener_event_loop_abort_handle: AbortHandle,
 }
 
@@ -84,8 +83,8 @@
 
 #[async_trait]
 impl WSClientHandle for WSClientHandleReal {
-    async fn send(&self, msg: Message) -> Result<(), Arc<Error>> {
-        self.websocket.send(msg).await.map(|_| ())
+    async fn send_msg(&mut self, msg: String) -> Result<(), Error> {
+        self.ws_sender.send_text_owned(msg).await.map(|_| ())
     }
 
     async fn disconnect(&self) -> ClientResult<()> {
@@ -112,23 +111,23 @@
 }
 
 impl WSClientHandleReal {
-    pub fn new(websocket: WebSocket, listener_event_loop_abort_handle: AbortHandle) -> Self {
+    pub fn new(ws_sender: WSSender, listener_event_loop_abort_handle: AbortHandle) -> Self {
         Self {
-            websocket,
+            ws_sender,
             listener_event_loop_abort_handle,
         }
     }
 }
 
-struct ClientListenerEventLoopSpawner {
-    listener_half: WSReceiver<Message>,
+struct ClientListenerSpawner {
+    listener_half: WSReceiver,
     message_body_tx: UnboundedSender<Result<MessageBody, ClientListenerError>>,
     close_sig: BroadcastReceiver<()>,
 }
 
-impl ClientListenerEventLoopSpawner {
+impl ClientListenerSpawner {
     pub fn new(
-        listener_half: WSReceiver<Message>,
+        listener_half: WSReceiver,
         message_body_tx: UnboundedSender<Result<MessageBody, ClientListenerError>>,
         close_sig: BroadcastReceiver<()>,
     ) -> Self {
@@ -144,8 +143,11 @@
     }
 
     async fn loop_guts(mut self) {
+        let mut msg = Vec::new();
         loop {
-            let ws_msg_rcv = self.listener_half.recv();
+            msg.clear();
+
+            let ws_msg_rcv = self.listener_half.receive_data(&mut msg);
             let close_sig_rcv = self.close_sig.recv();
 
             tokio::select! {
@@ -155,10 +157,10 @@
                     break
                 }
 
-                msg = ws_msg_rcv => {
-                      match msg {
-                        Ok(Message::Text(string)) => {
-                            match UiTrafficConverter::new_unmarshal(&string) {
+                received = ws_msg_rcv => {
+                      match received {
+                        Ok(Data::Text(len)) => {
+                            match UiTrafficConverter::new_unmarshal(&String::from_utf8_lossy(&msg)) {
                                 Ok(body) => match self.message_body_tx.send(Ok(body.clone())) {
                                     Ok(_) => (),
                                     Err(_) => break,
@@ -172,14 +174,7 @@
                                 },
                             }
                         }
-                        Ok(Message::Open) => {
-                            // Dropping, it doesn't say anything but what we already know
-                        }
-                        Ok(Message::Close) => {
-                            let _ = self.message_body_tx.send(Err(ClientListenerError::Closed));
-                            break;
-                        }
-                        Ok(_unexpected) => {
+                        Ok(Data::Binary(_)) => {
                             match self
                                 .message_body_tx
                                 .send(Err(ClientListenerError::UnexpectedPacket))
@@ -187,6 +182,10 @@
                                 Ok(_) => (),
                                 Err(_) => break,
                             }
+                        }
+                        Err(Error::Closed) => {
+                            let _ = self.message_body_tx.send(Err(ClientListenerError::Closed));
+                            break;
                         }
                         Err(error) => {
                             let _ = self
@@ -204,44 +203,26 @@
 #[cfg(test)]
 mod tests {
     use super::*;
-<<<<<<< HEAD
-=======
-    use futures::{SinkExt};
->>>>>>> 2a2eea61
     use masq_lib::messages::{
         FromMessageBody, ToMessageBody, UiCheckPasswordResponse, UiDescriptorRequest,
         UiDescriptorResponse,
     };
     use masq_lib::messages::{UiShutdownRequest, UiShutdownResponse};
     use masq_lib::test_utils::mock_websockets_server::MockWebSocketsServer;
-<<<<<<< HEAD
-    use masq_lib::test_utils::websockets_utils::{
-        establish_ws_conn_with_handshake, websocket_utils_with_masq_handshake,
-    };
     use masq_lib::utils::find_free_port;
     use std::time::Duration;
     use tokio::sync::mpsc::error::TryRecvError;
     use tokio::sync::mpsc::unbounded_channel;
     use tokio::time::Instant;
-    use workflow_websocket::client::Message as ClientMessage;
-    use workflow_websocket::server::Message as ServerMessage;
-=======
-    use masq_lib::utils::{find_free_port};
-    use std::time::{Duration};
-    use tokio::sync::mpsc::error::TryRecvError;
-    use tokio::sync::mpsc::unbounded_channel;
-    use tokio::time::Instant;
-    use workflow_websocket::client::{Message as ClientMessage};
-    use workflow_websocket::server::{Message as ServerMessage};
->>>>>>> 2a2eea61
+    use crate::test_utils::websockets_utils::websocket_utils_with_masq_handshake;
 
     // TODO ditch me after you have Dan's server in
-    async fn stimulate_queued_response_from_server(client_talker_half: &dyn WSClientHandle) {
-        let message = Message::Text(UiTrafficConverter::new_marshal(
-            UiShutdownRequest {}.tmb(345678),
-        ));
-        client_talker_half.send(message).await.unwrap();
-    }
+    // async fn stimulate_queued_response_from_server(client_talker_half: &dyn WSClientHandle) {
+    //     let message = Message::Text(UiTrafficConverter::new_marshal(
+    //         UiShutdownRequest {}.tmb(345678),
+    //     ));
+    //     client_talker_half.send_msg(message).await.unwrap();
+    // }
 
     #[tokio::test]
     async fn listens_and_passes_data_through() {
@@ -257,12 +238,11 @@
         let client_listener_handle = subject
             .start(close_sig.dup_receiver(), message_body_tx)
             .await;
-        stimulate_queued_response_from_server(client_listener_handle.as_ref()).await;
 
         let message_body = message_body_rx.recv().await.unwrap().unwrap();
 
         assert_eq!(message_body, expected_message.tmb(1));
-        let is_spinning = client_listener_handle.is_event_loop_spinning();
+        let is_spinning = !client_listener_handle.is_finished();
         assert_eq!(is_spinning, true);
     }
 
@@ -270,7 +250,7 @@
     async fn processes_incoming_close_correctly() {
         let port = find_free_port();
         let server_handle = MockWebSocketsServer::new(port)
-            .queue_owned_message(ServerMessage::Close(None))
+            .queue_close()
             .start()
             .await;
         let (websocket, _talker_half, _listener_half) =
@@ -282,9 +262,9 @@
             .start(close_detector.dup_receiver(), message_body_tx)
             .await;
 
-        let server_response_trigger = ClientMessage::Text(UiTrafficConverter::new_marshal(
-            UiDescriptorRequest {}.tmb(1),
-        ));
+        // let server_response_trigger = ClientMessage::Text(UiTrafficConverter::new_marshal(
+        //     UiDescriptorRequest {}.tmb(1),
+        // ));
         client_listener_handle
             .send(server_response_trigger)
             .await
@@ -416,7 +396,7 @@
             websocket_utils_with_masq_handshake(port).await;
         let (message_body_tx, mut message_body_rx) = unbounded_channel();
         let (close_signaler, close_sig) = ClosingStageDetector::make_for_test();
-        let subject = ClientListenerEventLoopSpawner::new(
+        let subject = ClientListenerSpawner::new(
             listener_half,
             message_body_tx,
             close_sig.dup_receiver(),
