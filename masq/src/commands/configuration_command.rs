// Copyright (c) 2019, MASQ (https://masq.ai) and/or its affiliates. All rights reserved.

use crate::command_context::CommandContext;
use crate::commands::commands_common::CommandError::Payload;
use crate::commands::commands_common::{
    transaction, Command, CommandError, STANDARD_COMMAND_TIMEOUT_MILLIS,
};
use clap::{App, Arg, SubCommand};
use masq_lib::as_any_impl;
use masq_lib::constants::NODE_NOT_RUNNING_ERROR;
use masq_lib::messages::{UiConfigurationRequest, UiConfigurationResponse};
use masq_lib::short_writeln;
#[cfg(test)]
use std::any::Any;
use std::fmt::Debug;
use std::io::Write;

#[derive(Debug, PartialEq)]
pub struct ConfigurationCommand {
    pub db_password: Option<String>,
}

pub fn configuration_subcommand() -> App<'static, 'static> {
    SubCommand::with_name("configuration")
        .about("Displays a running Node's current configuration.")
        .arg(
            Arg::with_name("db-password")
                .help("Password of the database from which the configuration will be read")
                .index(1)
                .required(false),
        )
}

impl Command for ConfigurationCommand {
    fn execute(&self, context: &mut dyn CommandContext) -> Result<(), CommandError> {
        let input = UiConfigurationRequest {
            db_password_opt: self.db_password.clone(),
        };
        let output: Result<UiConfigurationResponse, CommandError> =
            transaction(input, context, STANDARD_COMMAND_TIMEOUT_MILLIS);
        match output {
            Ok(response) => {
                Self::dump_configuration(context.stdout(), response);
                Ok(())
            }
            Err(Payload(code, message)) if code == NODE_NOT_RUNNING_ERROR => {
                short_writeln!(
                    context.stderr(),
                    "MASQNode is not running; therefore its configuration cannot be displayed."
                );
                Err(Payload(code, message))
            }
            Err(e) => {
                short_writeln!(context.stderr(), "Configuration retrieval failed: {:?}", e);
                Err(e)
            }
        }
    }

    as_any_impl!();
}

impl ConfigurationCommand {
    pub fn new(pieces: &[String]) -> Result<Self, String> {
        let matches = match configuration_subcommand().get_matches_from_safe(pieces) {
            Ok(matches) => matches,
            Err(e) => return Err(format!("{}", e)),
        };

        Ok(ConfigurationCommand {
            db_password: matches.value_of("db-password").map(|s| s.to_string()),
        })
    }

    //put non-secret parameters first with both sorts alphabetical ordered
    fn dump_configuration(stream: &mut dyn Write, configuration: UiConfigurationResponse) {
        Self::dump_configuration_line(stream, "NAME", "VALUE");
        Self::dump_configuration_line(
            stream,
            "Blockchain service URL:",
            &configuration
                .blockchain_service_url_opt
                .unwrap_or_else(|| "[?]".to_string()),
        );
        Self::dump_configuration_line(stream, "Chain", &configuration.chain_name);
        Self::dump_configuration_line(
            stream,
            "Clandestine port:",
            &configuration.clandestine_port.to_string(),
        );
        Self::dump_configuration_line(
            stream,
<<<<<<< HEAD
            "Mnemonic seed:",
            &Self::interpret_option(&configuration.mnemonic_seed_opt),
        );
        Self::dump_configuration_line(
            stream,
            "Consuming wallet derivation path:",
            &Self::interpret_option(&configuration.consuming_wallet_derivation_path_opt),
=======
            "Consuming wallet derivation path:",
            &configuration
                .consuming_wallet_derivation_path_opt
                .unwrap_or_else(|| "[?]".to_string()),
        );
        Self::dump_configuration_line(
            stream,
            "Current schema version:",
            &configuration.current_schema_version,
>>>>>>> ace88de2
        );
        Self::dump_configuration_line(
            stream,
            "Earning wallet address:",
            &Self::interpret_option(&configuration.earning_wallet_address_opt),
        );
        Self::dump_configuration_line(stream, "Gas price:", &configuration.gas_price.to_string());
        Self::dump_configuration_line(
            stream,
            "Neighborhood mode:",
            &configuration.neighborhood_mode,
        );
        Self::dump_configuration_line(
            stream,
            "Port mapping protocol:",
            &Self::interpret_option(&configuration.port_mapping_protocol_opt),
        );
        Self::dump_configuration_line(
            stream,
            "Start block:",
            &configuration.start_block.to_string(),
        );
        Self::dump_configuration_line(
            stream,
            "Mnemonic seed:",
            &configuration
                .mnemonic_seed_opt
                .unwrap_or_else(|| "[?]".to_string()),
        );
        Self::dump_value_list(stream, "Past neighbors:", &configuration.past_neighbors);
    }

    fn dump_value_list(stream: &mut dyn Write, name: &str, values: &[String]) {
        if values.is_empty() {
            Self::dump_configuration_line(stream, name, "[?]");
            return;
        }
        let mut name_row = true;
        values.iter().for_each(|value| {
            if name_row {
                Self::dump_configuration_line(stream, name, value);
                name_row = false;
            } else {
                Self::dump_configuration_line(stream, "", value);
            }
        })
    }

    fn dump_configuration_line(stream: &mut dyn Write, name: &str, value: &str) {
        short_writeln!(stream, "{:33} {}", name, value);
    }

    fn interpret_option(value_opt: &Option<String>) -> String {
        match value_opt {
            None => "[?]".to_string(),
            Some(s) => s.clone(),
        }
    }
}

#[cfg(test)]
mod tests {
    use super::*;
    use crate::command_context::ContextError;
    use crate::command_context::ContextError::ConnectionDropped;
    use crate::command_factory::{CommandFactory, CommandFactoryReal};
    use crate::commands::commands_common::CommandError::ConnectionProblem;
    use crate::test_utils::mocks::CommandContextMock;
    use masq_lib::constants::NODE_NOT_RUNNING_ERROR;
    use masq_lib::messages::{ToMessageBody, UiConfigurationResponse};
    use masq_lib::utils::AutomapProtocol;
    use std::sync::{Arc, Mutex};

    #[test]
    fn command_factory_works_with_password() {
        let subject = CommandFactoryReal::new();

        let command = subject
            .make(&["configuration".to_string(), "password".to_string()])
            .unwrap();

        let configuration_command = command
            .as_any()
            .downcast_ref::<ConfigurationCommand>()
            .unwrap();

        assert_eq!(
            *configuration_command,
            ConfigurationCommand {
                db_password: Some("password".to_string())
            }
        );
    }

    #[test]
    fn command_factory_works_without_password() {
        let subject = CommandFactoryReal::new();

        let command = subject.make(&["configuration".to_string()]).unwrap();

        let configuration_command = command
            .as_any()
            .downcast_ref::<ConfigurationCommand>()
            .unwrap();
        assert_eq!(
            configuration_command,
            &ConfigurationCommand { db_password: None }
        );
    }

    #[test]
    fn doesnt_work_if_node_is_not_running() {
        let mut context = CommandContextMock::new().transact_result(Err(
            ContextError::PayloadError(NODE_NOT_RUNNING_ERROR, "irrelevant".to_string()),
        ));
        let stdout_arc = context.stdout_arc();
        let stderr_arc = context.stderr_arc();
        let subject = ConfigurationCommand::new(&["configuration".to_string()]).unwrap();

        let result = subject.execute(&mut context);

        assert_eq!(
            result,
            Err(CommandError::Payload(
                NODE_NOT_RUNNING_ERROR,
                "irrelevant".to_string()
            ))
        );
        assert_eq!(
            stderr_arc.lock().unwrap().get_string(),
            "MASQNode is not running; therefore its configuration cannot be displayed.\n"
        );
        assert_eq!(stdout_arc.lock().unwrap().get_string(), String::new());
    }

    #[test]
    fn configuration_command_happy_path_with_secrets() {
        let transact_params_arc = Arc::new(Mutex::new(vec![]));
        let expected_response = UiConfigurationResponse {
            blockchain_service_url_opt: Some("https://infura.io/ID".to_string()),
            current_schema_version: "schema version".to_string(),
            clandestine_port: 1234,
            chain_name: "ropsten".to_string(),
            gas_price: 2345,
            mnemonic_seed_opt: Some("mnemonic seed".to_string()),
            neighborhood_mode: "standard".to_string(),
            consuming_wallet_derivation_path_opt: Some("consuming path".to_string()),
            earning_wallet_address_opt: Some("earning address".to_string()),
            port_mapping_protocol_opt: Some(AutomapProtocol::Pcp.to_string()),
            past_neighbors: vec!["neighbor 1".to_string(), "neighbor 2".to_string()],
            start_block: 3456,
        };
        let mut context = CommandContextMock::new()
            .transact_params(&transact_params_arc)
            .transact_result(Ok(expected_response.tmb(42)));
        let stdout_arc = context.stdout_arc();
        let stderr_arc = context.stderr_arc();
        let subject =
            ConfigurationCommand::new(&["configuration".to_string(), "password".to_string()])
                .unwrap();

        let result = subject.execute(&mut context);

        assert_eq!(result, Ok(()));
        let transact_params = transact_params_arc.lock().unwrap();
        assert_eq!(
            *transact_params,
            vec![(
                UiConfigurationRequest {
                    db_password_opt: Some("password".to_string())
                }
                .tmb(0),
                STANDARD_COMMAND_TIMEOUT_MILLIS
            )]
        );
        assert_eq!(
            stdout_arc.lock().unwrap().get_string(),
            "\
|NAME                              VALUE\n\
|Blockchain service URL:           https://infura.io/ID\n\
|Chain                             ropsten\n\
|Clandestine port:                 1234\n\
|Consuming wallet derivation path: consuming path\n\
|Current schema version:           schema version\n\
|Earning wallet address:           earning address\n\
|Gas price:                        2345\n\
|Neighborhood mode:                standard\n\
|Port mapping protocol:            PCP\n\
|Start block:                      3456\n\
|Mnemonic seed:                    mnemonic seed\n\
|Past neighbors:                   neighbor 1\n\
|                                  neighbor 2\n\
"
            .replace('|', "")
            .to_string()
        );
        assert_eq!(stderr_arc.lock().unwrap().get_string(), "");
    }

    #[test]
    fn configuration_command_happy_path_without_secrets() {
        let transact_params_arc = Arc::new(Mutex::new(vec![]));
        let expected_response = UiConfigurationResponse {
            blockchain_service_url_opt: Some("https://infura.io/ID".to_string()),
            current_schema_version: "schema version".to_string(),
            clandestine_port: 1234,
            chain_name: "mumbai".to_string(),
            gas_price: 2345,
            mnemonic_seed_opt: None,
            neighborhood_mode: "zero-hop".to_string(),
            consuming_wallet_derivation_path_opt: Some("consuming path".to_string()),
            earning_wallet_address_opt: Some("earning wallet".to_string()),
            port_mapping_protocol_opt: Some(AutomapProtocol::Pcp),
            past_neighbors: vec![],
            start_block: 3456,
        };
        let mut context = CommandContextMock::new()
            .transact_params(&transact_params_arc)
            .transact_result(Ok(expected_response.tmb(42)));
        let stdout_arc = context.stdout_arc();
        let stderr_arc = context.stderr_arc();
        let subject = ConfigurationCommand::new(&["configuration".to_string()]).unwrap();

        let result = subject.execute(&mut context);

        assert_eq!(result, Ok(()));
        let transact_params = transact_params_arc.lock().unwrap();
        assert_eq!(
            *transact_params,
            vec![(
                UiConfigurationRequest {
                    db_password_opt: None
                }
                .tmb(0),
                STANDARD_COMMAND_TIMEOUT_MILLIS
            )]
        );
        assert_eq!(
            stdout_arc.lock().unwrap().get_string(),
            "\
NAME                              VALUE\n\
Blockchain service URL:           https://infura.io/ID\n\
Chain                             mumbai\n\
Clandestine port:                 1234\n\
Consuming wallet derivation path: consuming path\n\
Current schema version:           schema version\n\
Earning wallet address:           earning wallet\n\
Gas price:                        2345\n\
Neighborhood mode:                zero-hop\n\
Port mapping protocol:            PCP\n\
Start block:                      3456\n\
Mnemonic seed:                    [?]\n\
Past neighbors:                   [?]\n\
"
            .to_string()
        );
        assert_eq!(stderr_arc.lock().unwrap().get_string(), "");
    }

    #[test]
    fn configuration_command_sad_path() {
        let transact_params_arc = Arc::new(Mutex::new(vec![]));
        let mut context = CommandContextMock::new()
            .transact_params(&transact_params_arc)
            .transact_result(Err(ConnectionDropped("Booga".to_string())));
        let stdout_arc = context.stdout_arc();
        let stderr_arc = context.stderr_arc();
        let subject = ConfigurationCommand::new(&["configuration".to_string()]).unwrap();

        let result = subject.execute(&mut context);

        assert_eq!(result, Err(ConnectionProblem("Booga".to_string())));
        let transact_params = transact_params_arc.lock().unwrap();
        assert_eq!(
            *transact_params,
            vec![(
                UiConfigurationRequest {
                    db_password_opt: None
                }
                .tmb(0),
                STANDARD_COMMAND_TIMEOUT_MILLIS
            )]
        );
        assert_eq!(stdout_arc.lock().unwrap().get_string(), String::new());
        assert_eq!(
            stderr_arc.lock().unwrap().get_string(),
            "Configuration retrieval failed: ConnectionProblem(\"Booga\")\n"
        );
    }
}<|MERGE_RESOLUTION|>--- conflicted
+++ resolved
@@ -90,25 +90,13 @@
         );
         Self::dump_configuration_line(
             stream,
-<<<<<<< HEAD
-            "Mnemonic seed:",
-            &Self::interpret_option(&configuration.mnemonic_seed_opt),
-        );
-        Self::dump_configuration_line(
-            stream,
             "Consuming wallet derivation path:",
             &Self::interpret_option(&configuration.consuming_wallet_derivation_path_opt),
-=======
-            "Consuming wallet derivation path:",
-            &configuration
-                .consuming_wallet_derivation_path_opt
-                .unwrap_or_else(|| "[?]".to_string()),
         );
         Self::dump_configuration_line(
             stream,
             "Current schema version:",
             &configuration.current_schema_version,
->>>>>>> ace88de2
         );
         Self::dump_configuration_line(
             stream,
