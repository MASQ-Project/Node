--- conflicted
+++ resolved
@@ -96,23 +96,13 @@
         );
         dump_parameter_line(
             stream,
-<<<<<<< HEAD
-            "Mnemonic seed:",
-            &Self::interpret_option(&configuration.mnemonic_seed_opt),
-=======
             "Consuming wallet private key:",
             &Self::interpret_option(&configuration.consuming_wallet_private_key_opt),
->>>>>>> e09c1e7c
-        );
-        dump_parameter_line(
-            stream,
-<<<<<<< HEAD
-            "Consuming wallet derivation path:",
-            &Self::interpret_option(&configuration.consuming_wallet_derivation_path_opt),
-=======
+        );
+        dump_parameter_line(
+            stream,
             "Current schema version:",
             &configuration.current_schema_version,
->>>>>>> e09c1e7c
         );
         dump_parameter_line(
             stream,
@@ -226,13 +216,10 @@
     use crate::commands::commands_common::CommandError::ConnectionProblem;
     use crate::test_utils::mocks::CommandContextMock;
     use masq_lib::constants::NODE_NOT_RUNNING_ERROR;
-<<<<<<< HEAD
-    use masq_lib::messages::{ToMessageBody, UiConfigurationResponse};
-=======
     use masq_lib::messages::{
         ToMessageBody, UiConfigurationResponse, UiPaymentThresholds, UiRatePack, UiScanIntervals,
     };
->>>>>>> e09c1e7c
+    use masq_lib::utils::AutomapProtocol;
     use masq_lib::utils::AutomapProtocol;
     use std::sync::{Arc, Mutex};
 
