// Copyright (c) 2019, MASQ (https://masq.ai) and/or its affiliates. All rights reserved.

use crate::command_context::CommandContext;
use crate::commands::commands_common::CommandError::Payload;
use crate::commands::commands_common::{
    transaction, Command, CommandError, STANDARD_COMMAND_TIMEOUT_MILLIS,
};
use clap::{App, Arg, SubCommand};
use masq_lib::as_any_impl;
use masq_lib::constants::NODE_NOT_RUNNING_ERROR;
use masq_lib::messages::{UiConfigurationRequest, UiConfigurationResponse};
use masq_lib::short_writeln;
#[cfg(test)]
use std::any::Any;
use std::fmt::Debug;
use std::io::Write;

#[derive(Debug, PartialEq)]
pub struct ConfigurationCommand {
    pub db_password: Option<String>,
}

pub fn configuration_subcommand() -> App<'static, 'static> {
    SubCommand::with_name("configuration")
        .about("Displays a running Node's current configuration.")
        .arg(
            Arg::with_name("db-password")
                .help("Password of the database from which the configuration will be read")
                .index(1)
                .required(false),
        )
}

impl Command for ConfigurationCommand {
    fn execute(&self, context: &mut dyn CommandContext) -> Result<(), CommandError> {
        let input = UiConfigurationRequest {
            db_password_opt: self.db_password.clone(),
        };
        let output: Result<UiConfigurationResponse, CommandError> =
            transaction(input, context, STANDARD_COMMAND_TIMEOUT_MILLIS);
        match output {
            Ok(response) => {
                Self::dump_configuration(context.stdout(), response);
                Ok(())
            }
            Err(Payload(code, message)) if code == NODE_NOT_RUNNING_ERROR => {
                short_writeln!(
                    context.stderr(),
                    "MASQNode is not running; therefore its configuration cannot be displayed."
                );
                Err(Payload(code, message))
            }
            Err(e) => {
                short_writeln!(context.stderr(), "Configuration retrieval failed: {:?}", e);
                Err(e)
            }
        }
    }

    as_any_impl!();
}

impl ConfigurationCommand {
    pub fn new(pieces: &[String]) -> Result<Self, String> {
        let matches = match configuration_subcommand().get_matches_from_safe(pieces) {
            Ok(matches) => matches,
            Err(e) => return Err(format!("{}", e)),
        };

        Ok(ConfigurationCommand {
            db_password: matches.value_of("db-password").map(|s| s.to_string()),
        })
    }

    //put non-secret parameters first with both sorts alphabetical ordered
    fn dump_configuration(stream: &mut dyn Write, configuration: UiConfigurationResponse) {
        Self::dump_configuration_line(stream, "NAME", "VALUE");
        Self::dump_configuration_line(
            stream,
            "Blockchain service URL:",
            &configuration
                .blockchain_service_url_opt
                .unwrap_or_else(|| "[?]".to_string()),
        );
        Self::dump_configuration_line(stream, "Chain:", &configuration.chain_name);
        Self::dump_configuration_line(
            stream,
            "Clandestine port:",
            &configuration.clandestine_port.to_string(),
        );
        Self::dump_configuration_line(
            stream,
<<<<<<< HEAD
            "Consuming wallet private key:",
            &configuration
                .consuming_wallet_private_key_opt
                .unwrap_or_else(|| "[?]".to_string()),
=======
            "Consuming wallet derivation path:",
            &Self::interpret_option(&configuration.consuming_wallet_derivation_path_opt),
>>>>>>> ede55619
        );
        Self::dump_configuration_line(
            stream,
            "Current schema version:",
            &configuration.current_schema_version,
        );
        Self::dump_configuration_line(
            stream,
            "Earning wallet address:",
            &Self::interpret_option(&configuration.earning_wallet_address_opt),
        );
        Self::dump_configuration_line(stream, "Gas price:", &configuration.gas_price.to_string());
        Self::dump_configuration_line(
            stream,
            "Neighborhood mode:",
            &configuration.neighborhood_mode,
        );
        Self::dump_configuration_line(
            stream,
            "Port mapping protocol:",
            &Self::interpret_option(&configuration.port_mapping_protocol_opt),
        );
        Self::dump_configuration_line(
            stream,
            "Start block:",
            &configuration.start_block.to_string(),
        );
        Self::dump_value_list(stream, "Past neighbors:", &configuration.past_neighbors);
    }

    fn dump_value_list(stream: &mut dyn Write, name: &str, values: &[String]) {
        if values.is_empty() {
            Self::dump_configuration_line(stream, name, "[?]");
            return;
        }
        let mut name_row = true;
        values.iter().for_each(|value| {
            if name_row {
                Self::dump_configuration_line(stream, name, value);
                name_row = false;
            } else {
                Self::dump_configuration_line(stream, "", value);
            }
        })
    }

    fn dump_configuration_line(stream: &mut dyn Write, name: &str, value: &str) {
        short_writeln!(stream, "{:33} {}", name, value);
    }

    fn interpret_option(value_opt: &Option<String>) -> String {
        match value_opt {
            None => "[?]".to_string(),
            Some(s) => s.clone(),
        }
    }
}

#[cfg(test)]
mod tests {
    use super::*;
    use crate::command_context::ContextError;
    use crate::command_context::ContextError::ConnectionDropped;
    use crate::command_factory::{CommandFactory, CommandFactoryReal};
    use crate::commands::commands_common::CommandError::ConnectionProblem;
    use crate::test_utils::mocks::CommandContextMock;
    use masq_lib::constants::NODE_NOT_RUNNING_ERROR;
    use masq_lib::messages::{ToMessageBody, UiConfigurationResponse};
    use masq_lib::utils::AutomapProtocol;
    use std::sync::{Arc, Mutex};

    #[test]
    fn command_factory_works_with_password() {
        let subject = CommandFactoryReal::new();

        let command = subject
            .make(&["configuration".to_string(), "password".to_string()])
            .unwrap();

        let configuration_command = command
            .as_any()
            .downcast_ref::<ConfigurationCommand>()
            .unwrap();

        assert_eq!(
            *configuration_command,
            ConfigurationCommand {
                db_password: Some("password".to_string())
            }
        );
    }

    #[test]
    fn command_factory_works_without_password() {
        let subject = CommandFactoryReal::new();

        let command = subject.make(&["configuration".to_string()]).unwrap();

        let configuration_command = command
            .as_any()
            .downcast_ref::<ConfigurationCommand>()
            .unwrap();
        assert_eq!(
            configuration_command,
            &ConfigurationCommand { db_password: None }
        );
    }

    #[test]
    fn doesnt_work_if_node_is_not_running() {
        let mut context = CommandContextMock::new().transact_result(Err(
            ContextError::PayloadError(NODE_NOT_RUNNING_ERROR, "irrelevant".to_string()),
        ));
        let stdout_arc = context.stdout_arc();
        let stderr_arc = context.stderr_arc();
        let subject = ConfigurationCommand::new(&["configuration".to_string()]).unwrap();

        let result = subject.execute(&mut context);

        assert_eq!(
            result,
            Err(CommandError::Payload(
                NODE_NOT_RUNNING_ERROR,
                "irrelevant".to_string()
            ))
        );
        assert_eq!(
            stderr_arc.lock().unwrap().get_string(),
            "MASQNode is not running; therefore its configuration cannot be displayed.\n"
        );
        assert_eq!(stdout_arc.lock().unwrap().get_string(), String::new());
    }

    #[test]
    fn configuration_command_happy_path_with_secrets() {
        let transact_params_arc = Arc::new(Mutex::new(vec![]));
        let expected_response = UiConfigurationResponse {
            blockchain_service_url_opt: Some("https://infura.io/ID".to_string()),
            current_schema_version: "schema version".to_string(),
            clandestine_port: 1234,
            chain_name: "ropsten".to_string(),
            gas_price: 2345,
            neighborhood_mode: "standard".to_string(),
            consuming_wallet_private_key_opt: Some("consuming wallet private key".to_string()),
            consuming_wallet_address_opt: Some("consuming wallet address".to_string()),
            earning_wallet_address_opt: Some("earning address".to_string()),
            port_mapping_protocol_opt: Some(AutomapProtocol::Pcp.to_string()),
            past_neighbors: vec!["neighbor 1".to_string(), "neighbor 2".to_string()],
            start_block: 3456,
        };
        let mut context = CommandContextMock::new()
            .transact_params(&transact_params_arc)
            .transact_result(Ok(expected_response.tmb(42)));
        let stdout_arc = context.stdout_arc();
        let stderr_arc = context.stderr_arc();
        let subject =
            ConfigurationCommand::new(&["configuration".to_string(), "password".to_string()])
                .unwrap();

        let result = subject.execute(&mut context);

        assert_eq!(result, Ok(()));
        let transact_params = transact_params_arc.lock().unwrap();
        assert_eq!(
            *transact_params,
            vec![(
                UiConfigurationRequest {
                    db_password_opt: Some("password".to_string())
                }
                .tmb(0),
                STANDARD_COMMAND_TIMEOUT_MILLIS
            )]
        );
        assert_eq!(
            stdout_arc.lock().unwrap().get_string(),
            "\
|NAME                              VALUE\n\
|Blockchain service URL:           https://infura.io/ID\n\
|Chain:                            ropsten\n\
|Clandestine port:                 1234\n\
|Consuming wallet private key:     consuming wallet private key\n\
|Current schema version:           schema version\n\
|Earning wallet address:           earning address\n\
|Gas price:                        2345\n\
|Neighborhood mode:                standard\n\
|Port mapping protocol:            PCP\n\
|Start block:                      3456\n\
|Past neighbors:                   neighbor 1\n\
|                                  neighbor 2\n\
"
            .replace('|', "")
            .to_string()
        );
        assert_eq!(stderr_arc.lock().unwrap().get_string(), "");
    }

    #[test]
    fn configuration_command_happy_path_without_secrets() {
        let transact_params_arc = Arc::new(Mutex::new(vec![]));
        let expected_response = UiConfigurationResponse {
            blockchain_service_url_opt: Some("https://infura.io/ID".to_string()),
            current_schema_version: "schema version".to_string(),
            clandestine_port: 1234,
            chain_name: "mumbai".to_string(),
            gas_price: 2345,
            neighborhood_mode: "zero-hop".to_string(),
            consuming_wallet_address_opt: None,
            consuming_wallet_private_key_opt: None,
            earning_wallet_address_opt: Some("earning wallet".to_string()),
            port_mapping_protocol_opt: Some(AutomapProtocol::Pcp.to_string()),
            past_neighbors: vec![],
            start_block: 3456,
        };
        let mut context = CommandContextMock::new()
            .transact_params(&transact_params_arc)
            .transact_result(Ok(expected_response.tmb(42)));
        let stdout_arc = context.stdout_arc();
        let stderr_arc = context.stderr_arc();
        let subject = ConfigurationCommand::new(&["configuration".to_string()]).unwrap();

        let result = subject.execute(&mut context);

        assert_eq!(result, Ok(()));
        let transact_params = transact_params_arc.lock().unwrap();
        assert_eq!(
            *transact_params,
            vec![(
                UiConfigurationRequest {
                    db_password_opt: None
                }
                .tmb(0),
                STANDARD_COMMAND_TIMEOUT_MILLIS
            )]
        );
        assert_eq!(
            stdout_arc.lock().unwrap().get_string(),
            "\
NAME                              VALUE\n\
Blockchain service URL:           https://infura.io/ID\n\
Chain:                            mumbai\n\
Clandestine port:                 1234\n\
Consuming wallet private key:     [?]\n\
Current schema version:           schema version\n\
Earning wallet address:           earning wallet\n\
Gas price:                        2345\n\
Neighborhood mode:                zero-hop\n\
Port mapping protocol:            PCP\n\
Start block:                      3456\n\
Past neighbors:                   [?]\n\
"
            .to_string()
        );
        assert_eq!(stderr_arc.lock().unwrap().get_string(), "");
    }

    #[test]
    fn configuration_command_sad_path() {
        let transact_params_arc = Arc::new(Mutex::new(vec![]));
        let mut context = CommandContextMock::new()
            .transact_params(&transact_params_arc)
            .transact_result(Err(ConnectionDropped("Booga".to_string())));
        let stdout_arc = context.stdout_arc();
        let stderr_arc = context.stderr_arc();
        let subject = ConfigurationCommand::new(&["configuration".to_string()]).unwrap();

        let result = subject.execute(&mut context);

        assert_eq!(result, Err(ConnectionProblem("Booga".to_string())));
        let transact_params = transact_params_arc.lock().unwrap();
        assert_eq!(
            *transact_params,
            vec![(
                UiConfigurationRequest {
                    db_password_opt: None
                }
                .tmb(0),
                STANDARD_COMMAND_TIMEOUT_MILLIS
            )]
        );
        assert_eq!(stdout_arc.lock().unwrap().get_string(), String::new());
        assert_eq!(
            stderr_arc.lock().unwrap().get_string(),
            "Configuration retrieval failed: ConnectionProblem(\"Booga\")\n"
        );
    }
}<|MERGE_RESOLUTION|>--- conflicted
+++ resolved
@@ -90,15 +90,8 @@
         );
         Self::dump_configuration_line(
             stream,
-<<<<<<< HEAD
             "Consuming wallet private key:",
-            &configuration
-                .consuming_wallet_private_key_opt
-                .unwrap_or_else(|| "[?]".to_string()),
-=======
-            "Consuming wallet derivation path:",
-            &Self::interpret_option(&configuration.consuming_wallet_derivation_path_opt),
->>>>>>> ede55619
+            &Self::interpret_option(&configuration.consuming_wallet_private_key_opt),
         );
         Self::dump_configuration_line(
             stream,
