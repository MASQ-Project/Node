--- conflicted
+++ resolved
@@ -9,12 +9,9 @@
 use std::fmt::Debug;
 
 const START_COMMAND_TIMEOUT_MILLIS: u64 = 15000;
-<<<<<<< HEAD
-=======
 const START_SUBCOMMAND_ABOUT: &str =
     "Starts a MASQNode with the parameters that have been established by 'setup.' \
      Only valid if Node is not already running.";
->>>>>>> e09c1e7c
 
 pub fn start_subcommand() -> App<'static, 'static> {
     SubCommand::with_name("start").about(START_SUBCOMMAND_ABOUT)
