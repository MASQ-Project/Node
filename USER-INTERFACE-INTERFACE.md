--- conflicted
+++ resolved
@@ -284,11 +284,7 @@
 
 There's no way to make the Node tell you what the database password is, but if you have an idea
 what it might be, you can check your idea by sending this message with your idea in the
-<<<<<<< HEAD
 `dbPasswordOpt` field. If you're checking to see whether there's no password, pass `null` in this
-=======
-`dbPasswordOpt` field. If you're checking to see whether there's no password, omit this
->>>>>>> 7b6428af
 field.
 
 #### `checkPassword`
@@ -318,11 +314,6 @@
 }
 ```
 ##### Description:
-<<<<<<< HEAD
-=======
-NOTE: This message is planned, but not yet implemented.
-
->>>>>>> 7b6428af
 This message requests a dump of the Node's current configuration information. If you know the database password,
 provide it, and the response will contain the secrets in the database. If you don't supply a password, or you
 do but it's wrong, you'll still get a response, but it will have only public information: the secrets will be
@@ -350,11 +341,6 @@
 }
 ```
 ##### Description:
-<<<<<<< HEAD
-=======
-NOTE: This message is planned, but not yet implemented.
-
->>>>>>> 7b6428af
 This conveys the Node's current configuration information. Some of it is optional: if it's missing, it might be
 because it hasn't been configured yet, or it might be because it's secret and you didn't provide the correct
 database password. If you want to know whether the password you have is the correct one, try the
@@ -367,11 +353,7 @@
 
 * `clandestinePort`: The port on which the Node is currently listening for connections from other Nodes.
 
-<<<<<<< HEAD
 * `gasPrice`: The Node will not pay more than this number of wei for gas to complete a transaction.
-=======
-* `gasPrice`: The Node will not pay more than this number of Gwei for gas to complete a transaction.
->>>>>>> 7b6428af
 
 * `mnemonicSeedOpt`: This is a secret string of hexadecimal digits that corresponds exactly with the mnemonic
 phrase, plus any "25th word" mnemonic passphrase. You won't see this if the password isn't correct. You also
@@ -590,19 +572,11 @@
 that neither the 24 standard words nor this value is persisted anywhere: it's up to the user to keep track of them.
 
 `consumingDerivationPath` is the derivation path from the generated seed number to be used to generate the consuming
-<<<<<<< HEAD
-wallet. By convention, it is "m/60'/44'/0'/0/0", but in this message it is required and no defaulting is performed
-by the Node.
-
-`earningDerivationPath` is the derivation path from the generated seed number to be used to generate the earning
-wallet. By convention, it is "m/60'/44'/0'/0/1", but in this message it is required and no defaulting is performed
-=======
 wallet. By convention, it is "m/44'/60'/0'/0/0", but in this message it is required and no defaulting is performed
 by the Node.
 
 `earningDerivationPath` is the derivation path from the generated seed number to be used to generate the earning
 wallet. By convention, it is "m/44'/60'/0'/0/1", but in this message it is required and no defaulting is performed
->>>>>>> 7b6428af
 by the Node.
 
 If the user wants to consume from and earn into the same wallet, he should provide the same derivation path for both.
@@ -643,8 +617,6 @@
 ##### Description:
 No data comes with this message; it's merely used to inform a UI that the database password has changed.
 If the UI is remembering the database password, it should forget it when this message is received.
-<<<<<<< HEAD
-=======
 
 #### `recoverWallets`
 ##### Direction: Request
@@ -700,7 +672,6 @@
 ```
 ##### Description:
 This message acknowledges that the Node's wallet pair was set as specified.
->>>>>>> 7b6428af
 
 #### `redirect`
 ##### Direction: Unsolicited Response
