// Copyright (c) 2019, MASQ (https://masq.ai) and/or its affiliates. All rights reserved.
use crate::sub_lib::cryptde::CryptDE;
use crate::sub_lib::cryptde::CryptData;
use crate::sub_lib::cryptde::PublicKey;
use crate::sub_lib::cryptde::{decodex, CodexError};
use crate::sub_lib::dispatcher::Component;
use crate::sub_lib::hop::LiveHop;
use crate::sub_lib::wallet::Wallet;
use ethereum_types::Address;
use itertools::Itertools;
use serde_derive::{Deserialize, Serialize};
use std::cmp::min;
use std::fmt::Debug;
use std::iter;

#[derive(Clone, Debug, PartialEq, Eq, Deserialize, Serialize)]
pub struct Route {
    pub hops: Vec<CryptData>,
}

impl Route {
    pub fn single_hop(
        destination: &PublicKey,
        cryptde: &dyn CryptDE, // The CryptDE of the beginning of this Route must go here.
    ) -> Result<Route, CodexError> {
        Self::construct(
            RouteSegment::new(
                vec![cryptde.public_key(), destination],
                Component::Neighborhood,
            ),
            None,
            cryptde,
            None,
            None,
        )
    }

    pub fn one_way(
        route_segment: RouteSegment,
        cryptde: &dyn CryptDE, // Any CryptDE can go here; it's only used to encrypt to public keys.
        consuming_wallet: Option<Wallet>,
        contract_address: Option<Address>,
    ) -> Result<Route, CodexError> {
        Self::construct(
            route_segment,
            None,
            cryptde,
            consuming_wallet,
            contract_address,
        )
    }

    pub fn round_trip(
        route_segment_over: RouteSegment,
        route_segment_back: RouteSegment,
        cryptde: &dyn CryptDE, // Doesn't matter which CryptDE: only used for encoding.
        consuming_wallet: Option<Wallet>,
        contract_address: Option<Address>,
    ) -> Result<Route, CodexError> {
        Self::construct(
            route_segment_over,
            Some(route_segment_back),
            cryptde,
            consuming_wallet,
            contract_address,
        )
    }

    // This cryptde must be the CryptDE of the next hop to come off the Route.
    pub fn next_hop(&self, cryptde: &dyn CryptDE) -> Result<LiveHop, CodexError> {
        match self.hops.first() {
            None => Err(CodexError::RoutingError(RouteError::EmptyRoute)),
            Some(first) => LiveHop::decode(cryptde, &first.clone()),
        }
    }

    pub fn shift(&mut self, cryptde: &dyn CryptDE) -> Result<LiveHop, CodexError> {
        if self.hops.is_empty() {
            return Err(CodexError::RoutingError(RouteError::EmptyRoute));
        }
        let top_hop = self.hops.remove(0);
        let top_hop_len = top_hop.len();
        let next_hop = LiveHop::decode(cryptde, &top_hop)?;

        let mut garbage_can: Vec<u8> = iter::repeat(0u8).take(top_hop_len).collect();
        cryptde.random(&mut garbage_can[..]);
        self.hops.push(CryptData::new(&garbage_can[..]));

        Ok(next_hop)
    }

    pub fn to_string(&self, cryptdes: Vec<&dyn CryptDE>) -> String {
        let item_count = min(cryptdes.len(), self.hops.len());
        if item_count == 0 {
            return String::from("\n");
        }
        let mut most_hops_enc: Vec<CryptData> = self.hops[0..item_count].to_vec();
        let mut most_cryptdes: Vec<&dyn CryptDE> = cryptdes[0..item_count].to_vec();
        let last_hop_enc = most_hops_enc.remove(item_count - 1);
        let last_cryptde = most_cryptdes.remove(item_count - 1);
        let most_strings = (0..(item_count - 1)).fold(String::new(), |sofar, index| {
            let hop_enc = &most_hops_enc[index];
            let cryptde = most_cryptdes[index];
            let live_hop_str = match decodex::<LiveHop>(cryptde, hop_enc) {
                Ok(live_hop) => {
                    format!("Encrypted with {:?}: {:?}", cryptde.public_key(), live_hop)
                }
                Err(e) => format!("Error: {:?}", e),
            };
            format!("{}\n{}", sofar, live_hop_str)
        });
        match decodex::<LiveHop>(last_cryptde, &last_hop_enc) {
            Ok(live_hop) => format!(
                "{}\nEncrypted with {:?}: {:?}\n",
                most_strings,
                last_cryptde.public_key(),
                live_hop
            ),
            Err(error) => format!("{}\nError: {:?}", most_strings, error),
        }
    }

    fn construct(
        over: RouteSegment,
        back: Option<RouteSegment>,
        cryptde: &dyn CryptDE,
        consuming_wallet: Option<Wallet>,
        contract_address: Option<Address>,
    ) -> Result<Route, CodexError> {
        if let Some(error) = Route::validate_route_segments(&over, &back) {
            return Err(CodexError::RoutingError(error));
        }
        let over_component = over.recipient;
        let over_keys = over.keys.iter();

        let mut hops = Route::over_segment(
            back.is_none(),
            consuming_wallet.clone(),
            over_keys,
            over_component,
            contract_address,
        );

        Route::back_segment(
            &back,
            consuming_wallet,
            over_component,
            &mut hops,
            contract_address,
        );

        Route::hops_to_route(hops[0..].to_vec(), &over.keys[0], cryptde)
    }

    fn over_segment<'a>(
        one_way: bool,
        consuming_wallet_opt: Option<Wallet>,
        over_keys: impl Iterator<Item = &'a PublicKey>,
        over_component: Component,
        contract_address_opt: Option<Address>,
    ) -> Vec<LiveHop> {
        let mut last_key: Option<PublicKey> = None;
        let mut hops: Vec<LiveHop> = over_keys
            .tuple_windows()
            .map(|(current_key, next_key)| {
                last_key = Some(next_key.clone());
                LiveHop::new(
                    next_key,
                    consuming_wallet_opt.as_ref().map(|w| {
                        w.as_payer(
                            &current_key,
                            &contract_address_opt.unwrap_or_else(Address::zero),
                        )
                    }),
                    Component::Hopper,
                )
            })
            .collect();
        if one_way {
            let key = PublicKey::new(b"");
            match last_key {
                Some(last_hop_key) => {
                    hops.push(LiveHop::new(
                        &key,
                        consuming_wallet_opt.map(|w| {
                            w.as_payer(
                                &last_hop_key,
                                &contract_address_opt.unwrap_or_else(Address::zero),
                            )
                        }),
                        over_component,
                    ));
                }
                None => hops.push(LiveHop::new(&key, None, over_component)),
            }
        };
        hops
    }

    fn back_segment(
        back_option: &Option<RouteSegment>,
        consuming_wallet: Option<Wallet>,
        over_component: Component,
        hops: &mut Vec<LiveHop>,
        contract_address: Option<Address>,
    ) {
        if let Some(back) = back_option {
            let back_component = back.recipient;
            let back_keys: Vec<&PublicKey> = back.keys.iter().collect();
            for (key_index, (current_key, next_key)) in back_keys.iter().tuple_windows().enumerate()
            {
                let component = if key_index == 0 {
                    over_component
                } else {
                    Component::Hopper
                };

                hops.push(LiveHop::new(
                    next_key,
                    consuming_wallet.clone().map(|w| {
                        w.as_payer(
                            &current_key,
                            &contract_address.unwrap_or_else(Address::zero),
                        )
                    }),
                    component,
                ))
            }
            let next_key = PublicKey::new(b"");
            match back_keys.last() {
                Some(current_key) => {
                    hops.push(LiveHop::new(
                        &next_key,
                        consuming_wallet.map(|w| {
                            w.as_payer(current_key, &contract_address.unwrap_or_else(Address::zero))
                        }),
                        back_component,
                    ));
                }
                None => hops.push(LiveHop::new(&next_key, None, back_component)),
            }
        }
    }

    fn validate_route_segments(
        over: &RouteSegment,
        back: &Option<RouteSegment>,
    ) -> Option<RouteError> {
        if over.keys.is_empty() {
            return Some(RouteError::TooFewKeysInRouteSegment);
        }

        if let Some(b) = back {
            if b.keys.is_empty() {
                return Some(RouteError::TooFewKeysInRouteSegment);
            }
            let over_segment_last_key = &over.keys[over.keys.len() - 1];
            let back_segment_first_key = &b.keys[0];
            if back_segment_first_key != over_segment_last_key {
                return Some(RouteError::DisjointRouteSegments);
            }
        };
        None
    }

    fn hops_to_route(
        hops: Vec<LiveHop>,
        top_hop_key: &PublicKey,
        cryptde: &dyn CryptDE,
    ) -> Result<Route, CodexError> {
        let mut hops_enc: Vec<CryptData> = Vec::new();
        let mut hop_key = top_hop_key;
        for data_hop in &hops {
            hops_enc.push(match data_hop.encode(hop_key, cryptde) {
                Ok(crypt_data) => crypt_data,
                Err(e) => return Err(e),
            });
            hop_key = &data_hop.public_key;
        }
        Ok(Route { hops: hops_enc })
    }
}

pub struct RouteSegment {
    pub keys: Vec<PublicKey>,
    pub recipient: Component,
}

impl Debug for RouteSegment {
    fn fmt(&self, f: &mut std::fmt::Formatter<'_>) -> std::fmt::Result {
        let keys_base64: Vec<String> = self.keys.iter().map(|k| k.to_string()).collect();
        write!(f, "{} : {:?}", keys_base64.join(" -> "), self.recipient)
    }
}

impl RouteSegment {
    pub fn new(keys: Vec<&PublicKey>, recipient: Component) -> RouteSegment {
        RouteSegment {
            keys: keys.iter().map(|k| (*k).clone()).collect(),
            recipient,
        }
    }
}

#[derive(Debug, PartialEq, Eq)]
pub enum RouteError {
    HopDecodeProblem(String),
    EmptyRoute,
    TooFewKeysInRouteSegment,
    DisjointRouteSegments,
}

#[cfg(test)]
mod tests {
    use super::*;
    use crate::bootstrapper::CryptDEPair;
    use crate::sub_lib::cryptde_null::CryptDENull;
    use crate::test_utils::make_paying_wallet;
    use crate::test_utils::make_wallet;
    use lazy_static::lazy_static;
    use masq_lib::test_utils::utils::TEST_DEFAULT_CHAIN;
    use serde_cbor;

    lazy_static! {
        static ref CRYPTDE_PAIR: CryptDEPair = CryptDEPair::null();
    }

    #[test]
<<<<<<< HEAD
=======
    fn id_decodes_return_route_id() {
        let cryptde = CRYPTDE_PAIR.main.as_ref();

        let subject = Route {
            hops: vec![Route::encrypt_return_route_id(42, cryptde)],
        };

        assert_eq!(subject.id(cryptde), Ok(42));
    }

    #[test]
    fn id_returns_empty_route_error_when_the_route_is_empty() {
        let cryptde = CRYPTDE_PAIR.main.as_ref();

        let subject = Route { hops: vec![] };

        assert_eq!(
            subject.id(cryptde),
            Err("Response route did not contain a return route ID".to_string())
        );
    }

    #[test]
    #[should_panic(expected = "Could not decrypt with ebe5f9a0e2 data beginning with ebe5f9a0e1")]
    fn id_returns_error_when_the_id_fails_to_decrypt() {
        let cryptde1 = CryptDENull::from(&PublicKey::new(b"key a"), TEST_DEFAULT_CHAIN);
        let cryptde2 = CryptDENull::from(&PublicKey::new(b"key b"), TEST_DEFAULT_CHAIN);
        let subject = Route {
            hops: vec![Route::encrypt_return_route_id(42, &cryptde1)],
        };

        let _ = subject.id(&cryptde2);
    }

    #[test]
    fn route_segments_are_represented_in_base64_by_debug() {
        let public_key_data_1: Vec<u8> = vec![12, 34, 56, 78, 90];
        let public_key_data_2: Vec<u8> = vec![34, 56, 78, 90, 12];
        let public_key_data_3: Vec<u8> = vec![56, 78, 90, 12, 34];
        let subject = RouteSegment::new(
            vec![
                &PublicKey::new(public_key_data_1.as_slice()),
                &PublicKey::new(public_key_data_2.as_slice()),
                &PublicKey::new(public_key_data_3.as_slice()),
            ],
            Component::ProxyClient,
        );

        let result = format!("{:?}", subject);

        let base64_1 = base64::encode_config(&public_key_data_1, base64::STANDARD_NO_PAD);
        let base64_2 = base64::encode_config(&public_key_data_2, base64::STANDARD_NO_PAD);
        let base64_3 = base64::encode_config(&public_key_data_3, base64::STANDARD_NO_PAD);
        assert_eq!(
            result,
            format!("{} -> {} -> {} : ProxyClient", base64_1, base64_2, base64_3)
        );
    }

    #[test]
>>>>>>> fb9718e4
    fn construct_does_not_like_route_segments_with_too_few_keys() {
        let cryptde = CRYPTDE_PAIR.main.as_ref();
        let paying_wallet = make_wallet("wallet");
        let result = Route::one_way(
            RouteSegment::new(vec![], Component::ProxyClient),
            cryptde,
            Some(paying_wallet.clone()),
            Some(TEST_DEFAULT_CHAIN.rec().contract),
        )
        .err()
        .unwrap();

        assert_eq!(
            result,
            CodexError::RoutingError(RouteError::TooFewKeysInRouteSegment)
        );
    }

    #[test]
    fn construct_does_not_like_route_segments_that_start_where_the_previous_segment_didnt_end() {
        let a_key = PublicKey::new(&[65, 65, 65]);
        let b_key = PublicKey::new(&[66, 66, 66]);
        let c_key = PublicKey::new(&[67, 67, 67]);
        let d_key = PublicKey::new(&[68, 68, 68]);
        let cryptde = CRYPTDE_PAIR.main.as_ref();
        let paying_wallet = make_paying_wallet(b"wallet");

        let result = Route::round_trip(
            RouteSegment::new(vec![&a_key, &b_key], Component::ProxyClient),
            RouteSegment::new(vec![&c_key, &d_key], Component::ProxyServer),
            cryptde,
            Some(paying_wallet.clone()),
            Some(TEST_DEFAULT_CHAIN.rec().contract),
        )
        .err()
        .unwrap();

        assert_eq!(
            result,
            CodexError::RoutingError(RouteError::DisjointRouteSegments)
        );
    }

    #[test]
    fn construct_can_make_single_hop_route() {
        let target_key = PublicKey::new(&[65, 65, 65]);
        let cryptde = CRYPTDE_PAIR.main.as_ref();

        let subject = Route::single_hop(&target_key, cryptde).unwrap();

        assert_eq!(2, subject.hops.len());
        assert_eq!(
            subject.hops[0],
            LiveHop::new(&target_key, None, Component::Hopper)
                .encode(&cryptde.public_key(), cryptde)
                .unwrap()
        );
        assert_eq!(
            subject.hops[1],
            LiveHop::new(&PublicKey::new(b""), None, Component::Neighborhood)
                .encode(&target_key, cryptde)
                .unwrap()
        );
    }

    #[test]
    fn construct_can_make_long_multistop_route() {
        let a_key = PublicKey::new(&[65, 65, 65]);
        let b_key = PublicKey::new(&[66, 66, 66]);
        let c_key = PublicKey::new(&[67, 67, 67]);
        let d_key = PublicKey::new(&[68, 68, 68]);
        let e_key = PublicKey::new(&[69, 69, 69]);
        let f_key = PublicKey::new(&[70, 70, 70]);
        let cryptde = CRYPTDE_PAIR.main.as_ref();
        let paying_wallet = make_paying_wallet(b"wallet");
        let contract_address = TEST_DEFAULT_CHAIN.rec().contract;

        let subject = Route::round_trip(
            RouteSegment::new(vec![&a_key, &b_key, &c_key, &d_key], Component::ProxyClient),
            RouteSegment::new(vec![&d_key, &e_key, &f_key, &a_key], Component::ProxyServer),
            cryptde,
            Some(paying_wallet.clone()),
            Some(contract_address.clone()),
        )
        .unwrap();

        assert_eq!(
            subject.hops[0],
            LiveHop::new(
                &b_key,
                Some(paying_wallet.as_payer(&a_key, &contract_address)),
                Component::Hopper
            )
            .encode(&a_key, cryptde)
            .unwrap(),
            "first hop"
        );

        assert_eq!(
            subject.hops[1],
            LiveHop::new(
                &c_key,
                Some(paying_wallet.as_payer(&b_key, &contract_address)),
                Component::Hopper
            )
            .encode(&b_key, cryptde)
            .unwrap(),
            "second hop"
        );

        assert_eq!(
            subject.hops[2],
            LiveHop::new(
                &d_key,
                Some(paying_wallet.as_payer(&c_key, &contract_address)),
                Component::Hopper
            )
            .encode(&c_key, cryptde)
            .unwrap(),
            "third hop"
        );

        assert_eq!(
            subject.hops[3],
            LiveHop::new(
                &e_key,
                Some(paying_wallet.as_payer(&d_key, &contract_address)),
                Component::ProxyClient
            )
            .encode(&d_key, cryptde)
            .unwrap(),
            "fourth hop"
        );

        assert_eq!(
            subject.hops[4],
            LiveHop::new(
                &f_key,
                Some(paying_wallet.as_payer(&e_key, &contract_address)),
                Component::Hopper
            )
            .encode(&e_key, cryptde)
            .unwrap(),
            "fifth hop"
        );

        assert_eq!(
            subject.hops[5],
            LiveHop::new(
                &a_key,
                Some(paying_wallet.as_payer(&f_key, &contract_address)),
                Component::Hopper
            )
            .encode(&f_key, cryptde)
            .unwrap(),
            "sixth hop"
        );

        let empty_public_key = PublicKey::new(b"");
        assert_eq!(
            subject.hops[6],
            LiveHop::new(
                &empty_public_key,
                Some(paying_wallet.as_payer(&a_key, &contract_address)),
                Component::ProxyServer,
            )
            .encode(&a_key, cryptde)
            .unwrap(),
            "seventh hop"
        );
    }

    #[test]
    fn construct_can_make_short_single_stop_route() {
        let a_key = PublicKey::new(&[65, 65, 65]);
        let b_key = PublicKey::new(&[66, 66, 66]);
        let cryptde = CRYPTDE_PAIR.main.as_ref();
        let paying_wallet = make_paying_wallet(b"wallet");
        let contract_address = TEST_DEFAULT_CHAIN.rec().contract;

        let subject = Route::one_way(
            RouteSegment::new(vec![&a_key, &b_key], Component::Neighborhood),
            cryptde,
            Some(paying_wallet.clone()),
            Some(contract_address.clone()),
        )
        .unwrap();
        let empty_public_key = PublicKey::new(b"");

        assert_eq!(
            vec!(
                LiveHop::new(
                    &b_key,
                    Some(paying_wallet.as_payer(&a_key, &contract_address)),
                    Component::Hopper
                )
                .encode(&a_key, cryptde)
                .unwrap(),
                LiveHop::new(
                    &empty_public_key,
                    Some(paying_wallet.as_payer(&b_key, &contract_address)),
                    Component::Neighborhood,
                )
                .encode(&b_key, cryptde)
                .unwrap(),
            ),
            subject.hops,
        );
    }

    #[test]
    fn next_hop_decodes_top_hop() {
        let cryptde = CRYPTDE_PAIR.main.as_ref();
        let paying_wallet = make_paying_wallet(b"wallet");
        let key12 = cryptde.public_key();
        let key34 = PublicKey::new(&[3, 4]);
        let key56 = PublicKey::new(&[5, 6]);
        let contract_address = TEST_DEFAULT_CHAIN.rec().contract;
        let subject = Route::one_way(
            RouteSegment::new(vec![&key12, &key34, &key56], Component::Neighborhood),
            cryptde,
            Some(paying_wallet.clone()),
            Some(contract_address),
        )
        .unwrap();

        let next_hop = subject.next_hop(cryptde).unwrap();

        assert_eq!(
            next_hop,
            LiveHop::new(
                &key34,
                Some(paying_wallet.as_payer(&key12, &contract_address)),
                Component::Hopper
            )
        );
        let empty_public_key = PublicKey::new(b"");
        assert_eq!(
            subject.hops,
            vec!(
                LiveHop::new(
                    &key34,
                    Some(paying_wallet.as_payer(&key12, &contract_address)),
                    Component::Hopper
                )
                .encode(&key12, cryptde)
                .unwrap(),
                LiveHop::new(
                    &key56,
                    Some(paying_wallet.as_payer(&key34, &contract_address)),
                    Component::Hopper
                )
                .encode(&key34, cryptde)
                .unwrap(),
                LiveHop::new(
                    &empty_public_key,
                    Some(paying_wallet.as_payer(&key56, &contract_address)),
                    Component::Neighborhood,
                )
                .encode(&key56, cryptde)
                .unwrap(),
            )
        );
    }

    #[test]
    fn shift_returns_next_hop_and_adds_garbage_at_the_bottom() {
        let cryptde = CRYPTDE_PAIR.main.as_ref();
        let paying_wallet = make_paying_wallet(b"wallet");
        let key12 = cryptde.public_key();
        let key34 = PublicKey::new(&[3, 4]);
        let key56 = PublicKey::new(&[5, 6]);
        let contract_address = TEST_DEFAULT_CHAIN.rec().contract;
        let mut subject = Route::one_way(
            RouteSegment::new(vec![&key12, &key34, &key56], Component::Neighborhood),
            cryptde,
            Some(paying_wallet.clone()),
            Some(contract_address),
        )
        .unwrap();
        let top_hop_len = subject.hops.first().unwrap().len();

        let next_hop = subject.shift(cryptde).unwrap();

        assert_eq!(
            next_hop,
            LiveHop::new(
                &key34,
                Some(paying_wallet.as_payer(&key12, &contract_address)),
                Component::Hopper
            )
        );
        let mut garbage_can: Vec<u8> = iter::repeat(0u8).take(top_hop_len).collect();
        cryptde.random(&mut garbage_can[..]);
        let empty_public_key = PublicKey::new(b"");
        assert_eq!(
            subject.hops,
            vec!(
                LiveHop::new(
                    &key56,
                    Some(paying_wallet.as_payer(&key34, &contract_address)),
                    Component::Hopper
                )
                .encode(&key34, cryptde)
                .unwrap(),
                LiveHop::new(
                    &empty_public_key,
                    Some(paying_wallet.as_payer(&key56, &contract_address)),
                    Component::Neighborhood,
                )
                .encode(&key56, cryptde)
                .unwrap(),
                CryptData::new(&garbage_can[..])
            )
        )
    }

    #[test]
    fn empty_route_says_none_when_asked_for_next_hop() {
        let cryptde = CRYPTDE_PAIR.main.as_ref();
        let subject = Route { hops: Vec::new() };

        let result = subject.next_hop(cryptde).err().unwrap();

        assert_eq!(result, CodexError::RoutingError(RouteError::EmptyRoute));
    }

    #[test]
    fn shift_says_none_when_asked_for_next_hop_on_empty_route() {
        let cryptde = CRYPTDE_PAIR.main.as_ref();
        let mut subject = Route { hops: Vec::new() };

        let result = subject.shift(cryptde).err().unwrap();

        assert_eq!(result, CodexError::RoutingError(RouteError::EmptyRoute));
    }

    #[test]
    fn route_serialization_deserialization() {
        let key1 = PublicKey::new(&[1, 2, 3, 4]);
        let key2 = PublicKey::new(&[4, 3, 2, 1]);
        let cryptde = CRYPTDE_PAIR.main.as_ref();
        let paying_wallet = make_paying_wallet(b"wallet");
        let original = Route::round_trip(
            RouteSegment::new(vec![&key1, &key2], Component::ProxyClient),
            RouteSegment::new(vec![&key2, &key1], Component::ProxyServer),
            cryptde,
            Some(paying_wallet),
            Some(TEST_DEFAULT_CHAIN.rec().contract),
        )
        .unwrap();

        let serialized = serde_cbor::ser::to_vec(&original).unwrap();

        let deserialized = serde_cbor::de::from_slice::<Route>(&serialized[..]).unwrap();

        assert_eq!(deserialized, original);
    }

    #[test]
    fn to_string_works_with_one_way_route() {
        let key1 = PublicKey::new(&[1, 2, 3, 4]);
        let key2 = PublicKey::new(&[2, 3, 4, 5]);
        let key3 = PublicKey::new(&[3, 4, 5, 6]);
        let paying_wallet = make_paying_wallet(b"wallet");
        let subject = Route::one_way(
            RouteSegment::new(vec![&key1, &key2, &key3], Component::Neighborhood),
            CRYPTDE_PAIR.main.as_ref(),
            Some(paying_wallet),
            Some(TEST_DEFAULT_CHAIN.rec().contract),
        )
        .unwrap();

        let result = subject.to_string(vec![
            &CryptDENull::from(&key1, TEST_DEFAULT_CHAIN),
            &CryptDENull::from(&key2, TEST_DEFAULT_CHAIN),
            &CryptDENull::from(&key3, TEST_DEFAULT_CHAIN),
        ]);

        assert_eq!(
            result,
            String::from(
                r#"
Encrypted with 0x01020304: LiveHop { public_key: 0x02030405, payer: Some(Payer { wallet: Wallet { kind: Address(0x71d0fc7d1c570b1ed786382b551a09391c91e33d) }, proof: Signature { v: 0, r: "3e3a92d7284c2c2ff7119e9f7a7e183b062a335a598e965a47c36a2f288b6f8d", s: "3e3a92d7284c2c2ff7119e9f7a7e183b062a335a598e965a47c36a2f288b6f8d" } }), component: Hopper }
Encrypted with 0x02030405: LiveHop { public_key: 0x03040506, payer: Some(Payer { wallet: Wallet { kind: Address(0x71d0fc7d1c570b1ed786382b551a09391c91e33d) }, proof: Signature { v: 0, r: "4324a40295bb36ef2b927fb24250fe42397a57b861ea152bbbe4f84150d4ff5a", s: "4324a40295bb36ef2b927fb24250fe42397a57b861ea152bbbe4f84150d4ff5a" } }), component: Hopper }
Encrypted with 0x03040506: LiveHop { public_key: 0x, payer: Some(Payer { wallet: Wallet { kind: Address(0x71d0fc7d1c570b1ed786382b551a09391c91e33d) }, proof: Signature { v: 1, r: "8649b8f6db6232cb1e4f1f04786ad4ef33488c968e64bec74ecd893d6d05c1b9", s: "8649b8f6db6232cb1e4f1f04786ad4ef33488c968e64bec74ecd893d6d05c1b9" } }), component: Neighborhood }
"#
            )
        );
    }

    #[test]
    fn to_string_works_with_round_trip_route() {
        let key1 = PublicKey::new(&[1, 2, 3, 4]);
        let key2 = PublicKey::new(&[2, 3, 4, 5]);
        let key3 = PublicKey::new(&[3, 4, 5, 6]);
        let cryptde = CryptDENull::from(&key1, TEST_DEFAULT_CHAIN);
        let paying_wallet = make_paying_wallet(b"wallet");
        let subject = Route::round_trip(
            RouteSegment::new(vec![&key1, &key2, &key3], Component::ProxyClient),
            RouteSegment::new(vec![&key3, &key2, &key1], Component::ProxyServer),
            &cryptde,
            Some(paying_wallet),
            Some(TEST_DEFAULT_CHAIN.rec().contract),
        )
        .unwrap();

        let result = subject.to_string(vec![
            &CryptDENull::from(&key1, TEST_DEFAULT_CHAIN),
            &CryptDENull::from(&key2, TEST_DEFAULT_CHAIN),
            &CryptDENull::from(&key3, TEST_DEFAULT_CHAIN),
            &CryptDENull::from(&key2, TEST_DEFAULT_CHAIN),
            &CryptDENull::from(&key1, TEST_DEFAULT_CHAIN),
            &CryptDENull::from(&key1, TEST_DEFAULT_CHAIN),
        ]);

        assert_eq!(
            result,
            String::from(
                r#"
Encrypted with 0x01020304: LiveHop { public_key: 0x02030405, payer: Some(Payer { wallet: Wallet { kind: Address(0x71d0fc7d1c570b1ed786382b551a09391c91e33d) }, proof: Signature { v: 0, r: "3e3a92d7284c2c2ff7119e9f7a7e183b062a335a598e965a47c36a2f288b6f8d", s: "3e3a92d7284c2c2ff7119e9f7a7e183b062a335a598e965a47c36a2f288b6f8d" } }), component: Hopper }
Encrypted with 0x02030405: LiveHop { public_key: 0x03040506, payer: Some(Payer { wallet: Wallet { kind: Address(0x71d0fc7d1c570b1ed786382b551a09391c91e33d) }, proof: Signature { v: 0, r: "4324a40295bb36ef2b927fb24250fe42397a57b861ea152bbbe4f84150d4ff5a", s: "4324a40295bb36ef2b927fb24250fe42397a57b861ea152bbbe4f84150d4ff5a" } }), component: Hopper }
Encrypted with 0x03040506: LiveHop { public_key: 0x02030405, payer: Some(Payer { wallet: Wallet { kind: Address(0x71d0fc7d1c570b1ed786382b551a09391c91e33d) }, proof: Signature { v: 1, r: "8649b8f6db6232cb1e4f1f04786ad4ef33488c968e64bec74ecd893d6d05c1b9", s: "8649b8f6db6232cb1e4f1f04786ad4ef33488c968e64bec74ecd893d6d05c1b9" } }), component: ProxyClient }
Encrypted with 0x02030405: LiveHop { public_key: 0x01020304, payer: Some(Payer { wallet: Wallet { kind: Address(0x71d0fc7d1c570b1ed786382b551a09391c91e33d) }, proof: Signature { v: 0, r: "4324a40295bb36ef2b927fb24250fe42397a57b861ea152bbbe4f84150d4ff5a", s: "4324a40295bb36ef2b927fb24250fe42397a57b861ea152bbbe4f84150d4ff5a" } }), component: Hopper }
Encrypted with 0x01020304: LiveHop { public_key: 0x, payer: Some(Payer { wallet: Wallet { kind: Address(0x71d0fc7d1c570b1ed786382b551a09391c91e33d) }, proof: Signature { v: 0, r: "3e3a92d7284c2c2ff7119e9f7a7e183b062a335a598e965a47c36a2f288b6f8d", s: "3e3a92d7284c2c2ff7119e9f7a7e183b062a335a598e965a47c36a2f288b6f8d" } }), component: ProxyServer }
"#
            )
        );
    }

    #[test]
    fn to_string_works_with_zero_length_data() {
        let subject = Route { hops: vec![] };

        let result = subject.to_string(vec![]);

        assert_eq!(result, String::from("\n"));
    }
}<|MERGE_RESOLUTION|>--- conflicted
+++ resolved
@@ -326,69 +326,6 @@
     }
 
     #[test]
-<<<<<<< HEAD
-=======
-    fn id_decodes_return_route_id() {
-        let cryptde = CRYPTDE_PAIR.main.as_ref();
-
-        let subject = Route {
-            hops: vec![Route::encrypt_return_route_id(42, cryptde)],
-        };
-
-        assert_eq!(subject.id(cryptde), Ok(42));
-    }
-
-    #[test]
-    fn id_returns_empty_route_error_when_the_route_is_empty() {
-        let cryptde = CRYPTDE_PAIR.main.as_ref();
-
-        let subject = Route { hops: vec![] };
-
-        assert_eq!(
-            subject.id(cryptde),
-            Err("Response route did not contain a return route ID".to_string())
-        );
-    }
-
-    #[test]
-    #[should_panic(expected = "Could not decrypt with ebe5f9a0e2 data beginning with ebe5f9a0e1")]
-    fn id_returns_error_when_the_id_fails_to_decrypt() {
-        let cryptde1 = CryptDENull::from(&PublicKey::new(b"key a"), TEST_DEFAULT_CHAIN);
-        let cryptde2 = CryptDENull::from(&PublicKey::new(b"key b"), TEST_DEFAULT_CHAIN);
-        let subject = Route {
-            hops: vec![Route::encrypt_return_route_id(42, &cryptde1)],
-        };
-
-        let _ = subject.id(&cryptde2);
-    }
-
-    #[test]
-    fn route_segments_are_represented_in_base64_by_debug() {
-        let public_key_data_1: Vec<u8> = vec![12, 34, 56, 78, 90];
-        let public_key_data_2: Vec<u8> = vec![34, 56, 78, 90, 12];
-        let public_key_data_3: Vec<u8> = vec![56, 78, 90, 12, 34];
-        let subject = RouteSegment::new(
-            vec![
-                &PublicKey::new(public_key_data_1.as_slice()),
-                &PublicKey::new(public_key_data_2.as_slice()),
-                &PublicKey::new(public_key_data_3.as_slice()),
-            ],
-            Component::ProxyClient,
-        );
-
-        let result = format!("{:?}", subject);
-
-        let base64_1 = base64::encode_config(&public_key_data_1, base64::STANDARD_NO_PAD);
-        let base64_2 = base64::encode_config(&public_key_data_2, base64::STANDARD_NO_PAD);
-        let base64_3 = base64::encode_config(&public_key_data_3, base64::STANDARD_NO_PAD);
-        assert_eq!(
-            result,
-            format!("{} -> {} -> {} : ProxyClient", base64_1, base64_2, base64_3)
-        );
-    }
-
-    #[test]
->>>>>>> fb9718e4
     fn construct_does_not_like_route_segments_with_too_few_keys() {
         let cryptde = CRYPTDE_PAIR.main.as_ref();
         let paying_wallet = make_wallet("wallet");
