--- conflicted
+++ resolved
@@ -207,29 +207,20 @@
     use crate::accountant::test_utils::AccountantBuilder;
     use crate::accountant::{checked_conversion, Accountant};
     use crate::sub_lib::accountant::{
-<<<<<<< HEAD
-        AccountantSubsFactoryReal, MessageIdGenerator, MessageIdGeneratorReal, PaymentThresholds,
-        ScanIntervals, SubsFactory, DEFAULT_EARNING_WALLET, DEFAULT_PAYMENT_THRESHOLDS,
-        MSG_ID_INCREMENTER, TEMPORARY_CONSUMING_WALLET,
-=======
         AccountantSubsFactoryReal, DetailedScanType, MessageIdGenerator, MessageIdGeneratorReal,
-        PaymentThresholds, ScanIntervals, SubsFactory, DEFAULT_EARNING_WALLET,
-        DEFAULT_PAYMENT_THRESHOLDS, DEFAULT_SCAN_INTERVALS, MSG_ID_INCREMENTER,
+        PaymentThresholds,ScanIntervals, SubsFactory, DEFAULT_EARNING_WALLET, DEFAULT_PAYMENT_THRESHOLDS,
+        MSG_ID_INCREMENTER,
         TEMPORARY_CONSUMING_WALLET,
->>>>>>> 6e020c72
     };
     use crate::sub_lib::wallet::Wallet;
     use crate::test_utils::recorder::{make_accountant_subs_from_recorder, Recorder};
     use actix::Actor;
-<<<<<<< HEAD
-    use masq_lib::blockchains::chains::Chain;
-=======
     use masq_lib::messages::ScanType;
->>>>>>> 6e020c72
     use std::str::FromStr;
     use std::sync::atomic::Ordering;
     use std::sync::Mutex;
     use std::time::Duration;
+    use masq_lib::blockchains::chains::Chain;
 
     impl From<DetailedScanType> for ScanType {
         fn from(scan_type: DetailedScanType) -> Self {
