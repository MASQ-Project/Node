--- conflicted
+++ resolved
@@ -236,15 +236,10 @@
     use crate::accountant::test_utils::AccountantBuilder;
     use crate::accountant::Accountant;
     use crate::sub_lib::accountant::{
-<<<<<<< HEAD
-        AccountantSubsFactory, AccountantSubsFactoryReal, PaymentThresholds, ScanIntervals,
-        DEFAULT_EARNING_WALLET, DEFAULT_PAYMENT_THRESHOLDS, DEFAULT_SCAN_INTERVALS,
+        AccountantSubsFactory, AccountantSubsFactoryReal, MessageIdGenerator,
+        MessageIdGeneratorReal, PaymentThresholds, ScanIntervals, DEFAULT_EARNING_WALLET,
+        DEFAULT_PAYMENT_THRESHOLDS, DEFAULT_SCAN_INTERVALS, MSG_ID_INCREMENTER,
         TEMPORARY_CONSUMING_WALLET,
-=======
-        MessageIdGenerator, MessageIdGeneratorReal, PaymentThresholds, ScanIntervals,
-        DEFAULT_EARNING_WALLET, DEFAULT_PAYMENT_THRESHOLDS, DEFAULT_SCAN_INTERVALS,
-        MSG_ID_INCREMENTER, TEMPORARY_CONSUMING_WALLET,
->>>>>>> 9c9a625d
     };
     use crate::sub_lib::wallet::Wallet;
     use crate::test_utils::recorder::{make_accountant_subs_from_recorder, Recorder};
@@ -294,7 +289,6 @@
     }
 
     #[test]
-<<<<<<< HEAD
     fn accountant_subs_factory_produces_proper_subs() {
         let subject = AccountantSubsFactoryReal {};
         let accountant = AccountantBuilder::default().build();
@@ -303,7 +297,9 @@
         let subs = subject.make(&addr);
 
         assert_eq!(subs, Accountant::make_subs_from(&addr))
-=======
+    }
+
+    #[test]
     fn msg_id_generator_increments_by_one_with_every_call() {
         let _guard = MSG_ID_GENERATOR_TEST_GUARD.lock().unwrap();
         let subject = MessageIdGeneratorReal::default();
@@ -326,6 +322,5 @@
         let id = subject.id();
 
         assert_eq!(id, 0)
->>>>>>> 9c9a625d
     }
 }