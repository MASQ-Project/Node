--- conflicted
+++ resolved
@@ -127,9 +127,6 @@
     pub node_addr_opt: Option<NodeAddr>,
 }
 
-<<<<<<< HEAD
-//the public key's role as a separate arg is to enable the produced descriptor to be constant and reliable in tests
-=======
 impl Default for NodeDescriptor {
     fn default() -> Self {
         Self::from((
@@ -141,9 +138,7 @@
     }
 }
 
-//confusing but seems like the public key in the args plays a role just in tests,
-//making the public key part of the descriptor persistent and reliable for testing
->>>>>>> ede55619
+//the public key's role as a separate arg is to enable the produced descriptor to be constant and reliable in tests
 impl From<(&PublicKey, &NodeAddr, Chain, &dyn CryptDE)> for NodeDescriptor {
     fn from(tuple: (&PublicKey, &NodeAddr, Chain, &dyn CryptDE)) -> Self {
         let (public_key, node_addr, blockchain, cryptde) = tuple;
