// Copyright (c) 2019, MASQ (https://masq.ai) and/or its affiliates. All rights reserved.

use crate::neighborhood::gossip::Gossip_0v1;
use crate::neighborhood::node_record::NodeRecord;
use crate::sub_lib::configurator::NewPasswordMessage;
use crate::sub_lib::cryptde::{CryptDE, PublicKey};
use crate::sub_lib::dispatcher::{Component, StreamShutdownMsg};
use crate::sub_lib::hopper::ExpiredCoresPackage;
use crate::sub_lib::node_addr::NodeAddr;
use crate::sub_lib::peer_actors::{BindMessage, StartMessage};
use crate::sub_lib::route::Route;
use crate::sub_lib::set_consuming_wallet_message::SetConsumingWalletMessage;
use crate::sub_lib::stream_handler_pool::DispatcherNodeQueryResponse;
use crate::sub_lib::stream_handler_pool::TransmitDataMsg;
use crate::sub_lib::wallet::Wallet;
use actix::Message;
use actix::Recipient;
use core::fmt;
use itertools::Itertools;
use lazy_static::lazy_static;
use masq_lib::blockchains::blockchain_records::CHAINS;
use masq_lib::blockchains::chains::{chain_from_chain_identifier_opt, Chain};
use masq_lib::constants::{CENTRAL_DELIMITER, CHAIN_IDENTIFIER_DELIMITER, MASQ_URL_PREFIX};
use masq_lib::ui_gateway::NodeFromUiMessage;
use masq_lib::utils::NeighborhoodModeLight;
use serde_derive::{Deserialize, Serialize};
use std::fmt::{Debug, Display, Formatter};
use std::net::IpAddr;
use std::str::FromStr;

pub const DEFAULT_RATE_PACK: RatePack = RatePack {
    routing_byte_rate: 100,
    routing_service_rate: 10000,
    exit_byte_rate: 101,
    exit_service_rate: 10001,
};

pub const ZERO_RATE_PACK: RatePack = RatePack {
    routing_byte_rate: 0,
    routing_service_rate: 0,
    exit_byte_rate: 0,
    exit_service_rate: 0,
};

#[derive(Clone, Debug, PartialEq)]
pub enum NeighborhoodMode {
    Standard(NodeAddr, Vec<NodeDescriptor>, RatePack),
    ZeroHop,
    OriginateOnly(Vec<NodeDescriptor>, RatePack),
    ConsumeOnly(Vec<NodeDescriptor>),
}

impl Display for NeighborhoodMode {
    fn fmt(&self, f: &mut Formatter<'_>) -> std::fmt::Result {
        match self {
            NeighborhoodMode::Standard(_, _, _) => write!(f, "Standard"),
            NeighborhoodMode::ZeroHop => write!(f, "ZeroHop"),
            NeighborhoodMode::OriginateOnly(_, _) => write!(f, "OriginateOnly"),
            NeighborhoodMode::ConsumeOnly(_) => write!(f, "ConsumeOnly"),
        }
    }
}

impl NeighborhoodMode {
    pub fn is_decentralized(&self) -> bool {
        self != &NeighborhoodMode::ZeroHop
    }

    pub fn neighbor_configs(&self) -> &Vec<NodeDescriptor> {
        match self {
            NeighborhoodMode::Standard(_, neighbor_configs, _) => neighbor_configs,
            NeighborhoodMode::ZeroHop => &EMPTY_CONFIGS,
            NeighborhoodMode::OriginateOnly(neighbor_configs, _) => neighbor_configs,
            NeighborhoodMode::ConsumeOnly(neighbor_configs) => neighbor_configs,
        }
    }

    pub fn node_addr_opt(&self) -> Option<NodeAddr> {
        match self {
            NeighborhoodMode::Standard(node_addr, _, _) => Some(node_addr.clone()),
            _ => None,
        }
    }

    pub fn rate_pack(&self) -> &RatePack {
        match self {
            NeighborhoodMode::Standard(_, _, rate_pack) => rate_pack,
            NeighborhoodMode::OriginateOnly(_, rate_pack) => rate_pack,
            _ => &ZERO_RATE_PACK,
        }
    }

    pub fn accepts_connections(&self) -> bool {
        matches!(self, NeighborhoodMode::Standard(_, _, _))
    }

    pub fn routes_data(&self) -> bool {
        matches!(
            self,
            NeighborhoodMode::Standard(_, _, _) | NeighborhoodMode::OriginateOnly(_, _)
        )
    }

    pub fn is_standard(&self) -> bool {
        matches!(self, NeighborhoodMode::Standard(_, _, _))
    }

    pub fn is_originate_only(&self) -> bool {
        matches!(self, NeighborhoodMode::OriginateOnly(_, _))
    }

    pub fn is_consume_only(&self) -> bool {
        matches!(self, NeighborhoodMode::ConsumeOnly(_))
    }

    pub fn is_zero_hop(&self) -> bool {
        matches!(self, NeighborhoodMode::ZeroHop)
    }

    pub fn make_light(&self) -> NeighborhoodModeLight {
        match self {
            NeighborhoodMode::Standard(_, _, _) => NeighborhoodModeLight::Standard,
            NeighborhoodMode::ConsumeOnly(_) => NeighborhoodModeLight::ConsumeOnly,
            NeighborhoodMode::OriginateOnly(_, _) => NeighborhoodModeLight::OriginateOnly,
            NeighborhoodMode::ZeroHop => NeighborhoodModeLight::ZeroHop,
        }
    }
}

//TODO we could write our own impl of serde for Chain in order to optimize

#[derive(Clone, Debug, PartialEq, Eq, Hash, Serialize, Deserialize)]
pub struct NodeDescriptor {
    pub blockchain: Chain,
    pub encryption_public_key: PublicKey,
    pub node_addr_opt: Option<NodeAddr>,
}

//confusing but seems like the public key in the args plays a role just in tests,
//making the public key part of the descriptor persistent and reliable for testing
impl From<(&PublicKey, &NodeAddr, Chain, &dyn CryptDE)> for NodeDescriptor {
    fn from(tuple: (&PublicKey, &NodeAddr, Chain, &dyn CryptDE)) -> Self {
        let (public_key, node_addr, blockchain, cryptde) = tuple;
        NodeDescriptor {
            blockchain,
            encryption_public_key: cryptde
                .descriptor_fragment_to_first_contact_public_key(
                    &cryptde.public_key_to_descriptor_fragment(public_key),
                )
                .expect("Internal error"),
            node_addr_opt: Some(node_addr.clone()),
        }
    }
}

impl From<(&NodeRecord, Chain, &dyn CryptDE)> for NodeDescriptor {
    fn from(tuple: (&NodeRecord, Chain, &dyn CryptDE)) -> Self {
        let (node_record, blockchain, cryptde) = tuple;
        NodeDescriptor {
            blockchain,
            encryption_public_key: cryptde
                .descriptor_fragment_to_first_contact_public_key(
                    &cryptde.public_key_to_descriptor_fragment(node_record.public_key()),
                )
                .expect("Internal error"),
            node_addr_opt: node_record.node_addr_opt(),
        }
    }
}

impl TryFrom<(&dyn CryptDE, &str)> for NodeDescriptor {
    type Error = String;

    fn try_from(tuple: (&dyn CryptDE, &str)) -> Result<Self, Self::Error> {
        let (cryptde, str_descriptor) = tuple;
        let (blockchain, key, str_node_addr) = NodeDescriptor::parse_url(str_descriptor)?;
        let encryption_public_key = cryptde.descriptor_fragment_to_first_contact_public_key(key)?;
        let node_addr_opt = if str_node_addr == ":" {
            None
        } else {
            Some(NodeAddr::from_str(str_node_addr)?)
        };
        Ok(NodeDescriptor {
            blockchain,
            encryption_public_key,
            node_addr_opt,
        })
    }
}

impl NodeDescriptor {
    pub fn to_string(&self, cryptde: &dyn CryptDE) -> String {
        let contact_public_key_string = cryptde
            .public_key_to_descriptor_fragment(&self.encryption_public_key)
            .chars()
            .take(43)
            .collect::<String>();
        let node_addr_string = match &self.node_addr_opt {
            Some(node_addr) => node_addr.to_string(),
            None => ":".to_string(),
        };
        let chain_identifier = self.blockchain.rec().literal_identifier;
        format!(
            "{}{}{}{}{}{}",
            MASQ_URL_PREFIX,
            chain_identifier,
            CHAIN_IDENTIFIER_DELIMITER,
            contact_public_key_string,
            CENTRAL_DELIMITER,
            node_addr_string
        )
    }

    pub fn parse_url(descriptor: &str) -> Result<(Chain, &str, &str), String> {
        let (front_end, tail) = first_dividing(descriptor)?;
        let (chain, key) = second_dividing(front_end, descriptor)?;
        Ok((chain, key, tail))
    }
}

fn first_dividing(descriptor: &str) -> Result<(&str, &str), String> {
    let without_prefix = strip_prefix(descriptor)?;
    let halves = separate_by_delimiter(
        without_prefix,
        CENTRAL_DELIMITER,
        DescriptorParsingError::CentralDelimiterProbablyMissing(descriptor),
    )?;
    let _ = approx_position_assertion(descriptor, &halves)?;
    Ok((halves[0], halves[1]))
}

fn second_dividing<'a>(front: &'a str, descriptor: &str) -> Result<(Chain, &'a str), String> {
    let front_parts = separate_by_delimiter(
        front,
        CHAIN_IDENTIFIER_DELIMITER,
        DescriptorParsingError::ChainIdentifierDelimiter(descriptor),
    )?;
    let chain_identifier = front_parts[0];
    let chain = match chain_from_chain_identifier_opt(chain_identifier) {
        Some(ch) => ch,
        _ => {
            return Err(DescriptorParsingError::WrongChainIdentifier(chain_identifier).to_string())
        }
    };
    let key_offset = chain_identifier.len() + 1;
    let key = &front[key_offset..];
    Ok((chain, key))
}

fn strip_prefix(str_descriptor: &str) -> Result<&str, String> {
    if let Some(str) = str_descriptor.strip_prefix(MASQ_URL_PREFIX) {
        Ok(str)
    } else {
        Err(DescriptorParsingError::PrefixMissing(str_descriptor).to_string())
    }
}

fn separate_by_delimiter<'a>(
    str: &'a str,
    delimiter: char,
    error: DescriptorParsingError,
) -> Result<Vec<&'a str>, String> {
    let parts = str.splitn(2, delimiter).collect::<Vec<&str>>();
    if parts.len() == 1 {
        return Err(error.to_string());
    }
    Ok(parts)
}

fn approx_position_assertion(descriptor: &str, halves: &[&str]) -> Result<(), String> {
    let purely_numerical = assert_purely_numerical(halves[0]);
    if purely_numerical {
        return Err(DescriptorParsingError::CentralDelimOrIdentifier(descriptor).to_string());
    }
    let purely_numerical = assert_purely_numerical(halves[1]);
    if !purely_numerical && halves[1].chars().filter(|char| *char == ':').count() < 3
        || halves[1]
            .chars()
            .filter(|char| !char.is_ascii_punctuation())
            .any(|char| !char.is_ascii_hexdigit())
    {
        return Err(
            DescriptorParsingError::CentralDelimOrNodeAddr(descriptor, halves[1]).to_string(),
        );
    }
    Ok(())
}

fn assert_purely_numerical(string: &str) -> bool {
    string
        .chars()
        .filter(|char| !char.is_ascii_punctuation())
        .all(|char| !char.is_alphabetic())
}

enum DescriptorParsingError<'a> {
    CentralDelimiterProbablyMissing(&'a str),
    CentralDelimOrNodeAddr(&'a str, &'a str),
    CentralDelimOrIdentifier(&'a str),
    ChainIdentifierDelimiter(&'a str),
    PrefixMissing(&'a str),
    WrongChainIdentifier(&'a str),
}

impl Display for DescriptorParsingError<'_> {
    fn fmt(&self, f: &mut Formatter<'_>) -> std::fmt::Result {
        match self{
            Self::CentralDelimiterProbablyMissing(descriptor) => write!(f, "Delimiter '@' probably missing. Should be 'masq://<chain identifier>:<public key>@<node address>', not '{}'", descriptor),
            Self::CentralDelimOrNodeAddr(descriptor,tail) => write!(f, "Either '@' delimiter position or format of node address is wrong. Should be 'masq://<chain identifier>:<public key>@<node address>', not '{}'\nNodeAddr should be expressed as '<IP address>:<port>/<port>/...', probably not as '{}'", descriptor,tail),
            Self::CentralDelimOrIdentifier(descriptor) => write!(f, "Either '@' delimiter position or format of chain identifier is wrong. Should be 'masq://<chain identifier>:<public key>@<node address>', not '{}'", descriptor),
            Self::ChainIdentifierDelimiter(descriptor) => write!(f, "Chain identifier delimiter mismatch. Should be 'masq://<chain identifier>:<public key>@<node address>', not '{}'", descriptor),
            Self::PrefixMissing(descriptor) => write!(f,"Prefix or more missing. Should be 'masq://<chain identifier>:<public key>@<node address>', not '{}'",descriptor),
            Self::WrongChainIdentifier(identifier) => write!(f, "Chain identifier '{}' is not valid; possible values are '{}' while formatted as 'masq://<chain identifier>:<public key>@<node address>'",
                                                             identifier,
                                                             CHAINS.iter().map(|record|record.literal_identifier).filter(|identifier|*identifier != "dev").join("', '")
            )
        }
    }
}

#[derive(Clone, Debug, PartialEq)]
pub struct NeighborhoodConfig {
    pub mode: NeighborhoodMode,
}

lazy_static! {
    static ref EMPTY_CONFIGS: Vec<NodeDescriptor> = vec![];
}

#[derive(Clone)]
pub struct NeighborhoodSubs {
    pub bind: Recipient<BindMessage>,
    pub start: Recipient<StartMessage>,
    pub node_query: Recipient<NodeQueryMessage>,
    pub route_query: Recipient<RouteQueryMessage>,
    pub update_node_record_metadata: Recipient<NodeRecordMetadataMessage>,
    pub from_hopper: Recipient<ExpiredCoresPackage<Gossip_0v1>>,
    pub gossip_failure: Recipient<ExpiredCoresPackage<GossipFailure_0v1>>,
    pub dispatcher_node_query: Recipient<DispatcherNodeQueryMessage>,
    pub remove_neighbor: Recipient<RemoveNeighborMessage>,
    pub stream_shutdown_sub: Recipient<StreamShutdownMsg>,
    pub set_consuming_wallet_sub: Recipient<SetConsumingWalletMessage>,
    pub from_ui_message_sub: Recipient<NodeFromUiMessage>,
    pub new_password_sub: Recipient<NewPasswordMessage>,
}

impl Debug for NeighborhoodSubs {
    fn fmt(&self, f: &mut Formatter) -> Result<(), std::fmt::Error> {
        write!(f, "NeighborhoodSubs")
    }
}

#[derive(Clone, Debug, PartialEq)]
pub struct NodeQueryResponseMetadata {
    pub public_key: PublicKey,
    pub node_addr_opt: Option<NodeAddr>,
    pub rate_pack: RatePack,
}

impl NodeQueryResponseMetadata {
    pub fn new(
        public_key: PublicKey,
        node_addr_opt: Option<NodeAddr>,
        rate_pack: RatePack,
    ) -> NodeQueryResponseMetadata {
        NodeQueryResponseMetadata {
            public_key,
            node_addr_opt,
            rate_pack,
        }
    }
}

//TODO probably dead code?
#[derive(Clone, Debug, Message, PartialEq)]
pub struct BootstrapNeighborhoodNowMessage {}

#[derive(Clone, Debug, Message, PartialEq)]
pub struct NeighborhoodDotGraphRequest {
    pub client_id: u64,
}

#[derive(Clone, Debug, PartialEq)]
pub enum NodeQueryMessage {
    IpAddress(IpAddr),
    PublicKey(PublicKey),
}

impl Message for NodeQueryMessage {
    type Result = Option<NodeQueryResponseMetadata>;
}

#[derive(Message, Clone)]
pub struct DispatcherNodeQueryMessage {
    pub query: NodeQueryMessage,
    pub context: TransmitDataMsg,
    pub recipient: Recipient<DispatcherNodeQueryResponse>,
}

#[derive(Debug, PartialEq)]
pub struct RouteQueryMessage {
    pub target_key_opt: Option<PublicKey>,
    pub target_component: Component,
    pub minimum_hop_count: usize,
    pub return_component_opt: Option<Component>,
}

impl Message for RouteQueryMessage {
    type Result = Option<RouteQueryResponse>;
}

impl RouteQueryMessage {
    pub fn data_indefinite_route_request(minimum_hop_count: usize) -> RouteQueryMessage {
        RouteQueryMessage {
            target_key_opt: None,
            target_component: Component::ProxyClient,
            minimum_hop_count,
            return_component_opt: Some(Component::ProxyServer),
        }
    }
}

#[derive(Clone, Debug, Eq, PartialEq)]
pub enum ExpectedService {
    Routing(PublicKey, Wallet, RatePack),
    Exit(PublicKey, Wallet, RatePack),
    Nothing,
}

#[derive(Clone, Debug, PartialEq)]
pub enum ExpectedServices {
    OneWay(Vec<ExpectedService>),
    RoundTrip(Vec<ExpectedService>, Vec<ExpectedService>, u32),
}

#[derive(Clone, Debug, PartialEq)]
pub struct RouteQueryResponse {
    pub route: Route,
    pub expected_services: ExpectedServices,
}

#[derive(Clone, Debug, Message, PartialEq)]
pub struct RemoveNeighborMessage {
    pub public_key: PublicKey,
}

#[derive(Clone, Debug, Message, PartialEq)]
pub enum NodeRecordMetadataMessage {
    Desirable(PublicKey, bool),
}

#[derive(Clone, Debug, Deserialize, Eq, Hash, PartialEq, Serialize)]
pub struct RatePack {
    pub routing_byte_rate: u64,
    pub routing_service_rate: u64,
    pub exit_byte_rate: u64,
    pub exit_service_rate: u64,
}

impl fmt::Display for RatePack {
    fn fmt(&self, f: &mut fmt::Formatter<'_>) -> Result<(), fmt::Error> {
        write!(
            f,
            "{}+{}b route {}+{}b exit",
            self.routing_service_rate,
            self.routing_byte_rate,
            self.exit_service_rate,
            self.exit_byte_rate
        )
    }
}

#[derive(Clone, Debug, PartialEq, Serialize, Deserialize)]
#[allow(non_camel_case_types)]
pub enum GossipFailure_0v1 {
    NoNeighbors,
    NoSuitableNeighbors,
    ManualRejection,
    Unknown,
}

impl fmt::Display for GossipFailure_0v1 {
    fn fmt(&self, f: &mut fmt::Formatter<'_>) -> Result<(), fmt::Error> {
        let msg = match self {
            GossipFailure_0v1::NoNeighbors => "No neighbors for Introduction or Pass",
            GossipFailure_0v1::NoSuitableNeighbors => {
                "No neighbors were suitable for Introduction or Pass"
            }
            GossipFailure_0v1::ManualRejection => "Node owner manually rejected your Debut",
            GossipFailure_0v1::Unknown => "Unknown Debut failure",
        };
        write!(f, "{}", msg)
    }
}

#[cfg(test)]
mod tests {
    use super::*;
    use crate::sub_lib::cryptde_real::CryptDEReal;
    use crate::test_utils::main_cryptde;
    use crate::test_utils::recorder::Recorder;
    use actix::Actor;
<<<<<<< HEAD
    use masq_lib::test_utils::utils::DEFAULT_CHAIN_ID;
    use masq_lib::utils::{localhost, NeighborhoodModeLight};
=======
    use masq_lib::constants::DEFAULT_CHAIN;
    use masq_lib::test_utils::utils::TEST_DEFAULT_CHAIN;
    use masq_lib::utils::localhost;
>>>>>>> 46f76b69
    use std::str::FromStr;

    pub fn rate_pack(base_rate: u64) -> RatePack {
        RatePack {
            routing_byte_rate: base_rate + 1,
            routing_service_rate: base_rate + 2,
            exit_byte_rate: base_rate + 3,
            exit_service_rate: base_rate + 4,
        }
    }

    #[test]
    fn neighborhood_subs_debug() {
        let recorder = Recorder::new().start();

        let subject = NeighborhoodSubs {
            bind: recipient!(recorder, BindMessage),
            start: recipient!(recorder, StartMessage),
            node_query: recipient!(recorder, NodeQueryMessage),
            route_query: recipient!(recorder, RouteQueryMessage),
            update_node_record_metadata: recipient!(recorder, NodeRecordMetadataMessage),
            from_hopper: recipient!(recorder, ExpiredCoresPackage<Gossip_0v1>),
            gossip_failure: recipient!(recorder, ExpiredCoresPackage<GossipFailure_0v1>),
            dispatcher_node_query: recipient!(recorder, DispatcherNodeQueryMessage),
            remove_neighbor: recipient!(recorder, RemoveNeighborMessage),
            stream_shutdown_sub: recipient!(recorder, StreamShutdownMsg),
            set_consuming_wallet_sub: recipient!(recorder, SetConsumingWalletMessage),
            from_ui_message_sub: recipient!(recorder, NodeFromUiMessage),
            new_password_sub: recipient!(recorder, NewPasswordMessage),
        };

        assert_eq!(format!("{:?}", subject), "NeighborhoodSubs");
    }

    #[test]
    fn parse_works_for_ethereum_mainnet() {
        let descriptor = "masq://eth-mainnet:as45cs5c5@1.2.3.4:4444";

        let result = NodeDescriptor::parse_url(descriptor).unwrap();

        assert_eq!(result, (Chain::EthMainnet, "as45cs5c5", "1.2.3.4:4444"))
    }

    #[test]
    fn parse_works_for_ropsten() {
        let descriptor = "masq://eth-ropsten:as45cs5c5@1.2.3.4:4444";

        let result = NodeDescriptor::parse_url(descriptor).unwrap();

        assert_eq!(result, (Chain::EthRopsten, "as45cs5c5", "1.2.3.4:4444"))
    }

    #[test]
    fn parse_works_for_dev_chain() {
        let descriptor = "masq://dev:as45cs5c5@1.2.3.4:4444";

        let result = NodeDescriptor::parse_url(descriptor).unwrap();

        assert_eq!(result, (Chain::Dev, "as45cs5c5", "1.2.3.4:4444"))
    }

    #[test]
    fn parse_works_for_polygon_mainnet() {
        let descriptor = "masq://polygon-mainnet:as45cs5c5@1.2.3.4:4444";

        let result = NodeDescriptor::parse_url(descriptor).unwrap();

        assert_eq!(result, (Chain::PolyMainnet, "as45cs5c5", "1.2.3.4:4444"))
    }

    #[test]
    fn parse_works_for_mumbai() {
        let descriptor = "masq://polygon-mumbai:as45cs5c5@1.2.3.4:4444";

        let result = NodeDescriptor::parse_url(descriptor).unwrap();

        assert_eq!(result, (Chain::PolyMumbai, "as45cs5c5", "1.2.3.4:4444"))
    }

    #[test]
    fn parse_complains_about_url_prefix_not_found() {
        let descriptor = "https://eth-mainnet:as45cs5c5@1.2.3.4:4444";

        let result = NodeDescriptor::parse_url(descriptor);

        assert_eq!(
            result,
            Err(
                "Prefix or more missing. Should be 'masq://<chain identifier>:<public key>@<node address>', not 'https://eth-mainnet:as45cs5c5@1.2.3.4:4444'"
                    .to_string()
            )
        );
    }

    #[test]
    fn parse_complains_about_unknown_chain_identifier() {
        let descriptor = "masq://bitcoin:as45cs5c5@1.2.3.4:4444";

        let result = NodeDescriptor::parse_url(descriptor);

        assert_eq!(
            result,
            Err(
                "Chain identifier 'bitcoin' is not valid; possible values are 'polygon-mainnet', 'eth-mainnet', 'polygon-mumbai', 'eth-ropsten' while formatted as 'masq://<chain identifier>:<public key>@<node address>'"
                    .to_string()
            )
        );
    }

    #[test]
    fn parse_complains_about_str_which_it_does_not_know_how_to_halve_because_no_at_sign() {
        let descriptor = "masq://dev.as45cs5c5/1.4.4.5;4545";

        let result = NodeDescriptor::parse_url(descriptor);

        assert_eq!(
            result,
            Err("Delimiter '@' probably missing. Should be 'masq://<chain identifier>:<public key>@<node address>', not 'masq://dev.as45cs5c5/1.4.4.5;4545'".to_string())
        );
    }

    #[test]
    fn parse_complains_about_unclear_identifier_delimiter() {
        let descriptor = "masq://dev.as45cs5c5@1.4.4.5:4545";

        let result = NodeDescriptor::parse_url(descriptor);

        assert_eq!(
            result,
            Err("Chain identifier delimiter mismatch. Should be 'masq://<chain identifier>:<public key>@<node address>', not 'masq://dev.as45cs5c5@1.4.4.5:4545'".to_string())
        );
    }

    #[test]
    fn approx_position_assertion_lets_good_halves_go() {
        let would_be_descriptor = "whole_descriptor";
        let halves = &["dev:assd5fa3c5ac4a6", "1.3.4.5:4565;9898"];

        let result = approx_position_assertion(would_be_descriptor, halves);

        assert_eq!(result, Ok(()))
    }

    #[test]
    fn approx_position_assertion_catches_bad_second_half() {
        let would_be_descriptor = "whole_descriptor";
        let halves = &["dev:assd5fa3c5ac", "a1.bf3.4.5:4565/9898"];

        let result = approx_position_assertion(would_be_descriptor, halves);

        assert_eq!(result,Err("Either '@' delimiter position or format of node address is wrong. Should be 'masq://<chain identifier>:<public key>@<node address>', not 'whole_descriptor'\nNodeAddr should be expressed as '<IP address>:<port>/<port>/...', probably not as 'a1.bf3.4.5:4565/9898'".to_string()))
    }

    #[test]
    fn approx_position_assertion_ignores_potential_ipv6() {
        let would_be_descriptor = "whole_descriptor";
        let halves = &["dev:assd5fa3c5ac", "2000:ab3:88f:4565;9898"];

        let result = approx_position_assertion(would_be_descriptor, halves);

        assert_eq!(result, Ok(()))
    }

    #[test]
    fn approx_position_assertion_catches_ipv6_with_too_few_colons() {
        let would_be_descriptor = "whole_descriptor";
        let halves = &["dev:assd5fa3c5ac", "2000:ab.4.5a.10:4565"];

        let result = approx_position_assertion(would_be_descriptor, halves);

        assert_eq!(result,Err("Either '@' delimiter position or format of node address is wrong. Should be 'masq://<chain identifier>:<public key>@<node address>', not 'whole_descriptor'\nNodeAddr should be expressed as '<IP address>:<port>/<port>/...', probably not as '2000:ab.4.5a.10:4565'".to_string()))
    }

    #[test]
    fn approx_position_assertion_catches_potential_ipv6_with_non_hex_values() {
        let would_be_descriptor = "whole_descriptor";
        let halves = &["dev:assd5fa3c5ac", "2000:qd3:88r:4565/9898"];

        let result = approx_position_assertion(would_be_descriptor, halves);

        assert_eq!(result, Err("Either '@' delimiter position or format of node address is wrong. Should be 'masq://<chain identifier>:<public key>@<node address>', not 'whole_descriptor'\nNodeAddr should be expressed as '<IP address>:<port>/<port>/...', probably not as '2000:qd3:88r:4565/9898'".to_string()))
    }

    #[test]
    fn approx_position_assertion_does_not_like_all_numeric_first_half() {
        let would_be_descriptor = "whole_descriptor";
        let halves = &["145:4511265", "2000:ad3:88a:4565;9898"];

        let result = approx_position_assertion(would_be_descriptor, halves);

        assert_eq!(result, Err("Either '@' delimiter position or format of chain identifier is wrong. Should be 'masq://<chain identifier>:<public key>@<node address>', not 'whole_descriptor'".to_string()))
    }

    #[test]
    fn wrong_chain_identifier_error_does_not_mention_dev_chain() {
        assert!(CHAINS
            .iter()
            .find(|record| record.literal_identifier == "dev")
            .is_some());

        let result = DescriptorParsingError::WrongChainIdentifier("blah").to_string();

        assert_eq!(result, "Chain identifier 'blah' is not valid; possible values are 'polygon-mainnet', 'eth-mainnet', 'polygon-mumbai', 'eth-ropsten' while formatted as 'masq://<chain identifier>:<public key>@<node address>'")
    }

    #[test]
    fn from_str_complains_about_bad_base_64() {
        let result = NodeDescriptor::try_from((
            main_cryptde(),
            "masq://eth-mainnet:bad_key@1.2.3.4:1234;2345",
        ));

        assert_eq!(
            result,
            Err(String::from("Invalid Base64 value for public key: bad_key"))
        );
    }

    #[test]
    fn from_str_complains_about_slash_in_the_key() {
        let result = NodeDescriptor::try_from((
            &CryptDEReal::new(TEST_DEFAULT_CHAIN) as &dyn CryptDE,
            "masq://eth-ropsten:abJ5XvhVbmVyGejkYUkmftF09pmGZGKg/PzRNnWQxFw@12.23.34.45:5678",
        ));

        assert_eq!(
            result,
            Err(String::from(
                "Invalid Base64 value for public key: abJ5XvhVbmVyGejkYUkmftF09pmGZGKg/PzRNnWQxFw"
            ))
        );
    }

    #[test]
    fn from_str_complains_about_plus_in_the_key() {
        let result = NodeDescriptor::try_from((
            &CryptDEReal::new(DEFAULT_CHAIN) as &dyn CryptDE,
            "masq://eth-ropsten:abJ5XvhVbmVy+GejkYUmftF09pmGZGKgkPzRNnWQxFw@12.23.34.45:5678",
        ));

        assert_eq!(
            result,
            Err(String::from(
                "Invalid Base64 value for public key: abJ5XvhVbmVy+GejkYUmftF09pmGZGKgkPzRNnWQxFw"
            ))
        );
    }

    #[test]
    fn from_str_complains_about_blank_public_key() {
        let result = NodeDescriptor::try_from((main_cryptde(), "masq://dev:@1.2.3.4:1234/2345"));

        assert_eq!(result, Err(String::from("Public key cannot be empty")));
    }

    #[test]
    fn from_str_complains_about_bad_node_addr() {
        let result = NodeDescriptor::try_from((
            main_cryptde(),
            "masq://eth-mainnet:R29vZEtleQ==@BadNodeAddr",
        ));

        assert_eq!(result, Err(String::from("Either '@' delimiter position or format of node address is wrong. Should be 'masq://<chain identifier>:<public key>@<node address>', not 'masq://eth-mainnet:R29vZEtleQ==@BadNodeAddr'\nNodeAddr should be expressed as '<IP address>:<port>/<port>/...', probably not as 'BadNodeAddr'")));
    }

    #[test]
    fn from_str_handles_the_happy_path_with_node_addr() {
        let result = NodeDescriptor::try_from((
            main_cryptde(),
            "masq://eth-ropsten:R29vZEtleQ@1.2.3.4:1234/2345/3456",
        ));

        assert_eq!(
            result.unwrap(),
            NodeDescriptor {
                encryption_public_key: PublicKey::new(b"GoodKey"),
                blockchain: Chain::EthRopsten,
                node_addr_opt: Some(NodeAddr::new(
                    &IpAddr::from_str("1.2.3.4").unwrap(),
                    &[1234, 2345, 3456],
                ))
            },
        )
    }

    #[test]
    fn from_str_handles_the_happy_path_without_node_addr() {
        let result = NodeDescriptor::try_from((main_cryptde(), "masq://eth-mainnet:R29vZEtleQ@:"));

        assert_eq!(
            result.unwrap(),
            NodeDescriptor {
                encryption_public_key: PublicKey::new(b"GoodKey"),
                blockchain: Chain::EthMainnet,
                node_addr_opt: None
            },
        )
    }

    #[test]
    fn node_descriptor_from_key_node_addr_and_mainnet_flag_works() {
        let cryptde: &dyn CryptDE = main_cryptde();
        let public_key = PublicKey::new(&[1, 2, 3, 4, 5, 6, 7, 8]);
        let node_addr = NodeAddr::new(&IpAddr::from_str("123.45.67.89").unwrap(), &[2345, 3456]);

        let result = NodeDescriptor::from((&public_key, &node_addr, Chain::EthMainnet, cryptde));

        assert_eq!(
            result,
            NodeDescriptor {
                encryption_public_key: public_key,
                blockchain: Chain::EthMainnet,
                node_addr_opt: Some(node_addr),
            }
        );
    }

    #[test]
    fn node_descriptor_to_string_works_for_mainnet() {
        let cryptde: &dyn CryptDE = main_cryptde();
        let public_key = PublicKey::new(&[1, 2, 3, 4, 5, 6, 7, 8]);
        let node_addr = NodeAddr::new(&IpAddr::from_str("123.45.67.89").unwrap(), &[2345, 3456]);
        let subject = NodeDescriptor::from((&public_key, &node_addr, Chain::EthMainnet, cryptde));

        let result = subject.to_string(cryptde);

        assert_eq!(
            result,
            "masq://eth-mainnet:AQIDBAUGBwg@123.45.67.89:2345/3456".to_string()
        );
    }

    #[test]
    fn node_descriptor_to_string_works_for_not_mainnet() {
        let cryptde: &dyn CryptDE = main_cryptde();
        let public_key = PublicKey::new(&[1, 2, 3, 4, 5, 6, 7, 8]);
        let node_addr = NodeAddr::new(&IpAddr::from_str("123.45.67.89").unwrap(), &[2345, 3456]);
        let subject = NodeDescriptor::from((&public_key, &node_addr, Chain::EthRopsten, cryptde));

        let result = subject.to_string(cryptde);

        assert_eq!(
            result,
            "masq://eth-ropsten:AQIDBAUGBwg@123.45.67.89:2345/3456".to_string()
        );
    }

    #[test]
    fn first_part_of_node_descriptor_must_not_be_longer_than_required() {
        let cryptde: &dyn CryptDE = main_cryptde();
        let public_key = PublicKey::new(&[
            1, 2, 3, 4, 5, 6, 7, 8, 9, 10, 1, 2, 3, 4, 5, 6, 7, 8, 9, 10, 1, 2, 3, 4, 5, 6, 7, 8,
            9, 10, 1, 2, 3, 4, 5, 6, 7, 8, 9, 10,
        ]);
        let node_addr = NodeAddr::new(&IpAddr::from_str("123.45.67.89").unwrap(), &[2345, 3456]);
        let required_number_of_characters = 43;
        let descriptor =
            NodeDescriptor::from((&public_key, &node_addr, Chain::EthMainnet, cryptde));
        let string_descriptor = descriptor.to_string(cryptde);

        let result = string_descriptor
            .strip_prefix(MASQ_URL_PREFIX)
            .unwrap()
            .chars()
            .skip_while(|char| char != &CHAIN_IDENTIFIER_DELIMITER)
            .skip(1)
            .position(|l| l == CENTRAL_DELIMITER)
            .unwrap();

        assert_eq!(result, required_number_of_characters);
    }

    #[test]
    fn data_indefinite_route_request() {
        let result = RouteQueryMessage::data_indefinite_route_request(2);

        assert_eq!(
            result,
            RouteQueryMessage {
                target_key_opt: None,
                target_component: Component::ProxyClient,
                minimum_hop_count: 2,
                return_component_opt: Some(Component::ProxyServer),
            }
        );
    }

    #[test]
    fn standard_mode_results() {
        let one_neighbor =
            NodeDescriptor::try_from((main_cryptde(), "masq://eth-mainnet:AQIDBA@1.2.3.4:1234"))
                .unwrap();
        let another_neighbor =
            NodeDescriptor::try_from((main_cryptde(), "masq://eth-mainnet:AgMEBQ@2.3.4.5:2345"))
                .unwrap();
        let subject = NeighborhoodMode::Standard(
            NodeAddr::new(&localhost(), &[1234, 2345]),
            vec![one_neighbor.clone(), another_neighbor.clone()],
            rate_pack(100),
        );

        assert_eq!(
            subject.node_addr_opt(),
            Some(NodeAddr::new(&localhost(), &[1234, 2345]))
        );
        assert_eq!(
            subject.neighbor_configs(),
            &[one_neighbor, another_neighbor]
        );
        assert_eq!(subject.rate_pack(), &rate_pack(100));
        assert!(subject.accepts_connections());
        assert!(subject.routes_data());
        assert!(subject.is_standard());
        assert!(!subject.is_originate_only());
        assert!(!subject.is_consume_only());
        assert!(!subject.is_zero_hop());
    }

    #[test]
    fn originate_only_mode_results() {
        let one_neighbor =
            NodeDescriptor::try_from((main_cryptde(), "masq://eth-ropsten:AQIDBA@1.2.3.4:1234"))
                .unwrap();
        let another_neighbor =
            NodeDescriptor::try_from((main_cryptde(), "masq://eth-ropsten:AgMEBQ@2.3.4.5:2345"))
                .unwrap();
        let subject = NeighborhoodMode::OriginateOnly(
            vec![one_neighbor.clone(), another_neighbor.clone()],
            rate_pack(100),
        );

        assert_eq!(subject.node_addr_opt(), None);
        assert_eq!(
            subject.neighbor_configs(),
            &[one_neighbor, another_neighbor]
        );
        assert_eq!(subject.rate_pack(), &rate_pack(100));
        assert!(!subject.accepts_connections());
        assert!(subject.routes_data());
        assert!(!subject.is_standard());
        assert!(subject.is_originate_only());
        assert!(!subject.is_consume_only());
        assert!(!subject.is_zero_hop());
    }

    #[test]
    fn consume_only_mode_results() {
        let one_neighbor =
            NodeDescriptor::try_from((main_cryptde(), "masq://eth-mainnet:AQIDBA@1.2.3.4:1234"))
                .unwrap();
        let another_neighbor =
            NodeDescriptor::try_from((main_cryptde(), "masq://eth-mainnet:AgMEBQ@2.3.4.5:2345"))
                .unwrap();
        let subject =
            NeighborhoodMode::ConsumeOnly(vec![one_neighbor.clone(), another_neighbor.clone()]);

        assert_eq!(subject.node_addr_opt(), None);
        assert_eq!(
            subject.neighbor_configs(),
            &[one_neighbor, another_neighbor]
        );
        assert_eq!(subject.rate_pack(), &ZERO_RATE_PACK);
        assert!(!subject.accepts_connections());
        assert!(!subject.routes_data());
        assert!(!subject.is_standard());
        assert!(!subject.is_originate_only());
        assert!(subject.is_consume_only());
        assert!(!subject.is_zero_hop());
    }

    #[test]
    fn zero_hop_mode_results() {
        let subject = NeighborhoodMode::ZeroHop;

        assert_eq!(subject.node_addr_opt(), None);
        assert!(subject.neighbor_configs().is_empty());
        assert_eq!(subject.rate_pack(), &ZERO_RATE_PACK);
        assert!(!subject.accepts_connections());
        assert!(!subject.routes_data());
        assert!(!subject.is_standard());
        assert!(!subject.is_originate_only());
        assert!(!subject.is_consume_only());
        assert!(subject.is_zero_hop());
    }

    #[test]
    fn gossip_failure_display() {
        // Structured this way so that modifications to GossipFailure_0v1 will draw attention here
        // so that the test can be updated
        vec![
            GossipFailure_0v1::NoNeighbors,
            GossipFailure_0v1::NoSuitableNeighbors,
            GossipFailure_0v1::ManualRejection,
        ]
        .into_iter()
        .for_each(|gf| {
            let expected_string = match gf {
                GossipFailure_0v1::NoNeighbors => "No neighbors for Introduction or Pass",
                GossipFailure_0v1::NoSuitableNeighbors => {
                    "No neighbors were suitable for Introduction or Pass"
                }
                GossipFailure_0v1::ManualRejection => "Node owner manually rejected your Debut",
                GossipFailure_0v1::Unknown => "Unknown Debut failure",
            };
            assert_eq!(&gf.to_string(), expected_string);
        });
    }

    #[test]
    fn neighborhood_mode_light_tights_up_with_the_classic_enum() {
        let simple_standard = NeighborhoodModeLight::Standard.to_string().to_lowercase();
        let simple_consume_only = NeighborhoodModeLight::ConsumeOnly
            .to_string()
            .to_lowercase();
        let simple_originate_only = NeighborhoodModeLight::OriginateOnly
            .to_string()
            .to_lowercase();
        let simple_zero_hop = NeighborhoodModeLight::ZeroHop.to_string().to_lowercase();
        let classic_standard = NeighborhoodMode::Standard(
            NodeAddr::new(&localhost(), &[1234, 2345]),
            vec![],
            rate_pack(100),
        )
        .to_string()
        .to_lowercase();
        let classic_consume_only = NeighborhoodMode::ConsumeOnly(vec![])
            .to_string()
            .to_lowercase();
        let classic_originate_only = NeighborhoodMode::OriginateOnly(vec![], rate_pack(100))
            .to_string()
            .to_lowercase();
        let classic_zero_hop = NeighborhoodMode::ZeroHop.to_string().to_lowercase();
        assert_contain_words(simple_standard, classic_standard, &["standard"]);
        assert_contain_words(
            simple_consume_only,
            classic_consume_only,
            &["consume", "only"],
        );
        assert_contain_words(
            simple_originate_only,
            classic_originate_only,
            &["originate", "only"],
        );
        assert_contain_words(simple_zero_hop, classic_zero_hop, &["zero", "hop"]);
    }

    fn assert_contain_words(simple: String, classic: String, words: &[&str]) {
        words
            .iter()
            .for_each(|word| assert!(simple.contains(word) && classic.contains(word)))
    }

    #[test]
    fn neighborhood_mode_light_can_be_made_from_neighborhood_mode() {
        assert_make_light(
            NeighborhoodMode::Standard(
                NodeAddr::new(&localhost(), &[1234, 2345]),
                vec![],
                rate_pack(100),
            ),
            NeighborhoodModeLight::Standard,
        );
        assert_make_light(
            NeighborhoodMode::ConsumeOnly(vec![]),
            NeighborhoodModeLight::ConsumeOnly,
        );
        assert_make_light(
            NeighborhoodMode::OriginateOnly(vec![], rate_pack(100)),
            NeighborhoodModeLight::OriginateOnly,
        );
        assert_make_light(NeighborhoodMode::ZeroHop, NeighborhoodModeLight::ZeroHop)
    }

    fn assert_make_light(heavy: NeighborhoodMode, expected_value: NeighborhoodModeLight) {
        assert_eq!(heavy.make_light(), expected_value)
    }
}<|MERGE_RESOLUTION|>--- conflicted
+++ resolved
@@ -500,14 +500,9 @@
     use crate::test_utils::main_cryptde;
     use crate::test_utils::recorder::Recorder;
     use actix::Actor;
-<<<<<<< HEAD
-    use masq_lib::test_utils::utils::DEFAULT_CHAIN_ID;
-    use masq_lib::utils::{localhost, NeighborhoodModeLight};
-=======
     use masq_lib::constants::DEFAULT_CHAIN;
     use masq_lib::test_utils::utils::TEST_DEFAULT_CHAIN;
-    use masq_lib::utils::localhost;
->>>>>>> 46f76b69
+    use masq_lib::utils::{localhost, NeighborhoodModeLight};
     use std::str::FromStr;
 
     pub fn rate_pack(base_rate: u64) -> RatePack {
