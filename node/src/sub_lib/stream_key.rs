--- conflicted
+++ resolved
@@ -9,7 +9,7 @@
 use serde::Serializer;
 use sodiumoxide::randombytes::randombytes_into;
 use std::fmt;
-use crate::proxy_server::Host;
+use std::net::SocketAddr;
 
 lazy_static! {
     static ref STREAM_KEY_SALT: [u8; 8] = {
@@ -84,20 +84,10 @@
 }
 
 impl StreamKey {
-<<<<<<< HEAD
-    pub fn new(public_key: &PublicKey, host_opt: Option<Host>) -> StreamKey {
-        let mut hash = sha1::Sha1::new();
-        hash.update(public_key.as_ref());
-        hash = match host_opt {
-            Some(host) => add_host_name_and_port_to_hash(hash, &host.name, host.port),
-            None => todo!("Drive in making fake hostname and port from CryptDE"),
-        };
-=======
     pub fn new(public_key: &PublicKey, client_addr: SocketAddr) -> StreamKey {
         let mut hash = sha1::Sha1::new();
         hash.update(public_key.as_ref());
         hash = add_socket_addr_to_hash(hash, client_addr);
->>>>>>> 5240c189
         hash.update(STREAM_KEY_SALT.as_slice());
         StreamKey {
             hash: hash.digest().bytes(),
@@ -121,14 +111,24 @@
 
 type HashType = [u8; sha1::DIGEST_LENGTH];
 
-fn add_host_name_and_port_to_hash(mut hash: sha1::Sha1, host_name: &str, host_port: u16) -> sha1::Sha1 {
-    hash.update(host_name.as_bytes());
-    hash.update(&[(host_port & 0xFF) as u8, (host_port >> 8) as u8]);
+fn add_socket_addr_to_hash(mut hash: sha1::Sha1, client_addr: SocketAddr) -> sha1::Sha1 {
+    match client_addr {
+        SocketAddr::V4(v4_addr) => {
+            hash.update(&v4_addr.ip().octets());
+            hash.update(&[(v4_addr.port() & 0xFF) as u8, (v4_addr.port() >> 8) as u8]);
+        }
+        SocketAddr::V6(v6_addr) => {
+            hash.update(&v6_addr.ip().octets());
+            hash.update(&[(v6_addr.port() & 0xFF) as u8, (v6_addr.port() >> 8) as u8]);
+        }
+    }
     hash
 }
 
 #[cfg(test)]
 mod tests {
+    use std::net::{IpAddr};
+    use std::str::FromStr;
     use super::*;
     use crate::test_utils::main_cryptde;
     use itertools::Itertools;
@@ -137,11 +137,11 @@
     fn stream_keys_with_different_host_names_are_different() {
         let public_key = main_cryptde().public_key();
         let stream_key_count = 100;
-<<<<<<< HEAD
-        let host_names = (0..stream_key_count).map(|i| format!("host_name_{}", i));
-
-        let stream_keys = host_names
-            .map(|host_name| StreamKey::new(&public_key, Some(Host::new(&host_name, 443))))
+        let ip_addr = IpAddr::from_str("1.2.3.4").unwrap();
+        let client_addrs = (0..stream_key_count).map(|i| SocketAddr::new(ip_addr, 1024 + i as u16));
+
+        let stream_keys = client_addrs
+            .map(|client_addr| StreamKey::new(&public_key, client_addr))
             .collect_vec();
 
         (0..(stream_key_count - 1)).for_each(|a| {
@@ -152,63 +152,12 @@
     }
 
     #[test]
-    fn stream_keys_with_different_host_ports_are_different() {
-        let public_key = main_cryptde().public_key();
-        let stream_key_count = 100usize;
-        let host_ports = (0..stream_key_count).map(|i| (1024 + i) as u16);
-
-        let stream_keys = host_ports
-            .map(|host_port| StreamKey::new(&public_key, Some(Host::new("host-name", host_port))))
-=======
-        let ip_addr = IpAddr::from_str("1.2.3.4").unwrap();
-        let client_addrs = (0..stream_key_count).map(|i| SocketAddr::new(ip_addr, 1024 + i as u16));
-
-        let stream_keys = client_addrs
-            .map(|client_addr| StreamKey::new(&public_key, client_addr))
->>>>>>> 5240c189
-            .collect_vec();
-
-        (0..(stream_key_count - 1)).for_each(|a| {
-            ((a + 1)..stream_key_count).for_each(|b| {
-                assert_ne!(stream_keys[a], stream_keys[b]);
-            });
-        });
-    }
-
-    #[test]
-    fn stream_keys_with_same_host_name_are_same() {
-        let public_key = main_cryptde().public_key();
-        let stream_key_count = 100;
-<<<<<<< HEAD
-
-        let stream_keys = (0..stream_key_count)
-            .map(|_| StreamKey::new(&public_key, Some(Host::new("host-name", 443))))
-=======
-        let client_addr = SocketAddr::new(IpAddr::from_str("1.2.3.4").unwrap(), 1024);
-
-        let stream_keys = (0..stream_key_count)
-            .map(|_| StreamKey::new(&public_key, client_addr))
->>>>>>> 5240c189
-            .collect_vec();
-
-        (1..stream_key_count).for_each(|i| {
-            assert_eq!(stream_keys[i], stream_keys[0]);
-        });
-    }
-
-    #[test]
     fn stream_keys_from_different_public_keys_are_different() {
-<<<<<<< HEAD
-        let stream_keys = vec![PublicKey::new(&[1, 2, 3]), PublicKey::new(&[1, 2, 2])]
-            .iter()
-            .map(|public_key| StreamKey::new(public_key, Some(Host::new("host-name", 443))))
-=======
         let client_addr = SocketAddr::new(IpAddr::from_str("1.2.3.4").unwrap(), 1024);
 
         let stream_keys = vec![PublicKey::new(&[1, 2, 3]), PublicKey::new(&[1, 2, 2])]
             .iter()
             .map(|public_key| StreamKey::new(public_key, client_addr))
->>>>>>> 5240c189
             .collect_vec();
 
         assert_ne!(stream_keys[0], stream_keys[1]);
@@ -217,15 +166,6 @@
     #[test]
     fn stream_keys_are_salted() {
         let public_key = main_cryptde().public_key();
-<<<<<<< HEAD
-        let host_name = "host-name";
-
-        let result = StreamKey::new(&public_key, Some(Host::new(host_name, 443)));
-
-        let mut hash = sha1::Sha1::new();
-        hash.update(public_key.as_ref());
-        hash = add_host_name_and_port_to_hash(hash, host_name, 443);
-=======
         let client_addr = SocketAddr::new(IpAddr::from_str("1.2.3.4").unwrap(), 1024);
 
         let result = StreamKey::new(&public_key, client_addr);
@@ -233,7 +173,6 @@
         let mut hash = sha1::Sha1::new();
         hash.update(public_key.as_ref());
         hash = add_socket_addr_to_hash(hash, client_addr);
->>>>>>> 5240c189
         let attack = StreamKey {
             hash: hash.digest().bytes(),
         };
