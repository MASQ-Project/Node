// Copyright (c) 2019-2021, MASQ (https://masq.ai) and/or its affiliates. All rights reserved.

use crate::database::db_initializer::{DbInitializerReal, CURRENT_SCHEMA_VERSION};
use crate::db_config::config_dao::{
    ConfigDao, ConfigDaoError, ConfigDaoRead, ConfigDaoReadWrite, ConfigDaoRecord, ConfigDaoWrite,
};
use itertools::Itertools;
use masq_lib::blockchains::chains::Chain;
use masq_lib::constants::{
    DEFAULT_PAYABLE_SCAN_INTERVAL, DEFAULT_PAYMENT_CURVES, DEFAULT_PENDING_PAYMENT_SCAN_INTERVAL,
    DEFAULT_RATE_PACK, DEFAULT_RECEIVABLE_SCAN_INTERVAL, ETH_MAINNET_CONTRACT_CREATION_BLOCK,
};
use rusqlite::Transaction;
use std::any::Any;
use std::collections::HashMap;

/*

This class exists because the Daemon uses the same configuration code that the Node uses, and
that configuration code requires access to the database...except that the Daemon isn't allowed
access to the database, so it's given this configuration DAO instead. This DAO provides plain-vanilla
default values when read, and claims to have successfully written values (which are actually
thrown away) when updated.

Theoretically, the Daemon could be given access to the real database, but there are a few problems
that would need to be overcome first.

1. The database must be created by a normal user, not by root--or at least once it's finished it
must _look_ as though it were created by a normal user. The Daemon must always run as root, and
may not give up its privilege. This is not an insurmountable problem, but it is a problem.

2. The database can't be located until the chain is known, because the chain is part of the
directory to the database. Every setup command has the potential to need access to the database,
but there's no easy way to ensure that the first setup command establishes the chain.

3. If the database needs to be migrated from its schema version to the Daemon's schema version,
and the migration involves secret fields, then the migration will need the database password.
Again, the password will be needed the moment the database is first connected, which will probably
be when the first setup command is given, and there's no easy way to ensure that the first setup
command establishes the password.

4. If two different processes have simultaneous write access to the same database, one process may
make changes that the other process doesn't know about.  This is another problem that is not
insurmountable, but it would need to be considered and coded around.

 */

pub struct ConfigDaoNull {
    data: HashMap<String, (Option<String>, bool)>,
}

impl ConfigDao for ConfigDaoNull {
    fn start_transaction<'b, 'c: 'b>(
        &'c mut self,
    ) -> Result<Box<dyn ConfigDaoReadWrite + 'b>, ConfigDaoError> {
        Ok(Box::new(ConfigDaoNull::default()))
    }

    fn as_any(&self) -> &dyn Any {
        self
    }
}

impl ConfigDaoRead for ConfigDaoNull {
    fn get_all(&self) -> Result<Vec<ConfigDaoRecord>, ConfigDaoError> {
        let keys = self.data.keys().sorted();
        Ok(keys
            .map(|key| {
                let value_pair = self.data.get(key).expect("Value disappeared");
                ConfigDaoRecord::new_owned(key.to_string(), value_pair.0.clone(), value_pair.1)
            })
            .collect())
    }

    fn get(&self, name: &str) -> Result<ConfigDaoRecord, ConfigDaoError> {
        match self.data.get(name) {
            None => Err(ConfigDaoError::NotPresent),
            Some((value_opt, encrypted)) => Ok(ConfigDaoRecord::new_owned(
                name.to_string(),
                value_opt.clone(),
                *encrypted,
            )),
        }
    }
}

impl ConfigDaoWrite for ConfigDaoNull {
    fn set(&self, _name: &str, _value: Option<String>) -> Result<(), ConfigDaoError> {
        Ok(())
    }

    fn commit(&mut self) -> Result<(), ConfigDaoError> {
        Ok(())
    }

    fn extract(&mut self) -> Result<Transaction, ConfigDaoError> {
        intentionally_blank!()
    }
}

impl ConfigDaoReadWrite for ConfigDaoNull {}

impl Default for ConfigDaoNull {
    fn default() -> Self {
        let mut data = HashMap::new();
        data.insert(
            "chain_name".to_string(),
            (
                Some(Chain::default().rec().literal_identifier.to_string()),
                false,
            ),
        );
        data.insert(
            "clandestine_port".to_string(),
            (
                Some(DbInitializerReal::choose_clandestine_port().to_string()),
                false,
            ),
        );
        data.insert("gas_price".to_string(), (Some("1".to_string()), false));
        data.insert(
            "start_block".to_string(),
            (Some(ETH_MAINNET_CONTRACT_CREATION_BLOCK.to_string()), false),
        );
        data.insert("consuming_wallet_private_key".to_string(), (None, true));
        data.insert("example_encrypted".to_string(), (None, true));
        data.insert(
            "neighborhood_mode".to_string(),
            (Some("standard".to_string()), false),
        );
        data.insert("blockchain_service_url".to_string(), (None, false));
        data.insert("past_neighbors".to_string(), (None, true));
        data.insert("mapping_protocol".to_string(), (None, false));
        data.insert("earning_wallet_address".to_string(), (None, false));
        data.insert(
            "schema_version".to_string(),
            (Some(format!("{}", CURRENT_SCHEMA_VERSION)), false),
        );
        data.insert(
            "balance_decreases_for_sec".to_string(),
            DEFAULT_PAYMENT_CURVES.balance_decreases_for_sec.to_string(),
        );
        data.insert(
            "balance_to_decrease_from_gwei".to_string(),
            DEFAULT_PAYMENT_CURVES
                .balance_to_decrease_from_gwei
                .to_string(),
        );
        data.insert(
            "exit_byte_rate".to_string(),
            DEFAULT_RATE_PACK.exit_byte_rate.to_string(),
        );
        data.insert(
            "exit_service_rate".to_string(),
            DEFAULT_RATE_PACK.exit_service_rate.to_string(),
        );
        data.insert(
            "payable_scan_interval".to_string(),
            DEFAULT_PAYABLE_SCAN_INTERVAL.to_string(),
        );
        data.insert(
            "payment_grace_before_ban_sec".to_string(),
            DEFAULT_PAYMENT_CURVES
                .payment_grace_before_ban_sec
                .to_string(),
        );
        data.insert(
            "payment_suggested_after_sec".to_string(),
            DEFAULT_PAYMENT_CURVES
                .payment_suggested_after_sec
                .to_string(),
        );
        data.insert(
            "pending_payment_scan_interval".to_string(),
            DEFAULT_PENDING_PAYMENT_SCAN_INTERVAL.to_string(),
        );
        data.insert(
            "permanent_debt_allowed_gwei".to_string(),
            DEFAULT_PAYMENT_CURVES
                .permanent_debt_allowed_gwei
                .to_string(),
        );
        data.insert(
            "receivable_scan_interval".to_string(),
            DEFAULT_RECEIVABLE_SCAN_INTERVAL.to_string(),
        );
        data.insert(
            "routing_byte_rate".to_string(),
            DEFAULT_RATE_PACK.routing_byte_rate.to_string(),
        );
        data.insert(
            "routing_service_rate".to_string(),
            DEFAULT_RATE_PACK.routing_service_rate.to_string(),
        );
        data.insert(
            "unban_when_balance_below_gwei".to_string(),
            DEFAULT_PAYMENT_CURVES
                .unban_when_balance_below_gwei
                .to_string(),
        );
        Self { data }
    }
}

#[cfg(test)]
mod tests {
    use super::*;
    use crate::database::db_initializer::DbInitializer;
    use crate::database::db_migrations::MigratorConfig;
    use crate::db_config::config_dao::ConfigDaoReal;
    use masq_lib::blockchains::chains::Chain;
    use masq_lib::constants::{
        DEFAULT_PAYABLE_SCAN_INTERVAL, DEFAULT_PAYMENT_CURVES,
        DEFAULT_PENDING_PAYMENT_SCAN_INTERVAL, DEFAULT_RATE_PACK, DEFAULT_RECEIVABLE_SCAN_INTERVAL,
    };
    use masq_lib::test_utils::utils::ensure_node_home_directory_exists;
    use std::collections::HashSet;

    #[test]
    fn get_works() {
        let subject = ConfigDaoNull::default();

        assert_eq!(
            subject.get("chain_name").unwrap(),
            ConfigDaoRecord::new(
                "chain_name",
                Some(Chain::default().rec().literal_identifier),
                false
            )
        );
        assert_eq!(
            subject.get("clandestine_port").unwrap(),
            ConfigDaoRecord::new_owned(
                "clandestine_port".to_string(),
                subject.data.get("clandestine_port").unwrap().0.clone(),
                false
            )
        );
        assert_eq!(
            subject.get("gas_price").unwrap(),
            ConfigDaoRecord::new("gas_price", Some("1"), false)
        );
        assert_eq!(
            subject.get("start_block").unwrap(),
            ConfigDaoRecord::new(
                "start_block",
                Some(&ETH_MAINNET_CONTRACT_CREATION_BLOCK.to_string()),
                false
            )
        );
        assert_eq!(subject.get("booga"), Err(ConfigDaoError::NotPresent));
        assert_eq!(
            subject.get("consuming_wallet_private_key").unwrap(),
            ConfigDaoRecord::new("consuming_wallet_private_key", None, true)
        );
<<<<<<< HEAD
        assert_eq!(
            subject.get("seed").unwrap(),
            ConfigDaoRecord::new("seed", None, true)
        );
        assert_eq!(
            subject.get("balance_decreases_for_sec").unwrap(),
            ConfigDaoRecord::new(
                "balance_decreases_for_sec",
                Some(&DEFAULT_PAYMENT_CURVES.balance_decreases_for_sec.to_string()),
                false
            )
        );
        assert_eq!(
            subject.get("balance_to_decrease_from_gwei").unwrap(),
            ConfigDaoRecord::new(
                "balance_to_decrease_from_gwei",
                Some(
                    &DEFAULT_PAYMENT_CURVES
                        .balance_to_decrease_from_gwei
                        .to_string()
                ),
                false
            )
        );
        assert_eq!(
            subject.get("exit_byte_rate").unwrap(),
            ConfigDaoRecord::new(
                "exit_byte_rate",
                Some(&DEFAULT_RATE_PACK.exit_byte_rate.to_string()),
                false
            )
        );
        assert_eq!(
            subject.get("exit_service_rate").unwrap(),
            ConfigDaoRecord::new(
                "exit_service_rate",
                Some(&DEFAULT_RATE_PACK.exit_service_rate.to_string()),
                false
            )
        );
        assert_eq!(
            subject.get("payable_scan_interval").unwrap(),
            ConfigDaoRecord::new(
                "payable_scan_interval",
                Some(&DEFAULT_PAYABLE_SCAN_INTERVAL.to_string()),
                false
            )
        );
        assert_eq!(
            subject.get("payment_grace_before_ban_sec").unwrap(),
            ConfigDaoRecord::new(
                "payment_grace_before_ban_sec",
                Some(
                    &DEFAULT_PAYMENT_CURVES
                        .payment_grace_before_ban_sec
                        .to_string()
                ),
                false
            )
        );
        assert_eq!(
            subject.get("payment_suggested_after_sec").unwrap(),
            ConfigDaoRecord::new(
                "payment_suggested_after_sec",
                Some(
                    &DEFAULT_PAYMENT_CURVES
                        .payment_suggested_after_sec
                        .to_string()
                ),
                false
            )
        );
        assert_eq!(
            subject.get("pending_payment_scan_interval").unwrap(),
            ConfigDaoRecord::new(
                "pending_payment_scan_interval",
                Some(&DEFAULT_PENDING_PAYMENT_SCAN_INTERVAL.to_string()),
                false
            )
        );
        assert_eq!(
            subject.get("permanent_debt_allowed_gwei").unwrap(),
            ConfigDaoRecord::new(
                "permanent_debt_allowed_gwei",
                Some(
                    &DEFAULT_PAYMENT_CURVES
                        .permanent_debt_allowed_gwei
                        .to_string()
                ),
                false
            )
        );
        assert_eq!(
            subject.get("receivable_scan_interval").unwrap(),
            ConfigDaoRecord::new(
                "receivable_scan_interval",
                Some(&DEFAULT_RECEIVABLE_SCAN_INTERVAL.to_string()),
                false
            )
        );
        assert_eq!(
            subject.get("routing_byte_rate").unwrap(),
            ConfigDaoRecord::new(
                "routing_byte_rate",
                Some(&DEFAULT_RATE_PACK.routing_byte_rate.to_string()),
                false
            )
        );
        assert_eq!(
            subject.get("routing_service_rate").unwrap(),
            ConfigDaoRecord::new(
                "routing_service_rate",
                Some(&DEFAULT_RATE_PACK.routing_service_rate.to_string()),
                false
            )
        );
        assert_eq!(
            subject.get("unban_when_balance_below_gwei").unwrap(),
            ConfigDaoRecord::new(
                "unban_when_balance_below_gwei",
                Some(
                    &DEFAULT_PAYMENT_CURVES
                        .unban_when_balance_below_gwei
                        .to_string()
                ),
                false
            )
        )
=======
>>>>>>> f87a7e26
    }

    #[test]
    fn all_configurable_items_are_included() {
        let data_dir = ensure_node_home_directory_exists(
            "config_dao_null",
            "all_configurable_items_are_included",
        );
        let db_initializer = DbInitializerReal::default();
        let conn = db_initializer
            .initialize(&data_dir, true, MigratorConfig::test_default())
            .unwrap();
        let real_config_dao = ConfigDaoReal::new(conn);
        let subject = ConfigDaoNull::default();
        let real_pairs = real_config_dao
            .get_all()
            .unwrap()
            .into_iter()
            .map(|r| (r.name, r.encrypted))
            .collect::<HashSet<(String, bool)>>();

        let null_pairs = subject
            .get_all()
            .unwrap()
            .into_iter()
            .map(|r| (r.name, r.encrypted))
            .collect::<HashSet<(String, bool)>>();

        assert_eq!(null_pairs, real_pairs);
    }

    #[test]
    fn values_are_correct() {
        let subject = ConfigDaoNull::default();

        let value_pairs = subject
            .get_all()
            .unwrap()
            .into_iter()
            .map(|r| (r.name, r.value_opt))
            .collect::<Vec<(String, Option<String>)>>()
            .sort_by_key(|p| p.0.clone());

        let expected_pairs = vec![
            (
                "chain_name",
                Some(Chain::default().rec().literal_identifier),
            ),
            (
                "clandestine_port",
                Some(format!("{}", DbInitializerReal::choose_clandestine_port()).as_str()),
            ),
            ("gas_price", Some("1")),
            (
                "start_block",
                Some(ETH_MAINNET_CONTRACT_CREATION_BLOCK.to_string().as_str()),
            ),
            ("consuming_wallet_private_key", None),
            ("example_encrypted", None),
            ("neighborhood_mode", Some("standard")),
            ("blockchain_service_url", None),
            ("past_neighbors", None),
            ("mapping_protocol", None),
            ("earning_wallet_address", None),
            (
                "schema_version",
                Some(format!("{}", CURRENT_SCHEMA_VERSION).as_str()),
            ),
        ]
        .into_iter()
        .map(|(k, v_opt)| (k.to_string(), v_opt.map(|v| v.to_string())))
        .collect::<Vec<(String, Option<String>)>>()
        .sort_by_key(|p| p.0.clone());

        assert_eq!(value_pairs, expected_pairs);
    }
}<|MERGE_RESOLUTION|>--- conflicted
+++ resolved
@@ -138,65 +138,99 @@
         );
         data.insert(
             "balance_decreases_for_sec".to_string(),
-            DEFAULT_PAYMENT_CURVES.balance_decreases_for_sec.to_string(),
+            (
+                Some(DEFAULT_PAYMENT_CURVES.balance_decreases_for_sec.to_string()),
+                false,
+            ),
         );
         data.insert(
             "balance_to_decrease_from_gwei".to_string(),
-            DEFAULT_PAYMENT_CURVES
-                .balance_to_decrease_from_gwei
-                .to_string(),
+            (
+                Some(
+                    DEFAULT_PAYMENT_CURVES
+                        .balance_to_decrease_from_gwei
+                        .to_string(),
+                ),
+                false,
+            ),
         );
         data.insert(
             "exit_byte_rate".to_string(),
-            DEFAULT_RATE_PACK.exit_byte_rate.to_string(),
+            (Some(DEFAULT_RATE_PACK.exit_byte_rate.to_string()), false),
         );
         data.insert(
             "exit_service_rate".to_string(),
-            DEFAULT_RATE_PACK.exit_service_rate.to_string(),
+            (Some(DEFAULT_RATE_PACK.exit_service_rate.to_string()), false),
         );
         data.insert(
             "payable_scan_interval".to_string(),
-            DEFAULT_PAYABLE_SCAN_INTERVAL.to_string(),
+            (Some(DEFAULT_PAYABLE_SCAN_INTERVAL.to_string()), false),
         );
         data.insert(
             "payment_grace_before_ban_sec".to_string(),
-            DEFAULT_PAYMENT_CURVES
-                .payment_grace_before_ban_sec
-                .to_string(),
+            (
+                Some(
+                    DEFAULT_PAYMENT_CURVES
+                        .payment_grace_before_ban_sec
+                        .to_string(),
+                ),
+                false,
+            ),
         );
         data.insert(
             "payment_suggested_after_sec".to_string(),
-            DEFAULT_PAYMENT_CURVES
-                .payment_suggested_after_sec
-                .to_string(),
+            (
+                Some(
+                    DEFAULT_PAYMENT_CURVES
+                        .payment_suggested_after_sec
+                        .to_string(),
+                ),
+                false,
+            ),
         );
         data.insert(
             "pending_payment_scan_interval".to_string(),
-            DEFAULT_PENDING_PAYMENT_SCAN_INTERVAL.to_string(),
+            (
+                Some(DEFAULT_PENDING_PAYMENT_SCAN_INTERVAL.to_string()),
+                false,
+            ),
         );
         data.insert(
             "permanent_debt_allowed_gwei".to_string(),
-            DEFAULT_PAYMENT_CURVES
-                .permanent_debt_allowed_gwei
-                .to_string(),
+            (
+                Some(
+                    DEFAULT_PAYMENT_CURVES
+                        .permanent_debt_allowed_gwei
+                        .to_string(),
+                ),
+                false,
+            ),
         );
         data.insert(
             "receivable_scan_interval".to_string(),
-            DEFAULT_RECEIVABLE_SCAN_INTERVAL.to_string(),
+            (Some(DEFAULT_RECEIVABLE_SCAN_INTERVAL.to_string()), false),
         );
         data.insert(
             "routing_byte_rate".to_string(),
-            DEFAULT_RATE_PACK.routing_byte_rate.to_string(),
+            (Some(DEFAULT_RATE_PACK.routing_byte_rate.to_string()), false),
         );
         data.insert(
             "routing_service_rate".to_string(),
-            DEFAULT_RATE_PACK.routing_service_rate.to_string(),
+            (
+                Some(DEFAULT_RATE_PACK.routing_service_rate.to_string()),
+                false,
+            ),
         );
         data.insert(
             "unban_when_balance_below_gwei".to_string(),
-            DEFAULT_PAYMENT_CURVES
-                .unban_when_balance_below_gwei
-                .to_string(),
+            (
+                Some(
+                    DEFAULT_PAYMENT_CURVES
+                        .unban_when_balance_below_gwei
+                        .to_string(),
+                ),
+                false,
+            ),
         );
         Self { data }
     }
@@ -253,11 +287,6 @@
             subject.get("consuming_wallet_private_key").unwrap(),
             ConfigDaoRecord::new("consuming_wallet_private_key", None, true)
         );
-<<<<<<< HEAD
-        assert_eq!(
-            subject.get("seed").unwrap(),
-            ConfigDaoRecord::new("seed", None, true)
-        );
         assert_eq!(
             subject.get("balance_decreases_for_sec").unwrap(),
             ConfigDaoRecord::new(
@@ -382,8 +411,6 @@
                 false
             )
         )
-=======
->>>>>>> f87a7e26
     }
 
     #[test]
@@ -398,21 +425,19 @@
             .unwrap();
         let real_config_dao = ConfigDaoReal::new(conn);
         let subject = ConfigDaoNull::default();
-        let real_pairs = real_config_dao
-            .get_all()
+        let real_pairs = return_parameter_pairs(&real_config_dao);
+
+        let null_pairs = return_parameter_pairs(&subject);
+
+        assert_eq!(null_pairs, real_pairs);
+    }
+
+    fn return_parameter_pairs(dao: &dyn ConfigDao) -> HashSet<(String, bool)> {
+        dao.get_all()
             .unwrap()
             .into_iter()
             .map(|r| (r.name, r.encrypted))
-            .collect::<HashSet<(String, bool)>>();
-
-        let null_pairs = subject
-            .get_all()
-            .unwrap()
-            .into_iter()
-            .map(|r| (r.name, r.encrypted))
-            .collect::<HashSet<(String, bool)>>();
-
-        assert_eq!(null_pairs, real_pairs);
+            .collect()
     }
 
     #[test]
