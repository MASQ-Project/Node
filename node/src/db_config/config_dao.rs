--- conflicted
+++ resolved
@@ -218,19 +218,6 @@
                 .initialize(&home_dir, true, DbInitializationConfig::test_default())
                 .unwrap(),
         );
-<<<<<<< HEAD
-        let confirmer = ConfigDaoReal::new(
-            DbInitializerReal::default()
-                .initialize(
-                    &home_dir,
-                    true,
-                    DbInitializationConfig::panic_on_migration(),
-                )
-                .unwrap(),
-        );
-        let initial_value = dao.get("consuming_wallet_private_key").unwrap();
-=======
->>>>>>> 9c9a625d
         let modified_value = ConfigDaoRecord::new(
             "consuming_wallet_private_key",
             Some("Two wrongs don't make a right, but two Wrights make an airplane"),
@@ -247,127 +234,6 @@
         let subject_get = subject.get("consuming_wallet_private_key").unwrap();
         assert_contains(&subject_get_all, &modified_value);
         assert_eq!(subject_get, modified_value);
-<<<<<<< HEAD
-        assert_contains(&confirmer_get_all, &initial_value);
-        assert_eq!(confirmer_get, initial_value);
-        subject.commit().unwrap();
-
-        // Can't use a committed ConfigDaoWriteableReal anymore
-        assert_eq!(subject.get_all(), Err(ConfigDaoError::TransactionError));
-        assert_eq!(
-            subject.get("consuming_wallet_private_key"),
-            Err(ConfigDaoError::TransactionError)
-        );
-        assert_eq!(
-            subject.set(
-                "consuming_wallet_private_key",
-                Some("irrelevant".to_string())
-            ),
-            Err(ConfigDaoError::TransactionError)
-        );
-        assert_eq!(subject.commit(), Err(ConfigDaoError::TransactionError));
-        let confirmer_get_all = confirmer.get_all().unwrap();
-        let confirmer_get = confirmer.get("consuming_wallet_private_key").unwrap();
-        assert_contains(&confirmer_get_all, &modified_value);
-        assert_eq!(confirmer_get, modified_value);
-    }
-
-    #[test]
-    fn extract_works() {
-        let home_dir = ensure_node_home_directory_exists("config_dao", "extract_works");
-        let mut dao = ConfigDaoReal::new(
-            DbInitializerReal::default()
-                .initialize(&home_dir, true, DbInitializationConfig::test_default())
-                .unwrap(),
-        );
-        {
-            let mut first_writer = dao.start_transaction().unwrap();
-            let transaction = first_writer.extract().unwrap();
-            let mut subject = ConfigDaoWriteableReal::new(transaction);
-
-            subject
-                .set(
-                    "consuming_wallet_private_key",
-                    Some(
-                        "Two wrongs don't make a right, but two Wrights make an airplane"
-                            .to_string(),
-                    ),
-                )
-                .unwrap();
-
-            subject.commit().unwrap();
-            assert_eq!(
-                subject.extract().err().unwrap(),
-                ConfigDaoError::TransactionError
-            );
-        }
-        let final_value = dao.get("consuming_wallet_private_key").unwrap();
-        assert_eq!(
-            final_value,
-            ConfigDaoRecord::new(
-                "consuming_wallet_private_key",
-                Some("Two wrongs don't make a right, but two Wrights make an airplane"),
-                true
-            )
-        );
-    }
-
-    #[test]
-    fn set_and_get_and_rolled_back_transactions_work() {
-        let home_dir = ensure_node_home_directory_exists(
-            "config_dao",
-            "set_and_get_and_rolled_back_transactions_work",
-        );
-        let mut dao = ConfigDaoReal::new(
-            DbInitializerReal::default()
-                .initialize(&home_dir, true, DbInitializationConfig::test_default())
-                .unwrap(),
-        );
-        let confirmer = ConfigDaoReal::new(
-            DbInitializerReal::default()
-                .initialize(
-                    &home_dir,
-                    false,
-                    DbInitializationConfig::panic_on_migration(),
-                )
-                .unwrap(),
-        );
-        let initial_value = dao.get("consuming_wallet_private_key").unwrap();
-        let modified_value = ConfigDaoRecord::new(
-            "consuming_wallet_private_key",
-            Some("Two wrongs don't make a right, but two Wrights make an airplane"),
-            true,
-        );
-        {
-            let subject = dao.start_transaction().unwrap();
-
-            subject
-                .set(
-                    "consuming_wallet_private_key",
-                    Some(
-                        "Two wrongs don't make a right, but two Wrights make an airplane"
-                            .to_string(),
-                    ),
-                )
-                .unwrap();
-
-            let subject_get_all = subject.get_all().unwrap();
-            let subject_get = subject.get("consuming_wallet_private_key").unwrap();
-            let confirmer_get_all = confirmer.get_all().unwrap();
-            let confirmer_get = confirmer.get("consuming_wallet_private_key").unwrap();
-            assert_contains(&subject_get_all, &modified_value);
-            assert_eq!(subject_get, modified_value);
-            assert_contains(&confirmer_get_all, &initial_value);
-            assert_eq!(confirmer_get, initial_value);
-            // Subject should roll back when dropped
-        }
-
-        let confirmer_get_all = confirmer.get_all().unwrap();
-        let confirmer_get = confirmer.get("consuming_wallet_private_key").unwrap();
-        assert_contains(&confirmer_get_all, &initial_value);
-        assert_eq!(confirmer_get, initial_value);
-=======
->>>>>>> 9c9a625d
     }
 
     #[test]
