--- conflicted
+++ resolved
@@ -133,13 +133,8 @@
     ) -> Result<(), PersistentConfigError>;
     fn start_block(&self) -> Result<u64, PersistentConfigError>;
     fn set_start_block(&mut self, value: u64) -> Result<(), PersistentConfigError>;
-<<<<<<< HEAD
-    fn max_block_count(&self) -> Result<u64, PersistentConfigError>;
-    fn set_max_block_count(&mut self, value: u64) -> Result<(), PersistentConfigError>;
-=======
     fn max_block_count(&self) -> Result<Option<u64>, PersistentConfigError>;
     fn set_max_block_count(&mut self, value: Option<u64>) -> Result<(), PersistentConfigError>;
->>>>>>> d101ff5a
     fn set_wallet_info(
         &mut self,
         consuming_wallet_private_key: &str,
@@ -416,30 +411,17 @@
         self.simple_set_method("start_block", value)
     }
 
-<<<<<<< HEAD
-    fn max_block_count(&self) -> Result<u64, PersistentConfigError> {
-        match self.get("max_block_count") {
-            Ok(max_block_count) => match decode_u64(max_block_count) {
-                Ok(Some(mbc)) => Ok(mbc),
-                Err(e) => Err(PersistentConfigError::from(e)),
-                Ok(None) => Err(PersistentConfigError::NotPresent),
-=======
     fn max_block_count(&self) -> Result<Option<u64>, PersistentConfigError> {
         match self.get("max_block_count") {
             Ok(max_block_count) => match decode_u64(max_block_count) {
                 Ok(mbc_opt) => Ok(mbc_opt),
                 Err(TypedConfigLayerError::BadNumberFormat(value)) if value.is_empty() => Ok(None),
                 Err(e) => Err(PersistentConfigError::from(e)),
->>>>>>> d101ff5a
             },
             Err(e) => Err(PersistentConfigError::from(e)),
         }
     }
 
-<<<<<<< HEAD
-    fn set_max_block_count(&mut self, value: u64) -> Result<(), PersistentConfigError> {
-        self.simple_set_method("max_block_count", value)
-=======
     fn set_max_block_count(&mut self, value: Option<u64>) -> Result<(), PersistentConfigError> {
         self.simple_set_method(
             "max_block_count",
@@ -448,7 +430,6 @@
                 _ => "".to_string(),
             },
         )
->>>>>>> d101ff5a
     }
 
     fn set_wallet_info(
@@ -1974,12 +1955,6 @@
     }
 
     #[test]
-<<<<<<< HEAD
-    fn max_block_count_set_method_works() {
-        persistent_config_plain_data_assertions_for_simple_set_method!(
-            "max_block_count",
-            100000u64
-=======
     fn max_block_count_set_method_works_with_some() {
         let set_params_arc = Arc::new(Mutex::new(Vec::new()));
         let config_dao = ConfigDaoMock::new()
@@ -2012,7 +1987,6 @@
         assert_eq!(
             *set_params,
             vec![("max_block_count".to_string(), Some("".to_string()))]
->>>>>>> d101ff5a
         );
     }
 
