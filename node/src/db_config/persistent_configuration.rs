use std::fmt::Display;
// Copyright (c) 2019, MASQ (https://masq.ai) and/or its affiliates. All rights reserved.
use crate::blockchain::bip32::Bip32ECKeyProvider;
use crate::blockchain::bip39::{Bip39, Bip39Error};
use crate::database::connection_wrapper::ConnectionWrapper;
use crate::db_config::config_dao::{ConfigDao, ConfigDaoError, ConfigDaoReal, ConfigDaoRecord};
use crate::db_config::secure_config_layer::{SecureConfigLayer, SecureConfigLayerError};
use crate::db_config::typed_config_layer::{
    decode_bytes, decode_u64, encode_bytes, encode_u64, TypedConfigLayerError,
};
use crate::sub_lib::cryptde::PlainData;
use crate::sub_lib::neighborhood::NodeDescriptor;
use crate::sub_lib::wallet::Wallet;
use masq_lib::constants::{HIGHEST_USABLE_PORT, LOWEST_USABLE_INSECURE_PORT};
use masq_lib::shared_schema::{ConfiguratorError, ParamError};
use masq_lib::utils::AutomapProtocol;
use masq_lib::utils::NeighborhoodModeLight;
use rustc_hex::{FromHex, ToHex};
use std::net::{Ipv4Addr, SocketAddrV4, TcpListener};
use std::str::FromStr;
use websocket::url::Url;

#[derive(Clone, PartialEq, Debug)]
pub enum PersistentConfigError {
    NotPresent,
    PasswordError,
    TransactionError,
    DatabaseError(String),
    BadPortNumber(String),
    BadNumberFormat(String),
    BadHexFormat(String),
    BadMnemonicSeed(PlainData),
    BadDerivationPathFormat(String),
    BadAddressFormat(String),
    InvalidUrl(String),
    Collision(String),
    UninterpretableValue(String),
}

impl From<TypedConfigLayerError> for PersistentConfigError {
    fn from(input: TypedConfigLayerError) -> Self {
        match input {
            TypedConfigLayerError::BadHexFormat(msg) => PersistentConfigError::BadHexFormat(msg),
            TypedConfigLayerError::BadNumberFormat(msg) => {
                PersistentConfigError::BadNumberFormat(msg)
            }
        }
    }
}

impl From<SecureConfigLayerError> for PersistentConfigError {
    fn from(input: SecureConfigLayerError) -> Self {
        match input {
            SecureConfigLayerError::NotPresent => PersistentConfigError::NotPresent,
            SecureConfigLayerError::PasswordError => PersistentConfigError::PasswordError,
            SecureConfigLayerError::TransactionError => PersistentConfigError::TransactionError,
            SecureConfigLayerError::DatabaseError(msg) => PersistentConfigError::DatabaseError(msg),
        }
    }
}

impl From<ConfigDaoError> for PersistentConfigError {
    fn from(input: ConfigDaoError) -> Self {
        PersistentConfigError::from(SecureConfigLayerError::from(input))
    }
}

impl PersistentConfigError {
    pub fn into_configurator_error(self, parameter: &str) -> ConfiguratorError {
        ConfiguratorError {
            param_errors: vec![ParamError::new(parameter, &format!("{:?}", self))],
        }
    }
}

pub trait PersistentConfiguration {
    fn balance_decreases_for_sec(&self) -> Result<u64, PersistentConfigError>;
    fn set_balance_decreases_for_sec(&mut self, interval: u64)
        -> Result<(), PersistentConfigError>;
    fn balance_to_decrease_from_gwei(&self) -> Result<u64, PersistentConfigError>;
    fn set_balance_to_decrease_from_gwei(
        &mut self,
        level: u64,
    ) -> Result<(), PersistentConfigError>;
    fn blockchain_service_url(&self) -> Result<Option<String>, PersistentConfigError>;
    fn set_blockchain_service_url(&mut self, url: &str) -> Result<(), PersistentConfigError>;
    fn current_schema_version(&self) -> String;
    fn chain_name(&self) -> String;
    fn check_password(
        &self,
        db_password_opt: Option<String>,
    ) -> Result<bool, PersistentConfigError>;
    fn change_password(
        &mut self,
        old_password_opt: Option<String>,
        new_password: &str,
    ) -> Result<(), PersistentConfigError>;
    fn clandestine_port(&self) -> Result<u16, PersistentConfigError>;
    fn set_clandestine_port(&mut self, port: u16) -> Result<(), PersistentConfigError>;
    fn consuming_wallet_derivation_path(&self) -> Result<Option<String>, PersistentConfigError>;
    // WARNING: Actors should get earning-wallet information from their startup config, not from here
    fn earning_wallet_from_address(&self) -> Result<Option<Wallet>, PersistentConfigError>;
    // WARNING: Actors should get earning-wallet information from their startup config, not from here
    fn earning_wallet_address(&self) -> Result<Option<String>, PersistentConfigError>;
    fn exit_byte_rate(&self) -> Result<u64, PersistentConfigError>;
    fn set_exit_byte_rate(&mut self, rate: u64) -> Result<(), PersistentConfigError>;
    fn exit_service_rate(&self) -> Result<u64, PersistentConfigError>;
    fn set_exit_service_rate(&mut self, rate: u64) -> Result<(), PersistentConfigError>;
    fn gas_price(&self) -> Result<u64, PersistentConfigError>;
    fn set_gas_price(&mut self, gas_price: u64) -> Result<(), PersistentConfigError>;
    fn mapping_protocol(&self) -> Result<Option<AutomapProtocol>, PersistentConfigError>;
    fn set_mapping_protocol(
        &mut self,
        value: Option<AutomapProtocol>,
    ) -> Result<(), PersistentConfigError>;
    // WARNING: Actors should get consuming-wallet information from their startup config, not from here
<<<<<<< HEAD
    fn neighborhood_mode(&self) -> Result<NeighborhoodModeLight, PersistentConfigError>;
    fn set_neighborhood_mode(
        &mut self,
        value: NeighborhoodModeLight,
=======
    fn consuming_wallet(&self, db_password: &str) -> Result<Option<Wallet>, PersistentConfigError>;
    // WARNING: Actors should get consuming-wallet information from their startup config, not from here
    fn consuming_wallet_private_key(
        &self,
        db_password: &str,
    ) -> Result<Option<String>, PersistentConfigError>;
    // WARNING: Actors should get earning-wallet information from their startup config, not from here
    fn earning_wallet(&self) -> Result<Option<Wallet>, PersistentConfigError>;
    // WARNING: Actors should get earning-wallet information from their startup config, not from here
    fn earning_wallet_address(&self) -> Result<Option<String>, PersistentConfigError>;
    fn set_wallet_info(
        &mut self,
        consuming_wallet_private_key: &str,
        earning_wallet_address: &str,
        db_password: &str,
>>>>>>> f87a7e26
    ) -> Result<(), PersistentConfigError>;
    fn past_neighbors(
        &self,
        db_password: &str,
    ) -> Result<Option<Vec<NodeDescriptor>>, PersistentConfigError>;
    fn set_past_neighbors(
        &mut self,
        node_descriptors_opt: Option<Vec<NodeDescriptor>>,
        db_password: &str,
    ) -> Result<(), PersistentConfigError>;
    fn payable_scan_interval(&self) -> Result<u64, PersistentConfigError>;
    fn set_payable_scan_interval(&mut self, interval_sec: u64)
        -> Result<(), PersistentConfigError>;
    fn payment_grace_before_ban_sec(&self) -> Result<u64, PersistentConfigError>;
    fn set_payment_grace_before_ban_sec(
        &mut self,
        period_sec: u64,
    ) -> Result<(), PersistentConfigError>;
    fn payment_suggested_after_sec(&self) -> Result<u64, PersistentConfigError>;
    fn set_payment_suggested_after_sec(&mut self, period: u64)
        -> Result<(), PersistentConfigError>;
    fn pending_payment_scan_interval(&self) -> Result<u64, PersistentConfigError>;
    fn set_pending_payment_scan_interval(
        &mut self,
        interval_sec: u64,
    ) -> Result<(), PersistentConfigError>;
    fn permanent_debt_allowed_gwei(&self) -> Result<u64, PersistentConfigError>;
    fn set_permanent_debt_allowed_gwei(
        &mut self,
        debt_amount: u64,
    ) -> Result<(), PersistentConfigError>;
    fn receivable_scan_interval(&self) -> Result<u64, PersistentConfigError>;
    fn set_receivable_scan_interval(
        &mut self,
        interval_sec: u64,
    ) -> Result<(), PersistentConfigError>;
    fn routing_byte_rate(&self) -> Result<u64, PersistentConfigError>;
    fn set_routing_byte_rate(&mut self, rate: u64) -> Result<(), PersistentConfigError>;
    fn routing_service_rate(&self) -> Result<u64, PersistentConfigError>;
    fn set_routing_service_rate(&mut self, rate: u64) -> Result<(), PersistentConfigError>;
    fn start_block(&self) -> Result<u64, PersistentConfigError>;
    fn set_start_block(&mut self, value: u64) -> Result<(), PersistentConfigError>;
    fn unban_when_balance_below_gwei(&self) -> Result<u64, PersistentConfigError>;
    fn set_unban_when_balance_below_gwei(
        &mut self,
        level: u64,
    ) -> Result<(), PersistentConfigError>;
    fn set_wallet_info(
        &mut self,
        mnemonic_seed: &dyn AsRef<[u8]>,
        consuming_wallet_derivation_path: &str,
        earning_wallet_address: &str,
        db_password: &str,
    ) -> Result<(), PersistentConfigError>;
}

pub struct PersistentConfigurationReal {
    dao: Box<dyn ConfigDao>,
    scl: SecureConfigLayer,
}

impl PersistentConfiguration for PersistentConfigurationReal {
    fn balance_decreases_for_sec(&self) -> Result<u64, PersistentConfigError> {
        match decode_u64(self.dao.get("balance_decreases_for_sec")?.value_opt)? {
            None => value_missing_panic("balance_decreases_for_sec"),
            Some(rate) => Ok(rate),
        }
    }

    fn set_balance_decreases_for_sec(
        &mut self,
        interval: u64,
    ) -> Result<(), PersistentConfigError> {
        self.simple_set_method("balance_decreases_for_sec", interval)
    }

    fn balance_to_decrease_from_gwei(&self) -> Result<u64, PersistentConfigError> {
        match decode_u64(self.dao.get("balance_to_decrease_from_gwei")?.value_opt)? {
            None => value_missing_panic("balance_to_decrease_from_gwei"),
            Some(rate) => Ok(rate),
        }
    }

    fn set_balance_to_decrease_from_gwei(
        &mut self,
        level: u64,
    ) -> Result<(), PersistentConfigError> {
        self.simple_set_method("balance_to_decrease_from_gwei", level)
    }

    fn blockchain_service_url(&self) -> Result<Option<String>, PersistentConfigError> {
        match self.get("blockchain_service_url")? {
            None => Ok(None),
            Some(url) => Ok(Some(url)),
        }
    }

    fn set_blockchain_service_url(&mut self, url: &str) -> Result<(), PersistentConfigError> {
        let mut writer = self.dao.start_transaction()?;
        Url::parse(url).map_err(|e| PersistentConfigError::InvalidUrl(e.to_string()))?;
        writer.set("blockchain_service_url", Some(url.to_string()))?;
        Ok(writer.commit()?)
    }

    fn current_schema_version(&self) -> String {
        match self.get("schema_version") {
            Ok(record_opt) => match record_opt {
                None => panic!("Can't continue; current schema version is missing"),
                Some(csv) => csv,
            },
            Err(e) => panic!(
                "Can't continue; current schema version is inaccessible: {:?}",
                e
            ),
        }
    }

    fn chain_name(&self) -> String {
        match self.get("chain_name") {
            Ok(record_opt) => match record_opt {
                None => panic!("Can't continue; chain name is missing"),
                Some(chn) => chn,
            },
            Err(e) => panic!("Can't continue; chain name is inaccessible: {:?}", e),
        }
    }

    fn check_password(
        &self,
        db_password_opt: Option<String>,
    ) -> Result<bool, PersistentConfigError> {
        Ok(self.scl.check_password(db_password_opt, &self.dao)?)
    }

    fn change_password(
        &mut self,
        old_password_opt: Option<String>,
        new_password: &str,
    ) -> Result<(), PersistentConfigError> {
        let mut writer = self.dao.start_transaction()?;
        self.scl
            .change_password(old_password_opt, new_password, &mut writer)?;
        Ok(writer.commit()?)
    }

    fn clandestine_port(&self) -> Result<u16, PersistentConfigError> {
<<<<<<< HEAD
        let unchecked_port = match decode_u64(self.dao.get("clandestine_port")?.value_opt)? {
            None => value_missing_panic("clandestine_port"),
=======
        let unchecked_port = match decode_u64(self.get("clandestine_port")?)? {
            None => panic!("ever-supplied clandestine_port value missing; database is corrupt!"),
>>>>>>> f87a7e26
            Some(port) => port,
        };
        if (unchecked_port < u64::from(LOWEST_USABLE_INSECURE_PORT))
            || (unchecked_port > u64::from(HIGHEST_USABLE_PORT))
        {
            panic!("Can't continue; clandestine port configuration is incorrect. Must be between {} and {}, not {}. Specify --clandestine-port <p> where <p> is an unused port.",
                LOWEST_USABLE_INSECURE_PORT,
                HIGHEST_USABLE_PORT,
                unchecked_port
            );
        }
        let port = unchecked_port as u16;
        Ok(port)
    }

    fn set_clandestine_port(&mut self, port: u16) -> Result<(), PersistentConfigError> {
        if port < LOWEST_USABLE_INSECURE_PORT {
            return Err(PersistentConfigError::BadPortNumber(format!(
                "Must be greater than 1024; not {}",
                port
            )));
        }
        if TcpListener::bind(SocketAddrV4::new(Ipv4Addr::from(0), port)).is_err() {
            return Err(PersistentConfigError::BadPortNumber(format!(
                "Must be open port: {} is in use",
                port
            )));
        }
        let mut writer = self.dao.start_transaction()?;
        writer.set("clandestine_port", encode_u64(Some(u64::from(port)))?)?;
        Ok(writer.commit()?)
    }

    fn consuming_wallet_derivation_path(&self) -> Result<Option<String>, PersistentConfigError> {
        let path_rec = self.dao.get("consuming_wallet_derivation_path")?;
        Ok(path_rec.value_opt)
    }

    fn earning_wallet_from_address(&self) -> Result<Option<Wallet>, PersistentConfigError> {
        match self.earning_wallet_address()? {
            None => Ok(None),
            Some(address) => match Wallet::from_str(&address) {
                Ok(w) => Ok(Some(w)),
                Err(error) => panic!(
                    "Database corrupt: invalid earning wallet address '{}': {:?}",
                    address, error
                ),
            },
        }
    }

    fn earning_wallet_address(&self) -> Result<Option<String>, PersistentConfigError> {
        Ok(self.dao.get("earning_wallet_address")?.value_opt)
    }

    fn exit_byte_rate(&self) -> Result<u64, PersistentConfigError> {
        match decode_u64(self.dao.get("exit_byte_rate")?.value_opt)? {
            None => value_missing_panic("exit_byte_rate"),
            Some(rate) => Ok(rate),
        }
    }

    fn set_exit_byte_rate(&mut self, rate: u64) -> Result<(), PersistentConfigError> {
        self.simple_set_method("exit_byte_rate", rate)
    }

    fn exit_service_rate(&self) -> Result<u64, PersistentConfigError> {
        match decode_u64(self.dao.get("exit_service_rate")?.value_opt)? {
            None => value_missing_panic("exit_service_rate"),
            Some(rate) => Ok(rate),
        }
    }

    fn set_exit_service_rate(&mut self, rate: u64) -> Result<(), PersistentConfigError> {
        self.simple_set_method("exit_service_rate", rate)
    }

    fn gas_price(&self) -> Result<u64, PersistentConfigError> {
        match decode_u64(self.get("gas_price")?) {
            Ok(val) => {
                Ok(val.expect("ever-supplied gas_price value missing; database is corrupt!"))
            }
            Err(e) => Err(PersistentConfigError::from(e)),
        }
    }

    fn set_gas_price(&mut self, gas_price: u64) -> Result<(), PersistentConfigError> {
        let mut writer = self.dao.start_transaction()?;
        writer.set("gas_price", encode_u64(Some(gas_price))?)?;
        Ok(writer.commit()?)
    }

<<<<<<< HEAD
    fn mapping_protocol(&self) -> Result<Option<AutomapProtocol>, PersistentConfigError> {
        let result = self
            .dao
            .get("mapping_protocol")?
            .value_opt
            .map(|val| AutomapProtocol::from_str(&val));
        match result {
            None => Ok(None),
            Some(Ok(protocol)) => Ok(Some(protocol)),
            Some(Err(msg)) => Err(PersistentConfigError::DatabaseError(msg)),
        }
    }

    fn set_mapping_protocol(
        &mut self,
        value: Option<AutomapProtocol>,
    ) -> Result<(), PersistentConfigError> {
        let mut writer = self.dao.start_transaction()?;
        writer.set("mapping_protocol", value.map(|v| v.to_string()))?;
        Ok(writer.commit()?)
    }

    fn mnemonic_seed(&self, db_password: &str) -> Result<Option<PlainData>, PersistentConfigError> {
        Ok(decode_bytes(self.scl.decrypt(
            self.dao.get("seed")?,
            Some(db_password.to_string()),
            &self.dao,
        )?)?)
    }

    fn mnemonic_seed_exists(&self) -> Result<bool, PersistentConfigError> {
        Ok(self.dao.get("seed")?.value_opt.is_some())
    }

    fn neighborhood_mode(&self) -> Result<NeighborhoodModeLight, PersistentConfigError> {
        Ok(NeighborhoodModeLight::from_str(
            self.dao
                .get("neighborhood_mode")?
                .value_opt
                .expect("ever-supplied value neighborhood_mode is missing; database is corrupt!")
                .as_str(),
        )
        .expect("value that cannot be interpreted - database corrupt!"))
    }

    fn set_neighborhood_mode(
        &mut self,
        value: NeighborhoodModeLight,
    ) -> Result<(), PersistentConfigError> {
        let mut writer = self.dao.start_transaction()?;
        writer.set("neighborhood_mode", Some(value.to_string()))?;
        Ok(writer.commit()?)
    }

    fn past_neighbors(
        &self,
        db_password: &str,
    ) -> Result<Option<Vec<NodeDescriptor>>, PersistentConfigError> {
        let bytes_opt = decode_bytes(self.scl.decrypt(
            self.dao.get("past_neighbors")?,
            Some(db_password.to_string()),
            &self.dao,
        )?)?;
        match bytes_opt {
            None => Ok (None),
            Some (bytes) => Ok(Some(serde_cbor::de::from_slice::<Vec<NodeDescriptor>>(bytes.as_slice())
                .expect ("Can't continue; past neighbors configuration is corrupt and cannot be deserialized."))),
        }
    }

    fn set_past_neighbors(
        &mut self,
        node_descriptors_opt: Option<Vec<NodeDescriptor>>,
        db_password: &str,
    ) -> Result<(), PersistentConfigError> {
        let plain_data_opt = node_descriptors_opt.map(|node_descriptors| {
            PlainData::new(
                &serde_cbor::ser::to_vec(&node_descriptors).expect("Serialization failed"),
            )
        });
        let mut writer = self.dao.start_transaction()?;
        writer.set(
            "past_neighbors",
            self.scl.encrypt(
                "past_neighbors",
                encode_bytes(plain_data_opt)?,
                Some(db_password.to_string()),
                &writer,
            )?,
        )?;
        Ok(writer.commit()?)
    }

    fn payable_scan_interval(&self) -> Result<u64, PersistentConfigError> {
        match decode_u64(self.dao.get("payable_scan_interval")?.value_opt)? {
            None => value_missing_panic("payable_scan_interval"),
            Some(rate) => Ok(rate),
        }
    }

    fn set_payable_scan_interval(
        &mut self,
        interval_sec: u64,
    ) -> Result<(), PersistentConfigError> {
        self.simple_set_method("payable_scan_interval", interval_sec)
    }

    fn payment_grace_before_ban_sec(&self) -> Result<u64, PersistentConfigError> {
        match decode_u64(self.dao.get("payment_grace_before_ban_sec")?.value_opt)? {
            None => value_missing_panic("payment_grace_before_ban_sec"),
            Some(rate) => Ok(rate),
        }
    }

    fn set_payment_grace_before_ban_sec(
        &mut self,
        interval: u64,
    ) -> Result<(), PersistentConfigError> {
        self.simple_set_method("payment_grace_before_ban_sec", interval)
    }

    fn payment_suggested_after_sec(&self) -> Result<u64, PersistentConfigError> {
        match decode_u64(self.dao.get("payment_suggested_after_sec")?.value_opt)? {
            None => value_missing_panic("payment_suggested_after_sec"),
            Some(rate) => Ok(rate),
        }
    }

    fn set_payment_suggested_after_sec(
        &mut self,
        interval: u64,
    ) -> Result<(), PersistentConfigError> {
        self.simple_set_method("payment_suggested_after_sec", interval)
    }

    fn pending_payment_scan_interval(&self) -> Result<u64, PersistentConfigError> {
        match decode_u64(self.dao.get("pending_payment_scan_interval")?.value_opt)? {
            None => value_missing_panic("pending_payment_scan_interval"),
            Some(rate) => Ok(rate),
        }
    }

    fn set_pending_payment_scan_interval(
        &mut self,
        interval_sec: u64,
    ) -> Result<(), PersistentConfigError> {
        self.simple_set_method("pending_payment_scan_interval", interval_sec)
    }

    fn permanent_debt_allowed_gwei(&self) -> Result<u64, PersistentConfigError> {
        match decode_u64(self.dao.get("permanent_debt_allowed_gwei")?.value_opt)? {
            None => value_missing_panic("permanent_debt_allowed_gwei"),
            Some(rate) => Ok(rate),
        }
    }

    fn set_permanent_debt_allowed_gwei(
        &mut self,
        amount: u64,
    ) -> Result<(), PersistentConfigError> {
        self.simple_set_method("permanent_debt_allowed_gwei", amount)
    }

    fn receivable_scan_interval(&self) -> Result<u64, PersistentConfigError> {
        match decode_u64(self.dao.get("receivable_scan_interval")?.value_opt)? {
            None => value_missing_panic("receivable_scan_interval"),
            Some(rate) => Ok(rate),
        }
    }

    fn set_receivable_scan_interval(
        &mut self,
        interval_sec: u64,
    ) -> Result<(), PersistentConfigError> {
        self.simple_set_method("receivable_scan_interval", interval_sec)
    }

    fn routing_byte_rate(&self) -> Result<u64, PersistentConfigError> {
        match decode_u64(self.dao.get("routing_byte_rate")?.value_opt)? {
            None => value_missing_panic("routing_byte_rate"),
            Some(rate) => Ok(rate),
        }
    }

    fn set_routing_byte_rate(&mut self, rate: u64) -> Result<(), PersistentConfigError> {
        let mut writer = self.dao.start_transaction()?;
        writer.set("routing_byte_rate", Some(rate.to_string()))?;
        Ok(writer.commit()?)
    }

    fn routing_service_rate(&self) -> Result<u64, PersistentConfigError> {
        match decode_u64(self.dao.get("routing_service_rate")?.value_opt)? {
            None => value_missing_panic("routing_service_rate"),
            Some(rate) => Ok(rate),
        }
    }

    fn set_routing_service_rate(&mut self, rate: u64) -> Result<(), PersistentConfigError> {
        self.simple_set_method("routing_service_rate", rate)
    }

    fn start_block(&self) -> Result<u64, PersistentConfigError> {
        match decode_u64(self.dao.get("start_block")?.value_opt) {
            Ok(val) => match val {
                Some(val) => Ok(val),
                None => value_missing_panic("start_block"),
=======
    fn consuming_wallet(&self, db_password: &str) -> Result<Option<Wallet>, PersistentConfigError> {
        self.consuming_wallet_private_key(db_password)
            .map(|key_opt| {
                key_opt.map(|key| match key.from_hex::<Vec<u8>>() {
                    Err(e) => panic!(
                        "Database corruption {:?}: consuming private key is not hex, but '{}'",
                        e, key
                    ),
                    Ok(bytes) => match Bip32ECKeyProvider::from_raw_secret(bytes.as_slice()) {
                        Err(e) => panic!(
                            "Database corruption {:?}: consuming private key is invalid",
                            e
                        ),
                        Ok(pair) => Wallet::from(pair),
                    },
                })
            })
    }

    fn consuming_wallet_private_key(
        &self,
        db_password: &str,
    ) -> Result<Option<String>, PersistentConfigError> {
        let encrypted_value_opt = self.get_record("consuming_wallet_private_key")?.value_opt;
        if let Some(encrypted_value) = encrypted_value_opt {
            match Bip39::decrypt_bytes(&encrypted_value, db_password) {
                Ok(decrypted_bytes) => Ok(Some(decrypted_bytes.as_slice().to_hex())),
                Err(Bip39Error::DecryptionFailure(_)) => Err(PersistentConfigError::PasswordError),
                Err(e) => panic!(
                    "Database corruption {:?}: consuming private key can't be decrypted",
                    e
                ),
            }
        } else {
            Ok(None)
        }
    }

    fn earning_wallet(&self) -> Result<Option<Wallet>, PersistentConfigError> {
        match self.earning_wallet_address()? {
            None => Ok(None),
            Some(address) => match Wallet::from_str(&address) {
                Ok(w) => Ok(Some(w)),
                Err(error) => panic!(
                    "Database corrupt: invalid earning wallet address '{}': {:?}",
                    address, error
                ),
>>>>>>> f87a7e26
            },
            Err(e) => Err(PersistentConfigError::from(e)),
        }
    }

<<<<<<< HEAD
    fn set_start_block(&mut self, value: u64) -> Result<(), PersistentConfigError> {
        let mut writer = self.dao.start_transaction()?;
        writer.set("start_block", encode_u64(Some(value))?)?;
        Ok(writer.commit()?)
    }

    fn unban_when_balance_below_gwei(&self) -> Result<u64, PersistentConfigError> {
        match decode_u64(self.dao.get("unban_when_balance_below_gwei")?.value_opt)? {
            None => value_missing_panic("unban_when_balance_below_gwei"),
            Some(rate) => Ok(rate),
        }
    }

    fn set_unban_when_balance_below_gwei(
        &mut self,
        level: u64,
    ) -> Result<(), PersistentConfigError> {
        self.simple_set_method("unban_when_balance_below_gwei", level)
=======
    fn earning_wallet_address(&self) -> Result<Option<String>, PersistentConfigError> {
        Ok(self.get("earning_wallet_address")?)
>>>>>>> f87a7e26
    }

    fn set_wallet_info(
        &mut self,
        consuming_wallet_private_key: &str,
        earning_wallet_address: &str,
        db_password: &str,
    ) -> Result<(), PersistentConfigError> {
        let consuming_wallet_private_key_opt = self.consuming_wallet_private_key(db_password)?;
        match consuming_wallet_private_key_opt {
            None => (),
            Some(existing_consuming_wallet_private_key) => {
                if consuming_wallet_private_key.to_uppercase()
                    != existing_consuming_wallet_private_key.to_uppercase()
                {
                    return Err(PersistentConfigError::Collision(
                        "Consuming wallet private key already populated; cannot replace"
                            .to_string(),
                    ));
                }
            }
        }
        let earning_wallet_address_opt = self.earning_wallet_address()?;
        match earning_wallet_address_opt {
            None => (),
            Some(existing_earning_wallet_address) => {
                if earning_wallet_address != existing_earning_wallet_address {
                    return Err(PersistentConfigError::Collision(
                        "Earning wallet address already populated; cannot replace".to_string(),
                    ));
                }
            }
        }
        let encrypted_consuming_wallet_private_key =
            Self::encrypt_private_key(consuming_wallet_private_key, db_password)?;
        if !Self::validate_wallet_address(earning_wallet_address) {
            return Err(PersistentConfigError::BadAddressFormat(
                earning_wallet_address.to_string(),
            ));
        }
        let mut writer = self.dao.start_transaction()?;
        writer.set(
            "consuming_wallet_private_key",
            Some(encrypted_consuming_wallet_private_key),
        )?;
        writer.set(
            "earning_wallet_address",
            Some(earning_wallet_address.to_string()),
        )?;
        Ok(writer.commit()?)
    }
<<<<<<< HEAD
=======

    fn past_neighbors(
        &self,
        db_password: &str,
    ) -> Result<Option<Vec<NodeDescriptor>>, PersistentConfigError> {
        let bytes_opt = decode_bytes(self.scl.decrypt(
            self.get_record("past_neighbors")?,
            Some(db_password.to_string()),
            &self.dao,
        )?)?;
        match bytes_opt {
            None => Ok (None),
            Some (bytes) => Ok(Some(serde_cbor::de::from_slice::<Vec<NodeDescriptor>>(bytes.as_slice())
                .expect ("Can't continue; past neighbors configuration is corrupt and cannot be deserialized."))),
        }
    }

    fn set_past_neighbors(
        &mut self,
        node_descriptors_opt: Option<Vec<NodeDescriptor>>,
        db_password: &str,
    ) -> Result<(), PersistentConfigError> {
        let plain_data_opt = node_descriptors_opt.map(|node_descriptors| {
            PlainData::new(
                &serde_cbor::ser::to_vec(&node_descriptors).expect("Serialization failed"),
            )
        });
        let mut writer = self.dao.start_transaction()?;
        writer.set(
            "past_neighbors",
            self.scl.encrypt(
                "past_neighbors",
                encode_bytes(plain_data_opt)?,
                Some(db_password.to_string()),
                &writer,
            )?,
        )?;
        Ok(writer.commit()?)
    }

    fn start_block(&self) -> Result<u64, PersistentConfigError> {
        match decode_u64(self.get("start_block")?) {
            Ok(val) => {
                Ok(val.expect("ever-supplied start_block value missing; database is corrupt!"))
            }
            Err(e) => Err(PersistentConfigError::from(e)),
        }
    }

    fn set_start_block(&mut self, value: u64) -> Result<(), PersistentConfigError> {
        let mut writer = self.dao.start_transaction()?;
        writer.set("start_block", encode_u64(Some(value))?)?;
        Ok(writer.commit()?)
    }

    fn mapping_protocol(&self) -> Result<Option<AutomapProtocol>, PersistentConfigError> {
        let result = self
            .get("mapping_protocol")?
            .map(|val| AutomapProtocol::from_str(&val));
        match result {
            None => Ok(None),
            Some(Ok(protocol)) => Ok(Some(protocol)),
            Some(Err(msg)) => Err(PersistentConfigError::DatabaseError(msg)),
        }
    }

    fn set_mapping_protocol(
        &mut self,
        value: Option<AutomapProtocol>,
    ) -> Result<(), PersistentConfigError> {
        let mut writer = self.dao.start_transaction()?;
        writer.set("mapping_protocol", value.map(|v| v.to_string()))?;
        Ok(writer.commit()?)
    }

    fn neighborhood_mode(&self) -> Result<NeighborhoodModeLight, PersistentConfigError> {
        NeighborhoodModeLight::from_str(
            self.get("neighborhood_mode")?
                .expect("ever-supplied value neighborhood_mode is missing; database is corrupt!")
                .as_str(),
        )
        .map_err(PersistentConfigError::UninterpretableValue)
    }

    fn set_neighborhood_mode(
        &mut self,
        value: NeighborhoodModeLight,
    ) -> Result<(), PersistentConfigError> {
        let mut writer = self.dao.start_transaction()?;
        writer.set("neighborhood_mode", Some(value.to_string()))?;
        Ok(writer.commit()?)
    }
>>>>>>> f87a7e26
}

impl From<Box<dyn ConnectionWrapper>> for PersistentConfigurationReal {
    fn from(conn: Box<dyn ConnectionWrapper>) -> Self {
        let config_dao: Box<dyn ConfigDao> = Box::new(ConfigDaoReal::new(conn));
        Self::from(config_dao)
    }
}

impl From<Box<dyn ConfigDao>> for PersistentConfigurationReal {
    fn from(config_dao: Box<dyn ConfigDao>) -> Self {
        Self::new(config_dao)
    }
}

impl PersistentConfigurationReal {
    pub fn new(config_dao: Box<dyn ConfigDao>) -> PersistentConfigurationReal {
        PersistentConfigurationReal {
            dao: config_dao,
            scl: SecureConfigLayer::default(),
        }
    }

    fn encrypt_private_key(
        private_key: &str,
        db_password: &str,
    ) -> Result<String, PersistentConfigError> {
        let private_key_bytes = match private_key.from_hex::<Vec<u8>>() {
            Ok(bytes) => bytes,
            Err(_) => return Err(PersistentConfigError::BadHexFormat(private_key.to_string())),
        };
        Bip39::encrypt_bytes(&private_key_bytes, db_password)
            .map_err(|e| panic!("Failure to encrypt consuming private key: {:?}", e))
    }

    fn validate_wallet_address(address: &str) -> bool {
        Wallet::from_str(address).is_ok()
    }

<<<<<<< HEAD
    fn simple_set_method<T: Display>(
        &mut self,
        parameter_name: &str,
        value: T,
    ) -> Result<(), PersistentConfigError> {
        let mut writer = self.dao.start_transaction()?;
        writer.set(parameter_name, Some(value.to_string()))?;
        Ok(writer.commit()?)
    }
}

fn value_missing_panic(parameter_name: &str) -> ! {
    panic!(
        "ever-supplied value missing: {}; database is corrupt!",
        parameter_name
    )
=======
    fn get(&self, name: &str) -> Result<Option<String>, ConfigDaoError> {
        self.get_record(name).map(|record| record.value_opt)
    }

    fn get_record(&self, name: &str) -> Result<ConfigDaoRecord, ConfigDaoError> {
        self.dao.get (name).map (|record| if record.name.as_str() == name {
            record
        }
        else {
            panic! ("ConfigDao (or more likely ConfigDaoMock) returned record for '{}' when asked for '{}'",
                    record.name, name)
        })
    }
>>>>>>> f87a7e26
}

#[cfg(test)]
mod tests {
    use super::*;
    use crate::blockchain::bip39::Bip39;
    use crate::database::db_initializer::{DbInitializer, DbInitializerReal};
    use crate::database::db_migrations::MigratorConfig;
    use crate::db_config::config_dao::ConfigDaoRecord;
    use crate::db_config::mocks::{ConfigDaoMock, ConfigDaoWriteableMock};
    use crate::db_config::secure_config_layer::EXAMPLE_ENCRYPTED;
    use crate::persistent_config_assertions_for_simple_get_method;
    use crate::persistent_config_assertions_for_simple_set_method;
    use crate::test_utils::main_cryptde;
    use bip39::{Language, MnemonicType};
    use lazy_static::lazy_static;
    use masq_lib::test_utils::utils::ensure_node_home_directory_exists;
    use masq_lib::utils::{derivation_path, find_free_port};
<<<<<<< HEAD
    use paste::paste;
    use std::convert::TryFrom;
=======
>>>>>>> f87a7e26
    use std::net::SocketAddr;
    use std::sync::{Arc, Mutex};
    use tiny_hderive::bip32::ExtendedPrivKey;

    lazy_static! {
        static ref CONFIG_TABLE_PARAMETERS: Vec<String> = list_of_config_parameters();
    }

    #[test]
    fn from_config_dao_error() {
        vec![
            (
                ConfigDaoError::DatabaseError("booga".to_string()),
                PersistentConfigError::DatabaseError("booga".to_string()),
            ),
            (
                ConfigDaoError::TransactionError,
                PersistentConfigError::TransactionError,
            ),
            (
                ConfigDaoError::NotPresent,
                PersistentConfigError::NotPresent,
            ),
        ]
        .into_iter()
        .for_each(|(cde, pce)| assert_eq!(PersistentConfigError::from(cde), pce))
    }

    #[test]
    fn from_secure_config_layer_error() {
        vec![
            (
                SecureConfigLayerError::PasswordError,
                PersistentConfigError::PasswordError,
            ),
            (
                SecureConfigLayerError::DatabaseError("booga".to_string()),
                PersistentConfigError::DatabaseError("booga".to_string()),
            ),
            (
                SecureConfigLayerError::TransactionError,
                PersistentConfigError::TransactionError,
            ),
            (
                SecureConfigLayerError::NotPresent,
                PersistentConfigError::NotPresent,
            ),
        ]
        .into_iter()
        .for_each(|(scle, pce)| assert_eq!(PersistentConfigError::from(scle), pce))
    }

    #[test]
    fn from_typed_config_layer_error() {
        vec![
            (
                TypedConfigLayerError::BadHexFormat("booga".to_string()),
                PersistentConfigError::BadHexFormat("booga".to_string()),
            ),
            (
                TypedConfigLayerError::BadNumberFormat("booga".to_string()),
                PersistentConfigError::BadNumberFormat("booga".to_string()),
            ),
        ]
        .into_iter()
        .for_each(|(tcle, pce)| assert_eq!(PersistentConfigError::from(tcle), pce))
    }

    #[test]
    #[should_panic(expected = "Can't continue; current schema version is inaccessible: NotPresent")]
    fn current_schema_version_panics_if_record_is_missing() {
        let config_dao = ConfigDaoMock::new().get_result(Err(ConfigDaoError::NotPresent));
        let subject = PersistentConfigurationReal::new(Box::new(config_dao));

        subject.current_schema_version();
    }

    #[test]
    #[should_panic(expected = "Can't continue; current schema version is missing")]
    fn current_schema_version_panics_if_record_is_empty() {
        let config_dao = ConfigDaoMock::new().get_result(Ok(ConfigDaoRecord::new(
            "schema_version",
            None,
            false,
        )));
        let subject = PersistentConfigurationReal::new(Box::new(config_dao));

        subject.current_schema_version();
    }

    #[test]
    fn current_schema_version() {
        let get_params_arc = Arc::new(Mutex::new(vec![]));
        let config_dao = ConfigDaoMock::new()
            .get_params(&get_params_arc)
            .get_result(Ok(ConfigDaoRecord::new(
                "schema_version",
                Some("1.2.3"),
                false,
            )));
        let subject = PersistentConfigurationReal::new(Box::new(config_dao));

        let result = subject.current_schema_version();

        assert_eq!(result, "1.2.3".to_string());
        let get_params = get_params_arc.lock().unwrap();
        assert_eq!(*get_params, vec!["schema_version".to_string()]);
    }

    #[test]
    fn chain_name() {
        let get_params_arc = Arc::new(Mutex::new(vec![]));
        let config_dao = ConfigDaoMock::new()
            .get_params(&get_params_arc)
            .get_result(Ok(ConfigDaoRecord::new(
                "chain_name",
                Some("mainnet"),
                false,
            )));
        let subject = PersistentConfigurationReal::new(Box::new(config_dao));

        let result = subject.chain_name();

        assert_eq!(result, "mainnet".to_string(),);
        let get_params = get_params_arc.lock().unwrap();
        assert_eq!(*get_params, vec!["chain_name".to_string()]);
    }

    #[test]
    #[should_panic(expected = "Can't continue; chain name is inaccessible: NotPresent")]
    fn chain_name_panics_if_record_is_missing() {
        let config_dao = ConfigDaoMock::new().get_result(Err(ConfigDaoError::NotPresent));
        let subject = PersistentConfigurationReal::new(Box::new(config_dao));

        subject.chain_name();
    }

    #[test]
    #[should_panic(expected = "Can't continue; chain name is missing")]
    fn chain_name_panics_if_record_is_empty() {
        let config_dao =
            ConfigDaoMock::new().get_result(Ok(ConfigDaoRecord::new("chain_name", None, false)));
        let subject = PersistentConfigurationReal::new(Box::new(config_dao));

        subject.chain_name();
    }

    #[test]
    fn set_password_is_passed_through_to_secure_config_layer<'a>() {
        let get_params_arc = Arc::new(Mutex::new(vec![]));
        let writer = Box::new(
            ConfigDaoWriteableMock::new()
                .get_params(&get_params_arc)
                .get_result(Err(ConfigDaoError::NotPresent)),
        );
        let dao = Box::new(ConfigDaoMock::new().start_transaction_result(Ok(writer)));
        let mut subject = PersistentConfigurationReal::new(dao);

        let result = subject.change_password(None, "password");

        assert_eq!(Err(PersistentConfigError::NotPresent), result);
        let get_params = get_params_arc.lock().unwrap();
        assert_eq!(*get_params, vec![EXAMPLE_ENCRYPTED.to_string()])
    }

    #[test]
    fn check_password_delegates_properly() {
        let get_string_params_arc = Arc::new(Mutex::new(vec![]));
        let config_dao = ConfigDaoMock::new()
            .get_params(&get_string_params_arc)
            .get_result(Ok(ConfigDaoRecord::new(EXAMPLE_ENCRYPTED, None, true)));
        let subject = PersistentConfigurationReal::new(Box::new(config_dao));

        let result = subject.check_password(None).unwrap();

        assert_eq!(result, true);
        let get_string_params = get_string_params_arc.lock().unwrap();
        assert_eq!(*get_string_params, [EXAMPLE_ENCRYPTED.to_string()]);
    }

    #[test]
    #[should_panic(
        expected = "ever-supplied value missing: clandestine_port; database is corrupt!"
    )]
    fn clandestine_port_panics_if_none_got_from_database() {
        let config_dao = ConfigDaoMock::new().get_result(Ok(ConfigDaoRecord::new(
            "clandestine_port",
            None,
            false,
        )));
        let subject = PersistentConfigurationReal::new(Box::new(config_dao));

        subject.clandestine_port().unwrap();
    }

    #[test]
    #[should_panic(
        expected = "Can't continue; clandestine port configuration is incorrect. Must be between 1025 and 65535, not 65536. Specify --clandestine-port <p> where <p> is an unused port."
    )]
    fn clandestine_port_panics_if_configured_port_is_too_high() {
        let config_dao = ConfigDaoMock::new().get_result(Ok(ConfigDaoRecord::new(
            "clandestine_port",
            Some("65536"),
            false,
        )));
        let subject = PersistentConfigurationReal::new(Box::new(config_dao));

        subject.clandestine_port().unwrap();
    }

    #[test]
    #[should_panic(
        expected = "Can't continue; clandestine port configuration is incorrect. Must be between 1025 and 65535, not 1024. Specify --clandestine-port <p> where <p> is an unused port."
    )]
    fn clandestine_port_panics_if_configured_port_is_too_low() {
        let config_dao = ConfigDaoMock::new().get_result(Ok(ConfigDaoRecord::new(
            "clandestine_port",
            Some("1024"),
            false,
        )));
        let subject = PersistentConfigurationReal::new(Box::new(config_dao));

        subject.clandestine_port().unwrap();
    }

    #[test]
    fn blockchain_service_success() {
        let config_dao = ConfigDaoMock::new().get_result(Ok(ConfigDaoRecord::new(
            "blockchain_service_url",
            Some("https://ifura.io/ID"),
            false,
        )));
        let subject = PersistentConfigurationReal::new(Box::new(config_dao));

        let result = subject.blockchain_service_url().unwrap();

        assert_eq!(result, Some("https://ifura.io/ID".to_string()));
    }

    #[test]
    fn blockchain_service_allows_none_value() {
        let config_dao = ConfigDaoMock::new().get_result(Ok(ConfigDaoRecord::new(
            "blockchain_service_url",
            None,
            false,
        )));
        let subject = PersistentConfigurationReal::new(Box::new(config_dao));

        let result = subject.blockchain_service_url().unwrap();

        assert_eq!(result, None);
    }

    #[test]
    fn set_blockchain_service_works() {
        let set_params_arc = Arc::new(Mutex::new(vec![]));
        let writer = Box::new(
            ConfigDaoWriteableMock::new()
                .set_params(&set_params_arc)
                .set_result(Ok(()))
                .commit_result(Ok(())),
        );
        let config_dao = Box::new(ConfigDaoMock::new().start_transaction_result(Ok(writer)));
        let mut subject = PersistentConfigurationReal::new(config_dao);

        let result = subject.set_blockchain_service_url("https://ifura.io/ID");

        assert_eq!(result, Ok(()));
        let set_params = set_params_arc.lock().unwrap();
        assert_eq!(
            *set_params,
            vec![(
                "blockchain_service_url".to_string(),
                Some("https://ifura.io/ID".to_string())
            )]
        );
    }

    #[test]
    fn set_blockchain_service_complains_if_invalid_url() {
        let writer = Box::new(
            ConfigDaoWriteableMock::new()
                .set_result(Ok(()))
                .commit_result(Ok(())),
        );
        let config_dao = Box::new(ConfigDaoMock::new().start_transaction_result(Ok(writer)));
        let mut subject = PersistentConfigurationReal::new(config_dao);

        let result = subject.set_blockchain_service_url("https.ifura.io");

        assert_eq!(
            result,
            Err(PersistentConfigError::InvalidUrl(
                "relative URL without a base".to_string()
            ))
        );
    }

    #[test]
    fn clandestine_port_success() {
        let get_params_arc = Arc::new(Mutex::new(vec![]));
        let config_dao = ConfigDaoMock::new()
            .get_params(&get_params_arc)
            .get_result(Ok(ConfigDaoRecord::new(
                "clandestine_port",
                Some("4747"),
                false,
            )));
        let subject = PersistentConfigurationReal::new(Box::new(config_dao));

        let result = subject.clandestine_port().unwrap();

        assert_eq!(result, 4747);
        let get_params = get_params_arc.lock().unwrap();
        assert_eq!(*get_params, vec!["clandestine_port".to_string()]);
    }

    #[test]
    fn set_clandestine_port_complains_if_configured_port_is_too_low() {
        let config_dao = ConfigDaoMock::new();
        let mut subject = PersistentConfigurationReal::new(Box::new(config_dao));

        let result = subject.set_clandestine_port(1024);

        assert_eq!(
            result,
            Err(PersistentConfigError::BadPortNumber(
                "Must be greater than 1024; not 1024".to_string()
            ))
        )
    }

    #[test]
    fn set_clandestine_port_complains_if_configured_port_is_in_use() {
        let config_dao = ConfigDaoMock::new();
        let mut subject = PersistentConfigurationReal::new(Box::new(config_dao));

        let port = find_free_port();
        let _listener =
            TcpListener::bind(SocketAddr::V4(SocketAddrV4::new(Ipv4Addr::from(0), port))).unwrap();

        let result = subject.set_clandestine_port(port);

        assert_eq!(
            result,
            Err(PersistentConfigError::BadPortNumber(format!(
                "Must be open port: {} is in use",
                port
            )))
        );
    }

    #[test]
    fn set_clandestine_port_success() {
        let set_params_arc = Arc::new(Mutex::new(vec![]));
        let writer = Box::new(
            ConfigDaoWriteableMock::new()
                .set_params(&set_params_arc)
                .set_result(Ok(()))
                .commit_result(Ok(())),
        );
        let config_dao = Box::new(ConfigDaoMock::new().start_transaction_result(Ok(writer)));
        let mut subject = PersistentConfigurationReal::new(config_dao);

        let result = subject.set_clandestine_port(4747);

        assert_eq!(result, Ok(()));
        let set_params = set_params_arc.lock().unwrap();
        assert_eq!(
            *set_params,
            vec![("clandestine_port".to_string(), Some("4747".to_string()))]
        );
    }

    #[test]
    fn consuming_wallet_private_key_when_password_is_wrong() {
        let get_params_arc = Arc::new(Mutex::new(vec![]));
        let consuming_private_key =
            "0123456789ABCDEF0123456789ABCDEF0123456789ABCDEF0123456789ABCDEF";
        let config_dao = ConfigDaoMock::new()
            .get_params(&get_params_arc)
            .get_result(Ok(ConfigDaoRecord::new(
                "consuming_wallet_private_key",
                Some(
                    &Bip39::encrypt_bytes(
                        &consuming_private_key
                            .from_hex::<Vec<u8>>()
                            .unwrap()
                            .as_slice(),
                        "password",
                    )
                    .unwrap(),
                ),
                true,
            )))
            .get_result(Ok(ConfigDaoRecord::new("example_encrypted", None, true)));
        let subject = PersistentConfigurationReal::new(Box::new(config_dao));

        let result = subject.consuming_wallet_private_key("incorrect");

        assert_eq!(result, Err(PersistentConfigError::PasswordError));
        let get_params = get_params_arc.lock().unwrap();
        assert_eq!(
            *get_params,
            vec!["consuming_wallet_private_key".to_string()]
        );
    }

    #[test]
    fn consuming_wallet_private_key_when_password_is_right() {
        let get_params_arc = Arc::new(Mutex::new(vec![]));
        let example_encrypted = Bip39::encrypt_bytes(
            b"Aside from that, Mrs. Lincoln, how was the play?",
            "password",
        )
        .unwrap();
        let consuming_private_key =
            "0123456789ABCDEF0123456789ABCDEF0123456789ABCDEF0123456789ABCDEF";
        let config_dao = ConfigDaoMock::new()
            .get_params(&get_params_arc)
            .get_result(Ok(ConfigDaoRecord::new(
                "consuming_wallet_private_key",
                Some(
                    &Bip39::encrypt_bytes(
                        &consuming_private_key
                            .from_hex::<Vec<u8>>()
                            .unwrap()
                            .as_slice(),
                        "password",
                    )
                    .unwrap(),
                ),
                true,
            )))
            .get_result(Ok(ConfigDaoRecord::new(
                "example_encrypted",
                Some(&example_encrypted),
                true,
            )));
        let subject = PersistentConfigurationReal::new(Box::new(config_dao));

        let result = subject
            .consuming_wallet_private_key("password")
            .unwrap()
            .unwrap();

        assert_eq!(
            result.to_uppercase(),
            consuming_private_key.to_string().to_uppercase()
        );
        let get_params = get_params_arc.lock().unwrap();
        assert_eq!(
            *get_params,
            vec!["consuming_wallet_private_key".to_string()]
        );
    }

    #[test]
    fn consuming_wallet() {
        let example_encrypted = Bip39::encrypt_bytes(
            b"Aside from that, Mrs. Lincoln, how was the play?",
            "password",
        )
        .unwrap();
        let consuming_private_key =
            "0123456789ABCDEF0123456789ABCDEF0123456789ABCDEF0123456789ABCDEF";
        let consuming_wallet = Wallet::from(
            Bip32ECKeyProvider::from_raw_secret(
                consuming_private_key
                    .from_hex::<Vec<u8>>()
                    .unwrap()
                    .as_slice(),
            )
            .unwrap(),
        );
        let config_dao = ConfigDaoMock::new()
            .get_result(Ok(ConfigDaoRecord::new(
                "consuming_wallet_private_key",
                Some(
                    &Bip39::encrypt_bytes(
                        &consuming_private_key
                            .from_hex::<Vec<u8>>()
                            .unwrap()
                            .as_slice(),
                        "password",
                    )
                    .unwrap(),
                ),
                true,
            )))
            .get_result(Ok(ConfigDaoRecord::new(
                "example_encrypted",
                Some(&example_encrypted),
                true,
            )));
        let subject = PersistentConfigurationReal::new(Box::new(config_dao));

        let result = subject.consuming_wallet("password").unwrap().unwrap();

        assert_eq!(result.address(), consuming_wallet.address());
    }

    #[test]
    fn earning_wallet_address() {
        let get_params_arc = Arc::new(Mutex::new(vec![]));
        let config_dao = ConfigDaoMock::new()
            .get_params(&get_params_arc)
            .get_result(Ok(ConfigDaoRecord::new(
                "earning_wallet_address",
                Some("existing_address"),
                false,
            )));
        let subject = PersistentConfigurationReal::new(Box::new(config_dao));

        let result = subject.earning_wallet_address().unwrap().unwrap();

        assert_eq!(result, "existing_address".to_string());
        let get_params = get_params_arc.lock().unwrap();
        assert_eq!(*get_params, vec!["earning_wallet_address".to_string()]);
    }

    #[test]
    fn earning_wallet_if_address_is_missing() {
        let get_params_arc = Arc::new(Mutex::new(vec![]));
        let config_dao = ConfigDaoMock::new()
            .get_params(&get_params_arc)
            .get_result(Ok(ConfigDaoRecord::new(
                "earning_wallet_address",
                None,
                false,
            )));
        let subject = PersistentConfigurationReal::new(Box::new(config_dao));

        let result = subject.earning_wallet().unwrap();

        assert_eq!(result, None);
        let get_params = get_params_arc.lock().unwrap();
        assert_eq!(*get_params, vec!["earning_wallet_address".to_string()]);
    }

    #[test]
    #[should_panic(
        expected = "Database corrupt: invalid earning wallet address '123456invalid': InvalidAddress"
    )]
    fn earning_wallet_if_address_is_set_and_invalid() {
        let get_params_arc = Arc::new(Mutex::new(vec![]));
        let config_dao = ConfigDaoMock::new()
            .get_params(&get_params_arc)
            .get_result(Ok(ConfigDaoRecord::new(
                "earning_wallet_address",
                Some("123456invalid"),
                false,
            )));
        let subject = PersistentConfigurationReal::new(Box::new(config_dao));

        let _ = subject.earning_wallet();
    }

    #[test]
    fn earning_wallet_if_address_is_set_and_valid() {
        let get_params_arc = Arc::new(Mutex::new(vec![]));
        let config_dao = ConfigDaoMock::new()
            .get_params(&get_params_arc)
            .get_result(Ok(ConfigDaoRecord::new(
                "earning_wallet_address",
                Some("0x7d6dabd6b5c75291a3258c29b418f5805792a875"),
                false,
            )));
        let subject = PersistentConfigurationReal::new(Box::new(config_dao));

        let result = subject.earning_wallet().unwrap();

        assert_eq!(
            result,
            Some(Wallet::from_str("0x7d6dabd6b5c75291a3258c29b418f5805792a875").unwrap())
        );
        let get_params = get_params_arc.lock().unwrap();
        assert_eq!(*get_params, vec!["earning_wallet_address".to_string()]);
    }

    fn make_seed_info(db_password: &str) -> (PlainData, String) {
        let mnemonic = Bip39::mnemonic(MnemonicType::Words12, Language::English);
        let mnemonic_seed = Bip39::seed(&mnemonic, "");
        let seed_bytes = PlainData::new(mnemonic_seed.as_ref());
        let encoded_seed = encode_bytes(Some(seed_bytes.clone())).unwrap().unwrap();
        let encrypted_seed = Bip39::encrypt_bytes(&encoded_seed.as_bytes(), db_password).unwrap();
        (seed_bytes, encrypted_seed)
    }

    fn make_wallet_info(db_password: &str) -> (String, String, String) {
        let (seed_bytes, _) = make_seed_info(db_password);
        let derivation_path = derivation_path(0, 1);
        let consuming_epk =
            ExtendedPrivKey::derive(seed_bytes.as_slice(), derivation_path.as_str()).unwrap();
        let consuming_wallet_private_key = consuming_epk.secret().to_hex::<String>().to_uppercase();
        let consuming_wallet_private_key_encrypted =
            make_encrypted_consuming_wallet_private_key(&consuming_wallet_private_key, db_password);
        let earning_private_key =
            ExtendedPrivKey::derive(seed_bytes.as_slice(), derivation_path.as_str()).unwrap();
        let earning_key_pair =
            Bip32ECKeyProvider::from_raw_secret(&earning_private_key.secret()).unwrap();
        let earning_wallet = Wallet::from(earning_key_pair);
        let earning_wallet_address = earning_wallet.to_string();
        (
            consuming_wallet_private_key,
            consuming_wallet_private_key_encrypted,
            earning_wallet_address,
        )
    }

    fn make_encrypted_consuming_wallet_private_key(
        consuming_wallet_private_key: &str,
        db_password: &str,
    ) -> String {
        Bip39::encrypt_bytes(
            &consuming_wallet_private_key
                .from_hex::<Vec<u8>>()
                .unwrap()
                .as_slice(),
            db_password,
        )
        .unwrap()
    }

    #[test]
    fn set_wallet_info_success() {
        let example = "Aside from that, Mrs. Lincoln, how was the play?".as_bytes();
        let example_encrypted = Bip39::encrypt_bytes(&example, "password").unwrap();
        let get_params_arc = Arc::new(Mutex::new(vec![]));
        let set_params_arc = Arc::new(Mutex::new(vec![]));
        let commit_params_arc = Arc::new(Mutex::new(vec![]));
        let writer = Box::new(
            ConfigDaoWriteableMock::new()
                .set_params(&set_params_arc)
                .set_result(Ok(()))
                .set_result(Ok(()))
                .set_result(Ok(()))
                .commit_params(&commit_params_arc)
                .commit_result(Ok(())),
        );
        let config_dao = Box::new(
            ConfigDaoMock::new()
                .get_params(&get_params_arc)
                .get_result(Ok(ConfigDaoRecord::new(
                    "consuming_wallet_private_key",
                    None,
                    true,
                )))
                .get_result(Ok(ConfigDaoRecord::new(
                    "earning_wallet_address",
                    None,
                    false,
                )))
                .get_result(Ok(ConfigDaoRecord::new(
                    EXAMPLE_ENCRYPTED,
                    Some(&example_encrypted),
                    true,
                )))
                .start_transaction_result(Ok(writer)),
        );
        let mut subject = PersistentConfigurationReal::new(config_dao);
        let (consuming_wallet_private_key, _, earning_wallet_address) =
            make_wallet_info("password");

        let result = subject.set_wallet_info(
            &consuming_wallet_private_key,
            &earning_wallet_address,
            "password",
        );

        assert_eq!(result, Ok(()));
        let get_params = get_params_arc.lock().unwrap();
        assert_eq!(
            *get_params,
            vec![
                "consuming_wallet_private_key".to_string(),
                "earning_wallet_address".to_string(),
            ]
        );
        let set_params = set_params_arc.lock().unwrap();
        assert_eq!(set_params[0].0, "consuming_wallet_private_key".to_string());
        let cwpk_decrypted = Bip39::decrypt_bytes(set_params[0].1.as_ref().unwrap(), "password")
            .unwrap()
            .as_slice()
            .to_hex::<String>()
            .to_uppercase();
        assert_eq!(cwpk_decrypted, consuming_wallet_private_key);
        assert_eq!(
            set_params[1],
            (
                "earning_wallet_address".to_string(),
                Some(earning_wallet_address)
            )
        );
        let commit_params = commit_params_arc.lock().unwrap();
        assert_eq!(*commit_params, vec![()]);
    }

    #[test]
    fn set_wallet_info_fails_if_consuming_wallet_private_key_exists() {
        let example = "Aside from that, Mrs. Lincoln, how was the play?".as_bytes();
        let example_encrypted = Bip39::encrypt_bytes(&example, "password").unwrap();
        let old_cwpk_encrypted = make_encrypted_consuming_wallet_private_key(
            "AAAAAAAAAAAAAAAAAAAAAAAAAAAAAAAAAAAAAAAAAAAAAAAAAAAAAAAAAAAAAAAA",
            "password",
        );
        let (consuming_wallet_private_key, _, earning_wallet_address) =
            make_wallet_info("password");

        let config_dao = Box::new(
            ConfigDaoMock::new()
                .get_result(Ok(ConfigDaoRecord::new(
                    "consuming_wallet_private_key",
                    Some(&old_cwpk_encrypted),
                    true,
                )))
                .get_result(Ok(ConfigDaoRecord::new(
                    EXAMPLE_ENCRYPTED,
                    Some(&example_encrypted),
                    true,
                ))),
        );
        let mut subject = PersistentConfigurationReal::new(config_dao);

        let result = subject.set_wallet_info(
            &consuming_wallet_private_key,
            &earning_wallet_address,
            "password",
        );

        assert_eq!(
            result,
            Err(PersistentConfigError::Collision(
                "Consuming wallet private key already populated; cannot replace".to_string()
            ))
        );
    }

    #[test]
    fn set_wallet_info_fails_if_earning_wallet_address_exists() {
        let config_dao = Box::new(
            ConfigDaoMock::new()
                .get_result(Ok(ConfigDaoRecord::new(
                    "consuming_wallet_private_key",
                    None,
                    true,
                )))
                .get_result(Ok(ConfigDaoRecord::new(
                    "earning_wallet_address",
                    Some("0x0123456789012345678901234567890123456789"),
                    false,
                ))),
        );
        let mut subject = PersistentConfigurationReal::new(config_dao);
        let (consuming_wallet_private_key, _, earning_wallet_address) =
            make_wallet_info("password");

        let result = subject.set_wallet_info(
            &consuming_wallet_private_key,
            &earning_wallet_address,
            "password",
        );

        assert_eq!(
            result,
            Err(PersistentConfigError::Collision(
                "Earning wallet address already populated; cannot replace".to_string()
            ))
        );
    }

    #[test]
    fn set_wallet_info_works_okay_if_incoming_values_are_same_as_existing_values() {
        let example = "Aside from that, Mrs. Lincoln, how was the play?".as_bytes();
        let example_encrypted = Bip39::encrypt_bytes(&example, "password").unwrap();
        let writer = Box::new(
            ConfigDaoWriteableMock::new()
                .set_result(Ok(()))
                .set_result(Ok(()))
                .set_result(Ok(()))
                .commit_result(Ok(())),
        );
        let (
            consuming_wallet_private_key,
            consuming_wallet_private_key_encrypted,
            earning_wallet_address,
        ) = make_wallet_info("password");
        let config_dao = Box::new(
            ConfigDaoMock::new()
                .get_result(Ok(ConfigDaoRecord::new(
                    "consuming_wallet_private_key",
                    Some(&consuming_wallet_private_key_encrypted),
                    true,
                )))
                .get_result(Ok(ConfigDaoRecord::new(
                    "earning_wallet_address",
                    Some(&earning_wallet_address),
                    false,
                )))
                .get_result(Ok(ConfigDaoRecord::new(
                    EXAMPLE_ENCRYPTED,
                    Some(&example_encrypted),
                    true,
                )))
                .start_transaction_result(Ok(writer)),
        );
        let mut subject = PersistentConfigurationReal::new(config_dao);

        let result = subject.set_wallet_info(
            &consuming_wallet_private_key,
            &earning_wallet_address,
            "password",
        );

        assert_eq!(result, Ok(()));
    }

    #[test]
    fn set_wallet_info_fails_if_earning_wallet_address_is_invalid() {
        let config_dao = Box::new(
            ConfigDaoMock::new()
                .get_result(Ok(ConfigDaoRecord::new(
                    "consuming_wallet_private_key",
                    None,
                    true,
                )))
                .get_result(Ok(ConfigDaoRecord::new(
                    "earning_wallet_address",
                    None,
                    false,
                ))),
        );
        let mut subject = PersistentConfigurationReal::new(config_dao);
        let (consuming_wallet_private_key, _, _) = make_wallet_info("password");

        let result = subject.set_wallet_info(&consuming_wallet_private_key, "invalid", "password");

        assert_eq!(
            result,
            Err(PersistentConfigError::BadAddressFormat(
                "invalid".to_string()
            ))
        );
    }

    #[test]
    fn set_wallet_info_rolls_back_on_failure() {
        let example = "Aside from that, Mrs. Lincoln, how was the play?".as_bytes();
        let example_encrypted = Bip39::encrypt_bytes(&example, "password").unwrap();
        let commit_params_arc = Arc::new(Mutex::new(vec![]));
        let writer = Box::new(
            ConfigDaoWriteableMock::new()
                .set_result(Ok(()))
                .set_result(Err(ConfigDaoError::NotPresent))
                .commit_params(&commit_params_arc),
        );
        let config_dao = Box::new(
            ConfigDaoMock::new()
                .get_result(Ok(ConfigDaoRecord::new(
                    "consuming_wallet_private_key",
                    None,
                    true,
                )))
                .get_result(Ok(ConfigDaoRecord::new(
                    "earning_wallet_address",
                    None,
                    false,
                )))
                .get_result(Ok(ConfigDaoRecord::new(
                    EXAMPLE_ENCRYPTED,
                    Some(&example_encrypted),
                    true,
                )))
                .get_result(Ok(ConfigDaoRecord::new("seed", None, true)))
                .start_transaction_result(Ok(writer)),
        );
        let mut subject = PersistentConfigurationReal::new(config_dao);
        let (consuming_wallet_private_key, _, earning_wallet_address) =
            make_wallet_info("password");

        let result = subject.set_wallet_info(
            &consuming_wallet_private_key,
            &earning_wallet_address,
            "password",
        );

        assert_eq!(result, Err(PersistentConfigError::NotPresent));
        let commit_params = commit_params_arc.lock().unwrap();
        assert_eq!(*commit_params, vec![]);
    }

    #[test]
    fn start_block_success() {
        let config_dao = Box::new(ConfigDaoMock::new().get_result(Ok(ConfigDaoRecord::new(
            "start_block",
            Some("6"),
            false,
        ))));
        let subject = PersistentConfigurationReal::new(config_dao);

        let start_block = subject.start_block().unwrap();

        assert_eq!(start_block, 6);
    }

    #[test]
    #[should_panic(expected = "ever-supplied value missing: start_block; database is corrupt!")]
    fn start_block_does_not_tolerate_optional_output() {
        let config_dao = Box::new(ConfigDaoMock::new().get_result(Ok(ConfigDaoRecord::new(
            "start_block",
            None,
            false,
        ))));
        let subject = PersistentConfigurationReal::new(config_dao);

        let _ = subject.start_block();
    }

    #[test]
    fn set_start_block_success() {
        let set_params_arc = Arc::new(Mutex::new(vec![]));
        let writer = Box::new(
            ConfigDaoWriteableMock::new()
                .get_result(Ok(ConfigDaoRecord::new("start_block", Some("1234"), false)))
                .set_params(&set_params_arc)
                .set_result(Ok(()))
                .commit_result(Ok(())),
        );
        let config_dao = Box::new(ConfigDaoMock::new().start_transaction_result(Ok(writer)));
        let mut subject = PersistentConfigurationReal::new(config_dao);

        let result = subject.set_start_block(1234);

        assert_eq!(result, Ok(()));
        let set_params = set_params_arc.lock().unwrap();
        assert_eq!(
            *set_params,
            vec![("start_block".to_string(), Some("1234".to_string()))]
        )
    }

    #[test]
    fn gas_price() {
        let config_dao = Box::new(ConfigDaoMock::new().get_result(Ok(ConfigDaoRecord::new(
            "gas_price",
            Some("3"),
            false,
        ))));

        let subject = PersistentConfigurationReal::new(config_dao);
        let gas_price = subject.gas_price().unwrap();

        assert_eq!(gas_price, 3);
    }

    #[test]
    #[should_panic(expected = "ever-supplied gas_price value missing; database is corrupt!")]
    fn gas_price_does_not_tolerate_optional_output() {
        let config_dao = Box::new(ConfigDaoMock::new().get_result(Ok(ConfigDaoRecord::new(
            "gas_price",
            None,
            false,
        ))));
        let subject = PersistentConfigurationReal::new(config_dao);

        let _ = subject.gas_price();
    }

    #[test]
    fn set_gas_price_succeeds() {
        let set_params_arc = Arc::new(Mutex::new(vec![]));
        let writer = Box::new(
            ConfigDaoWriteableMock::new()
                .get_result(Ok(ConfigDaoRecord::new("gas_price", Some("1234"), false)))
                .set_params(&set_params_arc)
                .set_result(Ok(()))
                .commit_result(Ok(())),
        );
        let config_dao = Box::new(ConfigDaoMock::new().start_transaction_result(Ok(writer)));
        let mut subject = PersistentConfigurationReal::new(config_dao);

        let result = subject.set_gas_price(1234);

        assert_eq!(result, Ok(()));
        let set_params = set_params_arc.lock().unwrap();
        assert_eq!(
            *set_params,
            vec![("gas_price".to_string(), Some("1234".to_string()))]
        )
    }

    #[test]
    fn past_neighbors_success() {
        let example = "Aside from that, Mrs. Lincoln, how was the play?".as_bytes();
        let example_encrypted = Bip39::encrypt_bytes(&example, "password").unwrap();
        let node_descriptors = vec![
            NodeDescriptor::try_from((main_cryptde(), "masq://eth-mainnet:AQIDBA@1.2.3.4:1234"))
                .unwrap(),
            NodeDescriptor::try_from((main_cryptde(), "masq://eth-ropsten:AgMEBQ@2.3.4.5:2345"))
                .unwrap(),
        ];
        let node_descriptors_bytes =
            PlainData::new(&serde_cbor::ser::to_vec(&node_descriptors).unwrap());
        let node_descriptors_string = encode_bytes(Some(node_descriptors_bytes)).unwrap().unwrap();
        let node_descriptors_enc =
            Bip39::encrypt_bytes(&node_descriptors_string.as_bytes(), "password").unwrap();
        let get_params_arc = Arc::new(Mutex::new(vec![]));
        let config_dao = Box::new(
            ConfigDaoMock::new()
                .get_params(&get_params_arc)
                .get_result(Ok(ConfigDaoRecord::new(
                    "past_neighbors",
                    Some(&node_descriptors_enc),
                    true,
                )))
                .get_result(Ok(ConfigDaoRecord::new(
                    EXAMPLE_ENCRYPTED,
                    Some(&example_encrypted),
                    true,
                ))),
        );
        let subject = PersistentConfigurationReal::new(config_dao);

        let result = subject.past_neighbors("password").unwrap();

        assert_eq!(result, Some(node_descriptors));
        let get_params = get_params_arc.lock().unwrap();
        assert_eq!(
            *get_params,
            vec!["past_neighbors".to_string(), EXAMPLE_ENCRYPTED.to_string()]
        );
    }

    #[test]
    fn set_past_neighbors_success() {
        let example = "Aside from that, Mrs. Lincoln, how was the play?".as_bytes();
        let example_encrypted = Bip39::encrypt_bytes(&example, "password").unwrap();
        let node_descriptors = vec![
            NodeDescriptor::try_from((main_cryptde(), "masq://eth-mainnet:AQIDBA@1.2.3.4:1234"))
                .unwrap(),
            NodeDescriptor::try_from((main_cryptde(), "masq://eth-ropsten:AgMEBQ@2.3.4.5:2345"))
                .unwrap(),
        ];
        let set_params_arc = Arc::new(Mutex::new(vec![]));
        let writer = Box::new(
            ConfigDaoWriteableMock::new()
                .get_result(Ok(ConfigDaoRecord::new(
                    EXAMPLE_ENCRYPTED,
                    Some(&example_encrypted),
                    true,
                )))
                .get_result(Ok(ConfigDaoRecord::new(
                    "past_neighbors",
                    Some("irrelevant"),
                    true,
                )))
                .set_params(&set_params_arc)
                .set_result(Ok(()))
                .commit_result(Ok(())),
        );
        let config_dao = Box::new(ConfigDaoMock::new().start_transaction_result(Ok(writer)));
        let mut subject = PersistentConfigurationReal::new(config_dao);

        subject
            .set_past_neighbors(Some(node_descriptors.clone()), "password")
            .unwrap();

        let set_params = set_params_arc.lock().unwrap();
        assert_eq!(set_params[0].0, "past_neighbors".to_string());
        let encrypted_serialized_node_descriptors = set_params[0].1.clone().unwrap();
        let encoded_serialized_node_descriptors =
            Bip39::decrypt_bytes(&encrypted_serialized_node_descriptors, "password").unwrap();
        let serialized_node_descriptors = decode_bytes(Some(
            String::from_utf8(encoded_serialized_node_descriptors.into()).unwrap(),
        ))
        .unwrap()
        .unwrap();
        let actual_node_descriptors = serde_cbor::de::from_slice::<Vec<NodeDescriptor>>(
            &serialized_node_descriptors.as_slice(),
        )
        .unwrap();
        assert_eq!(actual_node_descriptors, node_descriptors);
        assert_eq!(set_params.len(), 1);
    }

    #[test]
    fn mapping_protocol_works() {
        let get_params_arc = Arc::new(Mutex::new(vec![]));
        let config_dao = ConfigDaoMock::new()
            .get_params(&get_params_arc)
            .get_result(Ok(ConfigDaoRecord::new(
                "mapping_protocol",
                Some("PCP"),
                false,
            )));
        let subject = PersistentConfigurationReal::new(Box::new(config_dao));

        let result = subject.mapping_protocol().unwrap();

        assert_eq!(result.unwrap(), AutomapProtocol::Pcp);
        let get_params = get_params_arc.lock().unwrap();
        assert_eq!(*get_params, vec!["mapping_protocol".to_string()]);
    }

    #[test]
    fn set_mapping_protocol_to_some() {
        let set_params_arc = Arc::new(Mutex::new(vec![]));
        let config_dao = ConfigDaoWriteableMock::new()
            .set_params(&set_params_arc)
            .set_result(Ok(()))
            .commit_result(Ok(()));
        let mut subject = PersistentConfigurationReal::new(Box::new(
            ConfigDaoMock::new().start_transaction_result(Ok(Box::new(config_dao))),
        ));

        let result = subject.set_mapping_protocol(Some(AutomapProtocol::Pmp));

        assert!(result.is_ok());
        let set_params = set_params_arc.lock().unwrap();
        assert_eq!(
            *set_params,
            vec![("mapping_protocol".to_string(), Some("PMP".to_string()))]
        );
    }

    #[test]
    fn set_mapping_protocol_to_none() {
        let set_params_arc = Arc::new(Mutex::new(vec![]));
        let config_dao = ConfigDaoWriteableMock::new()
            .set_params(&set_params_arc)
            .set_result(Ok(()))
            .commit_result(Ok(()));
        let mut subject = PersistentConfigurationReal::new(Box::new(
            ConfigDaoMock::new().start_transaction_result(Ok(Box::new(config_dao))),
        ));

        let result = subject.set_mapping_protocol(None);

        assert!(result.is_ok());
        let set_params = set_params_arc.lock().unwrap();
        assert_eq!(*set_params, vec![("mapping_protocol".to_string(), None)]);
    }

    #[test]
    fn neighborhood_mode_works() {
        let get_params_arc = Arc::new(Mutex::new(vec![]));
        let config_dao = ConfigDaoMock::new()
            .get_params(&get_params_arc)
            .get_result(Ok(ConfigDaoRecord::new(
                "neighborhood_mode",
                Some("standard"),
                false,
            )));
        let subject = PersistentConfigurationReal::new(Box::new(config_dao));

        let result = subject.neighborhood_mode().unwrap();

        assert_eq!(result, NeighborhoodModeLight::Standard);
        let get_params = get_params_arc.lock().unwrap();
        assert_eq!(*get_params, vec!["neighborhood_mode".to_string()]);
    }

    #[test]
    fn set_neighborhood_mode_works() {
        let set_params_arc = Arc::new(Mutex::new(vec![]));
        let config_dao = ConfigDaoWriteableMock::new()
            .set_params(&set_params_arc)
            .set_result(Ok(()))
            .commit_result(Ok(()));
        let mut subject = PersistentConfigurationReal::new(Box::new(
            ConfigDaoMock::new().start_transaction_result(Ok(Box::new(config_dao))),
        ));

        let result = subject.set_neighborhood_mode(NeighborhoodModeLight::ConsumeOnly);

        assert!(result.is_ok());
        let set_params = set_params_arc.lock().unwrap();
        assert_eq!(
            *set_params,
            vec![(
                "neighborhood_mode".to_string(),
                Some("consume-only".to_string())
            )]
        );
    }

    #[test]
    fn routing_byte_rate_works() {
        persistent_config_assertions_for_simple_get_method!("routing_byte_rate", 1234);
    }

    #[test]
    fn set_routing_byte_rate_works() {
        persistent_config_assertions_for_simple_set_method!("routing_byte_rate", 4321);
    }

    #[test]
    fn routing_service_rate_works() {
        persistent_config_assertions_for_simple_get_method!("routing_service_rate", 1212);
    }

    #[test]
    fn set_routing_service_rate_works() {
        persistent_config_assertions_for_simple_set_method!("routing_service_rate", 4444);
    }

    #[test]
    fn exit_byte_rate_works() {
        persistent_config_assertions_for_simple_get_method!("exit_byte_rate", 5);
    }

    #[test]
    fn set_exit_byte_rate_works() {
        persistent_config_assertions_for_simple_set_method!("exit_byte_rate", 6);
    }

    #[test]
    fn exit_service_rate_works() {
        persistent_config_assertions_for_simple_get_method!("exit_service_rate", 9);
    }

    #[test]
    fn set_exit_service_rate_works() {
        persistent_config_assertions_for_simple_set_method!("exit_service_rate", 8);
    }

    #[test]
    fn balance_decreases_for_sec_works() {
        persistent_config_assertions_for_simple_get_method!("balance_decreases_for_sec", 1234);
    }

    #[test]
    fn set_balance_decreases_for_sec_works() {
        persistent_config_assertions_for_simple_set_method!("balance_decreases_for_sec", 3333);
    }

    #[test]
    fn balance_to_decrease_from_gwei_works() {
        persistent_config_assertions_for_simple_get_method!("balance_to_decrease_from_gwei", 1234);
    }

    #[test]
    fn set_balance_to_decrease_from_gwei_works() {
        persistent_config_assertions_for_simple_set_method!("balance_to_decrease_from_gwei", 2222);
    }

    #[test]
    fn payable_scan_interval_works() {
        persistent_config_assertions_for_simple_get_method!("payable_scan_interval", 3600);
    }

    #[test]
    fn set_payable_scan_interval_works() {
        persistent_config_assertions_for_simple_set_method!("payable_scan_interval", 2255);
    }

    #[test]
    fn pending_payment_scan_interval_works() {
        persistent_config_assertions_for_simple_get_method!("pending_payment_scan_interval", 3600);
    }

    #[test]
    fn set_pending_payment_scan_interval_works() {
        persistent_config_assertions_for_simple_set_method!("pending_payment_scan_interval", 1133);
    }

    #[test]
    fn receivable_scan_interval_works() {
        persistent_config_assertions_for_simple_get_method!("receivable_scan_interval", 3600);
    }

    #[test]
    fn set_receivable_scan_interval_works() {
        persistent_config_assertions_for_simple_set_method!("receivable_scan_interval", 2222);
    }

    #[test]
    fn payment_grace_before_ban_sec_works() {
        persistent_config_assertions_for_simple_get_method!("payment_grace_before_ban_sec", 10000);
    }

    #[test]
    fn set_payment_grace_before_ban_sec_works() {
        persistent_config_assertions_for_simple_set_method!("payment_grace_before_ban_sec", 3444);
    }

    #[test]
    fn permanent_debt_allowed_gwei_works() {
        persistent_config_assertions_for_simple_get_method!("permanent_debt_allowed_gwei", 100000);
    }

    #[test]
    fn set_permanent_debt_allowed_gwei_works() {
        persistent_config_assertions_for_simple_set_method!("permanent_debt_allowed_gwei", 3333);
    }

    #[test]
    fn unban_when_balance_below_gwei_works() {
        persistent_config_assertions_for_simple_get_method!(
            "unban_when_balance_below_gwei",
            100000
        );
    }

    #[test]
    fn set_unban_when_balance_below_gwei_works() {
        persistent_config_assertions_for_simple_set_method!(
            "unban_when_balance_below_gwei",
            111111
        );
    }

    #[test]
    fn payment_suggested_after_sec_works() {
        persistent_config_assertions_for_simple_get_method!("payment_suggested_after_sec", 7200);
    }

    #[test]
    fn set_payment_suggested_after_sec_works() {
        persistent_config_assertions_for_simple_set_method!("payment_suggested_after_sec", 8000);
    }

    #[macro_export]
    macro_rules! persistent_config_assertions_for_simple_get_method {
        ($parameter_name: literal,$expected_value: expr) => {
            paste! {
                let get_params_arc = Arc::new(Mutex::new(vec![]));
                let config_dao = ConfigDaoMock::new()
                    .get_params(&get_params_arc)
                    .get_result(Ok(ConfigDaoRecord::new(
                        $parameter_name,
                        Some($expected_value.to_string().as_str()),
                        false,
                    )));
                let subject = PersistentConfigurationReal::new(Box::new(config_dao));

                let result = subject.[<$parameter_name>]().unwrap();

                assert_eq!(result, $expected_value);
                let get_params = get_params_arc.lock().unwrap();
                assert_eq!(*get_params, vec![$parameter_name.to_string()]);
            }
            assert_eq!(
                CONFIG_TABLE_PARAMETERS
                    .iter()
                    .filter(|parameter_name| parameter_name.as_str() == $parameter_name)
                    .count(),
                1
            )
        };
    }

    #[macro_export]
    macro_rules! persistent_config_assertions_for_simple_set_method {
        ($parameter_name: literal,$set_value: expr) => {
            paste! {
                let set_params_arc = Arc::new(Mutex::new(vec![]));
                let config_dao = ConfigDaoWriteableMock::new()
                    .set_params(&set_params_arc)
                    .set_result(Ok(()))
                    .commit_result(Ok(()));
                let mut subject = PersistentConfigurationReal::new(Box::new(
                    ConfigDaoMock::new().start_transaction_result(Ok(Box::new(config_dao))),
                ));

                let result = subject.[<set_ $parameter_name>]($set_value);

                assert!(result.is_ok());
                let set_params = set_params_arc.lock().unwrap();
                assert_eq!(
                    *set_params,
                    vec![(
                        $parameter_name.to_string(),
                        Some($set_value.to_string())
                    )]
                );
            }
        };
    }

    fn list_of_config_parameters() -> Vec<String> {
        let home_dir = ensure_node_home_directory_exists(
            "persistent_configuration",
            "current_config_table_schema",
        );
        let db_conn = DbInitializerReal::default()
            .initialize(&home_dir, true, MigratorConfig::test_default())
            .unwrap();
        let mut statement = db_conn.prepare("select name from config").unwrap();
        statement
            .query_map([], |row| Ok(row.get(0).unwrap()))
            .unwrap()
            .flatten()
            .collect()
    }
}<|MERGE_RESOLUTION|>--- conflicted
+++ resolved
@@ -95,11 +95,17 @@
         old_password_opt: Option<String>,
         new_password: &str,
     ) -> Result<(), PersistentConfigError>;
+    // WARNING: Actors should get consuming-wallet information from their startup config, not from here
+    fn consuming_wallet(&self, db_password: &str) -> Result<Option<Wallet>, PersistentConfigError>;
+    // WARNING: Actors should get consuming-wallet information from their startup config, not from here
+    fn consuming_wallet_private_key(
+        &self,
+        db_password: &str,
+    ) -> Result<Option<String>, PersistentConfigError>;
     fn clandestine_port(&self) -> Result<u16, PersistentConfigError>;
     fn set_clandestine_port(&mut self, port: u16) -> Result<(), PersistentConfigError>;
-    fn consuming_wallet_derivation_path(&self) -> Result<Option<String>, PersistentConfigError>;
     // WARNING: Actors should get earning-wallet information from their startup config, not from here
-    fn earning_wallet_from_address(&self) -> Result<Option<Wallet>, PersistentConfigError>;
+    fn earning_wallet(&self) -> Result<Option<Wallet>, PersistentConfigError>;
     // WARNING: Actors should get earning-wallet information from their startup config, not from here
     fn earning_wallet_address(&self) -> Result<Option<String>, PersistentConfigError>;
     fn exit_byte_rate(&self) -> Result<u64, PersistentConfigError>;
@@ -113,29 +119,10 @@
         &mut self,
         value: Option<AutomapProtocol>,
     ) -> Result<(), PersistentConfigError>;
-    // WARNING: Actors should get consuming-wallet information from their startup config, not from here
-<<<<<<< HEAD
     fn neighborhood_mode(&self) -> Result<NeighborhoodModeLight, PersistentConfigError>;
     fn set_neighborhood_mode(
         &mut self,
         value: NeighborhoodModeLight,
-=======
-    fn consuming_wallet(&self, db_password: &str) -> Result<Option<Wallet>, PersistentConfigError>;
-    // WARNING: Actors should get consuming-wallet information from their startup config, not from here
-    fn consuming_wallet_private_key(
-        &self,
-        db_password: &str,
-    ) -> Result<Option<String>, PersistentConfigError>;
-    // WARNING: Actors should get earning-wallet information from their startup config, not from here
-    fn earning_wallet(&self) -> Result<Option<Wallet>, PersistentConfigError>;
-    // WARNING: Actors should get earning-wallet information from their startup config, not from here
-    fn earning_wallet_address(&self) -> Result<Option<String>, PersistentConfigError>;
-    fn set_wallet_info(
-        &mut self,
-        consuming_wallet_private_key: &str,
-        earning_wallet_address: &str,
-        db_password: &str,
->>>>>>> f87a7e26
     ) -> Result<(), PersistentConfigError>;
     fn past_neighbors(
         &self,
@@ -185,8 +172,7 @@
     ) -> Result<(), PersistentConfigError>;
     fn set_wallet_info(
         &mut self,
-        mnemonic_seed: &dyn AsRef<[u8]>,
-        consuming_wallet_derivation_path: &str,
+        consuming_wallet_private_key: &str,
         earning_wallet_address: &str,
         db_password: &str,
     ) -> Result<(), PersistentConfigError>;
@@ -199,10 +185,7 @@
 
 impl PersistentConfiguration for PersistentConfigurationReal {
     fn balance_decreases_for_sec(&self) -> Result<u64, PersistentConfigError> {
-        match decode_u64(self.dao.get("balance_decreases_for_sec")?.value_opt)? {
-            None => value_missing_panic("balance_decreases_for_sec"),
-            Some(rate) => Ok(rate),
-        }
+        self.simple_get_method(decode_u64, "balance_decreases_for_sec")
     }
 
     fn set_balance_decreases_for_sec(
@@ -213,10 +196,7 @@
     }
 
     fn balance_to_decrease_from_gwei(&self) -> Result<u64, PersistentConfigError> {
-        match decode_u64(self.dao.get("balance_to_decrease_from_gwei")?.value_opt)? {
-            None => value_missing_panic("balance_to_decrease_from_gwei"),
-            Some(rate) => Ok(rate),
-        }
+        self.simple_get_method(decode_u64, "balance_to_decrease_from_gwei")
     }
 
     fn set_balance_to_decrease_from_gwei(
@@ -281,14 +261,47 @@
         Ok(writer.commit()?)
     }
 
+    fn consuming_wallet(&self, db_password: &str) -> Result<Option<Wallet>, PersistentConfigError> {
+        self.consuming_wallet_private_key(db_password)
+            .map(|key_opt| {
+                key_opt.map(|key| match key.from_hex::<Vec<u8>>() {
+                    Err(e) => panic!(
+                        "Database corruption {:?}: consuming private key is not hex, but '{}'",
+                        e, key
+                    ),
+                    Ok(bytes) => match Bip32ECKeyProvider::from_raw_secret(bytes.as_slice()) {
+                        Err(e) => panic!(
+                            "Database corruption {:?}: consuming private key is invalid",
+                            e
+                        ),
+                        Ok(pair) => Wallet::from(pair),
+                    },
+                })
+            })
+    }
+
+    fn consuming_wallet_private_key(
+        &self,
+        db_password: &str,
+    ) -> Result<Option<String>, PersistentConfigError> {
+        let encrypted_value_opt = self.get_record("consuming_wallet_private_key")?.value_opt;
+        if let Some(encrypted_value) = encrypted_value_opt {
+            match Bip39::decrypt_bytes(&encrypted_value, db_password) {
+                Ok(decrypted_bytes) => Ok(Some(decrypted_bytes.as_slice().to_hex())),
+                Err(Bip39Error::DecryptionFailure(_)) => Err(PersistentConfigError::PasswordError),
+                Err(e) => panic!(
+                    "Database corruption {:?}: consuming private key can't be decrypted",
+                    e
+                ),
+            }
+        } else {
+            Ok(None)
+        }
+    }
+
     fn clandestine_port(&self) -> Result<u16, PersistentConfigError> {
-<<<<<<< HEAD
-        let unchecked_port = match decode_u64(self.dao.get("clandestine_port")?.value_opt)? {
-            None => value_missing_panic("clandestine_port"),
-=======
         let unchecked_port = match decode_u64(self.get("clandestine_port")?)? {
-            None => panic!("ever-supplied clandestine_port value missing; database is corrupt!"),
->>>>>>> f87a7e26
+            None => Self::missing_value_panic("clandestine_port"),
             Some(port) => port,
         };
         if (unchecked_port < u64::from(LOWEST_USABLE_INSECURE_PORT))
@@ -322,12 +335,7 @@
         Ok(writer.commit()?)
     }
 
-    fn consuming_wallet_derivation_path(&self) -> Result<Option<String>, PersistentConfigError> {
-        let path_rec = self.dao.get("consuming_wallet_derivation_path")?;
-        Ok(path_rec.value_opt)
-    }
-
-    fn earning_wallet_from_address(&self) -> Result<Option<Wallet>, PersistentConfigError> {
+    fn earning_wallet(&self) -> Result<Option<Wallet>, PersistentConfigError> {
         match self.earning_wallet_address()? {
             None => Ok(None),
             Some(address) => match Wallet::from_str(&address) {
@@ -341,14 +349,11 @@
     }
 
     fn earning_wallet_address(&self) -> Result<Option<String>, PersistentConfigError> {
-        Ok(self.dao.get("earning_wallet_address")?.value_opt)
+        Ok(self.get("earning_wallet_address")?)
     }
 
     fn exit_byte_rate(&self) -> Result<u64, PersistentConfigError> {
-        match decode_u64(self.dao.get("exit_byte_rate")?.value_opt)? {
-            None => value_missing_panic("exit_byte_rate"),
-            Some(rate) => Ok(rate),
-        }
+        self.simple_get_method(decode_u64, "exit_byte_rate")
     }
 
     fn set_exit_byte_rate(&mut self, rate: u64) -> Result<(), PersistentConfigError> {
@@ -356,10 +361,7 @@
     }
 
     fn exit_service_rate(&self) -> Result<u64, PersistentConfigError> {
-        match decode_u64(self.dao.get("exit_service_rate")?.value_opt)? {
-            None => value_missing_panic("exit_service_rate"),
-            Some(rate) => Ok(rate),
-        }
+        self.simple_get_method(decode_u64, "exit_service_rate")
     }
 
     fn set_exit_service_rate(&mut self, rate: u64) -> Result<(), PersistentConfigError> {
@@ -376,17 +378,12 @@
     }
 
     fn set_gas_price(&mut self, gas_price: u64) -> Result<(), PersistentConfigError> {
-        let mut writer = self.dao.start_transaction()?;
-        writer.set("gas_price", encode_u64(Some(gas_price))?)?;
-        Ok(writer.commit()?)
-    }
-
-<<<<<<< HEAD
+        self.simple_set_method("gas_price", gas_price)
+    }
+
     fn mapping_protocol(&self) -> Result<Option<AutomapProtocol>, PersistentConfigError> {
         let result = self
-            .dao
             .get("mapping_protocol")?
-            .value_opt
             .map(|val| AutomapProtocol::from_str(&val));
         match result {
             None => Ok(None),
@@ -404,36 +401,20 @@
         Ok(writer.commit()?)
     }
 
-    fn mnemonic_seed(&self, db_password: &str) -> Result<Option<PlainData>, PersistentConfigError> {
-        Ok(decode_bytes(self.scl.decrypt(
-            self.dao.get("seed")?,
-            Some(db_password.to_string()),
-            &self.dao,
-        )?)?)
-    }
-
-    fn mnemonic_seed_exists(&self) -> Result<bool, PersistentConfigError> {
-        Ok(self.dao.get("seed")?.value_opt.is_some())
-    }
-
     fn neighborhood_mode(&self) -> Result<NeighborhoodModeLight, PersistentConfigError> {
-        Ok(NeighborhoodModeLight::from_str(
-            self.dao
-                .get("neighborhood_mode")?
-                .value_opt
-                .expect("ever-supplied value neighborhood_mode is missing; database is corrupt!")
+        NeighborhoodModeLight::from_str(
+            self.get("neighborhood_mode")?
+                .expect("ever-supplied value is missing: neighborhood-mode; database is corrupt!")
                 .as_str(),
         )
-        .expect("value that cannot be interpreted - database corrupt!"))
+        .map_err(PersistentConfigError::UninterpretableValue)
     }
 
     fn set_neighborhood_mode(
         &mut self,
         value: NeighborhoodModeLight,
     ) -> Result<(), PersistentConfigError> {
-        let mut writer = self.dao.start_transaction()?;
-        writer.set("neighborhood_mode", Some(value.to_string()))?;
-        Ok(writer.commit()?)
+        self.simple_set_method("neighborhood_mode", value)
     }
 
     fn past_neighbors(
@@ -441,7 +422,7 @@
         db_password: &str,
     ) -> Result<Option<Vec<NodeDescriptor>>, PersistentConfigError> {
         let bytes_opt = decode_bytes(self.scl.decrypt(
-            self.dao.get("past_neighbors")?,
+            self.get_record("past_neighbors")?,
             Some(db_password.to_string()),
             &self.dao,
         )?)?;
@@ -476,10 +457,7 @@
     }
 
     fn payable_scan_interval(&self) -> Result<u64, PersistentConfigError> {
-        match decode_u64(self.dao.get("payable_scan_interval")?.value_opt)? {
-            None => value_missing_panic("payable_scan_interval"),
-            Some(rate) => Ok(rate),
-        }
+        self.simple_get_method(decode_u64, "payable_scan_interval")
     }
 
     fn set_payable_scan_interval(
@@ -490,10 +468,7 @@
     }
 
     fn payment_grace_before_ban_sec(&self) -> Result<u64, PersistentConfigError> {
-        match decode_u64(self.dao.get("payment_grace_before_ban_sec")?.value_opt)? {
-            None => value_missing_panic("payment_grace_before_ban_sec"),
-            Some(rate) => Ok(rate),
-        }
+        self.simple_get_method(decode_u64, "payment_grace_before_ban_sec")
     }
 
     fn set_payment_grace_before_ban_sec(
@@ -504,10 +479,7 @@
     }
 
     fn payment_suggested_after_sec(&self) -> Result<u64, PersistentConfigError> {
-        match decode_u64(self.dao.get("payment_suggested_after_sec")?.value_opt)? {
-            None => value_missing_panic("payment_suggested_after_sec"),
-            Some(rate) => Ok(rate),
-        }
+        self.simple_get_method(decode_u64, "payment_suggested_after_sec")
     }
 
     fn set_payment_suggested_after_sec(
@@ -518,10 +490,7 @@
     }
 
     fn pending_payment_scan_interval(&self) -> Result<u64, PersistentConfigError> {
-        match decode_u64(self.dao.get("pending_payment_scan_interval")?.value_opt)? {
-            None => value_missing_panic("pending_payment_scan_interval"),
-            Some(rate) => Ok(rate),
-        }
+        self.simple_get_method(decode_u64, "pending_payment_scan_interval")
     }
 
     fn set_pending_payment_scan_interval(
@@ -532,10 +501,7 @@
     }
 
     fn permanent_debt_allowed_gwei(&self) -> Result<u64, PersistentConfigError> {
-        match decode_u64(self.dao.get("permanent_debt_allowed_gwei")?.value_opt)? {
-            None => value_missing_panic("permanent_debt_allowed_gwei"),
-            Some(rate) => Ok(rate),
-        }
+        self.simple_get_method(decode_u64, "permanent_debt_allowed_gwei")
     }
 
     fn set_permanent_debt_allowed_gwei(
@@ -546,10 +512,7 @@
     }
 
     fn receivable_scan_interval(&self) -> Result<u64, PersistentConfigError> {
-        match decode_u64(self.dao.get("receivable_scan_interval")?.value_opt)? {
-            None => value_missing_panic("receivable_scan_interval"),
-            Some(rate) => Ok(rate),
-        }
+        self.simple_get_method(decode_u64, "receivable_scan_interval")
     }
 
     fn set_receivable_scan_interval(
@@ -560,23 +523,15 @@
     }
 
     fn routing_byte_rate(&self) -> Result<u64, PersistentConfigError> {
-        match decode_u64(self.dao.get("routing_byte_rate")?.value_opt)? {
-            None => value_missing_panic("routing_byte_rate"),
-            Some(rate) => Ok(rate),
-        }
+        self.simple_get_method(decode_u64, "routing_byte_rate")
     }
 
     fn set_routing_byte_rate(&mut self, rate: u64) -> Result<(), PersistentConfigError> {
-        let mut writer = self.dao.start_transaction()?;
-        writer.set("routing_byte_rate", Some(rate.to_string()))?;
-        Ok(writer.commit()?)
+        self.simple_set_method("routing_byte_rate", rate)
     }
 
     fn routing_service_rate(&self) -> Result<u64, PersistentConfigError> {
-        match decode_u64(self.dao.get("routing_service_rate")?.value_opt)? {
-            None => value_missing_panic("routing_service_rate"),
-            Some(rate) => Ok(rate),
-        }
+        self.simple_get_method(decode_u64, "routing_service_rate")
     }
 
     fn set_routing_service_rate(&mut self, rate: u64) -> Result<(), PersistentConfigError> {
@@ -584,76 +539,15 @@
     }
 
     fn start_block(&self) -> Result<u64, PersistentConfigError> {
-        match decode_u64(self.dao.get("start_block")?.value_opt) {
-            Ok(val) => match val {
-                Some(val) => Ok(val),
-                None => value_missing_panic("start_block"),
-=======
-    fn consuming_wallet(&self, db_password: &str) -> Result<Option<Wallet>, PersistentConfigError> {
-        self.consuming_wallet_private_key(db_password)
-            .map(|key_opt| {
-                key_opt.map(|key| match key.from_hex::<Vec<u8>>() {
-                    Err(e) => panic!(
-                        "Database corruption {:?}: consuming private key is not hex, but '{}'",
-                        e, key
-                    ),
-                    Ok(bytes) => match Bip32ECKeyProvider::from_raw_secret(bytes.as_slice()) {
-                        Err(e) => panic!(
-                            "Database corruption {:?}: consuming private key is invalid",
-                            e
-                        ),
-                        Ok(pair) => Wallet::from(pair),
-                    },
-                })
-            })
-    }
-
-    fn consuming_wallet_private_key(
-        &self,
-        db_password: &str,
-    ) -> Result<Option<String>, PersistentConfigError> {
-        let encrypted_value_opt = self.get_record("consuming_wallet_private_key")?.value_opt;
-        if let Some(encrypted_value) = encrypted_value_opt {
-            match Bip39::decrypt_bytes(&encrypted_value, db_password) {
-                Ok(decrypted_bytes) => Ok(Some(decrypted_bytes.as_slice().to_hex())),
-                Err(Bip39Error::DecryptionFailure(_)) => Err(PersistentConfigError::PasswordError),
-                Err(e) => panic!(
-                    "Database corruption {:?}: consuming private key can't be decrypted",
-                    e
-                ),
-            }
-        } else {
-            Ok(None)
-        }
-    }
-
-    fn earning_wallet(&self) -> Result<Option<Wallet>, PersistentConfigError> {
-        match self.earning_wallet_address()? {
-            None => Ok(None),
-            Some(address) => match Wallet::from_str(&address) {
-                Ok(w) => Ok(Some(w)),
-                Err(error) => panic!(
-                    "Database corrupt: invalid earning wallet address '{}': {:?}",
-                    address, error
-                ),
->>>>>>> f87a7e26
-            },
-            Err(e) => Err(PersistentConfigError::from(e)),
-        }
-    }
-
-<<<<<<< HEAD
+        self.simple_get_method(decode_u64, "start_block")
+    }
+
     fn set_start_block(&mut self, value: u64) -> Result<(), PersistentConfigError> {
-        let mut writer = self.dao.start_transaction()?;
-        writer.set("start_block", encode_u64(Some(value))?)?;
-        Ok(writer.commit()?)
+        self.simple_set_method("start_block", value)
     }
 
     fn unban_when_balance_below_gwei(&self) -> Result<u64, PersistentConfigError> {
-        match decode_u64(self.dao.get("unban_when_balance_below_gwei")?.value_opt)? {
-            None => value_missing_panic("unban_when_balance_below_gwei"),
-            Some(rate) => Ok(rate),
-        }
+        self.simple_get_method(decode_u64, "unban_when_balance_below_gwei")
     }
 
     fn set_unban_when_balance_below_gwei(
@@ -661,10 +555,6 @@
         level: u64,
     ) -> Result<(), PersistentConfigError> {
         self.simple_set_method("unban_when_balance_below_gwei", level)
-=======
-    fn earning_wallet_address(&self) -> Result<Option<String>, PersistentConfigError> {
-        Ok(self.get("earning_wallet_address")?)
->>>>>>> f87a7e26
     }
 
     fn set_wallet_info(
@@ -716,101 +606,6 @@
         )?;
         Ok(writer.commit()?)
     }
-<<<<<<< HEAD
-=======
-
-    fn past_neighbors(
-        &self,
-        db_password: &str,
-    ) -> Result<Option<Vec<NodeDescriptor>>, PersistentConfigError> {
-        let bytes_opt = decode_bytes(self.scl.decrypt(
-            self.get_record("past_neighbors")?,
-            Some(db_password.to_string()),
-            &self.dao,
-        )?)?;
-        match bytes_opt {
-            None => Ok (None),
-            Some (bytes) => Ok(Some(serde_cbor::de::from_slice::<Vec<NodeDescriptor>>(bytes.as_slice())
-                .expect ("Can't continue; past neighbors configuration is corrupt and cannot be deserialized."))),
-        }
-    }
-
-    fn set_past_neighbors(
-        &mut self,
-        node_descriptors_opt: Option<Vec<NodeDescriptor>>,
-        db_password: &str,
-    ) -> Result<(), PersistentConfigError> {
-        let plain_data_opt = node_descriptors_opt.map(|node_descriptors| {
-            PlainData::new(
-                &serde_cbor::ser::to_vec(&node_descriptors).expect("Serialization failed"),
-            )
-        });
-        let mut writer = self.dao.start_transaction()?;
-        writer.set(
-            "past_neighbors",
-            self.scl.encrypt(
-                "past_neighbors",
-                encode_bytes(plain_data_opt)?,
-                Some(db_password.to_string()),
-                &writer,
-            )?,
-        )?;
-        Ok(writer.commit()?)
-    }
-
-    fn start_block(&self) -> Result<u64, PersistentConfigError> {
-        match decode_u64(self.get("start_block")?) {
-            Ok(val) => {
-                Ok(val.expect("ever-supplied start_block value missing; database is corrupt!"))
-            }
-            Err(e) => Err(PersistentConfigError::from(e)),
-        }
-    }
-
-    fn set_start_block(&mut self, value: u64) -> Result<(), PersistentConfigError> {
-        let mut writer = self.dao.start_transaction()?;
-        writer.set("start_block", encode_u64(Some(value))?)?;
-        Ok(writer.commit()?)
-    }
-
-    fn mapping_protocol(&self) -> Result<Option<AutomapProtocol>, PersistentConfigError> {
-        let result = self
-            .get("mapping_protocol")?
-            .map(|val| AutomapProtocol::from_str(&val));
-        match result {
-            None => Ok(None),
-            Some(Ok(protocol)) => Ok(Some(protocol)),
-            Some(Err(msg)) => Err(PersistentConfigError::DatabaseError(msg)),
-        }
-    }
-
-    fn set_mapping_protocol(
-        &mut self,
-        value: Option<AutomapProtocol>,
-    ) -> Result<(), PersistentConfigError> {
-        let mut writer = self.dao.start_transaction()?;
-        writer.set("mapping_protocol", value.map(|v| v.to_string()))?;
-        Ok(writer.commit()?)
-    }
-
-    fn neighborhood_mode(&self) -> Result<NeighborhoodModeLight, PersistentConfigError> {
-        NeighborhoodModeLight::from_str(
-            self.get("neighborhood_mode")?
-                .expect("ever-supplied value neighborhood_mode is missing; database is corrupt!")
-                .as_str(),
-        )
-        .map_err(PersistentConfigError::UninterpretableValue)
-    }
-
-    fn set_neighborhood_mode(
-        &mut self,
-        value: NeighborhoodModeLight,
-    ) -> Result<(), PersistentConfigError> {
-        let mut writer = self.dao.start_transaction()?;
-        writer.set("neighborhood_mode", Some(value.to_string()))?;
-        Ok(writer.commit()?)
-    }
->>>>>>> f87a7e26
 }
 
 impl From<Box<dyn ConnectionWrapper>> for PersistentConfigurationReal {
@@ -850,24 +645,6 @@
         Wallet::from_str(address).is_ok()
     }
 
-<<<<<<< HEAD
-    fn simple_set_method<T: Display>(
-        &mut self,
-        parameter_name: &str,
-        value: T,
-    ) -> Result<(), PersistentConfigError> {
-        let mut writer = self.dao.start_transaction()?;
-        writer.set(parameter_name, Some(value.to_string()))?;
-        Ok(writer.commit()?)
-    }
-}
-
-fn value_missing_panic(parameter_name: &str) -> ! {
-    panic!(
-        "ever-supplied value missing: {}; database is corrupt!",
-        parameter_name
-    )
-=======
     fn get(&self, name: &str) -> Result<Option<String>, ConfigDaoError> {
         self.get_record(name).map(|record| record.value_opt)
     }
@@ -881,7 +658,34 @@
                     record.name, name)
         })
     }
->>>>>>> f87a7e26
+
+    fn simple_set_method<T: Display>(
+        &mut self,
+        parameter_name: &str,
+        value: T,
+    ) -> Result<(), PersistentConfigError> {
+        let mut writer = self.dao.start_transaction()?;
+        writer.set(parameter_name, Some(value.to_string()))?;
+        Ok(writer.commit()?)
+    }
+
+    fn simple_get_method<T>(
+        &self,
+        decoder: fn(Option<String>) -> Result<Option<T>, TypedConfigLayerError>,
+        parameter: &str,
+    ) -> Result<T, PersistentConfigError> {
+        match decoder(self.get(parameter)?)? {
+            None => Self::missing_value_panic(parameter),
+            Some(rate) => Ok(rate),
+        }
+    }
+
+    fn missing_value_panic(parameter_name: &str) -> ! {
+        panic!(
+            "ever-supplied value missing: {}; database is corrupt!",
+            parameter_name
+        )
+    }
 }
 
 #[cfg(test)]
@@ -900,11 +704,8 @@
     use lazy_static::lazy_static;
     use masq_lib::test_utils::utils::ensure_node_home_directory_exists;
     use masq_lib::utils::{derivation_path, find_free_port};
-<<<<<<< HEAD
     use paste::paste;
     use std::convert::TryFrom;
-=======
->>>>>>> f87a7e26
     use std::net::SocketAddr;
     use std::sync::{Arc, Mutex};
     use tiny_hderive::bip32::ExtendedPrivKey;
