// Copyright (c) 2019, MASQ (https://masq.ai) and/or its affiliates. All rights reserved.
use super::bootstrapper::Bootstrapper;
use super::privilege_drop::{PrivilegeDropper, PrivilegeDropperReal};
use crate::bootstrapper::RealUser;
use crate::entry_dns::dns_socket_server::DnsSocketServer;
use crate::node_configurator::node_configurator_standard::server_initializer_collected_params;
use crate::node_configurator::{DirsWrapper, DirsWrapperReal};
use crate::run_modes_factories::{RunModeResult, ServerInitializer};
use crate::sub_lib::socket_server::ConfiguredByPrivilege;
use backtrace::Backtrace;
use flexi_logger::{
    Cleanup, Criterion, DeferredNow, Duplicate, LevelFilter, LogSpecBuilder, Logger, Naming, Record,
};
use futures::try_ready;
use lazy_static::lazy_static;
use masq_lib::command::StdStreams;
use masq_lib::logger::real_format_function;
use masq_lib::multi_config::MultiConfig;
use masq_lib::shared_schema::ConfiguratorError;
use masq_lib::test_utils::utils::real_format_function;
use std::any::Any;
use std::io;
use std::panic::{Location, PanicInfo};
use std::path::{Path, PathBuf};
use std::sync::{Mutex, MutexGuard};
<<<<<<< HEAD
=======
use time::OffsetDateTime;
>>>>>>> e09c1e7c
use tokio::prelude::{Async, Future};

pub struct ServerInitializerReal {
    dns_socket_server: Box<dyn ConfiguredByPrivilege<Item = (), Error = ()>>,
    bootstrapper: Box<dyn ConfiguredByPrivilege<Item = (), Error = ()>>,
    privilege_dropper: Box<dyn PrivilegeDropper>,
    dirs_wrapper: Box<dyn DirsWrapper>,
}

impl ServerInitializer for ServerInitializerReal {
    fn go(&mut self, streams: &mut StdStreams<'_>, args: &[String]) -> RunModeResult {
        let params = server_initializer_collected_params(self.dirs_wrapper.as_ref(), args)?;

        let result: RunModeResult = Ok(())
            .combine_results(
                self.dns_socket_server
                    .as_mut()
                    .initialize_as_privileged(&params.multi_config),
            )
            .combine_results(
                self.bootstrapper
                    .as_mut()
                    .initialize_as_privileged(&params.multi_config),
            );

        self.privilege_dropper
            .chown(&params.data_directory, &params.real_user);
        self.privilege_dropper.drop_privileges(&params.real_user);

        result
            .combine_results(
                self.dns_socket_server
                    .as_mut()
                    .initialize_as_unprivileged(&params.multi_config, streams),
            )
            .combine_results(
                self.bootstrapper
                    .as_mut()
                    .initialize_as_unprivileged(&params.multi_config, streams),
            )
    }
    as_any_impl!();
}

impl Future for ServerInitializerReal {
    type Item = ();
    type Error = ();

    fn poll(&mut self) -> Result<Async<<Self as Future>::Item>, <Self as Future>::Error> {
        try_ready!(self
            .dns_socket_server
            .as_mut()
            .join(self.bootstrapper.as_mut())
            .poll());
        Ok(Async::Ready(()))
    }
}

impl Default for ServerInitializerReal {
    fn default() -> ServerInitializerReal {
        ServerInitializerReal {
            dns_socket_server: Box::new(DnsSocketServer::new()),
            bootstrapper: Box::new(Bootstrapper::new(Box::new(LoggerInitializerWrapperReal {}))),
            privilege_dropper: Box::new(PrivilegeDropperReal::new()),
            dirs_wrapper: Box::new(DirsWrapperReal),
        }
    }
}

trait ResultsCombiner {
    fn combine_results(self, additional: Self) -> Self;
}

impl ResultsCombiner for RunModeResult {
    fn combine_results(self, additional: Self) -> Self {
        match (self, additional) {
            (Ok(_), Ok(_)) => Ok(()),
            (Ok(_), Err(e)) => Err(e),
            (Err(e), Ok(_)) => Err(e),
            (Err(e1), Err(e2)) => Err(ConfiguratorError::new(
                e1.param_errors
                    .into_iter()
                    .chain(e2.param_errors.into_iter())
                    .collect(),
            )),
        }
    }
}

pub struct GatheredParams<'a> {
    pub multi_config: MultiConfig<'a>,
    pub data_directory: PathBuf,
    pub real_user: RealUser,
}

impl<'a> GatheredParams<'a> {
    pub fn new(
        multi_config: MultiConfig<'a>,
        data_directory: PathBuf,
        real_user: RealUser,
    ) -> Self {
        Self {
            multi_config,
            data_directory,
            real_user,
        }
    }
}

lazy_static! {
    pub static ref LOGFILE_NAME: Mutex<PathBuf> = Mutex::new(PathBuf::from("uninitialized"));
}

pub trait LoggerInitializerWrapper {
    fn init(
        &mut self,
        file_path: PathBuf,
        real_user: &RealUser,
        log_level: LevelFilter,
        discriminant_opt: Option<&str>,
    );
}

pub struct LoggerInitializerWrapperReal;

impl LoggerInitializerWrapper for LoggerInitializerWrapperReal {
    fn init(
        &mut self,
        file_path: PathBuf,
        real_user: &RealUser,
        log_level: LevelFilter,
        discriminant_opt: Option<&str>,
    ) {
        eprintln!(
            "Initializing logger: file_path = {:?}, real_user home = {:?}",
            file_path, real_user.home_dir_opt
        );
        let mut logger = Logger::with(
            LogSpecBuilder::new()
                .default(log_level)
                .module("tokio", LevelFilter::Off)
                .module("mio", LevelFilter::Off)
                .build(),
        )
        .log_to_file()
        .directory(file_path.clone())
        .print_message()
        .duplicate_to_stderr(Duplicate::Info)
        .suppress_timestamp()
        .format(format_function)
        .rotate(
            Criterion::Size(100_000_000),
            Naming::Numbers,
            Cleanup::KeepZipFiles(50),
        );
        if let Some(discriminant) = discriminant_opt {
            logger = logger.discriminant(discriminant);
        }
        logger.start().expect("Logging subsystem failed to start");
        let privilege_dropper = PrivilegeDropperReal::new();
        let logfile_name = file_path.join(format!(
            "MASQNode_{}rCURRENT.log",
            match discriminant_opt {
                Some(discriminant) => format!("{}_", discriminant),
                None => "".to_string(),
            }
        ));
        privilege_dropper.chown(&logfile_name, real_user);
        *(Self::logfile_name_guard()) = logfile_name;
        std::panic::set_hook(Box::new(|panic_info| {
            panic_hook(AltPanicInfo::from(panic_info))
        }));
    }
}

impl LoggerInitializerWrapperReal {
    pub fn get_logfile_name() -> PathBuf {
        let path: &Path = &(*(Self::logfile_name_guard()).clone());
        path.to_path_buf()
    }

    #[cfg(test)]
    pub fn set_logfile_name(logfile_name: PathBuf) {
        *(Self::logfile_name_guard()) = logfile_name;
    }

    fn logfile_name_guard<'a>() -> MutexGuard<'a, PathBuf> {
        match LOGFILE_NAME.lock() {
            Ok(guard) => guard,
            Err(poison_err) => poison_err.into_inner(),
        }
    }
}

struct AltLocation {
    file: String,
    line: u32,
    col: u32,
}

// Location can't be constructed in a test; therefore this implementation is untestable
impl<'a> From<&'a Location<'a>> for AltLocation {
    fn from(location: &Location) -> Self {
        AltLocation {
            file: location.file().to_string(),
            line: location.line(),
            col: location.column(),
        }
    }
}

struct AltPanicInfo<'a> {
    payload: &'a (dyn Any + Send),
    location: Option<AltLocation>,
}

// PanicInfo can't be constructed in a test; therefore this implementation is untestable
impl<'a> From<&'a PanicInfo<'a>> for AltPanicInfo<'a> {
    fn from(panic_info: &'a PanicInfo) -> Self {
        AltPanicInfo {
            payload: panic_info.payload(),
            location: panic_info.location().map(AltLocation::from),
        }
    }
}

fn panic_hook(panic_info: AltPanicInfo) {
    let location = match panic_info.location {
        None => "<unknown location>".to_string(),
        Some(location) => format!("{}:{}:{}", location.file, location.line, location.col),
    };
    let message = if let Some(s) = panic_info.payload.downcast_ref::<&str>() {
        (*s).to_string()
    } else if let Some(s) = panic_info.payload.downcast_ref::<String>() {
        s.clone()
    } else {
        "<message indecipherable>".to_string()
    };
    let logger = masq_lib::logger::Logger::new("PanicHandler");
    error!(logger, "{} - {}", location, message);
    let backtrace = Backtrace::new();
    error!(logger, "{:?}", backtrace);
}

// DeferredNow can't be constructed in a test; therefore this function is untestable.
fn format_function(
    write: &mut dyn io::Write,
    _now: &mut DeferredNow,
    record: &Record,
) -> Result<(), io::Error> {
<<<<<<< HEAD
    real_format_function(write, now.now(), record)
=======
    real_format_function(write, OffsetDateTime::now_utc(), record)
>>>>>>> e09c1e7c
}

#[cfg(test)]
pub mod test_utils {
    use crate::bootstrapper::RealUser;
    use crate::privilege_drop::PrivilegeDropper;
    use crate::server_initializer::LoggerInitializerWrapper;
    use log::LevelFilter;
    use std::cell::RefCell;
    use std::path::{Path, PathBuf};
    use std::sync::{Arc, Mutex};

    pub struct PrivilegeDropperMock {
        drop_privileges_params: Arc<Mutex<Vec<RealUser>>>,
        chown_params: Arc<Mutex<Vec<(PathBuf, RealUser)>>>,
        expect_privilege_params: Arc<Mutex<Vec<bool>>>,
        expect_privilege_results: RefCell<Vec<bool>>,
    }

    impl PrivilegeDropper for PrivilegeDropperMock {
        fn drop_privileges(&self, real_user: &RealUser) {
            self.drop_privileges_params
                .lock()
                .unwrap()
                .push(real_user.clone());
        }

        fn chown(&self, file: &Path, real_user: &RealUser) {
            self.chown_params
                .lock()
                .unwrap()
                .push((file.to_path_buf(), real_user.clone()));
        }

        fn expect_privilege(&self, privilege_expected: bool) -> bool {
            self.expect_privilege_params
                .lock()
                .unwrap()
                .push(privilege_expected);
            self.expect_privilege_results.borrow_mut().remove(0)
        }
    }

    impl PrivilegeDropperMock {
        pub fn new() -> Self {
            Self {
                drop_privileges_params: Arc::new(Mutex::new(vec![])),
                chown_params: Arc::new(Mutex::new(vec![])),
                expect_privilege_params: Arc::new(Mutex::new(vec![])),
                expect_privilege_results: RefCell::new(vec![]),
            }
        }

        pub fn drop_privileges_params(mut self, params: &Arc<Mutex<Vec<RealUser>>>) -> Self {
            self.drop_privileges_params = params.clone();
            self
        }

        pub fn chown_params(mut self, params: &Arc<Mutex<Vec<(PathBuf, RealUser)>>>) -> Self {
            self.chown_params = params.clone();
            self
        }

        pub fn expect_privilege_params(mut self, params: &Arc<Mutex<Vec<bool>>>) -> Self {
            self.expect_privilege_params = params.clone();
            self
        }

        pub fn expect_privilege_result(self, result: bool) -> Self {
            self.expect_privilege_results.borrow_mut().push(result);
            self
        }
    }

    pub struct LoggerInitializerWrapperMock {
        init_parameters: Arc<Mutex<Vec<(PathBuf, RealUser, LevelFilter, Option<String>)>>>,
    }

    impl LoggerInitializerWrapper for LoggerInitializerWrapperMock {
        fn init(
            &mut self,
            file_path: PathBuf,
            real_user: &RealUser,
            log_level: LevelFilter,
            name_segment: Option<&str>,
        ) {
            self.init_parameters.lock().unwrap().push((
                file_path,
                real_user.clone(),
                log_level,
                match name_segment {
                    Some(s) => Some(s.to_string()),
                    None => None,
                },
            ));
        }
    }

    impl LoggerInitializerWrapperMock {
        pub fn new() -> LoggerInitializerWrapperMock {
            LoggerInitializerWrapperMock {
                init_parameters: Arc::new(Mutex::new(vec![])),
            }
        }

        pub fn init_parameters(
            mut self,
            parameters: &Arc<Mutex<Vec<(PathBuf, RealUser, LevelFilter, Option<String>)>>>,
        ) -> Self {
            self.init_parameters = parameters.clone();
            self
        }
    }
}

#[cfg(test)]
pub mod tests {
    use super::*;
    use crate::bootstrapper::BootstrapperConfig;
    use crate::crash_test_dummy::CrashTestDummy;
    use crate::node_test_utils::DirsWrapperMock;
    use crate::server_initializer::test_utils::PrivilegeDropperMock;
    use crate::test_utils::logfile_name_guard::LogfileNameGuard;
<<<<<<< HEAD
    use crate::test_utils::pure_test_utils::make_pre_populated_mocked_directory_wrapper;
=======
    use crate::test_utils::unshared_test_utils::make_pre_populated_mocked_directory_wrapper;
    use masq_lib::constants::DEFAULT_CHAIN;
>>>>>>> e09c1e7c
    use masq_lib::crash_point::CrashPoint;
    use masq_lib::multi_config::{make_arg_matches_accesible, MultiConfig};
    use masq_lib::shared_schema::{ConfiguratorError, ParamError};
    use masq_lib::test_utils::fake_stream_holder::{
        ByteArrayReader, ByteArrayWriter, FakeStreamHolder,
    };
    use masq_lib::test_utils::logging::{init_test_logging, TestLogHandler};
    use masq_lib::utils::array_of_borrows_to_vec;
    use std::cell::RefCell;
    use std::ops::Not;
    use std::sync::{Arc, Mutex};

    impl<C: Send + 'static> ConfiguredByPrivilege for CrashTestDummy<C> {
        fn initialize_as_privileged(
            &mut self,
            _multi_config: &MultiConfig,
        ) -> Result<(), ConfiguratorError> {
            Ok(())
        }

        fn initialize_as_unprivileged(
            &mut self,
            _multi_config: &MultiConfig,
            _streams: &mut StdStreams<'_>,
        ) -> Result<(), ConfiguratorError> {
            Ok(())
        }
    }

    #[derive(Default)]
    struct ConfiguredByPrivilegeMock {
        queried_values_from_multi_config: RefCell<Vec<String>>,
        initialize_as_privileged_params: Arc<Mutex<Vec<MultiConfigExtractedValues>>>,
        initialize_as_privileged_results: RefCell<Vec<Result<(), ConfiguratorError>>>,
        initialize_as_unprivileged_params: Arc<Mutex<Vec<MultiConfigExtractedValues>>>,
        initialize_as_unprivileged_results: RefCell<Vec<Result<(), ConfiguratorError>>>,
    }

    impl Future for ConfiguredByPrivilegeMock {
        type Item = ();
        type Error = ();

        fn poll(&mut self) -> Result<Async<Self::Item>, Self::Error> {
            intentionally_blank!()
        }
    }

    pub fn ingest_values_from_multi_config(
        requested_params: &RefCell<Vec<String>>,
        resulting_values: &Arc<Mutex<Vec<MultiConfigExtractedValues>>>,
        multi_config: &MultiConfig,
    ) {
        if requested_params.borrow().is_empty().not() {
            resulting_values.lock().unwrap().push(
                MultiConfigExtractedValues::default()
                    .ingest_entries_on_demand(&requested_params.borrow(), multi_config),
            )
        };
    }

    impl<'a> ConfiguredByPrivilege for ConfiguredByPrivilegeMock {
        fn initialize_as_privileged(
            &mut self,
            multi_config: &MultiConfig,
        ) -> Result<(), ConfiguratorError> {
            ingest_values_from_multi_config(
                &self.queried_values_from_multi_config,
                &self.initialize_as_privileged_params,
                multi_config,
            );
            self.initialize_as_privileged_results.borrow_mut().remove(0)
        }

        fn initialize_as_unprivileged(
            &mut self,
            multi_config: &MultiConfig,
            _streams: &mut StdStreams,
        ) -> Result<(), ConfiguratorError> {
            ingest_values_from_multi_config(
                &self.queried_values_from_multi_config,
                &self.initialize_as_unprivileged_params,
                multi_config,
            );
            self.initialize_as_unprivileged_results
                .borrow_mut()
                .remove(0)
        }
    }

    impl ConfiguredByPrivilegeMock {
        pub fn define_demanded_values_from_multi_config(self, mut values: Vec<String>) -> Self {
            self.queried_values_from_multi_config
                .borrow_mut()
                .append(&mut values);
            self
        }

        pub fn initialize_as_privileged_params(
            mut self,
            params: &Arc<Mutex<Vec<MultiConfigExtractedValues>>>,
        ) -> Self {
            self.initialize_as_privileged_params = params.clone();
            self
        }

        pub fn initialize_as_privileged_result(
            self,
            result: Result<(), ConfiguratorError>,
        ) -> Self {
            self.initialize_as_privileged_results
                .borrow_mut()
                .push(result);
            self
        }

        pub fn initialize_as_unprivileged_params(
            mut self,
            params: &Arc<Mutex<Vec<MultiConfigExtractedValues>>>,
        ) -> Self {
            self.initialize_as_unprivileged_params = params.clone();
            self
        }

        pub fn initialize_as_unprivileged_result(
            self,
            result: Result<(), ConfiguratorError>,
        ) -> Self {
            self.initialize_as_unprivileged_results
                .borrow_mut()
                .push(result);
            self
        }
    }

    #[derive(Default)]
    pub struct MultiConfigExtractedValues {
        pub arg_matches_requested_entries: Vec<String>,
    }

    impl MultiConfigExtractedValues {
        pub fn ingest_entries_on_demand(
            mut self,
            required: &[String],
            multi_config: &MultiConfig,
        ) -> Self {
            self.arg_matches_requested_entries = required
                .iter()
                .map(|key| {
                    make_arg_matches_accesible(multi_config)
                        .value_of(key)
                        .unwrap()
                        .to_string()
                })
                .collect();
            self
        }
    }

    #[test]
    fn combine_results_combines_success_and_success() {
        let initial_success: RunModeResult = Ok(());
        let additional_success: RunModeResult = Ok(());

        let result = initial_success.combine_results(additional_success);

        assert_eq!(result, Ok(()))
    }

    #[test]
    fn combine_results_combines_success_and_failure() {
        let initial_success: RunModeResult = Ok(());
        let additional_failure: RunModeResult = Err(ConfiguratorError::new(vec![
            ParamError::new("param-one", "Reason One"),
            ParamError::new("param-two", "Reason Two"),
        ]));

        let result = initial_success.combine_results(additional_failure);

        assert_eq!(
            result,
            Err(ConfiguratorError::new(vec![
                ParamError::new("param-one", "Reason One"),
                ParamError::new("param-two", "Reason Two"),
            ]))
        );
    }

    #[test]
    fn combine_results_combines_failure_and_success() {
        let initial_failure: RunModeResult = Err(ConfiguratorError::new(vec![
            ParamError::new("param-one", "Reason One"),
            ParamError::new("param-two", "Reason Two"),
        ]));
        let additional_success: RunModeResult = Ok(());

        let result = initial_failure.combine_results(additional_success);

        assert_eq!(
            result,
            Err(ConfiguratorError::new(vec![
                ParamError::new("param-one", "Reason One"),
                ParamError::new("param-two", "Reason Two"),
            ]))
        );
    }

    #[test]
    fn combine_results_combines_failure_and_failure() {
        let initial_failure: RunModeResult = Err(ConfiguratorError::new(vec![
            ParamError::new("param-one", "Reason One"),
            ParamError::new("param-two", "Reason Two"),
        ]));
        let additional_failure: RunModeResult = Err(ConfiguratorError::new(vec![
            ParamError::new("param-two", "Reason Three"),
            ParamError::new("param-three", "Reason Four"),
        ]));

        let result = initial_failure.combine_results(additional_failure);

        assert_eq!(
            result,
            Err(ConfiguratorError::new(vec![
                ParamError::new("param-one", "Reason One"),
                ParamError::new("param-two", "Reason Two"),
                ParamError::new("param-two", "Reason Three"),
                ParamError::new("param-three", "Reason Four"),
            ]))
        );
    }

    #[test]
    fn panic_hook_handles_missing_location_and_unprintable_payload() {
        init_test_logging();
        let panic_info = AltPanicInfo {
            payload: &ConfiguredByPrivilegeMock::default(), // not a String or a &str
            location: None,
        };

        panic_hook(panic_info);

        let tlh = TestLogHandler::new();
        tlh.exists_log_containing(
            "ERROR: PanicHandler: <unknown location> - <message indecipherable>",
        );
    }

    #[test]
    fn panic_hook_handles_existing_location_and_string_payload() {
        init_test_logging();
        let panic_info = AltPanicInfo {
            payload: &"I am a full-fledged String".to_string(),
            location: Some(AltLocation {
                file: "file.txt".to_string(),
                line: 24,
                col: 42,
            }),
        };

        panic_hook(panic_info);

        let tlh = TestLogHandler::new();
        tlh.exists_log_containing(
            "ERROR: PanicHandler: file.txt:24:42 - I am a full-fledged String",
        );
        // TODO: Make this assertion work. Suggestion: isolate it in a test file so that it only sees its own logs.
        //tlh.exists_log_containing("panic_hook_handles_existing_location_and_string_payload");
    }

    #[test]
    fn panic_hook_handles_existing_location_and_string_slice_payload() {
        init_test_logging();
        let panic_info = AltPanicInfo {
            payload: &"I'm just a string slice",
            location: Some(AltLocation {
                file: "file.txt".to_string(),
                line: 24,
                col: 42,
            }),
        };

        panic_hook(panic_info);

        let tlh = TestLogHandler::new();
        tlh.exists_log_containing("ERROR: PanicHandler: file.txt:24:42 - I'm just a string slice");
    }

    #[test]
    fn exits_after_all_socket_servers_exit() {
        let _ = LogfileNameGuard::new(&PathBuf::from("uninitialized"));
        let dns_socket_server = CrashTestDummy::new(CrashPoint::Error, ());
        let bootstrapper = CrashTestDummy::new(CrashPoint::Error, BootstrapperConfig::new());
        let dirs_wrapper = make_pre_populated_mocked_directory_wrapper();
        let privilege_dropper = PrivilegeDropperMock::new();
        let mut subject = ServerInitializerReal {
            dns_socket_server: Box::new(dns_socket_server),
            bootstrapper: Box::new(bootstrapper),
            privilege_dropper: Box::new(privilege_dropper),
            dirs_wrapper: Box::new(dirs_wrapper),
        };
        let stdin = &mut ByteArrayReader::new(&[0; 0]);
        let stdout = &mut ByteArrayWriter::new();
        let stderr = &mut ByteArrayWriter::new();
        let streams = &mut StdStreams {
            stdin,
            stdout,
            stderr,
        };
        subject
            .go(streams, &array_of_borrows_to_vec(&["MASQNode"]))
            .unwrap();
        let res = subject.wait();

        assert!(res.is_err());
    }

    #[test]
    fn server_initializer_as_a_future() {
        let dns_socket_server = CrashTestDummy::new(CrashPoint::None, ());
        let bootstrapper = CrashTestDummy::new(CrashPoint::None, BootstrapperConfig::new());
        let privilege_dropper = PrivilegeDropperMock::new();
        let dirs_wrapper = DirsWrapperMock::new();

        let mut subject = ServerInitializerReal {
            dns_socket_server: Box::new(dns_socket_server),
            bootstrapper: Box::new(bootstrapper),
            privilege_dropper: Box::new(privilege_dropper),
            dirs_wrapper: Box::new(dirs_wrapper),
        };

        let result = subject.poll();
        assert_eq!(result, Ok(Async::Ready(())))
    }

    #[test]
    #[should_panic(expected = "EntryDnsServerMock was instructed to panic")]
    fn server_initializer_dns_socket_server_panics() {
        let bootstrapper = CrashTestDummy::new(CrashPoint::None, BootstrapperConfig::new());
        let privilege_dropper = PrivilegeDropperMock::new();
        let dirs_wrapper = DirsWrapperMock::new();

        let mut subject = ServerInitializerReal {
            dns_socket_server: Box::new(CrashTestDummy::panic(
                "EntryDnsServerMock was instructed to panic".to_string(),
                (),
            )),
            bootstrapper: Box::new(bootstrapper),
            privilege_dropper: Box::new(privilege_dropper),
            dirs_wrapper: Box::new(dirs_wrapper),
        };

        let _ = subject.poll();
    }

    #[test]
    #[should_panic(expected = "BootstrapperMock was instructed to panic")]
    fn server_initializer_bootstrapper_panics() {
        let dns_socket_server = CrashTestDummy::new(CrashPoint::None, ());
        let privilege_dropper = PrivilegeDropperMock::new();
        let dirs_wrapper = DirsWrapperMock::new();
        let mut subject = ServerInitializerReal {
            dns_socket_server: Box::new(dns_socket_server),
            bootstrapper: Box::new(CrashTestDummy::panic(
                "BootstrapperMock was instructed to panic".to_string(),
                BootstrapperConfig::new(),
            )),
            privilege_dropper: Box::new(privilege_dropper),
            dirs_wrapper: Box::new(dirs_wrapper),
        };

        let _ = subject.poll();
    }

    #[test]
    fn go_should_drop_privileges() {
        let _ = LogfileNameGuard::new(&PathBuf::from("uninitialized"));
        let bootstrapper_init_privileged_params_arc = Arc::new(Mutex::new(vec![]));
        let bootstrapper_init_unprivileged_params_arc = Arc::new(Mutex::new(vec![]));
        let dns_socket_server_privileged_params_arc = Arc::new(Mutex::new(vec![]));
        let dns_socket_server_unprivileged_params_arc = Arc::new(Mutex::new(vec![]));
        let bootstrapper = ConfiguredByPrivilegeMock::default()
            .initialize_as_privileged_result(Ok(()))
            .initialize_as_unprivileged_result(Ok(()))
            .initialize_as_privileged_params(&bootstrapper_init_privileged_params_arc)
            .initialize_as_unprivileged_params(&bootstrapper_init_unprivileged_params_arc)
            .define_demanded_values_from_multi_config(array_of_borrows_to_vec(&[
                "dns-servers",
                "real-user",
            ]));
        let dns_socket_server = ConfiguredByPrivilegeMock::default()
            .initialize_as_privileged_result(Ok(()))
            .initialize_as_unprivileged_result(Ok(()))
            .initialize_as_privileged_params(&dns_socket_server_privileged_params_arc)
            .initialize_as_unprivileged_params(&dns_socket_server_unprivileged_params_arc)
            .define_demanded_values_from_multi_config(array_of_borrows_to_vec(&[
                "dns-servers",
                "real-user",
            ]));
        let dirs_wrapper = make_pre_populated_mocked_directory_wrapper();
        let drop_privileges_params_arc = Arc::new(Mutex::new(vec![]));
        let chown_params_arc = Arc::new(Mutex::new(vec![]));
        let privilege_dropper = PrivilegeDropperMock::new()
            .drop_privileges_params(&drop_privileges_params_arc)
            .chown_params(&chown_params_arc);
        let stdin = &mut ByteArrayReader::new(&[0; 0]);
        let stdout = &mut ByteArrayWriter::new();
        let stderr = &mut ByteArrayWriter::new();
        let streams = &mut StdStreams {
            stdin,
            stdout,
            stderr,
        };
        let mut subject = ServerInitializerReal {
            dns_socket_server: Box::new(dns_socket_server),
            bootstrapper: Box::new(bootstrapper),
            privilege_dropper: Box::new(privilege_dropper),
            dirs_wrapper: Box::new(dirs_wrapper),
        };

        let result = subject.go(
            streams,
            &array_of_borrows_to_vec(&[
                "MASQNode",
                "--real-user",
                "123:456:/home/alice",
                "--dns-servers",
                "5.5.6.6",
            ]),
        );

        assert!(result.is_ok());
        let real_user = RealUser::new(Some(123), Some(456), Some("/home/alice".into()));
        let chown_params = chown_params_arc.lock().unwrap();
        assert_eq!(
            *chown_params,
            vec![(
                PathBuf::from(format!(
                    "/home/alice/mock_directory/MASQ/{}",
                    DEFAULT_CHAIN.rec().literal_identifier
                )),
                real_user.clone()
            )]
        );
        let drop_privileges_params = drop_privileges_params_arc.lock().unwrap();
        assert_eq!(*drop_privileges_params, vec![real_user]);
        let params_for_assertion_on_multi_config = vec!["5.5.6.6", "123:456:/home/alice"];
        [
            bootstrapper_init_privileged_params_arc,
            bootstrapper_init_unprivileged_params_arc,
            dns_socket_server_privileged_params_arc,
            dns_socket_server_unprivileged_params_arc,
        ]
        .iter()
        .for_each(|arc_params| {
            let param_vec = arc_params.lock().unwrap();
            assert_eq!(
                *param_vec[0].arg_matches_requested_entries,
                params_for_assertion_on_multi_config
            )
        })
    }

    #[test]
    fn go_should_combine_errors() {
        let _ = LogfileNameGuard::new(&PathBuf::from("uninitialized"));
        let dns_socket_server = ConfiguredByPrivilegeMock::default()
            .initialize_as_privileged_result(Err(ConfiguratorError::required(
                "dns-iap",
                "dns-iap-reason",
            )))
            .initialize_as_unprivileged_result(Err(ConfiguratorError::required(
                "dns-iau",
                "dns-iau-reason",
            )));
        let bootstrapper = ConfiguredByPrivilegeMock::default()
            .initialize_as_privileged_result(Err(ConfiguratorError::required(
                "boot-iap",
                "boot-iap-reason",
            )))
            .initialize_as_unprivileged_result(Err(ConfiguratorError::required(
                "boot-iau",
                "boot-iau-reason",
            )));
        let privilege_dropper = PrivilegeDropperMock::new();
        let mut subject = ServerInitializerReal {
            dns_socket_server: Box::new(dns_socket_server),
            bootstrapper: Box::new(bootstrapper),
            privilege_dropper: Box::new(privilege_dropper),
            dirs_wrapper: Box::new(make_pre_populated_mocked_directory_wrapper()),
        };
        let args = array_of_borrows_to_vec(&["MASQNode", "--real-user", "123:123:/home/alice"]);
        let stderr = ByteArrayWriter::new();
        let mut holder = FakeStreamHolder::new();
        holder.stderr = stderr;

        let result = subject.go(&mut holder.streams(), &args);

        assert_eq!(
            result,
            Err(ConfiguratorError::new(vec![
                ParamError::new("dns-iap", "dns-iap-reason"),
                ParamError::new("boot-iap", "boot-iap-reason"),
                ParamError::new("dns-iau", "dns-iau-reason"),
                ParamError::new("boot-iau", "boot-iau-reason")
            ]))
        );
    }
}<|MERGE_RESOLUTION|>--- conflicted
+++ resolved
@@ -17,16 +17,12 @@
 use masq_lib::logger::real_format_function;
 use masq_lib::multi_config::MultiConfig;
 use masq_lib::shared_schema::ConfiguratorError;
-use masq_lib::test_utils::utils::real_format_function;
 use std::any::Any;
 use std::io;
 use std::panic::{Location, PanicInfo};
 use std::path::{Path, PathBuf};
 use std::sync::{Mutex, MutexGuard};
-<<<<<<< HEAD
-=======
 use time::OffsetDateTime;
->>>>>>> e09c1e7c
 use tokio::prelude::{Async, Future};
 
 pub struct ServerInitializerReal {
@@ -277,11 +273,7 @@
     _now: &mut DeferredNow,
     record: &Record,
 ) -> Result<(), io::Error> {
-<<<<<<< HEAD
-    real_format_function(write, now.now(), record)
-=======
     real_format_function(write, OffsetDateTime::now_utc(), record)
->>>>>>> e09c1e7c
 }
 
 #[cfg(test)]
@@ -405,12 +397,8 @@
     use crate::node_test_utils::DirsWrapperMock;
     use crate::server_initializer::test_utils::PrivilegeDropperMock;
     use crate::test_utils::logfile_name_guard::LogfileNameGuard;
-<<<<<<< HEAD
-    use crate::test_utils::pure_test_utils::make_pre_populated_mocked_directory_wrapper;
-=======
     use crate::test_utils::unshared_test_utils::make_pre_populated_mocked_directory_wrapper;
     use masq_lib::constants::DEFAULT_CHAIN;
->>>>>>> e09c1e7c
     use masq_lib::crash_point::CrashPoint;
     use masq_lib::multi_config::{make_arg_matches_accesible, MultiConfig};
     use masq_lib::shared_schema::{ConfiguratorError, ParamError};
