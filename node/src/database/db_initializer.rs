<<<<<<< HEAD
// Copyright (c) 2017-2019, Substratum LLC (https://substratum.net) and/or its affiliates. All rights reserved.
use crate::blockchain::blockchain_interface::{
    chain_id_from_name, contract_creation_block_from_chain_id,
};
=======
// Copyright (c) 2019, MASQ (https://masq.ai) and/or its affiliates. All rights reserved.
>>>>>>> 46f76b69
use crate::database::connection_wrapper::{ConnectionWrapper, ConnectionWrapperReal};
use crate::database::db_migrations::{
    DbMigrator, DbMigratorReal, ExternalData, MigratorConfig, Suppression,
};
use crate::db_config::secure_config_layer::EXAMPLE_ENCRYPTED;
use crate::sub_lib::logger::Logger;
use masq_lib::blockchains::chains::Chain;
use masq_lib::constants::{
    DEFAULT_GAS_PRICE, HIGHEST_RANDOM_CLANDESTINE_PORT, LOWEST_USABLE_INSECURE_PORT,
};
use rand::prelude::*;
use rusqlite::Error::InvalidColumnType;
use rusqlite::{Connection, OpenFlags, NO_PARAMS};
use std::collections::HashMap;
use std::fmt::Debug;
use std::fs;
use std::io::ErrorKind;
use std::net::{Ipv4Addr, SocketAddr, SocketAddrV4};
use std::path::Path;
use tokio::net::TcpListener;

pub const DATABASE_FILE: &str = "node-data.db";
pub const CURRENT_SCHEMA_VERSION: usize = 3;

#[derive(Debug, PartialEq)]
pub enum InitializationError {
    Nonexistent,
    UndetectableVersion(String),
    SqliteError(rusqlite::Error),
    MigrationError(String),
    SuppressedMigrationError,
}

pub trait DbInitializer {
    fn initialize(
        &self,
        path: &Path,
<<<<<<< HEAD
=======
        chain: Chain,
>>>>>>> 46f76b69
        create_if_necessary: bool,
        migrator_config: MigratorConfig,
    ) -> Result<Box<dyn ConnectionWrapper>, InitializationError>;

    fn initialize_to_version(
        &self,
        path: &Path,
<<<<<<< HEAD
=======
        chain: Chain,
>>>>>>> 46f76b69
        target_version: usize,
        create_if_necessary: bool,
        migrator_config: MigratorConfig,
    ) -> Result<Box<dyn ConnectionWrapper>, InitializationError>;
}

pub struct DbInitializerReal {}

impl Default for DbInitializerReal {
    fn default() -> Self {
        Self {}
    }
}

impl DbInitializer for DbInitializerReal {
    fn initialize(
        &self,
        path: &Path,
<<<<<<< HEAD
=======
        chain: Chain,
>>>>>>> 46f76b69
        create_if_necessary: bool,
        migrator_config: MigratorConfig,
    ) -> Result<Box<dyn ConnectionWrapper>, InitializationError> {
<<<<<<< HEAD
        self.initialize_to_version(
            path,
            CURRENT_SCHEMA_VERSION,
            create_if_necessary,
            migrator_config,
        )
=======
        self.initialize_to_version(path, chain, CURRENT_SCHEMA_VERSION, create_if_necessary)
>>>>>>> 46f76b69
    }

    fn initialize_to_version(
        &self,
        path: &Path,
<<<<<<< HEAD
=======
        chain: Chain,
>>>>>>> 46f76b69
        target_version: usize,
        create_if_necessary: bool,
        migrator_config: MigratorConfig,
    ) -> Result<Box<dyn ConnectionWrapper>, InitializationError> {
        let is_creation_necessary = Self::is_creation_necessary(path);
        if !create_if_necessary && is_creation_necessary {
            return Err(InitializationError::Nonexistent);
        }
        Self::create_data_directory_if_necessary(path);
        let flags = OpenFlags::SQLITE_OPEN_READ_WRITE;
        let database_file_path = &path.join(DATABASE_FILE);
        match Connection::open_with_flags(database_file_path, flags) {
            Ok(conn) => {
                eprintln!("Opened existing database at {:?}", database_file_path);
                let config = self.extract_configurations(&conn);
<<<<<<< HEAD
                match (
                    Self::is_migration_required(config.get("schema_version"))?,
                    &migrator_config.should_be_suppressed,
                ) {
                    (None, _) => Ok(Box::new(ConnectionWrapperReal::new(conn))),
                    (Some(mismatched_version), &Suppression::No) => {
                        let external_params = ExternalData::from((migrator_config, false));
                        let migrator = Box::new(DbMigratorReal::new(external_params));
                        self.migrate_and_return_connection(
                            conn,
                            mismatched_version,
                            target_version,
                            database_file_path,
                            flags,
                            migrator,
                        )
                    }
                    (Some(_), &Suppression::Yes) => Ok(Box::new(ConnectionWrapperReal::new(conn))),
                    (Some(_), &Suppression::WithErr) => {
                        Err(InitializationError::SuppressedMigrationError)
                    }
                }
=======
                let external_parameters = ExternalMigrationParameters::new(chain);
                let migrator = Box::new(DbMigratorReal::new(external_parameters));
                self.update_if_required_and_get_connection(
                    conn,
                    config.get("schema_version"),
                    target_version,
                    database_file_path,
                    flags,
                    migrator,
                )
>>>>>>> 46f76b69
            }
            Err(_) => {
                let mut flags = OpenFlags::empty();
                flags.insert(OpenFlags::SQLITE_OPEN_READ_WRITE);
                flags.insert(OpenFlags::SQLITE_OPEN_CREATE);
                match Connection::open_with_flags(database_file_path, flags) {
                    Ok(conn) => {
                        eprintln!("Created new database at {:?}", database_file_path);
<<<<<<< HEAD
                        self.create_database_tables(
                            &conn,
                            ExternalData::from((migrator_config, true)),
                        );
=======
                        self.create_database_tables(&conn, chain);
>>>>>>> 46f76b69
                        Ok(Box::new(ConnectionWrapperReal::new(conn)))
                    }
                    Err(e) => Err(InitializationError::SqliteError(e)),
                }
            }
        }
    }
}

impl DbInitializerReal {
    fn is_creation_necessary(data_directory: &Path) -> bool {
        match fs::read_dir(data_directory) {
            Ok(_) => !data_directory.join(DATABASE_FILE).exists(),
            Err(_) => true,
        }
    }

    fn create_data_directory_if_necessary(data_directory: &Path) {
        match fs::read_dir(data_directory) {
            Ok(_) => (),
            Err(ref e) if e.kind() == ErrorKind::NotFound => fs::create_dir_all(data_directory)
                .unwrap_or_else(|_| {
                    panic!(
                        "Cannot create specified data directory at {:?}",
                        data_directory
                    )
                }),
            Err(e) => panic!(
                "Error checking data directory at {:?}: {}",
                data_directory, e
            ),
        }
    }

<<<<<<< HEAD
    fn create_database_tables(&self, conn: &Connection, external_params: ExternalData) {
        self.create_config_table(conn);
        self.initialize_config(conn, external_params);
=======
    fn create_database_tables(&self, conn: &Connection, chain: Chain) {
        self.create_config_table(conn);
        self.initialize_config(conn, chain);
>>>>>>> 46f76b69
        self.create_payable_table(conn);
        self.create_receivable_table(conn);
        self.create_banned_table(conn);
    }

    fn create_config_table(&self, conn: &Connection) {
        conn.execute(
            "create table if not exists config (
                name text not null,
                value text,
                encrypted integer not null
            )",
            NO_PARAMS,
        )
        .expect("Can't create config table");
        conn.execute(
            "create unique index if not exists idx_config_name on config (name)",
            NO_PARAMS,
        )
        .expect("Can't create config name index");
    }

<<<<<<< HEAD
    fn initialize_config(&self, conn: &Connection, external_params: ExternalData) {
=======
    fn initialize_config(&self, conn: &Connection, chain: Chain) {
>>>>>>> 46f76b69
        Self::set_config_value(conn, EXAMPLE_ENCRYPTED, None, true, "example_encrypted");
        Self::set_config_value(
            conn,
            "blockchain_service_url",
            None,
            false,
            "blockchain service url to interact with the blockchain",
        );
        Self::set_config_value(
            conn,
            "chain_name",
            Some(&external_params.chain_name),
            false,
            "the chain the database is created for",
        );
        Self::set_config_value(
            conn,
            "clandestine_port",
            Some(&Self::choose_clandestine_port().to_string()),
            false,
            "clandestine port",
        );
        Self::set_config_value(
            conn,
            "consuming_wallet_derivation_path",
            None,
            false,
            "consuming wallet derivation path",
        );
        Self::set_config_value(
            conn,
            "consuming_wallet_public_key",
            None,
            false,
            "public key for the consuming wallet private key",
        );
        Self::set_config_value(
            conn,
            "earning_wallet_address",
            None,
            false,
            "earning wallet address",
        );
        Self::set_config_value(
            conn,
            "mapping_protocol",
            None,
            false,
            "protocol for port mapping on the router",
        );
        Self::set_config_value(
            conn,
            "neighborhood_mode",
            Some(&external_params.neighborhood_mode.to_string()),
            false,
            "neighborhood mode being used",
        );
        Self::set_config_value(
            conn,
<<<<<<< HEAD
            "schema_version",
            Some(&CURRENT_SCHEMA_VERSION.to_string()),
=======
            "chain_name",
            Some(chain.rec().literal_identifier),
>>>>>>> 46f76b69
            false,
            "database version",
        );
        Self::set_config_value(conn, "seed", None, true, "mnemonic seed");
        Self::set_config_value(
            conn,
            "start_block",
<<<<<<< HEAD
            Some(
                &contract_creation_block_from_chain_id(chain_id_from_name(
                    external_params.chain_name.as_str(),
                ))
                .to_string(),
            ),
            false,
            &format!("{} start block", external_params.chain_name),
=======
            Some(&chain.rec().contract_creation_block.to_string()),
            false,
            format!("{} start block", chain.rec().literal_identifier).as_str(),
>>>>>>> 46f76b69
        );
        Self::set_config_value(
            conn,
            "gas_price",
            Some(&DEFAULT_GAS_PRICE.to_string()),
            false,
            "gas price",
        );
        Self::set_config_value(conn, "past_neighbors", None, true, "past neighbors");
    }

    fn create_payable_table(&self, conn: &Connection) {
        conn.execute(
            "create table if not exists payable (
                wallet_address text primary key,
                balance integer not null,
                last_paid_timestamp integer not null,
                pending_payment_transaction text null
            )",
            NO_PARAMS,
        )
        .expect("Can't create payable table");
        conn.execute(
            "create unique index if not exists idx_payable_wallet_address on payable (wallet_address)",
            NO_PARAMS,
        )
        .expect("Can't create payable wallet_address index");
    }

    fn create_receivable_table(&self, conn: &Connection) {
        conn.execute(
            "create table if not exists receivable (
                wallet_address text primary key,
                balance integer not null,
                last_received_timestamp integer not null
            )",
            NO_PARAMS,
        )
        .expect("Can't create receivable table");
        conn.execute(
            "create unique index if not exists idx_receivable_wallet_address on receivable (wallet_address)",
            NO_PARAMS,
        )
        .expect("Can't create receivable wallet_address index");
    }

    fn create_banned_table(&self, conn: &Connection) {
        conn.execute(
            "create table banned ( wallet_address text primary key )",
            NO_PARAMS,
        )
        .expect("Can't create banned table");
        conn.execute(
            "create unique index idx_banned_wallet_address on banned (wallet_address)",
            NO_PARAMS,
        )
        .expect("Can't create banned wallet_address index");
    }

    fn extract_configurations(&self, conn: &Connection) -> HashMap<String, Option<String>> {
        let mut stmt = conn.prepare("select name, value from config").unwrap();
        let query_result = stmt.query_map(NO_PARAMS, |row| Ok((row.get(0), row.get(1))));
        match query_result {
            Ok(rows) => rows,
            Err(e) => panic!("Error retrieving configuration: {}", e),
        }
        .map(|row| match row {
            Ok((Ok(name), Ok(value))) => (name, Some(value)),
            Ok((Ok(name), Err(InvalidColumnType(1, _, _)))) => (name, None),
            e => panic!("Error retrieving configuration: {:?}", e),
        })
        .collect::<HashMap<String, Option<String>>>()
    }

    fn is_migration_required(
        version_found: Option<&Option<String>>,
    ) -> Result<Option<usize>, InitializationError> {
        match version_found {
            None => Err(InitializationError::UndetectableVersion(format!(
                "Need {}, found nothing",
                CURRENT_SCHEMA_VERSION
            ))),
            Some(None) => Err(InitializationError::UndetectableVersion(format!(
                "Need {}, found nothing",
                CURRENT_SCHEMA_VERSION
            ))),
            Some(Some(v_from_db)) => {
                let v_from_db = Self::validate_schema_version(v_from_db);
                if v_from_db == CURRENT_SCHEMA_VERSION {
                    Ok(None)
                } else {
<<<<<<< HEAD
                    Ok(Some(v_from_db))
=======
                    warning!(
                        Logger::new("DbInitializer"),
                        "Database is incompatible and its updating is necessary"
                    );
                    let wrapped_connection = ConnectionWrapperReal::new(conn);
                    match migrator.migrate_database(
                        v_from_db,
                        target_version,
                        Box::new(wrapped_connection),
                    ) {
                        Ok(_) => {
                            let wrapped_conn = self.double_check_the_result_of_db_migration(
                                db_file_path,
                                opening_flags,
                                target_version,
                            );
                            Ok(wrapped_conn)
                        }
                        Err(e) => Err(InitializationError::DbMigrationError(e)),
                    }
>>>>>>> 46f76b69
                }
            }
        }
    }

    fn migrate_and_return_connection(
        &self,
        conn: Connection,
        mismatched_version: usize,
        target_version: usize,
        db_file_path: &Path,
        opening_flags: OpenFlags,
        migrator: Box<dyn DbMigrator>,
    ) -> Result<Box<dyn ConnectionWrapper>, InitializationError> {
        warning!(
            self.logger,
            "Database is incompatible and its updating is necessary"
        );
        let wrapped_connection = ConnectionWrapperReal::new(conn);
        match migrator.migrate_database(
            mismatched_version,
            target_version,
            Box::new(wrapped_connection),
        ) {
            Ok(_) => {
                let wrapped_conn =
                    self.double_check_migration_result(db_file_path, opening_flags, target_version);
                Ok(wrapped_conn)
            }
            Err(e) => Err(InitializationError::MigrationError(e)),
        }
    }

    fn double_check_migration_result(
        &self,
        db_file_path: &Path,
        opening_flags: OpenFlags,
        target_version: usize,
    ) -> Box<dyn ConnectionWrapper> {
        let conn = Connection::open_with_flags(db_file_path, opening_flags)
            .unwrap_or_else(|e| panic!("The database undoubtedly exists, but: {}", e));
        let config_table_content = self.extract_configurations(&conn);
        let schema_version_entry = config_table_content.get("schema_version");
        let found_schema = Self::validate_schema_version(
            schema_version_entry
                .expect("Db migration failed; cannot find a row with the schema version")
                .as_ref()
                .expect("Db migration failed; the value for the schema version is missing"),
        );
        if found_schema.eq(&target_version) {
            Box::new(ConnectionWrapperReal::new(conn))
        } else {
            panic!("DB migration failed; the resulting records are still incorrect")
        }
    }

    fn validate_schema_version(obtained_s_v: &str) -> usize {
        obtained_s_v.parse::<usize>().unwrap_or_else(|_| {
            panic!(
                "Database version should be purely numeric, but was: {}",
                obtained_s_v
            )
        })
    }

    fn choose_clandestine_port() -> u16 {
        let mut rng = SmallRng::from_entropy();
        loop {
            let candidate_port: u16 =
                rng.gen_range(LOWEST_USABLE_INSECURE_PORT, HIGHEST_RANDOM_CLANDESTINE_PORT);
            match TcpListener::bind(&SocketAddr::V4(SocketAddrV4::new(
                Ipv4Addr::from(0),
                candidate_port,
            ))) {
                Ok(_) => return candidate_port,
                Err(_) => continue,
            }
        }
    }

    fn set_config_value(
        conn: &Connection,
        name: &str,
        value: Option<&str>,
        encrypted: bool,
        readable: &str,
    ) {
        conn.execute(
            format!(
                "insert into config (name, value, encrypted) values ('{}', {}, {})",
                name,
                match value {
                    Some(value) => format!("'{}'", value),
                    None => "null".to_string(),
                },
                if encrypted { 1 } else { 0 }
            )
            .as_str(),
            NO_PARAMS,
        )
        .unwrap_or_else(|e| panic!("Can't preload config table with {}: {:?}", readable, e));
    }
}

pub fn connection_or_panic(
    db_initializer: &dyn DbInitializer,
    path: &Path,
<<<<<<< HEAD
=======
    chain: Chain,
>>>>>>> 46f76b69
    create_if_necessary: bool,
    migrator_config: MigratorConfig,
) -> Box<dyn ConnectionWrapper> {
    db_initializer
<<<<<<< HEAD
        .initialize(path, create_if_necessary, migrator_config)
=======
        .initialize(path, chain, create_if_necessary)
>>>>>>> 46f76b69
        .unwrap_or_else(|_| {
            panic!(
                "Failed to connect to database at {:?}",
                path.join(DATABASE_FILE)
            )
        })
}

#[cfg(test)]
pub mod test_utils {
    use crate::database::connection_wrapper::ConnectionWrapper;
    use crate::database::db_initializer::{DbInitializer, InitializationError};
<<<<<<< HEAD
    use crate::database::db_migrations::MigratorConfig;
=======
    use masq_lib::blockchains::chains::Chain;
>>>>>>> 46f76b69
    use rusqlite::Transaction;
    use rusqlite::{Error, Statement};
    use std::cell::RefCell;
    use std::path::{Path, PathBuf};
    use std::sync::{Arc, Mutex};

    #[derive(Debug, Default)]
    pub struct ConnectionWrapperMock<'b, 'a: 'b> {
        prepare_params: Arc<Mutex<Vec<String>>>,
        prepare_results: RefCell<Vec<Result<Statement<'a>, Error>>>,
        transaction_results: RefCell<Vec<Result<Transaction<'b>, Error>>>,
    }

    unsafe impl<'a: 'b, 'b> Send for ConnectionWrapperMock<'a, 'b> {}

    impl<'a: 'b, 'b> ConnectionWrapperMock<'a, 'b> {
        pub fn prepare_result(self, result: Result<Statement<'a>, Error>) -> Self {
            self.prepare_results.borrow_mut().push(result);
            self
        }

        pub fn transaction_result(self, result: Result<Transaction<'b>, Error>) -> Self {
            self.transaction_results.borrow_mut().push(result);
            self
        }
    }

    impl<'a: 'b, 'b> ConnectionWrapper for ConnectionWrapperMock<'a, 'b> {
        fn prepare(&self, query: &str) -> Result<Statement, Error> {
            self.prepare_params
                .lock()
                .unwrap()
                .push(String::from(query));
            self.prepare_results.borrow_mut().remove(0)
        }

        fn transaction<'_a: '_b, '_b>(&'_a mut self) -> Result<Transaction<'_b>, Error> {
            self.transaction_results.borrow_mut().remove(0)
        }
    }

    #[derive(Default)]
    pub struct DbInitializerMock {
<<<<<<< HEAD
        pub initialize_parameters: Arc<Mutex<Vec<(PathBuf, bool, MigratorConfig)>>>,
=======
        pub initialize_params: Arc<Mutex<Vec<(PathBuf, Chain, bool)>>>,
>>>>>>> 46f76b69
        pub initialize_results:
            RefCell<Vec<Result<Box<dyn ConnectionWrapper>, InitializationError>>>,
    }

    impl DbInitializer for DbInitializerMock {
        fn initialize(
            &self,
            path: &Path,
<<<<<<< HEAD
=======
            chain: Chain,
>>>>>>> 46f76b69
            create_if_necessary: bool,
            migrator_config: MigratorConfig,
        ) -> Result<Box<dyn ConnectionWrapper>, InitializationError> {
            self.initialize_params.lock().unwrap().push((
                path.to_path_buf(),
<<<<<<< HEAD
=======
                chain,
>>>>>>> 46f76b69
                create_if_necessary,
                migrator_config,
            ));
            self.initialize_results.borrow_mut().remove(0)
        }

        #[allow(unused_variables)]
        fn initialize_to_version(
            &self,
            path: &Path,
<<<<<<< HEAD
=======
            chain: Chain,
>>>>>>> 46f76b69
            target_version: usize,
            create_if_necessary: bool,
            migrator_config: MigratorConfig,
        ) -> Result<Box<dyn ConnectionWrapper>, InitializationError> {
            intentionally_blank!()
            /*all existing test calls only initialize() in the mocked version,
            but we need to call initialize_to_version() for the real object
            in order to carry out some important tests too*/
        }
    }

    impl DbInitializerMock {
        pub fn new() -> Self {
            Self::default()
        }

        pub fn initialize_parameters(
            mut self,
<<<<<<< HEAD
            parameters: Arc<Mutex<Vec<(PathBuf, bool, MigratorConfig)>>>,
=======
            parameters: Arc<Mutex<Vec<(PathBuf, Chain, bool)>>>,
>>>>>>> 46f76b69
        ) -> DbInitializerMock {
            self.initialize_params = parameters;
            self
        }

        pub fn initialize_result(
            self,
            result: Result<Box<dyn ConnectionWrapper>, InitializationError>,
        ) -> DbInitializerMock {
            self.initialize_results.borrow_mut().push(result);
            self
        }
    }
}

#[cfg(test)]
mod tests {
    use super::*;
<<<<<<< HEAD
    use crate::blockchain::blockchain_interface::chain_id_from_name;
    use crate::db_config::config_dao::{ConfigDaoRead, ConfigDaoReal};
=======
>>>>>>> 46f76b69
    use crate::test_utils::database_utils::{
        assurance_query_for_config_table, revive_tables_of_version_0_and_return_connection,
        DbMigratorMock,
    };
    use crate::test_utils::logging::{init_test_logging, TestLogHandler};
    use itertools::Itertools;
    use masq_lib::test_utils::utils::{
        ensure_node_home_directory_does_not_exist, ensure_node_home_directory_exists,
<<<<<<< HEAD
        TEST_DEFAULT_CHAIN_NAME,
=======
        TEST_DEFAULT_CHAIN,
>>>>>>> 46f76b69
    };
    use rusqlite::types::Type::Null;
    use rusqlite::{Error, OpenFlags};
    use std::fs::File;
    use std::io::{Read, Write};
    use std::net::{Ipv4Addr, SocketAddr, SocketAddrV4};
    use std::ops::Not;
    use std::path::PathBuf;
    use std::sync::{Arc, Mutex};
    use tokio::net::TcpListener;

    #[test]
    fn db_initialize_does_not_create_if_directed_not_to_and_directory_does_not_exist() {
        let home_dir = ensure_node_home_directory_does_not_exist(
            "db_initializer",
            "db_initialize_does_not_create_if_directed_not_to_and_directory_does_not_exist",
        );
        let subject = DbInitializerReal::default();

<<<<<<< HEAD
        let result = subject.initialize(&home_dir, false, MigratorConfig::test_default());
=======
        let result = subject.initialize(&home_dir, TEST_DEFAULT_CHAIN, false);
>>>>>>> 46f76b69

        assert_eq!(result.err().unwrap(), InitializationError::Nonexistent);
        let result = Connection::open(&home_dir.join(DATABASE_FILE));
        match result.err().unwrap() {
            Error::SqliteFailure(_, _) => (),
            x => panic!("Expected SqliteFailure, got {:?}", x),
        }
    }

    #[test]
    fn db_initialize_does_not_create_if_directed_not_to_and_database_file_does_not_exist() {
        let home_dir = ensure_node_home_directory_exists(
            "db_initializer",
            "db_initialize_does_not_create_if_directed_not_to_and_database_file_does_not_exist",
        );
        let subject = DbInitializerReal::default();

<<<<<<< HEAD
        let result = subject.initialize(&home_dir, false, MigratorConfig::test_default());
=======
        let result = subject.initialize(&home_dir, TEST_DEFAULT_CHAIN, false);
>>>>>>> 46f76b69

        assert_eq!(result.err().unwrap(), InitializationError::Nonexistent);
        let mut flags = OpenFlags::empty();
        flags.insert(OpenFlags::SQLITE_OPEN_READ_ONLY);
        let result = Connection::open_with_flags(&home_dir.join(DATABASE_FILE), flags);
        match result.err().unwrap() {
            Error::SqliteFailure(_, _) => (),
            x => panic!("Expected SqliteFailure, got {:?}", x),
        }
    }

    #[test]
    fn db_initialize_creates_payable_table() {
        let home_dir = ensure_node_home_directory_does_not_exist(
            "db_initializer",
            "db_initialize_creates_payable_table",
        );
        let subject = DbInitializerReal::default();

        subject
<<<<<<< HEAD
            .initialize(&home_dir, true, MigratorConfig::test_default())
=======
            .initialize(&home_dir, TEST_DEFAULT_CHAIN, true)
>>>>>>> 46f76b69
            .unwrap();

        let mut flags = OpenFlags::empty();
        flags.insert(OpenFlags::SQLITE_OPEN_READ_ONLY);
        let conn = Connection::open_with_flags(&home_dir.join(DATABASE_FILE), flags).unwrap();

        let mut stmt = conn.prepare ("select wallet_address, balance, last_paid_timestamp, pending_payment_transaction from payable").unwrap ();
        let mut payable_contents = stmt.query_map(NO_PARAMS, |_| Ok(42)).unwrap();
        assert!(payable_contents.next().is_none());
    }

    #[test]
    fn db_initialize_creates_receivable_table() {
        let home_dir = ensure_node_home_directory_does_not_exist(
            "db_initializer",
            "db_initialize_creates_receivable_table",
        );
        let subject = DbInitializerReal::default();

        subject
<<<<<<< HEAD
            .initialize(&home_dir, true, MigratorConfig::test_default())
=======
            .initialize(&home_dir, TEST_DEFAULT_CHAIN, true)
>>>>>>> 46f76b69
            .unwrap();

        let mut flags = OpenFlags::empty();
        flags.insert(OpenFlags::SQLITE_OPEN_READ_ONLY);
        let conn = Connection::open_with_flags(&home_dir.join(DATABASE_FILE), flags).unwrap();

        let mut stmt = conn
            .prepare("select wallet_address, balance, last_received_timestamp from receivable")
            .unwrap();
        let mut receivable_contents = stmt.query_map(NO_PARAMS, |_| Ok(())).unwrap();
        assert!(receivable_contents.next().is_none());
    }

    #[test]
    fn db_initialize_creates_banned_table() {
        let home_dir = ensure_node_home_directory_does_not_exist(
            "db_initializer",
            "db_initialize_creates_banned_table",
        );
        let subject = DbInitializerReal::default();

        subject
<<<<<<< HEAD
            .initialize(&home_dir, true, MigratorConfig::test_default())
=======
            .initialize(&home_dir, TEST_DEFAULT_CHAIN, true)
>>>>>>> 46f76b69
            .unwrap();

        let mut flags = OpenFlags::empty();
        flags.insert(OpenFlags::SQLITE_OPEN_READ_ONLY);
        let conn = Connection::open_with_flags(&home_dir.join(DATABASE_FILE), flags).unwrap();

        let mut stmt = conn.prepare("select wallet_address from banned").unwrap();
        let mut banned_contents = stmt.query_map(NO_PARAMS, |_| Ok(42)).unwrap();
        assert!(banned_contents.next().is_none());
    }

    #[test]
    #[should_panic(expected = "The database undoubtedly exists, but: unable to open database file")]
    fn double_check_the_result_of_db_migration_panics_if_cannot_reestablish_the_connection_to_the_database(
    ) {
        let home_dir = ensure_node_home_directory_does_not_exist(
            "db_initializer",
            "double_check_the_result_of_db_migration_panics_if_cannot_reestablish_the_connection_to_the_database",
        );
        let target_version = 1;
        let subject = DbInitializerReal::default();

        let _ = subject.double_check_migration_result(
            &home_dir.join(DATABASE_FILE),
            OpenFlags::SQLITE_OPEN_READ_WRITE,
            target_version,
        );
    }

    #[test]
    #[should_panic(expected = "DB migration failed; the resulting records are still incorrect")]
    fn panics_because_the_data_does_not_correspond_to_target_version_after_an_allegedly_successful_migration(
    ) {
        let home_dir = ensure_node_home_directory_exists(
            "db_initializer",
            "panics_because_the_data_does_not_correspond_to_target_version_after_an_allegedly_successful_migration",
        );
        let db_file_path = home_dir.join(DATABASE_FILE);
        let _ = revive_tables_of_version_0_and_return_connection(&db_file_path);
        let target_version = 1;
        //schema_version equals to 0 but current schema version must be at least 1 and more

        let subject = DbInitializerReal::default();

        let _ = subject.double_check_migration_result(
            &home_dir.join(DATABASE_FILE),
            OpenFlags::SQLITE_OPEN_READ_WRITE,
            target_version,
        );
    }

    #[test]
    fn existing_database_with_correct_version_is_accepted_without_changes() {
        let home_dir = ensure_node_home_directory_exists(
            "db_initializer",
            "existing_database_with_version_is_accepted",
        );
        let subject = DbInitializerReal::default();
        {
            DbInitializerReal::default()
<<<<<<< HEAD
                .initialize(&home_dir, true, MigratorConfig::test_default())
=======
                .initialize(&home_dir, TEST_DEFAULT_CHAIN, true)
>>>>>>> 46f76b69
                .unwrap();
        }
        {
            let mut flags = OpenFlags::empty();
            flags.insert(OpenFlags::SQLITE_OPEN_READ_WRITE);
            let conn = Connection::open_with_flags(&home_dir.join(DATABASE_FILE), flags).unwrap();
            conn.execute(
                "insert into config (name, value, encrypted) values ('preexisting', 'yes', 0)",
                NO_PARAMS,
            )
            .unwrap();
        }

        subject
<<<<<<< HEAD
            .initialize(&home_dir, true, MigratorConfig::panic_on_migration())
=======
            .initialize(&home_dir, TEST_DEFAULT_CHAIN, true)
>>>>>>> 46f76b69
            .unwrap();

        let mut flags = OpenFlags::empty();
        flags.insert(OpenFlags::SQLITE_OPEN_READ_ONLY);
        let conn = Connection::open_with_flags(&home_dir.join(DATABASE_FILE), flags).unwrap();
        let config_map = subject.extract_configurations(&conn);
        let mut config_vec: Vec<(String, Option<String>)> = config_map.into_iter().collect();
        config_vec.sort_by_key(|(name, _)| name.clone());
        let verify = |cv: &mut Vec<(String, Option<String>)>, name: &str, value: Option<&str>| {
            let actual = cv.remove(0);
            let expected = (name.to_string(), value.map(|v| v.to_string()));
            assert_eq!(actual, expected)
        };
        let verify_name = |cv: &mut Vec<(String, Option<String>)>, expected_name: &str| {
            let (actual_name, value) = cv.remove(0);
            assert_eq!(actual_name, expected_name);
            value
        };
<<<<<<< HEAD
        verify(&mut config_vec, "blockchain_service_url", None);
        verify(&mut config_vec, "chain_name", Some(TEST_DEFAULT_CHAIN_NAME));
=======

        verify(
            &mut config_vec,
            "chain_name",
            Some(TEST_DEFAULT_CHAIN.rec().literal_identifier),
        );
>>>>>>> 46f76b69
        let clandestine_port_str_opt = verify_name(&mut config_vec, "clandestine_port");
        let clandestine_port: u16 = clandestine_port_str_opt.unwrap().parse().unwrap();
        assert!(clandestine_port >= 1025);
        assert!(clandestine_port < 10000);
        verify(&mut config_vec, "consuming_wallet_derivation_path", None);
        verify(&mut config_vec, "consuming_wallet_public_key", None);
        verify(&mut config_vec, "earning_wallet_address", None);
        verify(&mut config_vec, EXAMPLE_ENCRYPTED, None);
        verify(
            &mut config_vec,
            "gas_price",
            Some(&DEFAULT_GAS_PRICE.to_string()),
        );
        verify(&mut config_vec, "mapping_protocol", None);
        verify(&mut config_vec, "neighborhood_mode", Some("standard"));
        verify(&mut config_vec, "past_neighbors", None);
        verify(&mut config_vec, "preexisting", Some("yes")); // makes sure we just created this database
        verify(
            &mut config_vec,
            "schema_version",
            Some(&CURRENT_SCHEMA_VERSION.to_string()),
        );
        verify(&mut config_vec, "seed", None);
        verify(
            &mut config_vec,
            "start_block",
            Some(&format!(
                "{}",
                &TEST_DEFAULT_CHAIN.rec().contract_creation_block.to_string()
            )),
        );
        assert_eq!(config_vec, vec![]);
    }

    #[test]
    fn existing_database_with_no_version_is_rejected() {
        let home_dir = ensure_node_home_directory_exists(
            "db_initializer",
            "existing_database_with_no_version_is_rejected",
        );
        {
            DbInitializerReal::default()
<<<<<<< HEAD
                .initialize(&home_dir, true, MigratorConfig::test_default())
=======
                .initialize(&home_dir, TEST_DEFAULT_CHAIN, true)
>>>>>>> 46f76b69
                .unwrap();
            let mut flags = OpenFlags::empty();
            flags.insert(OpenFlags::SQLITE_OPEN_READ_WRITE);
            let conn = Connection::open_with_flags(&home_dir.join(DATABASE_FILE), flags).unwrap();
            conn.execute(
                "delete from config where name = 'schema_version'",
                NO_PARAMS,
            )
            .unwrap();
        }
        let subject = DbInitializerReal::default();

<<<<<<< HEAD
        let result = subject.initialize(&home_dir, true, MigratorConfig::panic_on_migration());
=======
        let result = subject.initialize(&home_dir, TEST_DEFAULT_CHAIN, true);
>>>>>>> 46f76b69

        assert_eq!(
            result.err().unwrap(),
            InitializationError::UndetectableVersion(format!(
                "Need {}, found nothing",
                CURRENT_SCHEMA_VERSION
            )),
        );
    }

    #[test]
    #[should_panic(expected = "Database version should be purely numeric, but was: boooobles")]
    fn existing_database_with_junk_in_place_of_schema_version_is_caught() {
        let home_dir = ensure_node_home_directory_exists(
            "db_initializer",
            "existing_database_with_junk_in_place_of_its_schema_version_is_caught",
        );
        {
            DbInitializerReal::default()
<<<<<<< HEAD
                .initialize(&home_dir, true, MigratorConfig::test_default())
=======
                .initialize(&home_dir, TEST_DEFAULT_CHAIN, true)
>>>>>>> 46f76b69
                .unwrap();
            let mut flags = OpenFlags::empty();
            flags.insert(OpenFlags::SQLITE_OPEN_READ_WRITE);
            let conn = Connection::open_with_flags(&home_dir.join(DATABASE_FILE), flags).unwrap();
            conn.execute(
                "update config set value = 'boooobles' where name = 'schema_version'",
                NO_PARAMS,
            )
            .unwrap();
        }
        let subject = DbInitializerReal::default();

<<<<<<< HEAD
        let _ = subject.initialize(&home_dir, true, MigratorConfig::panic_on_migration());
=======
        let _ = subject.initialize(&home_dir, TEST_DEFAULT_CHAIN, true);
>>>>>>> 46f76b69
    }

    #[test]
    fn database_of_old_version_comes_to_migrator_where_it_gradually_migrates_to_upper_versions() {
        init_test_logging();
        let home_dir = ensure_node_home_directory_exists(
            "db_initializer",
            "existing_database_with_the_wrong_version_comes_to_migrator_that_makes_it_gradually_migrate_to_upper_versions",
        );
        let updated_db_path_dir = &home_dir.join("updated");
        let from_scratch_db_path_dir = &home_dir.join("from_scratch");
        std::fs::create_dir(updated_db_path_dir).unwrap();
        std::fs::create_dir(from_scratch_db_path_dir).unwrap();
        {
            revive_tables_of_version_0_and_return_connection(
                &updated_db_path_dir.join(DATABASE_FILE),
            );
        }
        let subject = DbInitializerReal::default();

        let _ = subject
<<<<<<< HEAD
            .initialize(&updated_db_path_dir, true, MigratorConfig::test_default())
            .unwrap();
        let _ = subject
            .initialize(
                &from_scratch_db_path_dir,
                true,
                MigratorConfig::test_default(),
            )
=======
            .initialize(&updated_db_path_dir, TEST_DEFAULT_CHAIN, true)
            .unwrap();
        let _ = subject
            .initialize(&from_scratch_db_path_dir, TEST_DEFAULT_CHAIN, true)
>>>>>>> 46f76b69
            .unwrap();

        let conn_updated = Connection::open_with_flags(
            &updated_db_path_dir.join(DATABASE_FILE),
            OpenFlags::SQLITE_OPEN_READ_ONLY,
        )
        .unwrap();
        let conn_from_scratch = Connection::open_with_flags(
            &from_scratch_db_path_dir.join(DATABASE_FILE),
            OpenFlags::SQLITE_OPEN_READ_ONLY,
        )
        .unwrap();
        let extract_from_updated = subject.extract_configurations(&conn_updated);
        let extract_from_from_scratch = subject.extract_configurations(&conn_from_scratch);
        //please, write all rows with unpredictable values here
        let sieve = |updated_parameter: &String| updated_parameter != "clandestine_port";
        let zipped_iterators = extract_from_updated
            .iter()
            .sorted()
            .zip(extract_from_from_scratch.iter().sorted());
        //with regular values
        zipped_iterators
            .clone()
            .take_while(|((parameter_name, _), _)| sieve(parameter_name))
            .for_each(|(updated, from_scratch)| assert_eq!(updated, from_scratch));
        //with irregular values
        zipped_iterators
            .take_while(|((parameter_name, _), _)| sieve(parameter_name).not())
            .for_each(|(updated, from_scratch)| assert_eq!(updated.0, from_scratch.0));
        TestLogHandler::new().exists_log_containing(
            "WARN: DbInitializer: Database is incompatible and its updating is necessary",
        );
    }

    #[test]
    fn migrate_and_return_connection_hands_in_an_error_from_migration_operations() {
        init_test_logging();
        let home_dir = ensure_node_home_directory_exists(
            "db_initializer",
            "migrate_and_return_connection_hands_in_an_error_from_migration_operations",
        );
        let migrate_database_params_arc = Arc::new(Mutex::new(vec![]));
        let db_file_path = home_dir.join(DATABASE_FILE);
        let conn = Connection::open(&db_file_path).unwrap();
        let subject = DbInitializerReal::default();
        let target_version = 5; //not relevant
        let migrator = Box::new(DbMigratorMock::default().inject_logger()
            .migrate_database_params(&migrate_database_params_arc)
            .migrate_database_result(Err("Migrating database from version 0 to 1 failed: Transaction couldn't be processed".to_string())));

        let result = subject.migrate_and_return_connection(
            conn,
            0,
            target_version,
            &db_file_path,
            OpenFlags::SQLITE_OPEN_READ_WRITE,
            migrator,
        );

        let error = match result {
            Ok(_) => panic!("expected Err got Ok"),
            Err(e) => e,
        };
        assert_eq!(
            error,
            InitializationError::MigrationError(
                "Migrating database from version 0 to 1 failed: Transaction couldn't be processed"
                    .to_string()
            )
        );
        let mut migrate_database_params = migrate_database_params_arc.lock().unwrap();
        let (mismatched_schema, target_version, connection_wrapper) =
            migrate_database_params.remove(0);
        assert_eq!(mismatched_schema, 0);
        assert_eq!(target_version, 5);
        assert!(connection_wrapper
            .as_any()
            .downcast_ref::<ConnectionWrapperReal>()
            .is_some());
        TestLogHandler::new().exists_log_containing(
            "WARN: DbInitializer: Database is incompatible and its updating is necessary",
        );
    }

    #[test]
    fn database_migration_can_be_suppressed() {
        let data_dir = ensure_node_home_directory_exists(
            "db_initializer",
            "database_migration_can_be_suppressed",
        );
        let conn = revive_tables_of_version_0_and_return_connection(&data_dir.join(DATABASE_FILE));
        let dao = ConfigDaoReal::new(Box::new(ConnectionWrapperReal::new(conn)));
        let schema_version_before = dao.get("schema_version").unwrap().value_opt.unwrap();
        let subject = DbInitializerReal::default();

        let result = subject.initialize(&data_dir, false, MigratorConfig::migration_suppressed());

        let wrapped_connection = result.unwrap();
        let (_, schema_version_after, _) = assurance_query_for_config_table(
            wrapped_connection.as_ref(),
            "select name, value, encrypted from config where name = 'schema_version'",
        );
        assert_eq!(schema_version_after.unwrap(), schema_version_before)
    }

    #[test]
    #[should_panic(expected = "Attempt to migrate the database at a wrong place")]
    fn database_migration_causes_panic_if_not_allowed() {
        let data_dir = ensure_node_home_directory_exists(
            "db_initializer",
            "database_migration_causes_panic_if_not_allowed",
        );
        let _ = revive_tables_of_version_0_and_return_connection(&data_dir.join(DATABASE_FILE));
        let subject = DbInitializerReal::default();

        let _ = subject.initialize(&data_dir, false, MigratorConfig::panic_on_migration());
    }

    #[test]
    #[should_panic(expected = "Attempt to create a new database without proper configuration")]
    fn database_creation_panics_if_config_is_missing() {
        let data_dir = ensure_node_home_directory_exists(
            "db_initializer",
            "database_creation_panics_if_config_is_missing",
        );
        let subject = DbInitializerReal::default();

        let _ = subject.initialize(
            &data_dir,
            true,
            MigratorConfig::migration_suppressed(), //suppressed doesn't contain a populated config; only 'create_or_migrate()' does
        );
    }

    #[test]
    fn database_migration_can_be_suppressed_and_give_an_initialization_error() {
        let data_dir = ensure_node_home_directory_exists(
            "db_initializer",
            "database_migration_can_be_suppressed_and_give_an_initialization_error",
        );
        let conn = revive_tables_of_version_0_and_return_connection(&data_dir.join(DATABASE_FILE));
        let dao = ConfigDaoReal::new(Box::new(ConnectionWrapperReal::new(conn)));
        let schema_version_before = dao.get("schema_version").unwrap().value_opt.unwrap();
        let subject = DbInitializerReal::default();

        let result = subject.initialize(
            &data_dir,
            false,
            MigratorConfig::migration_suppressed_with_error(),
        );

        let err = match result {
            Ok(_) => panic!("expected an Err, got Ok"),
            Err(e) => e,
        };
        assert_eq!(err, InitializationError::SuppressedMigrationError);
        let schema_version_after = dao.get("schema_version").unwrap().value_opt.unwrap();
        assert_eq!(schema_version_after, schema_version_before)
    }

    #[test]
    fn choose_clandestine_port_chooses_different_unused_ports_each_time() {
        let _listeners = (0..10)
            .map(|_| {
                let port = DbInitializerReal::choose_clandestine_port();
                TcpListener::bind(&SocketAddr::V4(SocketAddrV4::new(Ipv4Addr::from(0), port)))
                    .expect(&format!("Port {} was not free", port))
            })
            .collect::<Vec<TcpListener>>();
    }

    #[test]
    fn choose_clandestine_port_chooses_ports_between_the_minimum_and_maximum() {
        let clandestine_port_value = DbInitializerReal::choose_clandestine_port();
        assert!(
            clandestine_port_value >= LOWEST_USABLE_INSECURE_PORT,
            "clandestine_port_value should have been > 1024, but was {}",
            clandestine_port_value
        );
        assert!(
            clandestine_port_value <= HIGHEST_RANDOM_CLANDESTINE_PORT,
            "clandestine_port_value should have been < 10000, but was {}",
            clandestine_port_value
        );
    }

    #[test]
    fn initialize_config_with_seed() {
        let home_dir =
            ensure_node_home_directory_exists("db_initializer", "initialize_config_with_seed");

        DbInitializerReal::default()
<<<<<<< HEAD
            .initialize(&home_dir, true, MigratorConfig::test_default())
=======
            .initialize(&home_dir, TEST_DEFAULT_CHAIN, true)
>>>>>>> 46f76b69
            .unwrap();

        let mut flags = OpenFlags::empty();
        flags.insert(OpenFlags::SQLITE_OPEN_READ_ONLY);
        let conn = Connection::open_with_flags(&home_dir.join(DATABASE_FILE), flags).unwrap();
        let mut stmt = conn
            .prepare("select name, value from config where name=?")
            .unwrap();
        let mut config_contents = stmt
            .query_map(&["seed"], |row| Ok((row.get(0), row.get(1))))
            .unwrap();

        let (name, value) = config_contents.next().unwrap().unwrap()
            as (Result<String, Error>, Result<String, Error>);
        assert_eq!(name, Ok(String::from("seed")));
        assert_eq!(
            value,
            Err(Error::InvalidColumnType(1, String::from("value"), Null))
        );
        assert!(config_contents.next().is_none());
    }

    #[test]
    fn nonexistent_directory_is_created_when_possible() {
        let data_dir = ensure_node_home_directory_does_not_exist(
            "db_initializer",
            "nonexistent_directory_is_created_when_possible",
        );

        DbInitializerReal::create_data_directory_if_necessary(&data_dir);

        // If .unwrap() succeeds, test passes!(If not, it gives a better failure message than .is_ok())
        fs::read_dir(data_dir).unwrap();
    }

    #[test]
    fn directory_is_unmolested_if_present() {
        let data_dir = ensure_node_home_directory_exists(
            "db_initializer",
            "directory_is_unmolested_if_present",
        );
        {
            let mut file = File::create(data_dir.join("booga.txt")).unwrap();
            file.write_all(b"unmolested").unwrap();
        }

        DbInitializerReal::create_data_directory_if_necessary(&data_dir);

        let mut file = File::open(data_dir.join("booga.txt")).unwrap();
        let mut contents = String::new();
        file.read_to_string(&mut contents).unwrap();
        assert_eq!(String::from("unmolested"), contents);
    }

    #[cfg(target_os = "linux")]
    #[test]
    #[should_panic(expected = "Cannot create specified data directory at ")]
    fn linux_panic_if_directory_is_nonexistent_and_cant_be_created() {
        panic_if_directory_is_nonexistent_and_cant_be_created(&create_read_only_directory())
    }

    #[cfg(target_os = "macos")]
    #[test]
    #[should_panic(expected = "Cannot create specified data directory at ")]
    fn macos_panic_if_directory_is_nonexistent_and_cant_be_created() {
        panic_if_directory_is_nonexistent_and_cant_be_created(&create_read_only_directory())
    }

    #[cfg(target_os = "windows")]
    #[test]
    #[should_panic(expected = "Cannot create specified data directory at ")]
    fn windows_panic_if_directory_is_nonexistent_and_cant_be_created() {
        let base_path = PathBuf::from("M:\\nonexistent");
        panic_if_directory_is_nonexistent_and_cant_be_created(&base_path);
    }

    fn panic_if_directory_is_nonexistent_and_cant_be_created(base_path: &PathBuf) {
        DbInitializerReal::create_data_directory_if_necessary(&base_path.join("home"));
    }

    #[cfg(not(target_os = "windows"))]
    fn create_read_only_directory() -> PathBuf {
        let parent_dir = ensure_node_home_directory_exists(
            "db_initializer",
            "panic_if_directory_is_nonexistent_and_cant_be_created",
        );
        let data_dir = parent_dir.join("uncreatable");
        match fs::metadata(&parent_dir) {
            Err(_) => (),
            Ok(metadata) => {
                let mut permissions = metadata.permissions();
                permissions.set_readonly(false);
                fs::set_permissions(&parent_dir, permissions).unwrap();
            }
        }
        let mut permissions = fs::metadata(&parent_dir).unwrap().permissions();
        permissions.set_readonly(true);
        fs::set_permissions(&parent_dir, permissions).unwrap();
        data_dir
    }
}<|MERGE_RESOLUTION|>--- conflicted
+++ resolved
@@ -1,11 +1,4 @@
-<<<<<<< HEAD
-// Copyright (c) 2017-2019, Substratum LLC (https://substratum.net) and/or its affiliates. All rights reserved.
-use crate::blockchain::blockchain_interface::{
-    chain_id_from_name, contract_creation_block_from_chain_id,
-};
-=======
 // Copyright (c) 2019, MASQ (https://masq.ai) and/or its affiliates. All rights reserved.
->>>>>>> 46f76b69
 use crate::database::connection_wrapper::{ConnectionWrapper, ConnectionWrapperReal};
 use crate::database::db_migrations::{
     DbMigrator, DbMigratorReal, ExternalData, MigratorConfig, Suppression,
@@ -43,10 +36,6 @@
     fn initialize(
         &self,
         path: &Path,
-<<<<<<< HEAD
-=======
-        chain: Chain,
->>>>>>> 46f76b69
         create_if_necessary: bool,
         migrator_config: MigratorConfig,
     ) -> Result<Box<dyn ConnectionWrapper>, InitializationError>;
@@ -54,10 +43,6 @@
     fn initialize_to_version(
         &self,
         path: &Path,
-<<<<<<< HEAD
-=======
-        chain: Chain,
->>>>>>> 46f76b69
         target_version: usize,
         create_if_necessary: bool,
         migrator_config: MigratorConfig,
@@ -76,32 +61,20 @@
     fn initialize(
         &self,
         path: &Path,
-<<<<<<< HEAD
-=======
-        chain: Chain,
->>>>>>> 46f76b69
         create_if_necessary: bool,
         migrator_config: MigratorConfig,
     ) -> Result<Box<dyn ConnectionWrapper>, InitializationError> {
-<<<<<<< HEAD
         self.initialize_to_version(
             path,
             CURRENT_SCHEMA_VERSION,
             create_if_necessary,
             migrator_config,
         )
-=======
-        self.initialize_to_version(path, chain, CURRENT_SCHEMA_VERSION, create_if_necessary)
->>>>>>> 46f76b69
     }
 
     fn initialize_to_version(
         &self,
         path: &Path,
-<<<<<<< HEAD
-=======
-        chain: Chain,
->>>>>>> 46f76b69
         target_version: usize,
         create_if_necessary: bool,
         migrator_config: MigratorConfig,
@@ -117,7 +90,6 @@
             Ok(conn) => {
                 eprintln!("Opened existing database at {:?}", database_file_path);
                 let config = self.extract_configurations(&conn);
-<<<<<<< HEAD
                 match (
                     Self::is_migration_required(config.get("schema_version"))?,
                     &migrator_config.should_be_suppressed,
@@ -140,18 +112,6 @@
                         Err(InitializationError::SuppressedMigrationError)
                     }
                 }
-=======
-                let external_parameters = ExternalMigrationParameters::new(chain);
-                let migrator = Box::new(DbMigratorReal::new(external_parameters));
-                self.update_if_required_and_get_connection(
-                    conn,
-                    config.get("schema_version"),
-                    target_version,
-                    database_file_path,
-                    flags,
-                    migrator,
-                )
->>>>>>> 46f76b69
             }
             Err(_) => {
                 let mut flags = OpenFlags::empty();
@@ -160,14 +120,10 @@
                 match Connection::open_with_flags(database_file_path, flags) {
                     Ok(conn) => {
                         eprintln!("Created new database at {:?}", database_file_path);
-<<<<<<< HEAD
                         self.create_database_tables(
                             &conn,
                             ExternalData::from((migrator_config, true)),
                         );
-=======
-                        self.create_database_tables(&conn, chain);
->>>>>>> 46f76b69
                         Ok(Box::new(ConnectionWrapperReal::new(conn)))
                     }
                     Err(e) => Err(InitializationError::SqliteError(e)),
@@ -202,15 +158,9 @@
         }
     }
 
-<<<<<<< HEAD
     fn create_database_tables(&self, conn: &Connection, external_params: ExternalData) {
         self.create_config_table(conn);
         self.initialize_config(conn, external_params);
-=======
-    fn create_database_tables(&self, conn: &Connection, chain: Chain) {
-        self.create_config_table(conn);
-        self.initialize_config(conn, chain);
->>>>>>> 46f76b69
         self.create_payable_table(conn);
         self.create_receivable_table(conn);
         self.create_banned_table(conn);
@@ -233,11 +183,7 @@
         .expect("Can't create config name index");
     }
 
-<<<<<<< HEAD
     fn initialize_config(&self, conn: &Connection, external_params: ExternalData) {
-=======
-    fn initialize_config(&self, conn: &Connection, chain: Chain) {
->>>>>>> 46f76b69
         Self::set_config_value(conn, EXAMPLE_ENCRYPTED, None, true, "example_encrypted");
         Self::set_config_value(
             conn,
@@ -297,13 +243,8 @@
         );
         Self::set_config_value(
             conn,
-<<<<<<< HEAD
             "schema_version",
             Some(&CURRENT_SCHEMA_VERSION.to_string()),
-=======
-            "chain_name",
-            Some(chain.rec().literal_identifier),
->>>>>>> 46f76b69
             false,
             "database version",
         );
@@ -311,20 +252,9 @@
         Self::set_config_value(
             conn,
             "start_block",
-<<<<<<< HEAD
-            Some(
-                &contract_creation_block_from_chain_id(chain_id_from_name(
-                    external_params.chain_name.as_str(),
-                ))
-                .to_string(),
-            ),
+            Some(&exterbal_params.chain.rec().contract_creation_block.to_string()),
             false,
-            &format!("{} start block", external_params.chain_name),
-=======
-            Some(&chain.rec().contract_creation_block.to_string()),
-            false,
-            format!("{} start block", chain.rec().literal_identifier).as_str(),
->>>>>>> 46f76b69
+            format!("{} start block", external_params.chain.rec().literal_identifier),
         );
         Self::set_config_value(
             conn,
@@ -416,30 +346,7 @@
                 if v_from_db == CURRENT_SCHEMA_VERSION {
                     Ok(None)
                 } else {
-<<<<<<< HEAD
                     Ok(Some(v_from_db))
-=======
-                    warning!(
-                        Logger::new("DbInitializer"),
-                        "Database is incompatible and its updating is necessary"
-                    );
-                    let wrapped_connection = ConnectionWrapperReal::new(conn);
-                    match migrator.migrate_database(
-                        v_from_db,
-                        target_version,
-                        Box::new(wrapped_connection),
-                    ) {
-                        Ok(_) => {
-                            let wrapped_conn = self.double_check_the_result_of_db_migration(
-                                db_file_path,
-                                opening_flags,
-                                target_version,
-                            );
-                            Ok(wrapped_conn)
-                        }
-                        Err(e) => Err(InitializationError::DbMigrationError(e)),
-                    }
->>>>>>> 46f76b69
                 }
             }
         }
@@ -455,7 +362,7 @@
         migrator: Box<dyn DbMigrator>,
     ) -> Result<Box<dyn ConnectionWrapper>, InitializationError> {
         warning!(
-            self.logger,
+            Logger::new("DbInitializer"),
             "Database is incompatible and its updating is necessary"
         );
         let wrapped_connection = ConnectionWrapperReal::new(conn);
@@ -547,19 +454,11 @@
 pub fn connection_or_panic(
     db_initializer: &dyn DbInitializer,
     path: &Path,
-<<<<<<< HEAD
-=======
-    chain: Chain,
->>>>>>> 46f76b69
     create_if_necessary: bool,
     migrator_config: MigratorConfig,
 ) -> Box<dyn ConnectionWrapper> {
     db_initializer
-<<<<<<< HEAD
         .initialize(path, create_if_necessary, migrator_config)
-=======
-        .initialize(path, chain, create_if_necessary)
->>>>>>> 46f76b69
         .unwrap_or_else(|_| {
             panic!(
                 "Failed to connect to database at {:?}",
@@ -572,11 +471,7 @@
 pub mod test_utils {
     use crate::database::connection_wrapper::ConnectionWrapper;
     use crate::database::db_initializer::{DbInitializer, InitializationError};
-<<<<<<< HEAD
     use crate::database::db_migrations::MigratorConfig;
-=======
-    use masq_lib::blockchains::chains::Chain;
->>>>>>> 46f76b69
     use rusqlite::Transaction;
     use rusqlite::{Error, Statement};
     use std::cell::RefCell;
@@ -620,11 +515,7 @@
 
     #[derive(Default)]
     pub struct DbInitializerMock {
-<<<<<<< HEAD
         pub initialize_parameters: Arc<Mutex<Vec<(PathBuf, bool, MigratorConfig)>>>,
-=======
-        pub initialize_params: Arc<Mutex<Vec<(PathBuf, Chain, bool)>>>,
->>>>>>> 46f76b69
         pub initialize_results:
             RefCell<Vec<Result<Box<dyn ConnectionWrapper>, InitializationError>>>,
     }
@@ -633,19 +524,11 @@
         fn initialize(
             &self,
             path: &Path,
-<<<<<<< HEAD
-=======
-            chain: Chain,
->>>>>>> 46f76b69
             create_if_necessary: bool,
             migrator_config: MigratorConfig,
         ) -> Result<Box<dyn ConnectionWrapper>, InitializationError> {
             self.initialize_params.lock().unwrap().push((
                 path.to_path_buf(),
-<<<<<<< HEAD
-=======
-                chain,
->>>>>>> 46f76b69
                 create_if_necessary,
                 migrator_config,
             ));
@@ -656,10 +539,6 @@
         fn initialize_to_version(
             &self,
             path: &Path,
-<<<<<<< HEAD
-=======
-            chain: Chain,
->>>>>>> 46f76b69
             target_version: usize,
             create_if_necessary: bool,
             migrator_config: MigratorConfig,
@@ -678,11 +557,7 @@
 
         pub fn initialize_parameters(
             mut self,
-<<<<<<< HEAD
             parameters: Arc<Mutex<Vec<(PathBuf, bool, MigratorConfig)>>>,
-=======
-            parameters: Arc<Mutex<Vec<(PathBuf, Chain, bool)>>>,
->>>>>>> 46f76b69
         ) -> DbInitializerMock {
             self.initialize_params = parameters;
             self
@@ -701,11 +576,8 @@
 #[cfg(test)]
 mod tests {
     use super::*;
-<<<<<<< HEAD
     use crate::blockchain::blockchain_interface::chain_id_from_name;
     use crate::db_config::config_dao::{ConfigDaoRead, ConfigDaoReal};
-=======
->>>>>>> 46f76b69
     use crate::test_utils::database_utils::{
         assurance_query_for_config_table, revive_tables_of_version_0_and_return_connection,
         DbMigratorMock,
@@ -714,11 +586,7 @@
     use itertools::Itertools;
     use masq_lib::test_utils::utils::{
         ensure_node_home_directory_does_not_exist, ensure_node_home_directory_exists,
-<<<<<<< HEAD
-        TEST_DEFAULT_CHAIN_NAME,
-=======
         TEST_DEFAULT_CHAIN,
->>>>>>> 46f76b69
     };
     use rusqlite::types::Type::Null;
     use rusqlite::{Error, OpenFlags};
@@ -738,11 +606,7 @@
         );
         let subject = DbInitializerReal::default();
 
-<<<<<<< HEAD
         let result = subject.initialize(&home_dir, false, MigratorConfig::test_default());
-=======
-        let result = subject.initialize(&home_dir, TEST_DEFAULT_CHAIN, false);
->>>>>>> 46f76b69
 
         assert_eq!(result.err().unwrap(), InitializationError::Nonexistent);
         let result = Connection::open(&home_dir.join(DATABASE_FILE));
@@ -760,11 +624,7 @@
         );
         let subject = DbInitializerReal::default();
 
-<<<<<<< HEAD
         let result = subject.initialize(&home_dir, false, MigratorConfig::test_default());
-=======
-        let result = subject.initialize(&home_dir, TEST_DEFAULT_CHAIN, false);
->>>>>>> 46f76b69
 
         assert_eq!(result.err().unwrap(), InitializationError::Nonexistent);
         let mut flags = OpenFlags::empty();
@@ -785,11 +645,7 @@
         let subject = DbInitializerReal::default();
 
         subject
-<<<<<<< HEAD
             .initialize(&home_dir, true, MigratorConfig::test_default())
-=======
-            .initialize(&home_dir, TEST_DEFAULT_CHAIN, true)
->>>>>>> 46f76b69
             .unwrap();
 
         let mut flags = OpenFlags::empty();
@@ -810,11 +666,7 @@
         let subject = DbInitializerReal::default();
 
         subject
-<<<<<<< HEAD
             .initialize(&home_dir, true, MigratorConfig::test_default())
-=======
-            .initialize(&home_dir, TEST_DEFAULT_CHAIN, true)
->>>>>>> 46f76b69
             .unwrap();
 
         let mut flags = OpenFlags::empty();
@@ -837,11 +689,7 @@
         let subject = DbInitializerReal::default();
 
         subject
-<<<<<<< HEAD
             .initialize(&home_dir, true, MigratorConfig::test_default())
-=======
-            .initialize(&home_dir, TEST_DEFAULT_CHAIN, true)
->>>>>>> 46f76b69
             .unwrap();
 
         let mut flags = OpenFlags::empty();
@@ -902,11 +750,7 @@
         let subject = DbInitializerReal::default();
         {
             DbInitializerReal::default()
-<<<<<<< HEAD
                 .initialize(&home_dir, true, MigratorConfig::test_default())
-=======
-                .initialize(&home_dir, TEST_DEFAULT_CHAIN, true)
->>>>>>> 46f76b69
                 .unwrap();
         }
         {
@@ -921,11 +765,7 @@
         }
 
         subject
-<<<<<<< HEAD
             .initialize(&home_dir, true, MigratorConfig::panic_on_migration())
-=======
-            .initialize(&home_dir, TEST_DEFAULT_CHAIN, true)
->>>>>>> 46f76b69
             .unwrap();
 
         let mut flags = OpenFlags::empty();
@@ -944,17 +784,12 @@
             assert_eq!(actual_name, expected_name);
             value
         };
-<<<<<<< HEAD
         verify(&mut config_vec, "blockchain_service_url", None);
-        verify(&mut config_vec, "chain_name", Some(TEST_DEFAULT_CHAIN_NAME));
-=======
-
         verify(
             &mut config_vec,
             "chain_name",
             Some(TEST_DEFAULT_CHAIN.rec().literal_identifier),
         );
->>>>>>> 46f76b69
         let clandestine_port_str_opt = verify_name(&mut config_vec, "clandestine_port");
         let clandestine_port: u16 = clandestine_port_str_opt.unwrap().parse().unwrap();
         assert!(clandestine_port >= 1025);
@@ -997,11 +832,7 @@
         );
         {
             DbInitializerReal::default()
-<<<<<<< HEAD
                 .initialize(&home_dir, true, MigratorConfig::test_default())
-=======
-                .initialize(&home_dir, TEST_DEFAULT_CHAIN, true)
->>>>>>> 46f76b69
                 .unwrap();
             let mut flags = OpenFlags::empty();
             flags.insert(OpenFlags::SQLITE_OPEN_READ_WRITE);
@@ -1014,11 +845,7 @@
         }
         let subject = DbInitializerReal::default();
 
-<<<<<<< HEAD
         let result = subject.initialize(&home_dir, true, MigratorConfig::panic_on_migration());
-=======
-        let result = subject.initialize(&home_dir, TEST_DEFAULT_CHAIN, true);
->>>>>>> 46f76b69
 
         assert_eq!(
             result.err().unwrap(),
@@ -1038,11 +865,7 @@
         );
         {
             DbInitializerReal::default()
-<<<<<<< HEAD
                 .initialize(&home_dir, true, MigratorConfig::test_default())
-=======
-                .initialize(&home_dir, TEST_DEFAULT_CHAIN, true)
->>>>>>> 46f76b69
                 .unwrap();
             let mut flags = OpenFlags::empty();
             flags.insert(OpenFlags::SQLITE_OPEN_READ_WRITE);
@@ -1055,11 +878,7 @@
         }
         let subject = DbInitializerReal::default();
 
-<<<<<<< HEAD
         let _ = subject.initialize(&home_dir, true, MigratorConfig::panic_on_migration());
-=======
-        let _ = subject.initialize(&home_dir, TEST_DEFAULT_CHAIN, true);
->>>>>>> 46f76b69
     }
 
     #[test]
@@ -1081,7 +900,6 @@
         let subject = DbInitializerReal::default();
 
         let _ = subject
-<<<<<<< HEAD
             .initialize(&updated_db_path_dir, true, MigratorConfig::test_default())
             .unwrap();
         let _ = subject
@@ -1090,12 +908,6 @@
                 true,
                 MigratorConfig::test_default(),
             )
-=======
-            .initialize(&updated_db_path_dir, TEST_DEFAULT_CHAIN, true)
-            .unwrap();
-        let _ = subject
-            .initialize(&from_scratch_db_path_dir, TEST_DEFAULT_CHAIN, true)
->>>>>>> 46f76b69
             .unwrap();
 
         let conn_updated = Connection::open_with_flags(
@@ -1288,11 +1100,7 @@
             ensure_node_home_directory_exists("db_initializer", "initialize_config_with_seed");
 
         DbInitializerReal::default()
-<<<<<<< HEAD
             .initialize(&home_dir, true, MigratorConfig::test_default())
-=======
-            .initialize(&home_dir, TEST_DEFAULT_CHAIN, true)
->>>>>>> 46f76b69
             .unwrap();
 
         let mut flags = OpenFlags::empty();
