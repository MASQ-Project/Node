--- conflicted
+++ resolved
@@ -21,11 +21,7 @@
 use tokio::net::TcpListener;
 
 pub const DATABASE_FILE: &str = "node-data.db";
-<<<<<<< HEAD
 pub const CURRENT_SCHEMA_VERSION: usize = 6;
-=======
-pub const CURRENT_SCHEMA_VERSION: usize = 5;
->>>>>>> 5251abb5
 
 #[derive(Debug, PartialEq)]
 pub enum InitializationError {
