// Copyright (c) 2019, MASQ (https://masq.ai) and/or its affiliates. All rights reserved.
use crate::database::connection_wrapper::{ConnectionWrapper, ConnectionWrapperReal};
use crate::database::db_migrations::{
    DbMigrator, DbMigratorReal, ExternalData, MigratorConfig, Suppression,
};
use crate::db_config::secure_config_layer::EXAMPLE_ENCRYPTED;
use crate::sub_lib::logger::Logger;
use indoc::indoc;
use masq_lib::constants::{
    DEFAULT_GAS_PRICE, HIGHEST_RANDOM_CLANDESTINE_PORT, LOWEST_USABLE_INSECURE_PORT,
};
use rand::prelude::*;
use rusqlite::Error::InvalidColumnType;
use rusqlite::{Connection, OpenFlags};
use std::collections::HashMap;
use std::fmt::Debug;
use std::fs;
use std::io::ErrorKind;
use std::net::{Ipv4Addr, SocketAddr, SocketAddrV4};
use std::path::Path;
use tokio::net::TcpListener;

pub const DATABASE_FILE: &str = "node-data.db";
pub const CURRENT_SCHEMA_VERSION: usize = 5;

#[derive(Debug, PartialEq)]
pub enum InitializationError {
    Nonexistent,
    UndetectableVersion(String),
    SqliteError(rusqlite::Error),
    MigrationError(String),
    SuppressedMigrationError,
}

pub trait DbInitializer {
    fn initialize(
        &self,
        path: &Path,
        create_if_necessary: bool,
        migrator_config: MigratorConfig,
    ) -> Result<Box<dyn ConnectionWrapper>, InitializationError>;

    fn initialize_to_version(
        &self,
        path: &Path,
        target_version: usize,
        create_if_necessary: bool,
        migrator_config: MigratorConfig,
    ) -> Result<Box<dyn ConnectionWrapper>, InitializationError>;
}
#[derive(Default)]
pub struct DbInitializerReal {}

impl DbInitializer for DbInitializerReal {
    fn initialize(
        &self,
        path: &Path,
        create_if_necessary: bool,
        migrator_config: MigratorConfig,
    ) -> Result<Box<dyn ConnectionWrapper>, InitializationError> {
        self.initialize_to_version(
            path,
            CURRENT_SCHEMA_VERSION,
            create_if_necessary,
            migrator_config,
        )
    }

    fn initialize_to_version(
        &self,
        path: &Path,
        target_version: usize,
        create_if_necessary: bool,
        migrator_config: MigratorConfig,
    ) -> Result<Box<dyn ConnectionWrapper>, InitializationError> {
        let is_creation_necessary = Self::is_creation_necessary(path);
        if !create_if_necessary && is_creation_necessary {
            return Err(InitializationError::Nonexistent);
        }
        Self::create_data_directory_if_necessary(path);
        let flags = OpenFlags::SQLITE_OPEN_READ_WRITE;
        let database_file_path = &path.join(DATABASE_FILE);
        match Connection::open_with_flags(database_file_path, flags) {
            Ok(conn) => {
                eprintln!("Opened existing database at {:?}", database_file_path);
                let config = self.extract_configurations(&conn);
                match (
                    Self::is_migration_required(config.get("schema_version"))?,
                    &migrator_config.should_be_suppressed,
                ) {
                    (None, _) => Ok(Box::new(ConnectionWrapperReal::new(conn))),
                    (Some(mismatched_version), &Suppression::No) => {
                        let external_params = ExternalData::from((migrator_config, false));
                        let migrator = Box::new(DbMigratorReal::new(external_params));
                        self.migrate_and_return_connection(
                            conn,
                            mismatched_version,
                            target_version,
                            database_file_path,
                            flags,
                            migrator,
                        )
                    }
                    (Some(_), &Suppression::Yes) => Ok(Box::new(ConnectionWrapperReal::new(conn))),
                    (Some(_), &Suppression::WithErr) => {
                        Err(InitializationError::SuppressedMigrationError)
                    }
                }
            }
            Err(_) => {
                let mut flags = OpenFlags::empty();
                flags.insert(OpenFlags::SQLITE_OPEN_READ_WRITE);
                flags.insert(OpenFlags::SQLITE_OPEN_CREATE);
                match Connection::open_with_flags(database_file_path, flags) {
                    Ok(conn) => {
                        eprintln!("Created new database at {:?}", database_file_path);
                        self.create_database_tables(
                            &conn,
                            ExternalData::from((migrator_config, true)),
                        );
                        Ok(Box::new(ConnectionWrapperReal::new(conn)))
                    }
                    Err(e) => Err(InitializationError::SqliteError(e)),
                }
            }
        }
    }
}

impl DbInitializerReal {
    fn is_creation_necessary(data_directory: &Path) -> bool {
        match fs::read_dir(data_directory) {
            Ok(_) => !data_directory.join(DATABASE_FILE).exists(),
            Err(_) => true,
        }
    }

    fn create_data_directory_if_necessary(data_directory: &Path) {
        match fs::read_dir(data_directory) {
            Ok(_) => (),
            Err(ref e) if e.kind() == ErrorKind::NotFound => fs::create_dir_all(data_directory)
                .unwrap_or_else(|_| {
                    panic!(
                        "Cannot create specified data directory at {:?}",
                        data_directory
                    )
                }),
            Err(e) => panic!(
                "Error checking data directory at {:?}: {}",
                data_directory, e
            ),
        }
    }

    fn create_database_tables(&self, conn: &Connection, external_params: ExternalData) {
        self.create_config_table(conn);
        self.initialize_config(conn, external_params);
        self.create_payable_table(conn);
        self.create_pending_payments_table(conn);
        self.create_receivable_table(conn);
        self.create_banned_table(conn);
    }

    fn create_config_table(&self, conn: &Connection) {
        conn.execute(
            "create table if not exists config (
                name text not null,
                value text,
                encrypted integer not null
            )",
            [],
        )
        .expect("Can't create config table");
        conn.execute(
            "create unique index if not exists idx_config_name on config (name)",
            [],
        )
        .expect("Can't create config name index");
    }

    fn initialize_config(&self, conn: &Connection, external_params: ExternalData) {
        Self::set_config_value(conn, EXAMPLE_ENCRYPTED, None, true, "example_encrypted");
        Self::set_config_value(
            conn,
            "blockchain_service_url",
            None,
            false,
            "blockchain service url to interact with the blockchain",
        );
        Self::set_config_value(
            conn,
            "chain_name",
            Some(external_params.chain.rec().literal_identifier),
            false,
            "the chain the database is created for",
        );
        Self::set_config_value(
            conn,
            "clandestine_port",
            Some(&Self::choose_clandestine_port().to_string()),
            false,
            "clandestine port",
        );
        Self::set_config_value(
            conn,
            "consuming_wallet_derivation_path",
            None,
            false,
            "consuming wallet derivation path",
        );
        Self::set_config_value(
            conn,
            "consuming_wallet_public_key",
            None,
            false,
            "public key for the consuming wallet private key",
        );
        Self::set_config_value(
            conn,
            "earning_wallet_address",
            None,
            false,
            "earning wallet address",
        );
        Self::set_config_value(
            conn,
            "mapping_protocol",
            None,
            false,
            "protocol for port mapping on the router",
        );
        Self::set_config_value(
            conn,
            "neighborhood_mode",
            Some(&external_params.neighborhood_mode.to_string()),
            false,
            "neighborhood mode being used",
        );
        Self::set_config_value(
            conn,
            "schema_version",
            Some(&CURRENT_SCHEMA_VERSION.to_string()),
            false,
            "database version",
        );
        Self::set_config_value(conn, "seed", None, true, "mnemonic seed");
        Self::set_config_value(
            conn,
            "start_block",
            Some(
                &external_params
                    .chain
                    .rec()
                    .contract_creation_block
                    .to_string(),
            ),
            false,
            &format!(
                "{} start block",
                external_params.chain.rec().literal_identifier
            ),
        );
        Self::set_config_value(
            conn,
            "gas_price",
            Some(&DEFAULT_GAS_PRICE.to_string()),
            false,
            "gas price",
        );
        Self::set_config_value(conn, "past_neighbors", None, true, "past neighbors");
    }

    fn create_payable_table(&self, conn: &Connection) {
        conn.execute(
            indoc!(
                "create table if not exists payable (
                wallet_address text primary key,
                balance integer not null,
                last_paid_timestamp integer not null,
<<<<<<< HEAD
                pending_payment_rowid integer null
            )"
            ),
            NO_PARAMS,
=======
                pending_payment_transaction text null
            )",
            [],
>>>>>>> 2bc36c98
        )
        .expect("Can't create payable table");
        conn.execute(
            "create unique index if not exists idx_payable_wallet_address on payable (wallet_address)",
            [],
        )
        .expect("Can't create payable wallet_address index");
    }

    fn create_pending_payments_table(&self, conn: &Connection) {
        conn.execute(
            indoc!(
                "
            create table if not exists pending_payments (
                rowid integer primary key,
                transaction_hash text not null,
                amount integer not null,
                payment_timestamp integer not null,
                attempt integer not null,
                process_error text null
            )"
            ),
            NO_PARAMS,
        )
        .expect("Can't create pending_payments table");
        conn.execute(
            "CREATE UNIQUE INDEX pending_payments_hash_idx ON pending_payments (transaction_hash)",
            NO_PARAMS,
        )
        .expect("Can't create transaction hash index in pending payments");
    }

    fn create_receivable_table(&self, conn: &Connection) {
        conn.execute(
            indoc!(
                "create table if not exists receivable (
                wallet_address text primary key,
                balance integer not null,
                last_received_timestamp integer not null
<<<<<<< HEAD
            )"
            ),
            NO_PARAMS,
=======
            )",
            [],
>>>>>>> 2bc36c98
        )
        .expect("Can't create receivable table");
        conn.execute(
            "create unique index if not exists idx_receivable_wallet_address on receivable (wallet_address)",
            [],
        )
        .expect("Can't create receivable wallet_address index");
    }

    fn create_banned_table(&self, conn: &Connection) {
        conn.execute(
            "create table banned ( wallet_address text primary key )",
            [],
        )
        .expect("Can't create banned table");
        conn.execute(
            "create unique index idx_banned_wallet_address on banned (wallet_address)",
            [],
        )
        .expect("Can't create banned wallet_address index");
    }

    fn extract_configurations(&self, conn: &Connection) -> HashMap<String, Option<String>> {
        let mut stmt = conn.prepare("select name, value from config").unwrap();
        let query_result = stmt.query_map([], |row| Ok((row.get(0), row.get(1))));
        match query_result {
            Ok(rows) => rows,
            Err(e) => panic!("Error retrieving configuration: {}", e),
        }
        .map(|row| match row {
            Ok((Ok(name), Ok(value))) => (name, Some(value)),
            Ok((Ok(name), Err(InvalidColumnType(1, _, _)))) => (name, None),
            e => panic!("Error retrieving configuration: {:?}", e),
        })
        .collect::<HashMap<String, Option<String>>>()
    }

    fn is_migration_required(
        version_found: Option<&Option<String>>,
    ) -> Result<Option<usize>, InitializationError> {
        match version_found {
            None => Err(InitializationError::UndetectableVersion(format!(
                "Need {}, found nothing",
                CURRENT_SCHEMA_VERSION
            ))),
            Some(None) => Err(InitializationError::UndetectableVersion(format!(
                "Need {}, found nothing",
                CURRENT_SCHEMA_VERSION
            ))),
            Some(Some(v_from_db)) => {
                let v_from_db = Self::validate_schema_version(v_from_db);
                if v_from_db == CURRENT_SCHEMA_VERSION {
                    Ok(None)
                } else {
                    Ok(Some(v_from_db))
                }
            }
        }
    }

    fn migrate_and_return_connection(
        &self,
        conn: Connection,
        mismatched_version: usize,
        target_version: usize,
        db_file_path: &Path,
        opening_flags: OpenFlags,
        migrator: Box<dyn DbMigrator>,
    ) -> Result<Box<dyn ConnectionWrapper>, InitializationError> {
        warning!(
            Logger::new("DbInitializer"),
            "Database is incompatible and its updating is necessary"
        );
        let wrapped_connection = ConnectionWrapperReal::new(conn);
        match migrator.migrate_database(
            mismatched_version,
            target_version,
            Box::new(wrapped_connection),
        ) {
            Ok(_) => {
                let wrapped_conn =
                    self.double_check_migration_result(db_file_path, opening_flags, target_version);
                Ok(wrapped_conn)
            }
            Err(e) => Err(InitializationError::MigrationError(e)),
        }
    }

    fn double_check_migration_result(
        &self,
        db_file_path: &Path,
        opening_flags: OpenFlags,
        target_version: usize,
    ) -> Box<dyn ConnectionWrapper> {
        let conn = Connection::open_with_flags(db_file_path, opening_flags)
            .unwrap_or_else(|e| panic!("The database undoubtedly exists, but: {}", e));
        let config_table_content = self.extract_configurations(&conn);
        let schema_version_entry = config_table_content.get("schema_version");
        let found_schema = Self::validate_schema_version(
            schema_version_entry
                .expect("Db migration failed; cannot find a row with the schema version")
                .as_ref()
                .expect("Db migration failed; the value for the schema version is missing"),
        );
        if found_schema.eq(&target_version) {
            Box::new(ConnectionWrapperReal::new(conn))
        } else {
            panic!("DB migration failed, the resulting records are still incorrect; found {} but target {}", found_schema,target_version)
        }
    }

    fn validate_schema_version(obtained_s_v: &str) -> usize {
        obtained_s_v.parse::<usize>().unwrap_or_else(|_| {
            panic!(
                "Database version should be purely numeric, but was: {}",
                obtained_s_v
            )
        })
    }

    fn choose_clandestine_port() -> u16 {
        let mut rng = SmallRng::from_entropy();
        loop {
            let candidate_port: u16 =
                rng.gen_range(LOWEST_USABLE_INSECURE_PORT..HIGHEST_RANDOM_CLANDESTINE_PORT);
            match TcpListener::bind(&SocketAddr::V4(SocketAddrV4::new(
                Ipv4Addr::from(0),
                candidate_port,
            ))) {
                Ok(_) => return candidate_port,
                Err(_) => continue,
            }
        }
    }

    fn set_config_value(
        conn: &Connection,
        name: &str,
        value: Option<&str>,
        encrypted: bool,
        readable: &str,
    ) {
        conn.execute(
            format!(
                "insert into config (name, value, encrypted) values ('{}', {}, {})",
                name,
                match value {
                    Some(value) => format!("'{}'", value),
                    None => "null".to_string(),
                },
                if encrypted { 1 } else { 0 }
            )
            .as_str(),
            [],
        )
        .unwrap_or_else(|e| panic!("Can't preload config table with {}: {:?}", readable, e));
    }
}

pub fn connection_or_panic(
    db_initializer: &dyn DbInitializer,
    path: &Path,
    create_if_necessary: bool,
    migrator_config: MigratorConfig,
) -> Box<dyn ConnectionWrapper> {
    db_initializer
        .initialize(path, create_if_necessary, migrator_config)
        .unwrap_or_else(|_| {
            panic!(
                "Failed to connect to database at {:?}",
                path.join(DATABASE_FILE)
            )
        })
}

#[cfg(test)]
pub mod test_utils {
    use crate::database::connection_wrapper::ConnectionWrapper;
    use crate::database::db_initializer::{DbInitializer, InitializationError};
    use crate::database::db_migrations::MigratorConfig;
    use rusqlite::Transaction;
    use rusqlite::{Error, Statement};
    use std::cell::RefCell;
    use std::path::{Path, PathBuf};
    use std::sync::{Arc, Mutex};

    #[derive(Debug, Default)]
    pub struct ConnectionWrapperMock<'b, 'a: 'b> {
        prepare_params: Arc<Mutex<Vec<String>>>,
        prepare_results: RefCell<Vec<Result<Statement<'a>, Error>>>,
        transaction_results: RefCell<Vec<Result<Transaction<'b>, Error>>>,
    }

    unsafe impl<'a: 'b, 'b> Send for ConnectionWrapperMock<'a, 'b> {}

    impl<'a: 'b, 'b> ConnectionWrapperMock<'a, 'b> {
        pub fn prepare_result(self, result: Result<Statement<'a>, Error>) -> Self {
            self.prepare_results.borrow_mut().push(result);
            self
        }

        pub fn transaction_result(self, result: Result<Transaction<'b>, Error>) -> Self {
            self.transaction_results.borrow_mut().push(result);
            self
        }
    }

    impl<'a: 'b, 'b> ConnectionWrapper for ConnectionWrapperMock<'a, 'b> {
        fn prepare(&self, query: &str) -> Result<Statement, Error> {
            self.prepare_params
                .lock()
                .unwrap()
                .push(String::from(query));
            self.prepare_results.borrow_mut().remove(0)
        }

        fn transaction<'_a: '_b, '_b>(&'_a mut self) -> Result<Transaction<'_b>, Error> {
            self.transaction_results.borrow_mut().remove(0)
        }
    }

    #[derive(Default)]
    pub struct DbInitializerMock {
        pub initialize_params: Arc<Mutex<Vec<(PathBuf, bool, MigratorConfig)>>>,
        pub initialize_results:
            RefCell<Vec<Result<Box<dyn ConnectionWrapper>, InitializationError>>>,
    }

    impl DbInitializer for DbInitializerMock {
        fn initialize(
            &self,
            path: &Path,
            create_if_necessary: bool,
            migrator_config: MigratorConfig,
        ) -> Result<Box<dyn ConnectionWrapper>, InitializationError> {
            self.initialize_params.lock().unwrap().push((
                path.to_path_buf(),
                create_if_necessary,
                migrator_config,
            ));
            self.initialize_results.borrow_mut().remove(0)
        }

        #[allow(unused_variables)]
        fn initialize_to_version(
            &self,
            path: &Path,
            target_version: usize,
            create_if_necessary: bool,
            migrator_config: MigratorConfig,
        ) -> Result<Box<dyn ConnectionWrapper>, InitializationError> {
            intentionally_blank!()
            /*all existing test calls only initialize() in the mocked version,
            but we need to call initialize_to_version() for the real object
            in order to carry out some important tests too*/
        }
    }

    impl DbInitializerMock {
        pub fn new() -> Self {
            Self::default()
        }

        pub fn initialize_parameters(
            mut self,
            parameters: Arc<Mutex<Vec<(PathBuf, bool, MigratorConfig)>>>,
        ) -> DbInitializerMock {
            self.initialize_params = parameters;
            self
        }

        pub fn initialize_result(
            self,
            result: Result<Box<dyn ConnectionWrapper>, InitializationError>,
        ) -> DbInitializerMock {
            self.initialize_results.borrow_mut().push(result);
            self
        }
    }
}

#[cfg(test)]
mod tests {
    use super::*;
    use crate::db_config::config_dao::{ConfigDaoRead, ConfigDaoReal};
    use crate::test_utils::database_utils::{
        assurance_query_for_config_table, bring_db_of_version_0_back_to_life_and_return_connection,
        query_specific_schema_information, DbMigratorMock,
    };
    use crate::test_utils::logging::{init_test_logging, TestLogHandler};
    use itertools::Itertools;
    use masq_lib::blockchains::chains::Chain;
    use masq_lib::test_utils::utils::{
        ensure_node_home_directory_does_not_exist, ensure_node_home_directory_exists,
        TEST_DEFAULT_CHAIN,
    };
    use masq_lib::utils::NeighborhoodModeLight;
    use rusqlite::types::Type::Null;
    use rusqlite::{Error, OpenFlags};
    use std::fs::File;
    use std::io::{Read, Write};
    use std::net::{Ipv4Addr, SocketAddr, SocketAddrV4};
    use std::ops::Not;
    use std::path::PathBuf;
    use std::sync::{Arc, Mutex};
    use tokio::net::TcpListener;

    #[test]
    fn db_initialize_does_not_create_if_directed_not_to_and_directory_does_not_exist() {
        let home_dir = ensure_node_home_directory_does_not_exist(
            "db_initializer",
            "db_initialize_does_not_create_if_directed_not_to_and_directory_does_not_exist",
        );
        let subject = DbInitializerReal::default();

        let result = subject.initialize(&home_dir, false, MigratorConfig::test_default());

        assert_eq!(result.err().unwrap(), InitializationError::Nonexistent);
        let result = Connection::open(&home_dir.join(DATABASE_FILE));
        match result.err().unwrap() {
            Error::SqliteFailure(_, _) => (),
            x => panic!("Expected SqliteFailure, got {:?}", x),
        }
    }

    #[test]
    fn db_initialize_does_not_create_if_directed_not_to_and_database_file_does_not_exist() {
        let home_dir = ensure_node_home_directory_exists(
            "db_initializer",
            "db_initialize_does_not_create_if_directed_not_to_and_database_file_does_not_exist",
        );
        let subject = DbInitializerReal::default();

        let result = subject.initialize(&home_dir, false, MigratorConfig::test_default());

        assert_eq!(result.err().unwrap(), InitializationError::Nonexistent);
        let mut flags = OpenFlags::empty();
        flags.insert(OpenFlags::SQLITE_OPEN_READ_ONLY);
        let result = Connection::open_with_flags(&home_dir.join(DATABASE_FILE), flags);
        match result.err().unwrap() {
            Error::SqliteFailure(_, _) => (),
            x => panic!("Expected SqliteFailure, got {:?}", x),
        }
    }

    #[test]
    fn db_initialize_creates_pending_payments_table() {
        let home_dir = ensure_node_home_directory_does_not_exist(
            "db_initializer",
            "db_initialize_creates_pending_payments_table",
        );
        let subject = DbInitializerReal::default();

        let conn = subject
            .initialize(&home_dir, true, MigratorConfig::test_default())
            .unwrap();

        let mut stmt = conn.prepare("select rowid, transaction_hash, amount, payment_timestamp, attempt, process_error from pending_payments").unwrap ();
        let mut payable_contents = stmt.query_map(NO_PARAMS, |_| Ok(42)).unwrap();
        assert!(payable_contents.next().is_none());
        //caution: the words 'if not exists' are left out in the schema's data
        let expected_sql_used_to_create_this_table = indoc!(
            "
            create table pending_payments (
                rowid integer primary key,
                transaction_hash text not null,
                amount integer not null,
                payment_timestamp integer not null,
                attempt integer not null,
                process_error text null
            )"
        );
        assert_on_part_of_the_schema(conn.as_ref(), expected_sql_used_to_create_this_table);
    }

    #[test]
    fn db_initialize_creates_payable_table() {
        let home_dir = ensure_node_home_directory_does_not_exist(
            "db_initializer",
            "db_initialize_creates_payable_table",
        );
        let subject = DbInitializerReal::default();

        let conn = subject
            .initialize(&home_dir, true, MigratorConfig::test_default())
            .unwrap();

<<<<<<< HEAD
        let mut stmt = conn.prepare ("select wallet_address, balance, last_paid_timestamp, pending_payment_rowid from payable").unwrap ();
        let mut payable_contents = stmt.query_map(NO_PARAMS, |_| Ok(42)).unwrap();
=======
        let mut flags = OpenFlags::empty();
        flags.insert(OpenFlags::SQLITE_OPEN_READ_ONLY);
        let conn = Connection::open_with_flags(&home_dir.join(DATABASE_FILE), flags).unwrap();

        let mut stmt = conn.prepare ("select wallet_address, balance, last_paid_timestamp, pending_payment_transaction from payable").unwrap ();
        let mut payable_contents = stmt.query_map([], |_| Ok(42)).unwrap();
>>>>>>> 2bc36c98
        assert!(payable_contents.next().is_none());
        //caution: the words 'if not exists' are left out in the schema's data
        let expected_sql_used_to_create_this_table = indoc!(
            "create table payable (
                wallet_address text primary key,
                balance integer not null,
                last_paid_timestamp integer not null,
                pending_payment_rowid integer null
            )"
        );
        assert_on_part_of_the_schema(conn.as_ref(), expected_sql_used_to_create_this_table);
    }

    #[test]
    fn db_initialize_creates_receivable_table() {
        let home_dir = ensure_node_home_directory_does_not_exist(
            "db_initializer",
            "db_initialize_creates_receivable_table",
        );
        let subject = DbInitializerReal::default();

        let conn = subject
            .initialize(&home_dir, true, MigratorConfig::test_default())
            .unwrap();

        let mut stmt = conn
            .prepare("select wallet_address, balance, last_received_timestamp from receivable")
            .unwrap();
        let mut receivable_contents = stmt.query_map([], |_| Ok(())).unwrap();
        assert!(receivable_contents.next().is_none());
        //caution: the words 'if not exists' are left out in the schema's data
        let expected_sql_used_to_create_this_table = indoc!(
            "create table receivable (
                wallet_address text primary key,
                balance integer not null,
                last_received_timestamp integer not null
            )"
        );
        assert_on_part_of_the_schema(conn.as_ref(), expected_sql_used_to_create_this_table);
    }

    #[test]
    fn db_initialize_creates_banned_table() {
        init_test_logging();
        let home_dir = ensure_node_home_directory_does_not_exist(
            "db_initializer",
            "db_initialize_creates_banned_table",
        );
        let subject = DbInitializerReal::default();

        let conn = subject
            .initialize(&home_dir, true, MigratorConfig::test_default())
            .unwrap();

        let mut stmt = conn.prepare("select wallet_address from banned").unwrap();
        let mut banned_contents = stmt.query_map([], |_| Ok(42)).unwrap();
        assert!(banned_contents.next().is_none());
        let expected_sql_used_to_create_the_table =
            "create table banned ( wallet_address text primary key )";
        assert_on_part_of_the_schema(conn.as_ref(), expected_sql_used_to_create_the_table);
    }

    fn assert_on_part_of_the_schema(conn: &dyn ConnectionWrapper, searched_sql: &str) {
        let found_table_sqls = query_specific_schema_information(conn, "table");
        let findings_all_lowercase = found_table_sqls
            .into_iter()
            .map(|element| element.to_lowercase())
            .collect_vec();
        assert!(
            findings_all_lowercase.contains(&searched_sql.to_string()),
            "we got this wrong data: {:?}",
            findings_all_lowercase
        )
    }

    #[test]
    #[should_panic(expected = "The database undoubtedly exists, but: unable to open database file")]
    fn double_check_the_result_of_db_migration_panics_if_cannot_reestablish_the_connection_to_the_database(
    ) {
        let home_dir = ensure_node_home_directory_does_not_exist(
            "db_initializer",
            "double_check_the_result_of_db_migration_panics_if_cannot_reestablish_the_connection_to_the_database",
        );
        let target_version = 1;
        let subject = DbInitializerReal::default();

        let _ = subject.double_check_migration_result(
            &home_dir.join(DATABASE_FILE),
            OpenFlags::SQLITE_OPEN_READ_WRITE,
            target_version,
        );
    }

    #[test]
    #[should_panic(
        expected = "DB migration failed, the resulting records are still incorrect; found 0 but target 1"
    )]
    fn panics_because_the_data_does_not_correspond_to_target_version_after_an_allegedly_successful_migration(
    ) {
        let home_dir = ensure_node_home_directory_exists(
            "db_initializer",
            "panics_because_the_data_does_not_correspond_to_target_version_after_an_allegedly_successful_migration",
        );
        let db_file_path = home_dir.join(DATABASE_FILE);
        let _ = bring_db_of_version_0_back_to_life_and_return_connection(&db_file_path);
        let target_version = 1;
        //schema_version equals to 0 but current schema version must be at least 1 and more

        let subject = DbInitializerReal::default();

        let _ = subject.double_check_migration_result(
            &home_dir.join(DATABASE_FILE),
            OpenFlags::SQLITE_OPEN_READ_WRITE,
            target_version,
        );
    }

    #[test]
    fn existing_database_with_correct_version_is_accepted_without_changes() {
        let home_dir = ensure_node_home_directory_exists(
            "db_initializer",
            "existing_database_with_version_is_accepted",
        );
        let subject = DbInitializerReal::default();
        {
            DbInitializerReal::default()
                .initialize(&home_dir, true, MigratorConfig::test_default())
                .unwrap();
        }
        {
            let mut flags = OpenFlags::empty();
            flags.insert(OpenFlags::SQLITE_OPEN_READ_WRITE);
            let conn = Connection::open_with_flags(&home_dir.join(DATABASE_FILE), flags).unwrap();
            conn.execute(
                "insert into config (name, value, encrypted) values ('preexisting', 'yes', 0)",
                [],
            )
            .unwrap();
        }

        subject
            .initialize(&home_dir, true, MigratorConfig::panic_on_migration())
            .unwrap();

        let mut flags = OpenFlags::empty();
        flags.insert(OpenFlags::SQLITE_OPEN_READ_ONLY);
        let conn = Connection::open_with_flags(&home_dir.join(DATABASE_FILE), flags).unwrap();
        let config_map = subject.extract_configurations(&conn);
        let mut config_vec: Vec<(String, Option<String>)> = config_map.into_iter().collect();
        config_vec.sort_by_key(|(name, _)| name.clone());
        let verify = |cv: &mut Vec<(String, Option<String>)>, name: &str, value: Option<&str>| {
            let actual = cv.remove(0);
            let expected = (name.to_string(), value.map(|v| v.to_string()));
            assert_eq!(actual, expected)
        };
        let verify_name = |cv: &mut Vec<(String, Option<String>)>, expected_name: &str| {
            let (actual_name, value) = cv.remove(0);
            assert_eq!(actual_name, expected_name);
            value
        };
        verify(&mut config_vec, "blockchain_service_url", None);
        verify(
            &mut config_vec,
            "chain_name",
            Some(TEST_DEFAULT_CHAIN.rec().literal_identifier),
        );
        let clandestine_port_str_opt = verify_name(&mut config_vec, "clandestine_port");
        let clandestine_port: u16 = clandestine_port_str_opt.unwrap().parse().unwrap();
        assert!(clandestine_port >= 1025);
        assert!(clandestine_port < 10000);
        verify(&mut config_vec, "consuming_wallet_derivation_path", None);
        verify(&mut config_vec, "consuming_wallet_public_key", None);
        verify(&mut config_vec, "earning_wallet_address", None);
        verify(&mut config_vec, EXAMPLE_ENCRYPTED, None);
        verify(
            &mut config_vec,
            "gas_price",
            Some(&DEFAULT_GAS_PRICE.to_string()),
        );
        verify(&mut config_vec, "mapping_protocol", None);
        verify(&mut config_vec, "neighborhood_mode", Some("standard"));
        verify(&mut config_vec, "past_neighbors", None);
        verify(&mut config_vec, "preexisting", Some("yes")); // makes sure we just created this database
        verify(
            &mut config_vec,
            "schema_version",
            Some(&CURRENT_SCHEMA_VERSION.to_string()),
        );
        verify(&mut config_vec, "seed", None);
        verify(
            &mut config_vec,
            "start_block",
            Some(&format!(
                "{}",
                &TEST_DEFAULT_CHAIN.rec().contract_creation_block.to_string()
            )),
        );
        assert_eq!(config_vec, vec![]);
    }

    #[test]
    fn existing_database_with_no_version_is_rejected() {
        let home_dir = ensure_node_home_directory_exists(
            "db_initializer",
            "existing_database_with_no_version_is_rejected",
        );
        {
            DbInitializerReal::default()
                .initialize(&home_dir, true, MigratorConfig::test_default())
                .unwrap();
            let mut flags = OpenFlags::empty();
            flags.insert(OpenFlags::SQLITE_OPEN_READ_WRITE);
            let conn = Connection::open_with_flags(&home_dir.join(DATABASE_FILE), flags).unwrap();
            conn.execute("delete from config where name = 'schema_version'", [])
                .unwrap();
        }
        let subject = DbInitializerReal::default();

        let result = subject.initialize(&home_dir, true, MigratorConfig::panic_on_migration());

        assert_eq!(
            result.err().unwrap(),
            InitializationError::UndetectableVersion(format!(
                "Need {}, found nothing",
                CURRENT_SCHEMA_VERSION
            )),
        );
    }

    #[test]
    #[should_panic(expected = "Database version should be purely numeric, but was: boooobles")]
    fn existing_database_with_junk_in_place_of_schema_version_is_caught() {
        let home_dir = ensure_node_home_directory_exists(
            "db_initializer",
            "existing_database_with_junk_in_place_of_its_schema_version_is_caught",
        );
        {
            DbInitializerReal::default()
                .initialize(&home_dir, true, MigratorConfig::test_default())
                .unwrap();
            let mut flags = OpenFlags::empty();
            flags.insert(OpenFlags::SQLITE_OPEN_READ_WRITE);
            let conn = Connection::open_with_flags(&home_dir.join(DATABASE_FILE), flags).unwrap();
            conn.execute(
                "update config set value = 'boooobles' where name = 'schema_version'",
                [],
            )
            .unwrap();
        }
        let subject = DbInitializerReal::default();

        let _ = subject.initialize(&home_dir, true, MigratorConfig::panic_on_migration());
    }

    #[test]
    fn database_of_old_version_comes_to_migrator_where_it_gradually_migrates_to_upper_versions() {
        init_test_logging();
        let home_dir = ensure_node_home_directory_exists(
            "db_initializer",
            "existing_database_with_the_wrong_version_comes_to_migrator_that_makes_it_gradually_migrate_to_upper_versions",
        );
        let updated_db_path_dir = &home_dir.join("updated");
        let from_scratch_db_path_dir = &home_dir.join("from_scratch");
        std::fs::create_dir(updated_db_path_dir).unwrap();
        std::fs::create_dir(from_scratch_db_path_dir).unwrap();
        {
            bring_db_of_version_0_back_to_life_and_return_connection(
                &updated_db_path_dir.join(DATABASE_FILE),
            );
        }
        let subject = DbInitializerReal::default();

        let _ = subject
            .initialize(
                &updated_db_path_dir,
                true,
                MigratorConfig::create_or_migrate(ExternalData {
                    chain: Chain::EthRopsten,
                    neighborhood_mode: NeighborhoodModeLight::Standard,
                }),
            )
            .unwrap();
        let _ = subject
            .initialize(
                &from_scratch_db_path_dir,
                true,
                MigratorConfig::test_default(),
            )
            .unwrap();

        let conn_updated = Connection::open_with_flags(
            &updated_db_path_dir.join(DATABASE_FILE),
            OpenFlags::SQLITE_OPEN_READ_ONLY,
        )
        .unwrap();
        let conn_from_scratch = Connection::open_with_flags(
            &from_scratch_db_path_dir.join(DATABASE_FILE),
            OpenFlags::SQLITE_OPEN_READ_ONLY,
        )
        .unwrap();
        let extract_from_updated = subject.extract_configurations(&conn_updated);
        let extract_from_from_scratch = subject.extract_configurations(&conn_from_scratch);
        //please, write all rows with unpredictable values here
        let sieve = |updated_parameter: &String| updated_parameter != "clandestine_port";
        let zipped_iterators = extract_from_updated
            .iter()
            .sorted()
            .zip(extract_from_from_scratch.iter().sorted());
        //with regular values
        zipped_iterators
            .clone()
            .take_while(|((parameter_name, _), _)| sieve(parameter_name))
            .for_each(|(updated, from_scratch)| assert_eq!(updated, from_scratch));
        //with irregular values
        zipped_iterators
            .take_while(|((parameter_name, _), _)| sieve(parameter_name).not())
            .for_each(|(updated, from_scratch)| assert_eq!(updated.0, from_scratch.0));
        TestLogHandler::new().exists_log_containing(
            "WARN: DbInitializer: Database is incompatible and its updating is necessary",
        );
    }

    #[test]
    fn migrate_and_return_connection_hands_in_an_error_from_migration_operations() {
        init_test_logging();
        let home_dir = ensure_node_home_directory_exists(
            "db_initializer",
            "migrate_and_return_connection_hands_in_an_error_from_migration_operations",
        );
        let migrate_database_params_arc = Arc::new(Mutex::new(vec![]));
        let db_file_path = home_dir.join(DATABASE_FILE);
        let conn = Connection::open(&db_file_path).unwrap();
        let subject = DbInitializerReal::default();
        let target_version = 5; //not relevant
        let migrator = Box::new(DbMigratorMock::default().inject_logger()
            .migrate_database_params(&migrate_database_params_arc)
            .migrate_database_result(Err("Migrating database from version 0 to 1 failed: Transaction couldn't be processed".to_string())));

        let result = subject.migrate_and_return_connection(
            conn,
            0,
            target_version,
            &db_file_path,
            OpenFlags::SQLITE_OPEN_READ_WRITE,
            migrator,
        );

        let error = match result {
            Ok(_) => panic!("expected Err got Ok"),
            Err(e) => e,
        };
        assert_eq!(
            error,
            InitializationError::MigrationError(
                "Migrating database from version 0 to 1 failed: Transaction couldn't be processed"
                    .to_string()
            )
        );
        let mut migrate_database_params = migrate_database_params_arc.lock().unwrap();
        let (mismatched_schema, target_version, connection_wrapper) =
            migrate_database_params.remove(0);
        assert_eq!(mismatched_schema, 0);
        assert_eq!(target_version, 5);
        assert!(connection_wrapper
            .as_any()
            .downcast_ref::<ConnectionWrapperReal>()
            .is_some());
        TestLogHandler::new().exists_log_containing(
            "WARN: DbInitializer: Database is incompatible and its updating is necessary",
        );
    }

    #[test]
    fn database_migration_can_be_suppressed() {
        let data_dir = ensure_node_home_directory_exists(
            "db_initializer",
            "database_migration_can_be_suppressed",
        );
        let conn =
            bring_db_of_version_0_back_to_life_and_return_connection(&data_dir.join(DATABASE_FILE));
        let dao = ConfigDaoReal::new(Box::new(ConnectionWrapperReal::new(conn)));
        let schema_version_before = dao.get("schema_version").unwrap().value_opt.unwrap();
        let subject = DbInitializerReal::default();

        let result = subject.initialize(&data_dir, false, MigratorConfig::migration_suppressed());

        let wrapped_connection = result.unwrap();
        let (_, schema_version_after, _) = assurance_query_for_config_table(
            wrapped_connection.as_ref(),
            "select name, value, encrypted from config where name = 'schema_version'",
        );
        assert_eq!(schema_version_after.unwrap(), schema_version_before)
    }

    #[test]
    #[should_panic(expected = "Attempt to migrate the database at an inappropriate place")]
    fn database_migration_causes_panic_if_not_allowed() {
        let data_dir = ensure_node_home_directory_exists(
            "db_initializer",
            "database_migration_causes_panic_if_not_allowed",
        );
        let _ =
            bring_db_of_version_0_back_to_life_and_return_connection(&data_dir.join(DATABASE_FILE));
        let subject = DbInitializerReal::default();

        let _ = subject.initialize(&data_dir, false, MigratorConfig::panic_on_migration());
    }

    #[test]
    #[should_panic(expected = "Attempt to create a new database without proper configuration")]
    fn database_creation_panics_if_config_is_missing() {
        let data_dir = ensure_node_home_directory_exists(
            "db_initializer",
            "database_creation_panics_if_config_is_missing",
        );
        let subject = DbInitializerReal::default();

        let _ = subject.initialize(
            &data_dir,
            true,
            MigratorConfig::migration_suppressed(), //suppressed doesn't contain a populated config; only 'create_or_migrate()' does
        );
    }

    #[test]
    fn database_migration_can_be_suppressed_and_give_an_initialization_error() {
        let data_dir = ensure_node_home_directory_exists(
            "db_initializer",
            "database_migration_can_be_suppressed_and_give_an_initialization_error",
        );
        let conn =
            bring_db_of_version_0_back_to_life_and_return_connection(&data_dir.join(DATABASE_FILE));
        let dao = ConfigDaoReal::new(Box::new(ConnectionWrapperReal::new(conn)));
        let schema_version_before = dao.get("schema_version").unwrap().value_opt.unwrap();
        let subject = DbInitializerReal::default();

        let result = subject.initialize(
            &data_dir,
            false,
            MigratorConfig::migration_suppressed_with_error(),
        );

        let err = match result {
            Ok(_) => panic!("expected an Err, got Ok"),
            Err(e) => e,
        };
        assert_eq!(err, InitializationError::SuppressedMigrationError);
        let schema_version_after = dao.get("schema_version").unwrap().value_opt.unwrap();
        assert_eq!(schema_version_after, schema_version_before)
    }

    #[test]
    fn choose_clandestine_port_chooses_different_unused_ports_each_time() {
        let _listeners = (0..10)
            .map(|_| {
                let port = DbInitializerReal::choose_clandestine_port();
                TcpListener::bind(&SocketAddr::V4(SocketAddrV4::new(Ipv4Addr::from(0), port)))
                    .expect(&format!("Port {} was not free", port))
            })
            .collect::<Vec<TcpListener>>();
    }

    #[test]
    fn choose_clandestine_port_chooses_ports_between_the_minimum_and_maximum() {
        let clandestine_port_value = DbInitializerReal::choose_clandestine_port();
        assert!(
            clandestine_port_value >= LOWEST_USABLE_INSECURE_PORT,
            "clandestine_port_value should have been > 1024, but was {}",
            clandestine_port_value
        );
        assert!(
            clandestine_port_value <= HIGHEST_RANDOM_CLANDESTINE_PORT,
            "clandestine_port_value should have been < 10000, but was {}",
            clandestine_port_value
        );
    }

    #[test]
    fn initialize_config_with_seed() {
        let home_dir =
            ensure_node_home_directory_exists("db_initializer", "initialize_config_with_seed");

        DbInitializerReal::default()
            .initialize(&home_dir, true, MigratorConfig::test_default())
            .unwrap();

        let mut flags = OpenFlags::empty();
        flags.insert(OpenFlags::SQLITE_OPEN_READ_ONLY);
        let conn = Connection::open_with_flags(&home_dir.join(DATABASE_FILE), flags).unwrap();
        let mut stmt = conn
            .prepare("select name, value from config where name=?")
            .unwrap();
        let mut config_contents = stmt
            .query_map(&["seed"], |row| Ok((row.get(0), row.get(1))))
            .unwrap();

        let (name, value) = config_contents.next().unwrap().unwrap()
            as (Result<String, Error>, Result<String, Error>);
        assert_eq!(name, Ok(String::from("seed")));
        assert_eq!(
            value,
            Err(Error::InvalidColumnType(1, String::from("value"), Null))
        );
        assert!(config_contents.next().is_none());
    }

    #[test]
    fn nonexistent_directory_is_created_when_possible() {
        let data_dir = ensure_node_home_directory_does_not_exist(
            "db_initializer",
            "nonexistent_directory_is_created_when_possible",
        );

        DbInitializerReal::create_data_directory_if_necessary(&data_dir);

        // If .unwrap() succeeds, test passes!(If not, it gives a better failure message than .is_ok())
        fs::read_dir(data_dir).unwrap();
    }

    #[test]
    fn directory_is_unmolested_if_present() {
        let data_dir = ensure_node_home_directory_exists(
            "db_initializer",
            "directory_is_unmolested_if_present",
        );
        {
            let mut file = File::create(data_dir.join("booga.txt")).unwrap();
            file.write_all(b"unmolested").unwrap();
        }

        DbInitializerReal::create_data_directory_if_necessary(&data_dir);

        let mut file = File::open(data_dir.join("booga.txt")).unwrap();
        let mut contents = String::new();
        file.read_to_string(&mut contents).unwrap();
        assert_eq!(String::from("unmolested"), contents);
    }

    #[cfg(target_os = "linux")]
    #[test]
    #[should_panic(expected = "Cannot create specified data directory at ")]
    fn linux_panic_if_directory_is_nonexistent_and_cant_be_created() {
        panic_if_directory_is_nonexistent_and_cant_be_created(&create_read_only_directory())
    }

    #[cfg(target_os = "macos")]
    #[test]
    #[should_panic(expected = "Cannot create specified data directory at ")]
    fn macos_panic_if_directory_is_nonexistent_and_cant_be_created() {
        panic_if_directory_is_nonexistent_and_cant_be_created(&create_read_only_directory())
    }

    #[cfg(target_os = "windows")]
    #[test]
    #[should_panic(expected = "Cannot create specified data directory at ")]
    fn windows_panic_if_directory_is_nonexistent_and_cant_be_created() {
        let base_path = PathBuf::from("M:\\nonexistent");
        panic_if_directory_is_nonexistent_and_cant_be_created(&base_path);
    }

    fn panic_if_directory_is_nonexistent_and_cant_be_created(base_path: &PathBuf) {
        DbInitializerReal::create_data_directory_if_necessary(&base_path.join("home"));
    }

    #[cfg(not(target_os = "windows"))]
    fn create_read_only_directory() -> PathBuf {
        let parent_dir = ensure_node_home_directory_exists(
            "db_initializer",
            "panic_if_directory_is_nonexistent_and_cant_be_created",
        );
        let data_dir = parent_dir.join("uncreatable");
        match fs::metadata(&parent_dir) {
            Err(_) => (),
            Ok(metadata) => {
                let mut permissions = metadata.permissions();
                permissions.set_readonly(false);
                fs::set_permissions(&parent_dir, permissions).unwrap();
            }
        }
        let mut permissions = fs::metadata(&parent_dir).unwrap().permissions();
        permissions.set_readonly(true);
        fs::set_permissions(&parent_dir, permissions).unwrap();
        data_dir
    }
}<|MERGE_RESOLUTION|>--- conflicted
+++ resolved
@@ -277,16 +277,10 @@
                 wallet_address text primary key,
                 balance integer not null,
                 last_paid_timestamp integer not null,
-<<<<<<< HEAD
                 pending_payment_rowid integer null
             )"
             ),
-            NO_PARAMS,
-=======
-                pending_payment_transaction text null
-            )",
             [],
->>>>>>> 2bc36c98
         )
         .expect("Can't create payable table");
         conn.execute(
@@ -309,12 +303,12 @@
                 process_error text null
             )"
             ),
-            NO_PARAMS,
+            [],
         )
         .expect("Can't create pending_payments table");
         conn.execute(
             "CREATE UNIQUE INDEX pending_payments_hash_idx ON pending_payments (transaction_hash)",
-            NO_PARAMS,
+            [],
         )
         .expect("Can't create transaction hash index in pending payments");
     }
@@ -326,14 +320,9 @@
                 wallet_address text primary key,
                 balance integer not null,
                 last_received_timestamp integer not null
-<<<<<<< HEAD
             )"
             ),
-            NO_PARAMS,
-=======
-            )",
             [],
->>>>>>> 2bc36c98
         )
         .expect("Can't create receivable table");
         conn.execute(
@@ -692,7 +681,7 @@
             .unwrap();
 
         let mut stmt = conn.prepare("select rowid, transaction_hash, amount, payment_timestamp, attempt, process_error from pending_payments").unwrap ();
-        let mut payable_contents = stmt.query_map(NO_PARAMS, |_| Ok(42)).unwrap();
+        let mut payable_contents = stmt.query_map([], |_| Ok(42)).unwrap();
         assert!(payable_contents.next().is_none());
         //caution: the words 'if not exists' are left out in the schema's data
         let expected_sql_used_to_create_this_table = indoc!(
@@ -721,17 +710,8 @@
             .initialize(&home_dir, true, MigratorConfig::test_default())
             .unwrap();
 
-<<<<<<< HEAD
         let mut stmt = conn.prepare ("select wallet_address, balance, last_paid_timestamp, pending_payment_rowid from payable").unwrap ();
-        let mut payable_contents = stmt.query_map(NO_PARAMS, |_| Ok(42)).unwrap();
-=======
-        let mut flags = OpenFlags::empty();
-        flags.insert(OpenFlags::SQLITE_OPEN_READ_ONLY);
-        let conn = Connection::open_with_flags(&home_dir.join(DATABASE_FILE), flags).unwrap();
-
-        let mut stmt = conn.prepare ("select wallet_address, balance, last_paid_timestamp, pending_payment_transaction from payable").unwrap ();
         let mut payable_contents = stmt.query_map([], |_| Ok(42)).unwrap();
->>>>>>> 2bc36c98
         assert!(payable_contents.next().is_none());
         //caution: the words 'if not exists' are left out in the schema's data
         let expected_sql_used_to_create_this_table = indoc!(
