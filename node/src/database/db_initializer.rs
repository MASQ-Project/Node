--- conflicted
+++ resolved
@@ -4,11 +4,8 @@
     DbMigrator, DbMigratorReal, ExternalData, MigratorConfig, Suppression,
 };
 use crate::db_config::secure_config_layer::EXAMPLE_ENCRYPTED;
-<<<<<<< HEAD
 use crate::sub_lib::logger::Logger;
 use indoc::indoc;
-=======
->>>>>>> f87a7e26
 use masq_lib::constants::{
     DEFAULT_GAS_PRICE, HIGHEST_RANDOM_CLANDESTINE_PORT, LOWEST_USABLE_INSECURE_PORT,
 };
@@ -25,11 +22,7 @@
 use tokio::net::TcpListener;
 
 pub const DATABASE_FILE: &str = "node-data.db";
-<<<<<<< HEAD
 pub const CURRENT_SCHEMA_VERSION: usize = 5;
-=======
-pub const CURRENT_SCHEMA_VERSION: usize = 4;
->>>>>>> f87a7e26
 
 #[derive(Debug, PartialEq)]
 pub enum InitializationError {
@@ -625,29 +618,20 @@
     use super::*;
     use crate::db_config::config_dao::{ConfigDaoRead, ConfigDaoReal};
     use crate::test_utils::database_utils::{
-<<<<<<< HEAD
         assurance_query_for_config_table, bring_db_0_back_to_life_and_return_connection,
         query_specific_schema_information, DbMigratorMock,
-=======
         bring_db_of_version_0_back_to_life_and_return_connection, retrieve_config_row,
         DbMigratorMock,
->>>>>>> f87a7e26
     };
     use itertools::Itertools;
-<<<<<<< HEAD
     use masq_lib::blockchains::chains::Chain;
-=======
     use masq_lib::test_utils::logging::{init_test_logging, TestLogHandler};
->>>>>>> f87a7e26
     use masq_lib::test_utils::utils::{
         ensure_node_home_directory_does_not_exist, ensure_node_home_directory_exists,
         TEST_DEFAULT_CHAIN,
     };
-<<<<<<< HEAD
     use masq_lib::utils::NeighborhoodModeLight;
     use rusqlite::types::Type::Null;
-=======
->>>>>>> f87a7e26
     use rusqlite::{Error, OpenFlags};
     use std::fs::File;
     use std::io::{Read, Write};
