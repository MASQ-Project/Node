// Copyright (c) 2019, MASQ (https://masq.ai) and/or its affiliates. All rights reserved.
use crate::database::connection_wrapper::{ConnectionWrapper, ConnectionWrapperReal};
use crate::database::db_migrations::{
    DbMigrator, DbMigratorReal, ExternalData, MigratorConfig, Suppression,
};
use crate::db_config::secure_config_layer::EXAMPLE_ENCRYPTED;
<<<<<<< HEAD
=======
use crate::sub_lib::accountant::{DEFAULT_PAYMENT_THRESHOLDS, DEFAULT_SCAN_INTERVALS};
use crate::sub_lib::neighborhood::DEFAULT_RATE_PACK;
>>>>>>> e09c1e7c
use masq_lib::constants::{
    DEFAULT_GAS_PRICE, HIGHEST_RANDOM_CLANDESTINE_PORT, LOWEST_USABLE_INSECURE_PORT,
};
use masq_lib::logger::Logger;
use rand::prelude::*;
use rusqlite::Error::InvalidColumnType;
use rusqlite::{Connection, OpenFlags};
use std::collections::HashMap;
use std::fmt::Debug;
use std::fs;
use std::io::ErrorKind;
use std::net::{Ipv4Addr, SocketAddr, SocketAddrV4};
use std::path::Path;
use tokio::net::TcpListener;

pub const DATABASE_FILE: &str = "node-data.db";
<<<<<<< HEAD
pub const CURRENT_SCHEMA_VERSION: usize = 2;
pub const ENCRYPTED_ROWS: &[&str] = &[EXAMPLE_ENCRYPTED, "seed", "past_neighbors"];
=======
pub const CURRENT_SCHEMA_VERSION: usize = 6;
>>>>>>> e09c1e7c

#[derive(Debug, PartialEq)]
pub enum InitializationError {
    Nonexistent,
    UndetectableVersion(String),
    SqliteError(rusqlite::Error),
    MigrationError(String),
    SuppressedMigration,
}

pub trait DbInitializer {
    fn initialize(
        &self,
        path: &Path,
        create_if_necessary: bool,
        migrator_config: MigratorConfig,
    ) -> Result<Box<dyn ConnectionWrapper>, InitializationError>;

    fn initialize_to_version(
        &self,
        path: &Path,
        target_version: usize,
        create_if_necessary: bool,
        migrator_config: MigratorConfig,
    ) -> Result<Box<dyn ConnectionWrapper>, InitializationError>;
}

#[derive(Default)]
pub struct DbInitializerReal {}

impl DbInitializer for DbInitializerReal {
    fn initialize(
        &self,
        path: &Path,
        create_if_necessary: bool,
        migrator_config: MigratorConfig,
    ) -> Result<Box<dyn ConnectionWrapper>, InitializationError> {
        self.initialize_to_version(
            path,
            CURRENT_SCHEMA_VERSION,
            create_if_necessary,
            migrator_config,
        )
    }

    fn initialize_to_version(
        &self,
        path: &Path,
        target_version: usize,
        create_if_necessary: bool,
        migrator_config: MigratorConfig,
    ) -> Result<Box<dyn ConnectionWrapper>, InitializationError> {
        let is_creation_necessary = Self::is_creation_necessary(path);
        if !create_if_necessary && is_creation_necessary {
            return Err(InitializationError::Nonexistent);
        }
        Self::create_data_directory_if_necessary(path);
        let flags = OpenFlags::SQLITE_OPEN_READ_WRITE;
        let database_file_path = &path.join(DATABASE_FILE);
        match Connection::open_with_flags(database_file_path, flags) {
            Ok(conn) => {
                eprintln!("Opened existing database at {:?}", database_file_path);
                let config = self.extract_configurations(&conn);
                match (
                    Self::is_migration_required(config.get("schema_version"))?,
                    &migrator_config.should_be_suppressed,
                ) {
                    (None, _) => Ok(Box::new(ConnectionWrapperReal::new(conn))),
                    (Some(mismatched_version), &Suppression::No) => {
                        let external_params = ExternalData::from((migrator_config, false));
                        let migrator = Box::new(DbMigratorReal::new(external_params));
                        self.migrate_and_return_connection(
                            conn,
                            mismatched_version,
                            target_version,
                            database_file_path,
                            flags,
                            migrator,
                        )
                    }
                    (Some(_), &Suppression::Yes) => Ok(Box::new(ConnectionWrapperReal::new(conn))),
                    (Some(_), &Suppression::WithErr) => {
                        Err(InitializationError::SuppressedMigration)
                    }
                }
            }
            Err(_) => {
                let mut flags = OpenFlags::empty();
                flags.insert(OpenFlags::SQLITE_OPEN_READ_WRITE);
                flags.insert(OpenFlags::SQLITE_OPEN_CREATE);
                match Connection::open_with_flags(database_file_path, flags) {
                    Ok(conn) => {
                        eprintln!("Created new database at {:?}", database_file_path);
                        self.create_database_tables(
                            &conn,
                            ExternalData::from((migrator_config, true)),
                        );
                        Ok(Box::new(ConnectionWrapperReal::new(conn)))
                    }
                    Err(e) => Err(InitializationError::SqliteError(e)),
                }
            }
        }
    }
}

impl DbInitializerReal {
    fn is_creation_necessary(data_directory: &Path) -> bool {
        match fs::read_dir(data_directory) {
            Ok(_) => !data_directory.join(DATABASE_FILE).exists(),
            Err(_) => true,
        }
    }

    fn create_data_directory_if_necessary(data_directory: &Path) {
        match fs::read_dir(data_directory) {
            Ok(_) => (),
            Err(ref e) if e.kind() == ErrorKind::NotFound => fs::create_dir_all(data_directory)
                .unwrap_or_else(|_| {
                    panic!(
                        "Cannot create specified data directory at {:?}",
                        data_directory
                    )
                }),
            Err(e) => panic!(
                "Error checking data directory at {:?}: {}",
                data_directory, e
            ),
        }
    }

    fn create_database_tables(&self, conn: &Connection, external_params: ExternalData) {
        self.create_config_table(conn);
        self.initialize_config(conn, external_params);
        self.create_payable_table(conn);
        self.create_pending_payable_table(conn);
        self.create_receivable_table(conn);
        self.create_banned_table(conn);
    }

    fn create_config_table(&self, conn: &Connection) {
        conn.execute(
            "create table if not exists config (
                    name text primary key,
                    value text,
                    encrypted integer not null
           )",
            [],
        )
        .expect("Can't create config table");
    }
    fn initialize_config(&self, conn: &Connection, external_params: ExternalData) {
        Self::set_config_value(conn, EXAMPLE_ENCRYPTED, None, true, "example_encrypted");
        Self::set_config_value(
            conn,
            "blockchain_service_url",
            None,
            false,
            "blockchain service url to interact with the blockchain",
        );
        Self::set_config_value(
            conn,
            "chain_name",
            Some(external_params.chain.rec().literal_identifier),
            false,
            "the chain the database is created for",
        );
        Self::set_config_value(
            conn,
            "clandestine_port",
            Some(&Self::choose_clandestine_port().to_string()),
            false,
            "clandestine port",
        );
        Self::set_config_value(
            conn,
            "consuming_wallet_private_key",
            None,
            true,
            "consuming wallet private key",
        );
        Self::set_config_value(
            conn,
            "earning_wallet_address",
            None,
            false,
            "earning wallet address",
        );
        Self::set_config_value(
            conn,
<<<<<<< HEAD
=======
            "neighborhood_mode",
            Some(&external_params.neighborhood_mode.to_string()),
            false,
            "neighborhood mode being used",
        );
        Self::set_config_value(
            conn,
>>>>>>> e09c1e7c
            "schema_version",
            Some(&CURRENT_SCHEMA_VERSION.to_string()),
            false,
            "database version",
        );
        Self::set_config_value(
            conn,
            "start_block",
            Some(
                &external_params
                    .chain
                    .rec()
                    .contract_creation_block
                    .to_string(),
            ),
            false,
            &format!(
                "{} start block",
                external_params.chain.rec().literal_identifier
            ),
        );
        Self::set_config_value(
            conn,
            "gas_price",
            Some(&DEFAULT_GAS_PRICE.to_string()),
            false,
            "gas price",
        );
        Self::set_config_value(conn, "past_neighbors", None, true, "past neighbors");
        Self::set_config_value(
            conn,
            "mapping_protocol",
            None,
            false,
            "last successful protocol for port mapping on the router",
        );
<<<<<<< HEAD
=======
        Self::set_config_value(
            conn,
            "payment_thresholds",
            Some(&DEFAULT_PAYMENT_THRESHOLDS.to_string()),
            false,
            "payment thresholds",
        );
        Self::set_config_value(
            conn,
            "rate_pack",
            Some(&DEFAULT_RATE_PACK.to_string()),
            false,
            "rate pack",
        );
        Self::set_config_value(
            conn,
            "scan_intervals",
            Some(&DEFAULT_SCAN_INTERVALS.to_string()),
            false,
            "scan intervals",
        );
    }

    fn create_pending_payable_table(&self, conn: &Connection) {
        conn.execute(
            "create table if not exists pending_payable (
                    rowid integer primary key,
                    transaction_hash text not null,
                    amount integer not null,
                    payable_timestamp integer not null,
                    attempt integer not null,
                    process_error text null
            )",
            [],
        )
        .expect("Can't create pending_payable table");
        conn.execute(
            "CREATE UNIQUE INDEX pending_payable_hash_idx ON pending_payable (transaction_hash)",
            [],
        )
        .expect("Can't create transaction hash index in pending payments");
>>>>>>> e09c1e7c
    }

    fn create_payable_table(&self, conn: &Connection) {
        conn.execute(
            "create table if not exists payable (
                    wallet_address text primary key,
                    balance integer not null,
                    last_paid_timestamp integer not null,
                    pending_payable_rowid integer null
            )",
            [],
        )
        .expect("Can't create payable table");
    }

    fn create_receivable_table(&self, conn: &Connection) {
        conn.execute(
            "create table if not exists receivable (
                    wallet_address text primary key,
                    balance integer not null,
                    last_received_timestamp integer not null
            )",
            [],
        )
        .expect("Can't create receivable table");
    }

    fn create_banned_table(&self, conn: &Connection) {
        conn.execute(
            "create table banned ( wallet_address text primary key )",
            [],
        )
        .expect("Can't create banned table");
    }

    fn extract_configurations(&self, conn: &Connection) -> HashMap<String, (Option<String>, bool)> {
        let mut stmt = conn
            .prepare("select name, value, encrypted from config")
            .unwrap();
        let query_result = stmt.query_map([], |row| {
            Ok((
                row.get(0),
                row.get(1),
                row.get(2).map(|encrypted: i64| encrypted > 0),
            ))
        });
        match query_result {
            Ok(rows) => rows,
            Err(e) => panic!("Error retrieving configuration: {}", e),
        }
        .map(|row| match row {
            Ok((Ok(name), Ok(value), Ok(encrypted))) => (name, (Some(value), encrypted)),
            Ok((Ok(name), Err(InvalidColumnType(1, _, _)), Ok(encrypted))) => {
                (name, (None, encrypted))
            }
            e => panic!("Error retrieving configuration: {:?}", e),
        })
        .collect::<HashMap<String, (Option<String>, bool)>>()
    }

    fn is_migration_required(
        version_found: Option<&(Option<String>, bool)>,
    ) -> Result<Option<usize>, InitializationError> {
        match version_found {
            None => Err(InitializationError::UndetectableVersion(format!(
                "Need {}, found nothing",
                CURRENT_SCHEMA_VERSION
            ))),
            Some((None, _)) => Err(InitializationError::UndetectableVersion(format!(
                "Need {}, found nothing",
                CURRENT_SCHEMA_VERSION
            ))),
            Some((Some(v_from_db), _)) => {
                let v_from_db = Self::validate_schema_version(v_from_db);
                if v_from_db == CURRENT_SCHEMA_VERSION {
                    Ok(None)
                } else {
                    Ok(Some(v_from_db))
                }
            }
        }
    }

    fn migrate_and_return_connection(
        &self,
        conn: Connection,
        mismatched_version: usize,
        target_version: usize,
        db_file_path: &Path,
        opening_flags: OpenFlags,
        migrator: Box<dyn DbMigrator>,
    ) -> Result<Box<dyn ConnectionWrapper>, InitializationError> {
        warning!(
            Logger::new("DbInitializer"),
            "Database is incompatible and its updating is necessary"
        );
        let wrapped_connection = ConnectionWrapperReal::new(conn);
        match migrator.migrate_database(
            mismatched_version,
            target_version,
            Box::new(wrapped_connection),
        ) {
            Ok(_) => {
                let wrapped_conn =
                    self.double_check_migration_result(db_file_path, opening_flags, target_version);
                Ok(wrapped_conn)
            }
            Err(e) => Err(InitializationError::MigrationError(e)),
        }
    }

    fn double_check_migration_result(
        &self,
        db_file_path: &Path,
        opening_flags: OpenFlags,
        target_version: usize,
    ) -> Box<dyn ConnectionWrapper> {
        let conn = Connection::open_with_flags(db_file_path, opening_flags)
            .unwrap_or_else(|e| panic!("The database undoubtedly exists, but: {}", e));
        let config_table_content = self.extract_configurations(&conn);
        let schema_version_entry = config_table_content.get("schema_version");
        let found_schema = Self::validate_schema_version(
            schema_version_entry
                .expect("Db migration failed; cannot find a row with the schema version")
                .0
                .as_ref()
                .expect("Db migration failed; the value for the schema version is missing"),
        );
        if found_schema.eq(&target_version) {
            Box::new(ConnectionWrapperReal::new(conn))
        } else {
            panic!("DB migration failed, the resulting records are still incorrect; found schema {} but expecting {}", found_schema,target_version)
        }
    }

    fn validate_schema_version(obtained_s_v: &str) -> usize {
        obtained_s_v.parse::<usize>().unwrap_or_else(|_| {
            panic!(
                "Database version should be purely numeric, but was: {}",
                obtained_s_v
            )
        })
    }

    pub fn choose_clandestine_port() -> u16 {
        let mut rng = SmallRng::from_entropy();
        loop {
            let candidate_port: u16 =
                rng.gen_range(LOWEST_USABLE_INSECURE_PORT..HIGHEST_RANDOM_CLANDESTINE_PORT);
            match TcpListener::bind(&SocketAddr::V4(SocketAddrV4::new(
                Ipv4Addr::from(0),
                candidate_port,
            ))) {
                Ok(_) => return candidate_port,
                Err(_) => continue,
            }
        }
    }

    fn set_config_value(
        conn: &Connection,
        name: &str,
        value: Option<&str>,
        encrypted: bool,
        readable: &str,
    ) {
        conn.execute(
            format!(
                "insert into config (name, value, encrypted) values ('{}', {}, {})",
                name,
                match value {
                    Some(value) => format!("'{}'", value),
                    None => "null".to_string(),
                },
                if encrypted { 1 } else { 0 }
            )
            .as_str(),
            [],
        )
        .unwrap_or_else(|e| panic!("Can't preload config table with {}: {:?}", readable, e));
    }
}

pub fn connection_or_panic(
    db_initializer: &dyn DbInitializer,
    path: &Path,
    create_if_necessary: bool,
    migrator_config: MigratorConfig,
) -> Box<dyn ConnectionWrapper> {
    db_initializer
        .initialize(path, create_if_necessary, migrator_config)
        .unwrap_or_else(|_| {
            panic!(
                "Failed to connect to database at {:?}",
                path.join(DATABASE_FILE)
            )
        })
}

#[cfg(test)]
pub mod test_utils {
    use crate::database::connection_wrapper::ConnectionWrapper;
    use crate::database::db_initializer::{DbInitializer, InitializationError};
    use crate::database::db_migrations::MigratorConfig;
    use rusqlite::Transaction;
    use rusqlite::{Error, Statement};
    use std::cell::RefCell;
    use std::path::{Path, PathBuf};
    use std::sync::{Arc, Mutex};

    #[derive(Debug, Default)]
    pub struct ConnectionWrapperMock<'b, 'a: 'b> {
        prepare_params: Arc<Mutex<Vec<String>>>,
        prepare_results: RefCell<Vec<Result<Statement<'a>, Error>>>,
        transaction_results: RefCell<Vec<Result<Transaction<'b>, Error>>>,
    }

    unsafe impl<'a: 'b, 'b> Send for ConnectionWrapperMock<'a, 'b> {}

    impl<'a: 'b, 'b> ConnectionWrapperMock<'a, 'b> {
        pub fn new() -> Self {
            Self::default()
        }

        pub fn prepare_result(self, result: Result<Statement<'a>, Error>) -> Self {
            self.prepare_results.borrow_mut().push(result);
            self
        }

        pub fn transaction_result(self, result: Result<Transaction<'b>, Error>) -> Self {
            self.transaction_results.borrow_mut().push(result);
            self
        }
    }

    impl<'a: 'b, 'b> ConnectionWrapper for ConnectionWrapperMock<'a, 'b> {
        fn prepare(&self, query: &str) -> Result<Statement, Error> {
            self.prepare_params
                .lock()
                .unwrap()
                .push(String::from(query));
            self.prepare_results.borrow_mut().remove(0)
        }

        fn transaction<'_a: '_b, '_b>(&'_a mut self) -> Result<Transaction<'_b>, Error> {
            self.transaction_results.borrow_mut().remove(0)
        }
    }

    #[derive(Default)]
    pub struct DbInitializerMock {
        pub initialize_params: Arc<Mutex<Vec<(PathBuf, bool, MigratorConfig)>>>,
        pub initialize_results:
            RefCell<Vec<Result<Box<dyn ConnectionWrapper>, InitializationError>>>,
    }

    impl DbInitializer for DbInitializerMock {
        fn initialize(
            &self,
            path: &Path,
            create_if_necessary: bool,
            migrator_config: MigratorConfig,
        ) -> Result<Box<dyn ConnectionWrapper>, InitializationError> {
            self.initialize_params.lock().unwrap().push((
                path.to_path_buf(),
                create_if_necessary,
                migrator_config,
            ));
            self.initialize_results.borrow_mut().remove(0)
        }

        #[allow(unused_variables)]
        fn initialize_to_version(
            &self,
            path: &Path,
            target_version: usize,
            create_if_necessary: bool,
            migrator_config: MigratorConfig,
        ) -> Result<Box<dyn ConnectionWrapper>, InitializationError> {
            intentionally_blank!()
            /*all existing test calls only initialize() in the mocked version,
            but we need to call initialize_to_version() for the real object
            in order to carry out some important tests too*/
        }
    }

    impl DbInitializerMock {
        pub fn new() -> Self {
            Self::default()
        }

        pub fn initialize_parameters(
            mut self,
            parameters: Arc<Mutex<Vec<(PathBuf, bool, MigratorConfig)>>>,
        ) -> DbInitializerMock {
            self.initialize_params = parameters;
            self
        }

        pub fn initialize_result(
            self,
            result: Result<Box<dyn ConnectionWrapper>, InitializationError>,
        ) -> DbInitializerMock {
            self.initialize_results.borrow_mut().push(result);
            self
        }
    }
}

#[cfg(test)]
mod tests {
    use super::*;
    use crate::db_config::config_dao::{ConfigDao, ConfigDaoReal};
    use crate::test_utils::database_utils::{
        assert_create_table_statement_contains_all_important_parts,
        assert_index_statement_is_coupled_with_right_parameter, assert_no_index_exists_for_table,
        bring_db_0_back_to_life_and_return_connection, retrieve_config_row, DbMigratorMock,
    };
    use itertools::Itertools;
<<<<<<< HEAD
=======
    use masq_lib::blockchains::chains::Chain;
>>>>>>> e09c1e7c
    use masq_lib::test_utils::logging::{init_test_logging, TestLogHandler};
    use masq_lib::test_utils::utils::{
        ensure_node_home_directory_does_not_exist, ensure_node_home_directory_exists,
        TEST_DEFAULT_CHAIN,
    };
    use masq_lib::utils::NeighborhoodModeLight;
    use rusqlite::{Error, OpenFlags};
    use std::fs::File;
    use std::io::{Read, Write};
    use std::net::{Ipv4Addr, SocketAddr, SocketAddrV4};
    use std::ops::Not;
    use std::path::PathBuf;
    use std::sync::{Arc, Mutex};
    use tokio::net::TcpListener;

    #[test]
    fn constants_have_correct_values() {
        assert_eq!(DATABASE_FILE, "node-data.db");
        assert_eq!(CURRENT_SCHEMA_VERSION, 6);
    }

    #[test]
    fn db_initialize_does_not_create_if_directed_not_to_and_directory_does_not_exist() {
        let home_dir = ensure_node_home_directory_does_not_exist(
            "db_initializer",
            "db_initialize_does_not_create_if_directed_not_to_and_directory_does_not_exist",
        );
        let subject = DbInitializerReal::default();

        let result = subject.initialize(&home_dir, false, MigratorConfig::test_default());

        assert_eq!(result.err().unwrap(), InitializationError::Nonexistent);
        let result = Connection::open(&home_dir.join(DATABASE_FILE));
        match result.err().unwrap() {
            Error::SqliteFailure(_, _) => (),
            x => panic!("Expected SqliteFailure, got {:?}", x),
        }
    }

    #[test]
    fn db_initialize_does_not_create_if_directed_not_to_and_database_file_does_not_exist() {
        let home_dir = ensure_node_home_directory_exists(
            "db_initializer",
            "db_initialize_does_not_create_if_directed_not_to_and_database_file_does_not_exist",
        );
        let subject = DbInitializerReal::default();

        let result = subject.initialize(&home_dir, false, MigratorConfig::test_default());

        assert_eq!(result.err().unwrap(), InitializationError::Nonexistent);
        let mut flags = OpenFlags::empty();
        flags.insert(OpenFlags::SQLITE_OPEN_READ_ONLY);
        let result = Connection::open_with_flags(&home_dir.join(DATABASE_FILE), flags);
        match result.err().unwrap() {
            Error::SqliteFailure(_, _) => (),
            x => panic!("Expected SqliteFailure, got {:?}", x),
        }
    }

    #[test]
    fn db_initialize_creates_config_table() {
        let home_dir = ensure_node_home_directory_does_not_exist(
            "db_initializer",
            "db_initialize_creates_config_table",
        );
        let subject = DbInitializerReal::default();

        let conn = subject
            .initialize(&home_dir, true, MigratorConfig::test_default())
            .unwrap();

        let mut stmt = conn
            .prepare("select name, value, encrypted from config")
            .unwrap();
        let _ = stmt.query_map([], |_| Ok(42)).unwrap();
        let expected_key_words = [
            ["name", "text", "primary", "key"].as_slice(),
            ["value", "text"].as_slice(),
            ["encrypted", "integer", "not", "null"].as_slice(),
        ];
        assert_create_table_statement_contains_all_important_parts(
            conn.as_ref(),
            "config",
            expected_key_words.as_slice(),
        );
        assert_no_index_exists_for_table(conn.as_ref(), "config")
    }

    #[test]
    fn db_initialize_creates_pending_payable_table() {
        let home_dir = ensure_node_home_directory_does_not_exist(
            "db_initializer",
            "db_initialize_creates_pending_payable_table",
        );
        let subject = DbInitializerReal::default();

        let conn = subject
            .initialize(&home_dir, true, MigratorConfig::test_default())
            .unwrap();

        let mut stmt = conn.prepare("select rowid, transaction_hash, amount, payable_timestamp, attempt, process_error from pending_payable").unwrap();
        let mut payable_contents = stmt.query_map([], |_| Ok(42)).unwrap();
        assert!(payable_contents.next().is_none());
        let expected_key_words = [
            ["rowid", "integer", "primary", "key"].as_slice(),
            ["transaction_hash", "text", "not", "null"].as_slice(),
            ["amount", "integer", "not", "null"].as_slice(),
            ["payable_timestamp", "integer", "not", "null"].as_slice(),
            ["attempt", "integer", "not", "null"].as_slice(),
            ["process_error", "text", "null"].as_slice(),
        ];
        assert_create_table_statement_contains_all_important_parts(
            conn.as_ref(),
            "pending_payable",
            expected_key_words.as_slice(),
        );
        let expected_key_words = [["transaction_hash"].as_slice()];
        assert_index_statement_is_coupled_with_right_parameter(
            conn.as_ref(),
            "pending_payable_hash_idx",
            expected_key_words.as_slice(),
        )
    }

    #[test]
    fn db_initialize_creates_payable_table() {
        let home_dir = ensure_node_home_directory_does_not_exist(
            "db_initializer",
            "db_initialize_creates_payable_table",
        );
        let subject = DbInitializerReal::default();

        let conn = subject
            .initialize(&home_dir, true, MigratorConfig::test_default())
            .unwrap();

        let mut stmt = conn.prepare ("select wallet_address, balance, last_paid_timestamp, pending_payable_rowid from payable").unwrap ();
        let mut payable_contents = stmt.query_map([], |_| Ok(42)).unwrap();
        assert!(payable_contents.next().is_none());
        let expected_key_words = [
            ["wallet_address", "text", "primary", "key"].as_slice(),
            ["balance", "integer", "not", "null"].as_slice(),
            ["last_paid_timestamp", "integer", "not", "null"].as_slice(),
            ["pending_payable_rowid", "integer", "null"].as_slice(),
        ];
        assert_create_table_statement_contains_all_important_parts(
            conn.as_ref(),
            "payable",
            expected_key_words.as_slice(),
        );
        assert_no_index_exists_for_table(conn.as_ref(), "payable")
    }

    #[test]
    fn db_initialize_creates_receivable_table() {
        let home_dir = ensure_node_home_directory_does_not_exist(
            "db_initializer",
            "db_initialize_creates_receivable_table",
        );
        let subject = DbInitializerReal::default();

        let conn = subject
            .initialize(&home_dir, true, MigratorConfig::test_default())
            .unwrap();

        let mut stmt = conn
            .prepare("select wallet_address, balance, last_received_timestamp from receivable")
            .unwrap();
        let mut receivable_contents = stmt.query_map([], |_| Ok(())).unwrap();
        assert!(receivable_contents.next().is_none());
        let expected_key_words = [
            ["wallet_address", "text", "primary", "key"].as_slice(),
            ["balance", "integer", "not", "null"].as_slice(),
            ["last_received_timestamp", "integer", "not", "null"].as_slice(),
        ];
        assert_create_table_statement_contains_all_important_parts(
            conn.as_ref(),
            "receivable",
            expected_key_words.as_slice(),
        );
        assert_no_index_exists_for_table(conn.as_ref(), "receivable")
    }

    #[test]
    fn db_initialize_creates_banned_table() {
        init_test_logging();
        let home_dir = ensure_node_home_directory_does_not_exist(
            "db_initializer",
            "db_initialize_creates_banned_table",
        );
        let subject = DbInitializerReal::default();

        let conn = subject
            .initialize(&home_dir, true, MigratorConfig::test_default())
            .unwrap();

        let mut stmt = conn.prepare("select wallet_address from banned").unwrap();
        let mut banned_contents = stmt.query_map([], |_| Ok(42)).unwrap();
        assert!(banned_contents.next().is_none());
        let expected_key_words = [["wallet_address", "text", "primary", "key"].as_slice()];
        assert_create_table_statement_contains_all_important_parts(
            conn.as_ref(),
            "banned",
            expected_key_words.as_slice(),
        );
        assert_no_index_exists_for_table(conn.as_ref(), "banned")
    }

    #[test]
    #[should_panic(expected = "The database undoubtedly exists, but: unable to open database file")]
    fn double_check_the_result_of_db_migration_panics_if_cannot_reestablish_the_connection_to_the_database(
    ) {
        let home_dir = ensure_node_home_directory_does_not_exist(
            "db_initializer",
            "double_check_the_result_of_db_migration_panics_if_cannot_reestablish_the_connection_to_the_database",
        );
        let target_version = 1;
        let subject = DbInitializerReal::default();

        let _ = subject.double_check_migration_result(
            &home_dir.join(DATABASE_FILE),
            OpenFlags::SQLITE_OPEN_READ_WRITE,
            target_version,
        );
    }

    #[test]
    #[should_panic(
        expected = "DB migration failed, the resulting records are still incorrect; found schema 0 but expecting 1"
    )]
    fn panics_because_the_data_does_not_correspond_to_target_version_after_an_allegedly_successful_migration(
    ) {
        let home_dir = ensure_node_home_directory_exists(
            "db_initializer",
            "panics_because_the_data_does_not_correspond_to_target_version_after_an_allegedly_successful_migration",
        );
        let db_file_path = home_dir.join(DATABASE_FILE);
        let _ = bring_db_0_back_to_life_and_return_connection(&db_file_path);
        let target_version = 1;
        //schema_version equals to 0 but current schema version must be at least 1 and more

        let subject = DbInitializerReal::default();

        let _ = subject.double_check_migration_result(
            &home_dir.join(DATABASE_FILE),
            OpenFlags::SQLITE_OPEN_READ_WRITE,
            target_version,
        );
    }

    #[test]
    fn existing_database_with_correct_version_is_accepted_without_changes() {
        let home_dir = ensure_node_home_directory_exists(
            "db_initializer",
            "existing_database_with_correct_version_is_accepted_without_changes",
        );
        let subject = DbInitializerReal::default();
        {
            DbInitializerReal::default()
                .initialize(&home_dir, true, MigratorConfig::test_default())
                .unwrap();
        }
        {
            let mut flags = OpenFlags::empty();
            flags.insert(OpenFlags::SQLITE_OPEN_READ_WRITE);
            let conn = Connection::open_with_flags(&home_dir.join(DATABASE_FILE), flags).unwrap();
            conn.execute(
                "insert into config (name, value, encrypted) values ('preexisting', 'yes', 0)",
                [],
            )
            .unwrap();
        }

        subject
            .initialize(&home_dir, true, MigratorConfig::panic_on_migration())
            .unwrap();

        let mut flags = OpenFlags::empty();
        flags.insert(OpenFlags::SQLITE_OPEN_READ_ONLY);
        let conn = Connection::open_with_flags(&home_dir.join(DATABASE_FILE), flags).unwrap();
        let config_map = subject.extract_configurations(&conn);
        let mut config_vec: Vec<(String, (Option<String>, bool))> =
            config_map.into_iter().collect();
        config_vec.sort_by_key(|(name, _)| name.clone());
        let verify = |cv: &mut Vec<(String, (Option<String>, bool))>,
                      name: &str,
                      value: Option<&str>,
                      encrypted: bool| {
            let actual = cv.remove(0);
            let expected = (name.to_string(), (value.map(|v| v.to_string()), encrypted));
            assert_eq!(actual, expected)
        };
        let verify_but_value = |cv: &mut Vec<(String, (Option<String>, bool))>,
                                expected_name: &str,
                                expected_encrypted: bool| {
            let (actual_name, (value, actual_encrypted)) = cv.remove(0);
            assert_eq!(actual_name, expected_name);
            assert_eq!(actual_encrypted, expected_encrypted);
            value
        };
        verify(&mut config_vec, "blockchain_service_url", None, false);
        verify(
            &mut config_vec,
            "chain_name",
            Some(TEST_DEFAULT_CHAIN.rec().literal_identifier),
            false,
        );
        let clandestine_port_str_opt = verify_but_value(&mut config_vec, "clandestine_port", false);
        let clandestine_port: u16 = clandestine_port_str_opt.unwrap().parse().unwrap();
        assert!(clandestine_port >= 1025);
        assert!(clandestine_port < 10000);
        verify(&mut config_vec, "consuming_wallet_private_key", None, true);
        verify(&mut config_vec, "earning_wallet_address", None, false);
        verify(&mut config_vec, EXAMPLE_ENCRYPTED, None, true);
        verify(
            &mut config_vec,
            "gas_price",
            Some(&DEFAULT_GAS_PRICE.to_string()),
            false,
        );
        verify(&mut config_vec, "mapping_protocol", None, false);
        verify(
            &mut config_vec,
            "neighborhood_mode",
            Some("standard"),
            false,
        );
        verify(&mut config_vec, "past_neighbors", None, true);
        verify(
            &mut config_vec,
            "payment_thresholds",
            Some(&DEFAULT_PAYMENT_THRESHOLDS.to_string()),
            false,
        );
        verify(&mut config_vec, "preexisting", Some("yes"), false); // making sure we opened the preexisting database
        verify(
            &mut config_vec,
            "rate_pack",
            Some(&DEFAULT_RATE_PACK.to_string()),
            false,
        );
        verify(
            &mut config_vec,
            "scan_intervals",
            Some(&DEFAULT_SCAN_INTERVALS.to_string()),
            false,
        );
        verify(
            &mut config_vec,
            "schema_version",
            Some(&CURRENT_SCHEMA_VERSION.to_string()),
            false,
        );
        verify(
            &mut config_vec,
            "start_block",
            Some(&format!(
                "{}",
                &TEST_DEFAULT_CHAIN.rec().contract_creation_block.to_string()
            )),
            false,
        );
        assert_eq!(config_vec, vec![]);
    }

    #[test]
    fn existing_database_with_no_version_is_rejected() {
        let home_dir = ensure_node_home_directory_exists(
            "db_initializer",
            "existing_database_with_no_version_is_rejected",
        );
        {
            DbInitializerReal::default()
                .initialize(&home_dir, true, MigratorConfig::test_default())
                .unwrap();
            let mut flags = OpenFlags::empty();
            flags.insert(OpenFlags::SQLITE_OPEN_READ_WRITE);
            let conn = Connection::open_with_flags(&home_dir.join(DATABASE_FILE), flags).unwrap();
            conn.execute("delete from config where name = 'schema_version'", [])
                .unwrap();
        }
        let subject = DbInitializerReal::default();

        let result = subject.initialize(&home_dir, true, MigratorConfig::panic_on_migration());

        assert_eq!(
            result.err().unwrap(),
            InitializationError::UndetectableVersion(format!(
                "Need {}, found nothing",
                CURRENT_SCHEMA_VERSION
            )),
        );
    }

    #[test]
    #[should_panic(expected = "Database version should be purely numeric, but was: boooobles")]
    fn existing_database_with_junk_in_place_of_schema_version_is_caught() {
        let home_dir = ensure_node_home_directory_exists(
            "db_initializer",
            "existing_database_with_junk_in_place_of_its_schema_version_is_caught",
        );
        {
            DbInitializerReal::default()
                .initialize(&home_dir, true, MigratorConfig::test_default())
                .unwrap();
            let mut flags = OpenFlags::empty();
            flags.insert(OpenFlags::SQLITE_OPEN_READ_WRITE);
            let conn = Connection::open_with_flags(&home_dir.join(DATABASE_FILE), flags).unwrap();
            conn.execute(
                "update config set value = 'boooobles' where name = 'schema_version'",
                [],
            )
            .unwrap();
        }
        let subject = DbInitializerReal::default();

        let _ = subject.initialize(&home_dir, true, MigratorConfig::panic_on_migration());
    }

    #[test]
    fn database_of_old_version_comes_to_migrator_where_it_gradually_migrates_to_upper_versions() {
        init_test_logging();
        let home_dir = ensure_node_home_directory_exists(
            "db_initializer",
            "existing_database_with_the_wrong_version_comes_to_migrator_that_makes_it_gradually_migrate_to_upper_versions",
        );
        let updated_db_path_dir = &home_dir.join("updated");
        let from_scratch_db_path_dir = &home_dir.join("from_scratch");
        std::fs::create_dir(updated_db_path_dir).unwrap();
        std::fs::create_dir(from_scratch_db_path_dir).unwrap();
        {
            bring_db_0_back_to_life_and_return_connection(&updated_db_path_dir.join(DATABASE_FILE));
        }
        let subject = DbInitializerReal::default();

        let _ = subject
            .initialize(
                &updated_db_path_dir,
                true,
                MigratorConfig::create_or_migrate(ExternalData::new(
                    Chain::EthRopsten,
                    NeighborhoodModeLight::Standard,
                    Some("password".to_string()),
                )),
            )
            .unwrap();
        let _ = subject
            .initialize(
                &from_scratch_db_path_dir,
                true,
                MigratorConfig::test_default(),
            )
            .unwrap();

        // db_password_opt: Some("password".to_string()),
        // chain: Chain::EthRopsten,
        // neighborhood_mode: NeighborhoodModeLight::Standard,
        let conn_updated = Connection::open_with_flags(
            &updated_db_path_dir.join(DATABASE_FILE),
            OpenFlags::SQLITE_OPEN_READ_ONLY,
        )
        .unwrap();
        let conn_from_scratch = Connection::open_with_flags(
            &from_scratch_db_path_dir.join(DATABASE_FILE),
            OpenFlags::SQLITE_OPEN_READ_ONLY,
        )
        .unwrap();
        let extract_from_updated = subject.extract_configurations(&conn_updated);
        let extract_from_from_scratch = subject.extract_configurations(&conn_from_scratch);
        //please, write all rows with unpredictable values here
        let sieve = |updated_parameter: &String| updated_parameter != "clandestine_port";
        let zipped_iterators = extract_from_updated
            .iter()
            .sorted()
            .zip(extract_from_from_scratch.iter().sorted());
        //with regular values
        zipped_iterators
            .clone()
            .take_while(|((parameter_name, _), _)| sieve(parameter_name))
            .for_each(|(updated, from_scratch)| assert_eq!(updated, from_scratch));
        //with irregular values
        zipped_iterators
            .take_while(|((parameter_name, _), _)| sieve(parameter_name).not())
            .for_each(|(updated, from_scratch)| assert_eq!(updated.0, from_scratch.0));
        TestLogHandler::new().exists_log_containing(
            "WARN: DbInitializer: Database is incompatible and its updating is necessary",
        );
    }

    #[test]
    fn migrate_and_return_connection_hands_in_an_error_from_migration_operations() {
        init_test_logging();
        let home_dir = ensure_node_home_directory_exists(
            "db_initializer",
            "migrate_and_return_connection_hands_in_an_error_from_migration_operations",
        );
        let migrate_database_params_arc = Arc::new(Mutex::new(vec![]));
        let db_file_path = home_dir.join(DATABASE_FILE);
        let conn = Connection::open(&db_file_path).unwrap();
        let subject = DbInitializerReal::default();
        let target_version = 5; //not relevant
        let migrator = Box::new(DbMigratorMock::default().inject_logger()
            .migrate_database_params(&migrate_database_params_arc)
            .migrate_database_result(Err("Migrating database from version 0 to 1 failed: Transaction couldn't be processed".to_string())));

        let result = subject.migrate_and_return_connection(
            conn,
            0,
            target_version,
            &db_file_path,
            OpenFlags::SQLITE_OPEN_READ_WRITE,
            migrator,
        );

        let error = match result {
            Ok(_) => panic!("expected Err got Ok"),
            Err(e) => e,
        };
        assert_eq!(
            error,
            InitializationError::MigrationError(
                "Migrating database from version 0 to 1 failed: Transaction couldn't be processed"
                    .to_string()
            )
        );
        let mut migrate_database_params = migrate_database_params_arc.lock().unwrap();
        let (mismatched_schema, target_version, _) = migrate_database_params.remove(0);
        assert_eq!(mismatched_schema, 0);
        assert_eq!(target_version, 5);
        TestLogHandler::new().exists_log_containing(
            "WARN: DbInitializer: Database is incompatible and its updating is necessary",
        );
    }

    #[test]
    fn database_migration_can_be_suppressed() {
        let data_dir = ensure_node_home_directory_exists(
            "db_initializer",
            "database_migration_can_be_suppressed",
        );
        let conn = bring_db_0_back_to_life_and_return_connection(&data_dir.join(DATABASE_FILE));
        let dao = ConfigDaoReal::new(Box::new(ConnectionWrapperReal::new(conn)));
        let schema_version_before = dao.get("schema_version").unwrap().value_opt.unwrap();
        let subject = DbInitializerReal::default();

        let result = subject.initialize(&data_dir, false, MigratorConfig::migration_suppressed());

        let wrapped_connection = result.unwrap();
        let (schema_version_after, _) =
            retrieve_config_row(wrapped_connection.as_ref(), "schema_version");
        assert_eq!(schema_version_after.unwrap(), schema_version_before)
    }

    #[test]
    #[should_panic(expected = "Attempt to migrate the database at an inappropriate place")]
    fn database_migration_causes_panic_if_not_allowed() {
        let data_dir = ensure_node_home_directory_exists(
            "db_initializer",
            "database_migration_causes_panic_if_not_allowed",
        );
        let _ = bring_db_0_back_to_life_and_return_connection(&data_dir.join(DATABASE_FILE));
        let subject = DbInitializerReal::default();

        let _ = subject.initialize(&data_dir, false, MigratorConfig::panic_on_migration());
    }

    #[test]
    #[should_panic(expected = "Attempt to create a new database without proper configuration")]
    fn database_creation_panics_if_config_is_missing() {
        let data_dir = ensure_node_home_directory_exists(
            "db_initializer",
            "database_creation_panics_if_config_is_missing",
        );
        let subject = DbInitializerReal::default();

        let _ = subject.initialize(
            &data_dir,
            true,
            MigratorConfig::migration_suppressed(), //suppressed doesn't contain a populated config; only 'create_or_migrate()' does
        );
    }

    #[test]
    fn database_migration_can_be_suppressed_and_give_an_initialization_error() {
        let data_dir = ensure_node_home_directory_exists(
            "db_initializer",
            "database_migration_can_be_suppressed_and_give_an_initialization_error",
        );
        let conn = bring_db_0_back_to_life_and_return_connection(&data_dir.join(DATABASE_FILE));
        let dao = ConfigDaoReal::new(Box::new(ConnectionWrapperReal::new(conn)));
        let schema_version_before = dao.get("schema_version").unwrap().value_opt.unwrap();
        let subject = DbInitializerReal::default();

        let result = subject.initialize(
            &data_dir,
            false,
            MigratorConfig::migration_suppressed_with_error(),
        );

        let err = match result {
            Ok(_) => panic!("expected an Err, got Ok"),
            Err(e) => e,
        };
        assert_eq!(err, InitializationError::SuppressedMigration);
        let schema_version_after = dao.get("schema_version").unwrap().value_opt.unwrap();
        assert_eq!(schema_version_after, schema_version_before)
    }

    #[test]
    fn choose_clandestine_port_chooses_different_unused_ports_each_time() {
        let _listeners = (0..10)
            .map(|_| {
                let port = DbInitializerReal::choose_clandestine_port();
                TcpListener::bind(&SocketAddr::V4(SocketAddrV4::new(Ipv4Addr::from(0), port)))
                    .expect(&format!("Port {} was not free", port))
            })
            .collect::<Vec<TcpListener>>();
    }

    #[test]
    fn choose_clandestine_port_chooses_ports_between_the_minimum_and_maximum() {
        let clandestine_port_value = DbInitializerReal::choose_clandestine_port();
        assert!(
            clandestine_port_value >= LOWEST_USABLE_INSECURE_PORT,
            "clandestine_port_value should have been > 1024, but was {}",
            clandestine_port_value
        );
        assert!(
            clandestine_port_value <= HIGHEST_RANDOM_CLANDESTINE_PORT,
            "clandestine_port_value should have been < 10000, but was {}",
            clandestine_port_value
        );
    }

    #[test]
    fn nonexistent_directory_is_created_when_possible() {
        let data_dir = ensure_node_home_directory_does_not_exist(
            "db_initializer",
            "nonexistent_directory_is_created_when_possible",
        );

        DbInitializerReal::create_data_directory_if_necessary(&data_dir);

        // If .unwrap() succeeds, test passes!(If not, it gives a better failure message than .is_ok())
        fs::read_dir(data_dir).unwrap();
    }

    #[test]
    fn directory_is_unmolested_if_present() {
        let data_dir = ensure_node_home_directory_exists(
            "db_initializer",
            "directory_is_unmolested_if_present",
        );
        {
            let mut file = File::create(data_dir.join("booga.txt")).unwrap();
            file.write_all(b"unmolested").unwrap();
        }

        DbInitializerReal::create_data_directory_if_necessary(&data_dir);

        let mut file = File::open(data_dir.join("booga.txt")).unwrap();
        let mut contents = String::new();
        file.read_to_string(&mut contents).unwrap();
        assert_eq!(String::from("unmolested"), contents);
    }

    #[cfg(target_os = "linux")]
    #[test]
    #[should_panic(expected = "Cannot create specified data directory at ")]
    fn linux_panic_if_directory_is_nonexistent_and_cant_be_created() {
        panic_if_directory_is_nonexistent_and_cant_be_created(&create_read_only_directory())
    }

    #[cfg(target_os = "macos")]
    #[test]
    #[should_panic(expected = "Cannot create specified data directory at ")]
    fn macos_panic_if_directory_is_nonexistent_and_cant_be_created() {
        panic_if_directory_is_nonexistent_and_cant_be_created(&create_read_only_directory())
    }

    #[cfg(target_os = "windows")]
    #[test]
    #[should_panic(expected = "Cannot create specified data directory at ")]
    fn windows_panic_if_directory_is_nonexistent_and_cant_be_created() {
        let base_path = PathBuf::from("M:\\nonexistent");
        panic_if_directory_is_nonexistent_and_cant_be_created(&base_path);
    }

    fn panic_if_directory_is_nonexistent_and_cant_be_created(base_path: &PathBuf) {
        DbInitializerReal::create_data_directory_if_necessary(&base_path.join("home"));
    }

    #[cfg(not(target_os = "windows"))]
    fn create_read_only_directory() -> PathBuf {
        let parent_dir = ensure_node_home_directory_exists(
            "db_initializer",
            "panic_if_directory_is_nonexistent_and_cant_be_created",
        );
        let data_dir = parent_dir.join("uncreatable");
        match fs::metadata(&parent_dir) {
            Err(_) => (),
            Ok(metadata) => {
                let mut permissions = metadata.permissions();
                permissions.set_readonly(false);
                fs::set_permissions(&parent_dir, permissions).unwrap();
            }
        }
        let mut permissions = fs::metadata(&parent_dir).unwrap().permissions();
        permissions.set_readonly(true);
        fs::set_permissions(&parent_dir, permissions).unwrap();
        data_dir
    }
}<|MERGE_RESOLUTION|>--- conflicted
+++ resolved
@@ -4,11 +4,8 @@
     DbMigrator, DbMigratorReal, ExternalData, MigratorConfig, Suppression,
 };
 use crate::db_config::secure_config_layer::EXAMPLE_ENCRYPTED;
-<<<<<<< HEAD
-=======
 use crate::sub_lib::accountant::{DEFAULT_PAYMENT_THRESHOLDS, DEFAULT_SCAN_INTERVALS};
 use crate::sub_lib::neighborhood::DEFAULT_RATE_PACK;
->>>>>>> e09c1e7c
 use masq_lib::constants::{
     DEFAULT_GAS_PRICE, HIGHEST_RANDOM_CLANDESTINE_PORT, LOWEST_USABLE_INSECURE_PORT,
 };
@@ -25,12 +22,8 @@
 use tokio::net::TcpListener;
 
 pub const DATABASE_FILE: &str = "node-data.db";
-<<<<<<< HEAD
-pub const CURRENT_SCHEMA_VERSION: usize = 2;
+pub const CURRENT_SCHEMA_VERSION: usize = 6;
 pub const ENCRYPTED_ROWS: &[&str] = &[EXAMPLE_ENCRYPTED, "seed", "past_neighbors"];
-=======
-pub const CURRENT_SCHEMA_VERSION: usize = 6;
->>>>>>> e09c1e7c
 
 #[derive(Debug, PartialEq)]
 pub enum InitializationError {
@@ -221,8 +214,6 @@
         );
         Self::set_config_value(
             conn,
-<<<<<<< HEAD
-=======
             "neighborhood_mode",
             Some(&external_params.neighborhood_mode.to_string()),
             false,
@@ -230,7 +221,6 @@
         );
         Self::set_config_value(
             conn,
->>>>>>> e09c1e7c
             "schema_version",
             Some(&CURRENT_SCHEMA_VERSION.to_string()),
             false,
@@ -267,8 +257,6 @@
             false,
             "last successful protocol for port mapping on the router",
         );
-<<<<<<< HEAD
-=======
         Self::set_config_value(
             conn,
             "payment_thresholds",
@@ -310,7 +298,6 @@
             [],
         )
         .expect("Can't create transaction hash index in pending payments");
->>>>>>> e09c1e7c
     }
 
     fn create_payable_table(&self, conn: &Connection) {
@@ -630,11 +617,8 @@
         bring_db_0_back_to_life_and_return_connection, retrieve_config_row, DbMigratorMock,
     };
     use itertools::Itertools;
-<<<<<<< HEAD
-=======
+    use masq_lib::test_utils::logging::{init_test_logging, TestLogHandler};
     use masq_lib::blockchains::chains::Chain;
->>>>>>> e09c1e7c
-    use masq_lib::test_utils::logging::{init_test_logging, TestLogHandler};
     use masq_lib::test_utils::utils::{
         ensure_node_home_directory_does_not_exist, ensure_node_home_directory_exists,
         TEST_DEFAULT_CHAIN,
