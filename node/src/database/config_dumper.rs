--- conflicted
+++ resolved
@@ -195,8 +195,8 @@
             other => panic!("Was expecting Value::Object, got {:?} instead", other),
         };
         let expected_value = json!({
-<<<<<<< HEAD
-            "clandestinePort": actual_map.get ("clandestinePort"),
+            "chainName": TEST_DEFAULT_CHAIN_NAME.to_string(),
+           "clandestinePort": actual_map.get ("clandestinePort"),
             "consumingWalletDerivationPath": null,
             "consumingWalletPublicKey": null,
             "earningWalletAddress": null,
@@ -207,20 +207,6 @@
             "schemaVersion": CURRENT_SCHEMA_VERSION.to_string(),
             "seed": null,
             "startBlock": &contract_creation_block_from_chain_id(chain_id_from_name(TEST_DEFAULT_CHAIN_NAME)).to_string(),
-=======
-           "chainName": TEST_DEFAULT_CHAIN_NAME.to_string(),
-           "clandestinePort": actual_map.get ("clandestinePort"),
-           "consumingWalletDerivationPath": null,
-           "consumingWalletPublicKey": null,
-           "earningWalletAddress": null,
-           "exampleEncrypted": null,
-           "gasPrice": "1",
-           "mappingProtocol": null,
-           "pastNeighbors": null,
-           "schemaVersion": CURRENT_SCHEMA_VERSION.to_string(),
-           "seed": null,
-           "startBlock": &contract_creation_block_from_chain_id(chain_id_from_name(TEST_DEFAULT_CHAIN_NAME)).to_string(),
->>>>>>> a786538a
         });
         assert_eq!(actual_value, expected_value);
         assert!(output.ends_with("\n}\n"))
