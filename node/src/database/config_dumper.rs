--- conflicted
+++ resolved
@@ -205,7 +205,6 @@
             other => panic!("Was expecting Value::Object, got {:?} instead", other),
         };
         let expected_value = json!({
-<<<<<<< HEAD
             "clandestinePort": actual_map.get ("clandestinePort"),
             "consumingWalletDerivationPath": null,
             "consumingWalletPublicKey": null,
@@ -214,22 +213,9 @@
             "gasPrice": "1",
             "mappingProtocol": null,
             "pastNeighbors": null,
-            "schemaVersion": CURRENT_SCHEMA_VERSION,
+            "schemaVersion": CURRENT_SCHEMA_VERSION.to_string(),
             "seed": null,
             "startBlock": &contract_creation_block_from_chain_id(chain_id_from_name(TEST_DEFAULT_CHAIN_NAME)).to_string(),
-=======
-           "clandestinePort": actual_map.get ("clandestinePort"),
-           "consumingWalletDerivationPath": null,
-           "consumingWalletPublicKey": null,
-           "earningWalletAddress": null,
-           "exampleEncrypted": null,
-           "gasPrice": "1",
-           "mappingProtocol": null,
-           "pastNeighbors": null,
-           "schemaVersion": CURRENT_SCHEMA_VERSION.to_string(),
-           "seed": null,
-           "startBlock": &contract_creation_block_from_chain_id(chain_id_from_name(TEST_DEFAULT_CHAIN_NAME)).to_string(),
->>>>>>> 75bdfd51
         });
         assert_eq!(actual_value, expected_value);
     }
