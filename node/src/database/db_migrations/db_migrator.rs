// Copyright (c) 2019, MASQ (https://masq.ai) and/or its affiliates. All rights reserved.

use crate::database::db_initializer::ExternalData;
use crate::database::db_migrations::migrations::migration_0_to_1::Migrate_0_to_1;
use crate::database::db_migrations::migrations::migration_10_to_11::Migrate_10_to_11;
use crate::database::db_migrations::migrations::migration_1_to_2::Migrate_1_to_2;
use crate::database::db_migrations::migrations::migration_2_to_3::Migrate_2_to_3;
use crate::database::db_migrations::migrations::migration_3_to_4::Migrate_3_to_4;
use crate::database::db_migrations::migrations::migration_4_to_5::Migrate_4_to_5;
use crate::database::db_migrations::migrations::migration_5_to_6::Migrate_5_to_6;
use crate::database::db_migrations::migrations::migration_6_to_7::Migrate_6_to_7;
use crate::database::db_migrations::migrations::migration_7_to_8::Migrate_7_to_8;
use crate::database::db_migrations::migrations::migration_8_to_9::Migrate_8_to_9;
use crate::database::db_migrations::migrations::migration_9_to_10::Migrate_9_to_10;
use crate::database::db_migrations::migrator_utils::{
    DBMigDeclarator, DBMigrationUtilities, DBMigrationUtilitiesReal, DBMigratorInnerConfiguration,
};
use crate::database::rusqlite_wrappers::{ConnectionWrapper, TransactionSafeWrapper};
use masq_lib::logger::Logger;

pub trait DbMigrator {
    fn migrate_database(
        &self,
        obsolete_schema: usize,
        target_version: usize,
        conn: Box<dyn ConnectionWrapper>,
    ) -> Result<(), String>;
}

pub struct DbMigratorReal {
    external: ExternalData,
    logger: Logger,
}

impl DbMigrator for DbMigratorReal {
    fn migrate_database(
        &self,
        obsolete_schema: usize,
        target_version: usize,
        mut conn: Box<dyn ConnectionWrapper>,
    ) -> Result<(), String> {
        let migrator_config = DBMigratorInnerConfiguration::new();
        let migration_utils = match DBMigrationUtilitiesReal::new(&mut *conn, migrator_config) {
            Err(e) => return Err(e.to_string()),
            Ok(utils) => utils,
        };
        self.initiate_migrations(
            obsolete_schema,
            target_version,
            Box::new(migration_utils),
            Self::list_of_migrations(),
        )
    }
}

pub trait DatabaseMigration {
    fn migrate<'a>(
        &self,
        mig_declaration_utilities: Box<dyn DBMigDeclarator + 'a>,
    ) -> rusqlite::Result<()>;
    fn old_version(&self) -> usize;
}

impl DbMigratorReal {
    pub fn new(external: ExternalData) -> Self {
        Self {
            external,
            logger: Logger::new("DbMigrator"),
        }
    }

    const fn list_of_migrations<'a>() -> &'a [&'a dyn DatabaseMigration] {
        &[
            &Migrate_0_to_1,
            &Migrate_1_to_2,
            &Migrate_2_to_3,
            &Migrate_3_to_4,
            &Migrate_4_to_5,
            &Migrate_5_to_6,
            &Migrate_6_to_7,
            &Migrate_7_to_8,
            &Migrate_8_to_9,
            &Migrate_9_to_10,
<<<<<<< HEAD
            &Migrate_10_to_11, // TODO: GH-598: Make this one as null migration and yours as 12
=======
            &Migrate_10_to_11,
>>>>>>> ded8ac03
        ]
    }

    fn initiate_migrations<'a>(
        &self,
        obsolete_schema: usize,
        target_version: usize,
        mut migration_utilities: Box<dyn DBMigrationUtilities + 'a>,
        list_of_migrations: &'a [&'a (dyn DatabaseMigration + 'a)],
    ) -> Result<(), String> {
        let migrations_to_process = Self::select_migrations_to_process(
            obsolete_schema,
            list_of_migrations,
            target_version,
            &*migration_utilities,
        );
        for record in migrations_to_process {
            let present_db_version = record.old_version();
            if let Err(e) = self.migrate_semi_automated(record, &*migration_utilities, &self.logger)
            {
                return self.dispatch_bad_news(present_db_version, e);
            }
            self.log_success(present_db_version)
        }
        migration_utilities.commit()
    }

    fn migrate_semi_automated<'a>(
        &self,
        record: &dyn DatabaseMigration,
        migration_utilities: &'a (dyn DBMigrationUtilities + 'a),
        logger: &Logger,
    ) -> rusqlite::Result<()> {
        info!(
            &self.logger,
            "Migrating from version {} to version {}",
            record.old_version(),
            record.old_version() + 1
        );
        record.migrate(migration_utilities.make_mig_declarator(&self.external, logger))?;
        let migrate_to = record.old_version() + 1;
        migration_utilities.update_schema_version(migrate_to)
    }

    pub fn update_schema_version(
        name_of_given_table: &str,
        transaction: &TransactionSafeWrapper,
        update_to: usize,
    ) -> rusqlite::Result<()> {
        transaction
            .prepare(&format!(
                "UPDATE {} SET value = {} WHERE name = 'schema_version'",
                name_of_given_table, update_to
            ))
            .expect("internal rusqlite error")
            .execute([])?;
        Ok(())
    }

    fn select_migrations_to_process<'a>(
        obsolete_schema: usize,
        list_of_migrations: &'a [&'a (dyn DatabaseMigration + 'a)],
        target_version: usize,
        mig_utils: &dyn DBMigrationUtilities,
    ) -> Vec<&'a (dyn DatabaseMigration + 'a)> {
        mig_utils.too_high_schema_panics(obsolete_schema);
        list_of_migrations
            .iter()
            .skip_while(|entry| entry.old_version() != obsolete_schema)
            .take_while(|entry| entry.old_version() < target_version)
            .copied()
            .collect::<Vec<&'a (dyn DatabaseMigration + 'a)>>()
    }

    fn dispatch_bad_news(
        &self,
        current_version: usize,
        error: rusqlite::Error,
    ) -> Result<(), String> {
        let error_message = format!(
            "Migrating database from version {} to {} failed: {:?}",
            current_version,
            current_version + 1,
            error
        );
        error!(self.logger, "{}", &error_message);
        Err(error_message)
    }

    fn log_success(&self, previous_version: usize) {
        info!(
            self.logger,
            "Database successfully migrated from version {} to {}",
            previous_version,
            previous_version + 1
        )
    }
}

#[cfg(test)]
mod tests {
    use crate::database::db_initializer::ExternalData;
    use crate::database::db_migrations::db_migrator::{
        DatabaseMigration, DbMigrator, DbMigratorReal,
    };
    use crate::database::db_migrations::migrations::migration_0_to_1::Migrate_0_to_1;
    use crate::database::db_migrations::migrator_utils::{
        DBMigDeclarator, DBMigrationUtilities, DBMigrationUtilitiesReal,
        DBMigratorInnerConfiguration,
    };
    use crate::database::db_migrations::test_utils::DBMigDeclaratorMock;
    use crate::database::rusqlite_wrappers::{ConnectionWrapper, ConnectionWrapperReal};
    use crate::database::test_utils::ConnectionWrapperMock;
    use crate::test_utils::database_utils::make_external_data;
    use masq_lib::constants::CURRENT_SCHEMA_VERSION;
    use masq_lib::logger::Logger;
    use masq_lib::test_utils::logging::{init_test_logging, TestLogHandler};
    use masq_lib::test_utils::utils::TEST_DEFAULT_CHAIN;
    use masq_lib::utils::NeighborhoodModeLight;
    use rusqlite::{Connection, Error};
    use std::cell::RefCell;
    use std::fmt::Debug;
    use std::iter::once;
    use std::panic::{catch_unwind, AssertUnwindSafe};
    use std::sync::{Arc, Mutex};

    #[derive(Default)]
    struct DBMigrationUtilitiesMock {
        too_high_schema_panics_params: Arc<Mutex<Vec<usize>>>,
        make_mig_declarator_params: Arc<Mutex<Vec<ExternalData>>>,
        make_mig_declarator_results: RefCell<Vec<Box<dyn DBMigDeclarator>>>,
        update_schema_version_params: Arc<Mutex<Vec<usize>>>,
        update_schema_version_results: RefCell<Vec<rusqlite::Result<()>>>,
        commit_results: RefCell<Vec<Result<(), String>>>,
    }

    impl DBMigrationUtilitiesMock {
        pub fn update_schema_version_params(mut self, params: &Arc<Mutex<Vec<usize>>>) -> Self {
            self.update_schema_version_params = params.clone();
            self
        }

        pub fn update_schema_version_result(self, result: rusqlite::Result<()>) -> Self {
            self.update_schema_version_results.borrow_mut().push(result);
            self
        }

        pub fn commit_result(self, result: Result<(), String>) -> Self {
            self.commit_results.borrow_mut().push(result);
            self
        }

        pub fn make_mig_declarator_params(
            mut self,
            params: &Arc<Mutex<Vec<ExternalData>>>,
        ) -> Self {
            self.make_mig_declarator_params = params.clone();
            self
        }

        pub fn make_mig_declarator_result(self, result: Box<dyn DBMigDeclarator>) -> Self {
            self.make_mig_declarator_results.borrow_mut().push(result);
            self
        }
    }

    impl DBMigrationUtilities for DBMigrationUtilitiesMock {
        fn update_schema_version(&self, update_to: usize) -> rusqlite::Result<()> {
            self.update_schema_version_params
                .lock()
                .unwrap()
                .push(update_to);
            self.update_schema_version_results.borrow_mut().remove(0)
        }

        fn commit(&mut self) -> Result<(), String> {
            self.commit_results.borrow_mut().remove(0)
        }

        fn make_mig_declarator<'a>(
            &'a self,
            external: &'a ExternalData,
            _logger: &'a Logger,
        ) -> Box<dyn DBMigDeclarator + 'a> {
            self.make_mig_declarator_params
                .lock()
                .unwrap()
                .push(external.clone());
            self.make_mig_declarator_results.borrow_mut().remove(0)
        }

        fn too_high_schema_panics(&self, obsolete_schema: usize) {
            self.too_high_schema_panics_params
                .lock()
                .unwrap()
                .push(obsolete_schema);
        }
    }

    #[derive(Default, Debug)]
    struct DatabaseMigrationMock {
        old_version_result: RefCell<usize>,
        migrate_params: Arc<Mutex<Vec<()>>>,
        migrate_results: RefCell<Vec<rusqlite::Result<()>>>,
    }

    impl DatabaseMigrationMock {
        fn old_version_result(self, result: usize) -> Self {
            self.old_version_result.replace(result);
            self
        }

        fn migrate_result(self, result: rusqlite::Result<()>) -> Self {
            self.migrate_results.borrow_mut().push(result);
            self
        }

        fn migrate_params(mut self, params: &Arc<Mutex<Vec<()>>>) -> Self {
            self.migrate_params = params.clone();
            self
        }

        fn set_up_necessary_stuff_for_mocked_migration_record(
            self,
            result_o_v: usize,
            result_m: rusqlite::Result<()>,
            params_m: &Arc<Mutex<Vec<()>>>,
        ) -> Self {
            self.old_version_result(result_o_v)
                .migrate_result(result_m)
                .migrate_params(params_m)
        }
    }

    impl DatabaseMigration for DatabaseMigrationMock {
        fn migrate<'a>(
            &self,
            _migration_utilities: Box<dyn DBMigDeclarator + 'a>,
        ) -> rusqlite::Result<()> {
            self.migrate_params.lock().unwrap().push(());
            self.migrate_results.borrow_mut().remove(0)
        }

        fn old_version(&self) -> usize {
            *self.old_version_result.borrow()
        }
    }

    const _TEST_FROM_COMPILATION_TIME: () =
        if DbMigratorReal::list_of_migrations().len() != CURRENT_SCHEMA_VERSION {
            panic!(
                "It appears you need to increment the current schema version to have DbMigrator \
             work correctly if any new migration added"
            )
        };

    #[test]
    fn migrate_database_handles_an_error_from_creating_the_root_transaction() {
        let subject = DbMigratorReal::new(make_external_data());
        let obsolete_schema = 0;
        let target_version = 5; //irrelevant
        let connection = ConnectionWrapperMock::default()
            .transaction_result(Err(Error::SqliteSingleThreadedMode)); //hard to find a real-like error for this

        let result =
            subject.migrate_database(obsolete_schema, target_version, Box::new(connection));

        assert_eq!(
            result,
            Err("SQLite was compiled or configured for single-threaded use only".to_string())
        )
    }

    #[test]
    fn initiate_migrations_panics_if_the_schema_is_of_higher_number_than_the_latest_official() {
        let last_version = CURRENT_SCHEMA_VERSION;
        let too_advanced = last_version + 1;
        let connection = Connection::open_in_memory().unwrap();
        let mut conn_wrapper = ConnectionWrapperReal::new(connection);
        let mig_config = DBMigratorInnerConfiguration::new();
        let migration_utilities =
            DBMigrationUtilitiesReal::new(&mut conn_wrapper, mig_config).unwrap();
        let subject = DbMigratorReal::new(make_external_data());

        let captured_panic = catch_unwind(AssertUnwindSafe(|| {
            subject.initiate_migrations(
                too_advanced,
                CURRENT_SCHEMA_VERSION,
                Box::new(migration_utilities),
                DbMigratorReal::list_of_migrations(),
            )
        }))
        .unwrap_err();

        let panic_message = captured_panic.downcast_ref::<String>().unwrap();
        assert_eq!(
            *panic_message,
            format!(
                "Database claims to be more advanced ({}) than the version {} which \
         is the latest version this Node knows about.",
                too_advanced, CURRENT_SCHEMA_VERSION
            )
        )
    }

    #[test]
    #[should_panic(expected = "The list of database migrations is not ordered properly")]
    fn list_validation_check_works_for_badly_ordered_migrations_when_inside() {
        let fake_one = DatabaseMigrationMock::default().old_version_result(6);
        let fake_two = DatabaseMigrationMock::default().old_version_result(2);
        let list: &[&dyn DatabaseMigration] = &[&Migrate_0_to_1, &fake_one, &fake_two];

        let _ = list_validation_check(list);
    }

    #[test]
    #[should_panic(expected = "The list of database migrations is not ordered properly")]
    fn list_validation_check_works_for_badly_ordered_migrations_when_at_the_end() {
        let fake_one = DatabaseMigrationMock::default().old_version_result(1);
        let fake_two = DatabaseMigrationMock::default().old_version_result(3);
        let list: &[&dyn DatabaseMigration] = &[&Migrate_0_to_1, &fake_one, &fake_two];

        let _ = list_validation_check(list);
    }

    fn list_validation_check<'a>(list_of_migrations: &'a [&'a (dyn DatabaseMigration + 'a)]) {
        let begins_at_version = list_of_migrations[0].old_version();
        let iterator = list_of_migrations.iter();
        let ending_sentinel = &DatabaseMigrationMock::default()
            .old_version_result(begins_at_version + iterator.len())
            as &dyn DatabaseMigration;
        let iterator_shifted = list_of_migrations
            .iter()
            .skip(1)
            .chain(once(&ending_sentinel));
        iterator.zip(iterator_shifted).for_each(|(first, second)| {
            assert!(
                two_numbers_are_sequential(first.old_version(), second.old_version()),
                "The list of database migrations is not ordered properly"
            )
        });
    }

    fn two_numbers_are_sequential(first: usize, second: usize) -> bool {
        (first + 1) == second
    }

    #[test]
    fn list_of_migrations_is_correctly_ordered() {
        let _ = list_validation_check(DbMigratorReal::list_of_migrations());
        //success if no panicking
    }

    #[test]
    fn list_of_migrations_ends_on_the_current_version() {
        let last_entry = DbMigratorReal::list_of_migrations().into_iter().last();

        let result = last_entry.unwrap().old_version();

        assert!(two_numbers_are_sequential(result, CURRENT_SCHEMA_VERSION))
    }

    #[test]
    fn migrate_semi_automated_returns_an_error_from_update_schema_version() {
        let update_schema_version_params_arc = Arc::new(Mutex::new(vec![]));
        let mut migration_record = DatabaseMigrationMock::default()
            .old_version_result(4)
            .migrate_result(Ok(()));
        let migration_utilities = DBMigrationUtilitiesMock::default()
            .make_mig_declarator_result(Box::new(DBMigDeclaratorMock::default()))
            .update_schema_version_params(&update_schema_version_params_arc)
            .update_schema_version_result(Err(Error::InvalidQuery));
        let subject = DbMigratorReal::new(make_external_data());

        let result = subject.migrate_semi_automated(
            &mut migration_record,
            &migration_utilities,
            &Logger::new("test logger"),
        );

        assert_eq!(result, Err(Error::InvalidQuery));
        let update_schema_version_params = update_schema_version_params_arc.lock().unwrap();
        assert_eq!(*update_schema_version_params, vec![5]) //doesn't mean the state really changed, this is just an image of the supplied params
    }

    #[test]
    fn initiate_migrations_returns_an_error_from_migrate() {
        init_test_logging();
        let list = &[&DatabaseMigrationMock::default()
            .old_version_result(0)
            .migrate_result(Err(Error::InvalidColumnIndex(5)))
            as &dyn DatabaseMigration];
        let mig_declarator = DBMigDeclaratorMock::default();
        let migration_utils = DBMigrationUtilitiesMock::default()
            .make_mig_declarator_result(Box::new(mig_declarator));
        let obsolete_schema = 0;
        let target_version = 5; //not relevant
        let subject = DbMigratorReal::new(make_external_data());

        let result = subject.initiate_migrations(
            obsolete_schema,
            target_version,
            Box::new(migration_utils),
            list,
        );

        assert_eq!(
            result,
            Err("Migrating database from version 0 to 1 failed: InvalidColumnIndex(5)".to_string())
        );
        TestLogHandler::new().exists_log_containing(
            "ERROR: DbMigrator: Migrating database from version 0 to 1 failed: InvalidColumnIndex(5)",
        );
    }

    fn make_success_mig_record(
        old_version: usize,
        empty_params_arc: &Arc<Mutex<Vec<()>>>,
    ) -> Box<dyn DatabaseMigration> {
        Box::new(
            DatabaseMigrationMock::default().set_up_necessary_stuff_for_mocked_migration_record(
                old_version,
                Ok(()),
                empty_params_arc,
            ),
        )
    }

    #[test]
    fn initiate_migrations_skips_records_already_included_in_the_current_database_and_migrates_only_the_others(
    ) {
        let first_record_migration_p_arc = Arc::new(Mutex::new(vec![]));
        let second_record_migration_p_arc = Arc::new(Mutex::new(vec![]));
        let third_record_migration_p_arc = Arc::new(Mutex::new(vec![]));
        let fourth_record_migration_p_arc = Arc::new(Mutex::new(vec![]));
        let fifth_record_migration_p_arc = Arc::new(Mutex::new(vec![]));
        let mig_record_1 = make_success_mig_record(0, &first_record_migration_p_arc);
        let mig_record_2 = make_success_mig_record(1, &second_record_migration_p_arc);
        let mig_record_3 = make_success_mig_record(2, &third_record_migration_p_arc);
        let mig_record_4 = make_success_mig_record(3, &fourth_record_migration_p_arc);
        let mig_record_5 = make_success_mig_record(4, &fifth_record_migration_p_arc);
        let list_of_migrations: &[&dyn DatabaseMigration] = &[
            mig_record_1.as_ref(),
            mig_record_2.as_ref(),
            mig_record_3.as_ref(),
            mig_record_4.as_ref(),
            mig_record_5.as_ref(),
        ];
        let connection = Connection::open_in_memory().unwrap();
        connection
            .execute(
                "CREATE TABLE test (
            name TEXT,
            value TEXT
        )",
                [],
            )
            .unwrap();
        connection
            .execute(
                "INSERT INTO test (name, value) VALUES ('schema_version', '2')",
                [],
            )
            .unwrap();
        let mut connection_wrapper = ConnectionWrapperReal::new(connection);
        let config = DBMigratorInnerConfiguration {
            db_configuration_table: "test".to_string(),
            current_schema_version: 5,
        };
        let subject = DbMigratorReal::new(make_external_data());
        let obsolete_schema = 2;
        let target_version = 5;

        let result = subject.initiate_migrations(
            obsolete_schema,
            target_version,
            Box::new(DBMigrationUtilitiesReal::new(&mut connection_wrapper, config).unwrap()),
            list_of_migrations,
        );

        assert_eq!(result, Ok(()));
        let first_record_migration_params = first_record_migration_p_arc.lock().unwrap();
        assert_eq!(*first_record_migration_params, vec![]);
        let second_record_migration_params = second_record_migration_p_arc.lock().unwrap();
        assert_eq!(*second_record_migration_params, vec![]);
        let third_record_migration_params = third_record_migration_p_arc.lock().unwrap();
        assert_eq!(*third_record_migration_params, vec![()]);
        let fourth_record_migration_params = fourth_record_migration_p_arc.lock().unwrap();
        assert_eq!(*fourth_record_migration_params, vec![()]);
        let fifth_record_migration_params = fifth_record_migration_p_arc.lock().unwrap();
        assert_eq!(*fifth_record_migration_params, vec![()]);
        let assertion: (String, String) = connection_wrapper
            .transaction()
            .unwrap()
            .prepare("SELECT name, value FROM test WHERE name='schema_version'")
            .unwrap()
            .query_row([], |row| Ok((row.get(0).unwrap(), row.get(1).unwrap())))
            .unwrap();
        assert_eq!(assertion.1, "5")
    }

    #[test]
    fn initiate_migrations_terminates_at_the_specified_version() {
        let first_record_migration_p_arc = Arc::new(Mutex::new(vec![]));
        let second_record_migration_p_arc = Arc::new(Mutex::new(vec![]));
        let third_record_migration_p_arc = Arc::new(Mutex::new(vec![]));
        let fourth_record_migration_p_arc = Arc::new(Mutex::new(vec![]));
        let fifth_record_migration_p_arc = Arc::new(Mutex::new(vec![]));
        let mig_record_1 = make_success_mig_record(0, &first_record_migration_p_arc);
        let mig_record_2 = make_success_mig_record(1, &second_record_migration_p_arc);
        let mig_record_3 = make_success_mig_record(2, &third_record_migration_p_arc);
        let mig_record_4 = make_success_mig_record(3, &fourth_record_migration_p_arc);
        let mig_record_5 = make_success_mig_record(4, &fifth_record_migration_p_arc);
        let list_of_migrations: &[&dyn DatabaseMigration] = &[
            mig_record_1.as_ref(),
            mig_record_2.as_ref(),
            mig_record_3.as_ref(),
            mig_record_4.as_ref(),
            mig_record_5.as_ref(),
        ];
        let connection = Connection::open_in_memory().unwrap();
        connection
            .execute("CREATE TABLE test (name TEXT, value TEXT)", [])
            .unwrap();
        let mut connection_wrapper = ConnectionWrapperReal::new(connection);
        let config = DBMigratorInnerConfiguration {
            db_configuration_table: "test".to_string(),
            current_schema_version: 5,
        };
        let subject = DbMigratorReal::new(make_external_data());
        let obsolete_schema = 0;
        let target_version = 3;

        let result = subject.initiate_migrations(
            obsolete_schema,
            target_version,
            Box::new(DBMigrationUtilitiesReal::new(&mut connection_wrapper, config).unwrap()),
            list_of_migrations,
        );

        assert_eq!(result, Ok(()));
        let first_record_migration_params = first_record_migration_p_arc.lock().unwrap();
        assert_eq!(*first_record_migration_params, vec![()]);
        let second_record_migration_params = second_record_migration_p_arc.lock().unwrap();
        assert_eq!(*second_record_migration_params, vec![()]);
        let third_record_migration_params = third_record_migration_p_arc.lock().unwrap();
        assert_eq!(*third_record_migration_params, vec![()]);
        let fourth_record_migration_params = fourth_record_migration_p_arc.lock().unwrap();
        assert_eq!(*fourth_record_migration_params, vec![]);
        let fifth_record_migration_params = fifth_record_migration_p_arc.lock().unwrap();
        assert_eq!(*fifth_record_migration_params, vec![]);
    }

    #[test]
    fn db_migration_happy_path() {
        init_test_logging();
        let execute_upon_transaction_params_arc = Arc::new(Mutex::new(vec![]));
        let update_schema_version_params_arc = Arc::new(Mutex::new(vec![]));
        let make_mig_declarator_params_arc = Arc::new(Mutex::new(vec![]));
        let outdated_schema = 0;
        let list = &[&Migrate_0_to_1 as &dyn DatabaseMigration];
        let mig_declarator = DBMigDeclaratorMock::default()
            .execute_upon_transaction_params(&execute_upon_transaction_params_arc)
            .execute_upon_transaction_result(Ok(()));
        let migration_utils = DBMigrationUtilitiesMock::default()
            .make_mig_declarator_params(&make_mig_declarator_params_arc)
            .make_mig_declarator_result(Box::new(mig_declarator))
            .update_schema_version_params(&update_schema_version_params_arc)
            .update_schema_version_result(Ok(()))
            .commit_result(Ok(()));
        let target_version = 5; //not relevant
        let subject = DbMigratorReal::new(make_external_data());

        let result = subject.initiate_migrations(
            outdated_schema,
            target_version,
            Box::new(migration_utils),
            list,
        );

        assert!(result.is_ok());
        let execute_upon_transaction_params = execute_upon_transaction_params_arc.lock().unwrap();
        assert_eq!(
            *execute_upon_transaction_params.get(0).unwrap(),
            vec![
                "INSERT INTO config (name, value, encrypted) VALUES ('mapping_protocol', null, 0)"
                    .to_string()
            ],
        );
        let update_schema_version_params = update_schema_version_params_arc.lock().unwrap();
        assert_eq!(update_schema_version_params[0], 1);
        TestLogHandler::new().exists_log_containing(
            "INFO: DbMigrator: Database successfully migrated from version 0 to 1",
        );
        let make_mig_declarator_params = make_mig_declarator_params_arc.lock().unwrap();
        assert_eq!(
            *make_mig_declarator_params,
            vec![ExternalData {
                chain: TEST_DEFAULT_CHAIN,
                neighborhood_mode: NeighborhoodModeLight::Standard,
                db_password_opt: None,
            }]
        )
    }

    #[test]
    fn final_commit_of_the_root_transaction_sad_path() {
        let first_record_migration_p_arc = Arc::new(Mutex::new(vec![]));
        let second_record_migration_p_arc = Arc::new(Mutex::new(vec![]));
        let list_of_migrations: &[&dyn DatabaseMigration] = &[
            &DatabaseMigrationMock::default().set_up_necessary_stuff_for_mocked_migration_record(
                0,
                Ok(()),
                &first_record_migration_p_arc,
            ),
            &DatabaseMigrationMock::default().set_up_necessary_stuff_for_mocked_migration_record(
                1,
                Ok(()),
                &second_record_migration_p_arc,
            ),
        ];
        let migration_utils = DBMigrationUtilitiesMock::default()
            .make_mig_declarator_result(Box::new(DBMigDeclaratorMock::default()))
            .make_mig_declarator_result(Box::new(DBMigDeclaratorMock::default()))
            .update_schema_version_result(Ok(()))
            .update_schema_version_result(Ok(()))
            .commit_result(Err("Committing transaction failed".to_string()));
        let subject = DbMigratorReal::new(make_external_data());

        let result =
            subject.initiate_migrations(0, 2, Box::new(migration_utils), list_of_migrations);

        assert_eq!(result, Err(String::from("Committing transaction failed")));
        let first_record_migration_params = first_record_migration_p_arc.lock().unwrap();
        assert_eq!(*first_record_migration_params, vec![()]);
        let second_record_migration_params = second_record_migration_p_arc.lock().unwrap();
        assert_eq!(*second_record_migration_params, vec![()]);
    }
}<|MERGE_RESOLUTION|>--- conflicted
+++ resolved
@@ -3,6 +3,7 @@
 use crate::database::db_initializer::ExternalData;
 use crate::database::db_migrations::migrations::migration_0_to_1::Migrate_0_to_1;
 use crate::database::db_migrations::migrations::migration_10_to_11::Migrate_10_to_11;
+use crate::database::db_migrations::migrations::migration_11_to_12::Migrate_11_to_12;
 use crate::database::db_migrations::migrations::migration_1_to_2::Migrate_1_to_2;
 use crate::database::db_migrations::migrations::migration_2_to_3::Migrate_2_to_3;
 use crate::database::db_migrations::migrations::migration_3_to_4::Migrate_3_to_4;
@@ -81,11 +82,8 @@
             &Migrate_7_to_8,
             &Migrate_8_to_9,
             &Migrate_9_to_10,
-<<<<<<< HEAD
-            &Migrate_10_to_11, // TODO: GH-598: Make this one as null migration and yours as 12
-=======
             &Migrate_10_to_11,
->>>>>>> ded8ac03
+            &Migrate_11_to_12,
         ]
     }
 
