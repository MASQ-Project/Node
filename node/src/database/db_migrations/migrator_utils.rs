--- conflicted
+++ resolved
@@ -8,11 +8,7 @@
 use rusqlite::{params_from_iter, Error, ToSql, Transaction};
 use std::fmt::{Display, Formatter};
 
-<<<<<<< HEAD
 pub trait DBMigDeclarator {
-=======
-pub trait DBMigDeclarationUtilities {
->>>>>>> dbcc2983
     fn db_password(&self) -> Option<String>;
     fn transaction(&self) -> &Transaction;
     fn execute_upon_transaction<'a>(
@@ -32,11 +28,7 @@
         &'a self,
         external: &'a ExternalData,
         logger: &'a Logger,
-<<<<<<< HEAD
     ) -> Box<dyn DBMigDeclarator + 'a>;
-=======
-    ) -> Box<dyn DBMigDeclarationUtilities + 'a>;
->>>>>>> dbcc2983
 
     fn too_high_schema_panics(&self, obsolete_schema: usize);
 }
@@ -85,13 +77,8 @@
         &'b self,
         external: &'b ExternalData,
         logger: &'b Logger,
-<<<<<<< HEAD
     ) -> Box<dyn DBMigDeclarator + 'b> {
         Box::new(DBMigDeclaratorReal::new(
-=======
-    ) -> Box<dyn DBMigDeclarationUtilities + 'b> {
-        Box::new(DBMigDeclarationUtilitiesReal::new(
->>>>>>> dbcc2983
             self.root_transaction_ref(),
             external,
             logger,
@@ -109,21 +96,13 @@
     }
 }
 
-<<<<<<< HEAD
 struct DBMigDeclaratorReal<'a> {
-=======
-struct DBMigDeclarationUtilitiesReal<'a> {
->>>>>>> dbcc2983
     root_transaction_ref: &'a Transaction<'a>,
     external: &'a ExternalData,
     logger: &'a Logger,
 }
 
-<<<<<<< HEAD
 impl<'a> DBMigDeclaratorReal<'a> {
-=======
-impl<'a> DBMigDeclarationUtilitiesReal<'a> {
->>>>>>> dbcc2983
     fn new(
         root_transaction_ref: &'a Transaction<'a>,
         external: &'a ExternalData,
@@ -137,11 +116,7 @@
     }
 }
 
-<<<<<<< HEAD
 impl DBMigDeclarator for DBMigDeclaratorReal<'_> {
-=======
-impl DBMigDeclarationUtilities for DBMigDeclarationUtilitiesReal<'_> {
->>>>>>> dbcc2983
     fn db_password(&self) -> Option<String> {
         self.external.db_password_opt.clone()
     }
@@ -240,11 +215,7 @@
 impl DatabaseMigration for InterimMigrationPlaceholder {
     fn migrate<'a>(
         &self,
-<<<<<<< HEAD
         _mig_declaration_utilities: Box<dyn DBMigDeclarator + 'a>,
-=======
-        _mig_declaration_utilities: Box<dyn DBMigDeclarationUtilities + 'a>,
->>>>>>> dbcc2983
     ) -> rusqlite::Result<()> {
         Ok(())
     }
