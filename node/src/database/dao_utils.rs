--- conflicted
+++ resolved
@@ -2,13 +2,9 @@
 use crate::accountant::jackass_unsigned_to_signed;
 use crate::database::connection_wrapper::ConnectionWrapper;
 use crate::database::db_initializer::{connection_or_panic, DbInitializerReal};
-<<<<<<< HEAD
 use crate::database::db_migrations::MigratorConfig;
 use masq_lib::utils::ExpectValue;
 use std::cell::RefCell;
-=======
-use masq_lib::blockchains::chains::Chain;
->>>>>>> 46f76b69
 use std::path::{Path, PathBuf};
 use std::time::Duration;
 use std::time::SystemTime;
@@ -31,16 +27,11 @@
 
 pub struct DaoFactoryReal {
     pub data_directory: PathBuf,
-<<<<<<< HEAD
-=======
-    pub chain: Chain,
->>>>>>> 46f76b69
     pub create_if_necessary: bool,
     pub migrator_config: RefCell<Option<MigratorConfig>>,
 }
 
 impl DaoFactoryReal {
-<<<<<<< HEAD
     pub fn new(
         data_directory: &Path,
         create_if_necessary: bool,
@@ -48,12 +39,6 @@
     ) -> Self {
         Self {
             data_directory: data_directory.to_path_buf(),
-=======
-    pub fn new(data_directory: &Path, chain: Chain, create_if_necessary: bool) -> Self {
-        Self {
-            data_directory: data_directory.to_path_buf(),
-            chain,
->>>>>>> 46f76b69
             create_if_necessary,
             migrator_config: RefCell::new(Some(migrator_config)),
         }
@@ -63,10 +48,6 @@
         connection_or_panic(
             &DbInitializerReal::default(),
             &self.data_directory,
-<<<<<<< HEAD
-=======
-            self.chain,
->>>>>>> 46f76b69
             self.create_if_necessary,
             self.migrator_config.take().expect_v("MigratorConfig"),
         )
@@ -76,10 +57,6 @@
 #[cfg(test)]
 mod tests {
     use super::*;
-<<<<<<< HEAD
-=======
-    use masq_lib::test_utils::utils::TEST_DEFAULT_CHAIN;
->>>>>>> 46f76b69
     use std::str::FromStr;
 
     #[test]
@@ -87,10 +64,6 @@
     fn connection_panics_if_connection_cannot_be_made() {
         let subject = DaoFactoryReal::new(
             &PathBuf::from_str("nonexistent").unwrap(),
-<<<<<<< HEAD
-=======
-            TEST_DEFAULT_CHAIN,
->>>>>>> 46f76b69
             false,
             MigratorConfig::test_default(),
         );
