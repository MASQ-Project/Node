// Copyright (c) 2019, MASQ (https://masq.ai) and/or its affiliates. All rights reserved.

use crate::database::connection_wrapper::ConnectionWrapper;
use crate::database::db_initializer::CURRENT_SCHEMA_VERSION;
use crate::sub_lib::logger::Logger;
use masq_lib::blockchains::chains::Chain;
#[cfg(test)]
use masq_lib::test_utils::utils::TEST_DEFAULT_CHAIN;
use masq_lib::utils::{ExpectValue, NeighborhoodModeLight, WrapResult};
<<<<<<< HEAD
use rusqlite::{Error, Transaction, NO_PARAMS};
=======
use rusqlite::Transaction;
>>>>>>> 2bc36c98
use std::fmt::Debug;

pub trait DbMigrator {
    fn migrate_database(
        &self,
        mismatched_schema: usize,
        target_version: usize,
        conn: Box<dyn ConnectionWrapper>,
    ) -> Result<(), String>;
}

pub struct DbMigratorReal {
    external: ExternalData,
    logger: Logger,
}

impl DbMigrator for DbMigratorReal {
    fn migrate_database(
        &self,
        mismatched_schema: usize,
        target_version: usize,
        mut conn: Box<dyn ConnectionWrapper>,
    ) -> Result<(), String> {
        let migrator_config = DBMigratorInnerConfiguration::new();
        let migration_utils = match DBMigrationUtilitiesReal::new(&mut *conn, migrator_config) {
            Err(e) => return Err(e.to_string()),
            Ok(utils) => utils,
        };
        self.initiate_migrations(
            mismatched_schema,
            target_version,
            Box::new(migration_utils),
            Self::list_of_migrations(),
        )
    }
}

trait DatabaseMigration: Debug {
    fn migrate<'a>(
        &self,
        mig_declaration_utilities: Box<dyn MigDeclarationUtilities + 'a>,
    ) -> rusqlite::Result<()>;
    fn old_version(&self) -> usize;
}

trait MigDeclarationUtilities {
    fn execute_upon_transaction<'a>(&self, sql_statements: &[&'a str]) -> rusqlite::Result<()>;
    fn transaction(&self) -> &Transaction;
    fn external_parameters(&self) -> &ExternalData;
    fn logger(&self) -> &Logger;
}

trait DBMigrationUtilities {
    fn update_schema_version(&self, update_to: usize) -> rusqlite::Result<()>;

    fn commit(&mut self) -> Result<(), String>;

    fn make_mig_declaration_utils<'a>(
        &'a self,
        external: &'a ExternalData,
        logger: &'a Logger,
    ) -> Box<dyn MigDeclarationUtilities + 'a>;

    fn too_high_schema_panics(&self, mismatched_schema: usize);
}

struct DBMigrationUtilitiesReal<'a> {
    root_transaction: Option<Transaction<'a>>,
    db_migrator_configuration: DBMigratorInnerConfiguration,
}

impl<'a> DBMigrationUtilitiesReal<'a> {
    fn new<'b: 'a>(
        conn: &'b mut dyn ConnectionWrapper,
        db_migrator_configuration: DBMigratorInnerConfiguration,
    ) -> rusqlite::Result<Self> {
        Self {
            root_transaction: Some(conn.transaction()?),
            db_migrator_configuration,
        }
        .wrap_to_ok()
    }

    fn root_transaction_ref(&self) -> &Transaction<'a> {
        self.root_transaction.as_ref().expectv("root transaction")
    }
}

impl<'a> DBMigrationUtilities for DBMigrationUtilitiesReal<'a> {
    fn update_schema_version(&self, update_to: usize) -> rusqlite::Result<()> {
        DbMigratorReal::update_schema_version(
            self.db_migrator_configuration
                .db_configuration_table
                .as_str(),
            self.root_transaction_ref(),
            update_to,
        )
    }

    fn commit(&mut self) -> Result<(), String> {
        self.root_transaction
            .take()
            .expectv("owned root transaction")
            .commit()
            .map_err(|e| e.to_string())
    }

    fn make_mig_declaration_utils<'b>(
        &'b self,
        external: &'b ExternalData,
        logger: &'b Logger,
    ) -> Box<dyn MigDeclarationUtilities + 'b> {
        Box::new(MigDeclarationUtilitiesReal::new(
            self.root_transaction_ref(),
            external,
            logger,
        ))
    }

    fn too_high_schema_panics(&self, mismatched_schema: usize) {
        if mismatched_schema > self.db_migrator_configuration.current_schema_version {
            panic!(
                "Database claims to be more advanced ({}) than the version {} which is the latest \
             version this Node knows about.",
                mismatched_schema, CURRENT_SCHEMA_VERSION
            )
        }
    }
}

struct MigDeclarationUtilitiesReal<'a> {
    root_transaction_ref: &'a Transaction<'a>,
    external: &'a ExternalData,
    logger: &'a Logger,
}

impl<'a> MigDeclarationUtilitiesReal<'a> {
    fn new(
        root_transaction_ref: &'a Transaction<'a>,
        external: &'a ExternalData,
        logger: &'a Logger,
    ) -> Self {
        Self {
            root_transaction_ref,
            external,
            logger,
        }
    }
}

impl MigDeclarationUtilities for MigDeclarationUtilitiesReal<'_> {
    fn execute_upon_transaction<'a>(&self, sql_statements: &[&'a str]) -> rusqlite::Result<()> {
        let transaction = self.root_transaction_ref;
        sql_statements.iter().fold(Ok(()), |so_far, stm| {
            if so_far.is_ok() {
<<<<<<< HEAD
                match transaction.execute(stm, NO_PARAMS) {
                    Ok(_) => Ok(()),
                    Err(e) if e == Error::ExecuteReturnedResults => Ok(()),
                    Err(e) => Err(e),
                }
=======
                transaction.execute(stm, []).map(|_| ())
>>>>>>> 2bc36c98
            } else {
                so_far
            }
        })
    }

    fn transaction(&self) -> &Transaction {
        self.root_transaction_ref
    }

    fn external_parameters(&self) -> &ExternalData {
        self.external
    }

    fn logger(&self) -> &Logger {
        self.logger
    }
}

struct DBMigratorInnerConfiguration {
    db_configuration_table: String,
    current_schema_version: usize,
}

impl DBMigratorInnerConfiguration {
    fn new() -> Self {
        DBMigratorInnerConfiguration {
            db_configuration_table: "config".to_string(),
            current_schema_version: CURRENT_SCHEMA_VERSION,
        }
    }
}

//define a new migration record here and add it to this list: 'list_of_migrations()'
////////////////////////////////////////////////////////////////////////////////////////////////////

#[derive(Debug)]
#[allow(non_camel_case_types)]
struct Migrate_0_to_1;

impl DatabaseMigration for Migrate_0_to_1 {
    fn migrate<'a>(
        &self,
        declaration_utils: Box<dyn MigDeclarationUtilities + 'a>,
    ) -> rusqlite::Result<()> {
        declaration_utils.execute_upon_transaction(&[
            "INSERT INTO config (name, value, encrypted) VALUES ('mapping_protocol', null, 0)",
        ])
    }

    fn old_version(&self) -> usize {
        0
    }
}

#[derive(Debug)]
#[allow(non_camel_case_types)]
struct Migrate_1_to_2;

impl DatabaseMigration for Migrate_1_to_2 {
    fn migrate<'a>(
        &self,
        declaration_utils: Box<dyn MigDeclarationUtilities + 'a>,
    ) -> rusqlite::Result<()> {
        let statement = format!(
            "INSERT INTO config (name, value, encrypted) VALUES ('chain_name', '{}', 0)",
            declaration_utils
                .external_parameters()
                .chain
                .rec()
                .literal_identifier
        );
        declaration_utils.execute_upon_transaction(&[statement.as_str()])
    }

    fn old_version(&self) -> usize {
        1
    }
}

#[derive(Debug)]
#[allow(non_camel_case_types)]
struct Migrate_2_to_3;

impl DatabaseMigration for Migrate_2_to_3 {
    fn migrate<'a>(
        &self,
        declaration_utils: Box<dyn MigDeclarationUtilities + 'a>,
    ) -> rusqlite::Result<()> {
        let statement_1 =
            "INSERT INTO config (name, value, encrypted) VALUES ('blockchain_service_url', null, 0)";
        let statement_2 = format!(
            "INSERT INTO config (name, value, encrypted) VALUES ('neighborhood_mode', '{}', 0)",
            declaration_utils
                .external_parameters()
                .neighborhood_mode
                .to_string()
        );
        declaration_utils.execute_upon_transaction(&[statement_1, statement_2.as_str()])
    }

    fn old_version(&self) -> usize {
        2
    }
}

#[derive(Debug)]
#[allow(non_camel_case_types)]
struct Migrate_4_to_5;

impl DatabaseMigration for Migrate_4_to_5 {
    fn migrate<'a>(
        &self,
        declaration_utils: Box<dyn MigDeclarationUtilities + 'a>,
    ) -> rusqlite::Result<()> {
        let mut select_statement = declaration_utils
            .transaction()
            .prepare("SELECT pending_payment_transaction FROM payable WHERE pending_payment_transaction IS NOT NULL")?;
        let unresolved_pending_transactions: Vec<String> = select_statement
            .query_map(NO_PARAMS, |row| {
                Ok(row
                    .get::<usize, String>(0)
                    .expect("select statement was badly prepared"))
            })?
            .flatten()
            .collect();
        if !unresolved_pending_transactions.is_empty() {
            warning!(declaration_utils.logger(),"Migration from 4 to 5: database belonging to the chain '{}'; \
             we discovered possibly abandoned transactions that are said yet to be pending, these are: '{}'; \
              continuing",declaration_utils.external_parameters().chain.rec().literal_identifier,unresolved_pending_transactions.join("', '") )
        } else {
            debug!(
                declaration_utils.logger(),
                "Migration from 4 to 5: no previous pending transactions found; continuing"
            )
        };
        let statement_1 = "ALTER TABLE payable RENAME TO _payable_old";
        let statement_2 = "CREATE TABLE payable (\
                wallet_address text primary key, \
                balance integer not null, \
                last_paid_timestamp integer not null\
        )";
        let statement_3 = "ALTER TABLE payable ADD pending_payment_rowid integer null";
        let statement_4 = "INSERT INTO payable (wallet_address, balance, last_paid_timestamp) SELECT wallet_address, balance, last_paid_timestamp FROM _payable_old";
        let statement_5 = "CREATE TABLE pending_payments (\
                rowid integer primary key, \
                transaction_hash text not null, \
                amount integer not null, \
                payment_timestamp integer not null, \
                attempt integer not null, \
                process_error text null\
            )";
        let statement_6 =
            "CREATE UNIQUE INDEX pending_payments_hash_idx ON pending_payments (transaction_hash)";
        let statement_7 = "DROP TABLE _payable_old";
        let statement_8 = "DROP INDEX idx_receivable_wallet_address";
        let statement_9 = "DROP INDEX idx_banned_wallet_address";
        declaration_utils.execute_upon_transaction(&[
            statement_1,
            statement_2,
            statement_3,
            statement_4,
            statement_5,
            statement_6,
            statement_7,
            statement_8,
            statement_9,
        ])
    }

    fn old_version(&self) -> usize {
        4
    }
}

////////////////////////////////////////////////////////////////////////////////////////////////////

impl DbMigratorReal {
    pub fn new(external: ExternalData) -> Self {
        Self {
            external,
            logger: Logger::new("DbMigrator"),
        }
    }

    fn list_of_migrations<'a>() -> &'a [&'a dyn DatabaseMigration] {
        &[
            &Migrate_0_to_1,
            &Migrate_1_to_2,
            &Migrate_2_to_3,
            &InterimMigrationPlaceholder(4),
            &Migrate_4_to_5,
        ]
    }

    fn initiate_migrations<'a>(
        &self,
        mismatched_schema: usize,
        target_version: usize,
        mut migration_utilities: Box<dyn DBMigrationUtilities + 'a>,
        list_of_migrations: &'a [&'a (dyn DatabaseMigration + 'a)],
    ) -> Result<(), String> {
        let migrations_to_process = Self::select_migrations_to_process(
            mismatched_schema,
            list_of_migrations,
            target_version,
            &*migration_utilities,
        );
        for record in migrations_to_process {
            let present_db_version = record.old_version();
            if let Err(e) = self.migrate_semi_automated(record, &*migration_utilities, &self.logger)
            {
                return self.dispatch_bad_news(present_db_version, e);
            }
            self.log_success(present_db_version)
        }
        migration_utilities.commit()
    }

    fn migrate_semi_automated<'a>(
        &self,
        record: &dyn DatabaseMigration,
        migration_utilities: &'a (dyn DBMigrationUtilities + 'a),
        logger: &'a Logger,
    ) -> rusqlite::Result<()> {
        record.migrate(migration_utilities.make_mig_declaration_utils(&self.external, logger))?;
        let migrate_to = record.old_version() + 1;
        migration_utilities.update_schema_version(migrate_to)
    }

    fn update_schema_version(
        name_of_given_table: &str,
        transaction: &Transaction,
        update_to: usize,
    ) -> rusqlite::Result<()> {
        transaction.execute(
            &format!(
                "UPDATE {} SET value = {} WHERE name = 'schema_version'",
                name_of_given_table, update_to
            ),
            [],
        )?;
        Ok(())
    }

    fn select_migrations_to_process<'a>(
        mismatched_schema: usize,
        list_of_migrations: &'a [&'a (dyn DatabaseMigration + 'a)],
        target_version: usize,
        mig_utils: &dyn DBMigrationUtilities,
    ) -> Vec<&'a (dyn DatabaseMigration + 'a)> {
        mig_utils.too_high_schema_panics(mismatched_schema);
        list_of_migrations
            .iter()
            .skip_while(|entry| entry.old_version() != mismatched_schema)
            .take_while(|entry| entry.old_version() < target_version)
            .map(Self::deref)
            .collect::<Vec<&(dyn DatabaseMigration + 'a)>>()
    }

    fn deref<'a, T: ?Sized>(value: &'a &T) -> &'a T {
        *value
    }

    fn dispatch_bad_news(
        &self,
        current_version: usize,
        error: rusqlite::Error,
    ) -> Result<(), String> {
        let error_message = format!(
            "Migrating database from version {} to {} failed: {:?}",
            current_version,
            current_version + 1,
            error
        );
        error!(self.logger, "{}", &error_message);
        Err(error_message)
    }

    fn log_success(&self, previous_version: usize) {
        info!(
            self.logger,
            "Database successfully migrated from version {} to {}",
            previous_version,
            previous_version + 1
        )
    }
}

#[derive(PartialEq, Debug)]
pub struct MigratorConfig {
    pub should_be_suppressed: Suppression,
    pub external_dataset: Option<ExternalData>,
}

#[derive(PartialEq, Debug)]
pub enum Suppression {
    No,
    Yes,
    WithErr,
}

impl MigratorConfig {
    pub fn panic_on_migration() -> Self {
        Self {
            should_be_suppressed: Suppression::No,
            external_dataset: None,
        }
    }

    pub fn create_or_migrate(external_params: ExternalData) -> Self {
        //is used also if a fresh db is being created
        Self {
            should_be_suppressed: Suppression::No,
            external_dataset: Some(external_params),
        }
    }

    pub fn migration_suppressed() -> Self {
        Self {
            should_be_suppressed: Suppression::Yes,
            external_dataset: None,
        }
    }

    pub fn migration_suppressed_with_error() -> Self {
        Self {
            should_be_suppressed: Suppression::WithErr,
            external_dataset: None,
        }
    }

    #[cfg(test)]
    pub fn test_default() -> Self {
        Self {
            should_be_suppressed: Suppression::Yes,
            external_dataset: Some(ExternalData {
                chain: TEST_DEFAULT_CHAIN,
                neighborhood_mode: NeighborhoodModeLight::Standard,
            }),
        }
    }
}

#[derive(Clone, Debug, PartialEq)]
pub struct ExternalData {
    pub chain: Chain,
    pub neighborhood_mode: NeighborhoodModeLight,
}

impl ExternalData {
    pub fn new(chain: Chain, neighborhood_mode: NeighborhoodModeLight) -> Self {
        Self {
            chain,
            neighborhood_mode,
        }
    }
}

impl From<(MigratorConfig, bool)> for ExternalData {
    fn from(tuple: (MigratorConfig, bool)) -> Self {
        let (migrator_config, db_newly_created) = tuple;
        migrator_config.external_dataset.unwrap_or_else(|| {
            panic!(
                "{}",
                if db_newly_created {
                    "Attempt to create a new database without proper configuration"
                } else {
                    "Attempt to migrate the database at an inappropriate place"
                }
            )
        })
    }
}

#[derive(Debug)]
struct InterimMigrationPlaceholder(usize);

impl DatabaseMigration for InterimMigrationPlaceholder {
    fn migrate<'a>(
        &self,
        _mig_declaration_utilities: Box<dyn MigDeclarationUtilities + 'a>,
    ) -> rusqlite::Result<()> {
        Ok(())
    }

    fn old_version(&self) -> usize {
        self.0 - 1
    }
}

#[cfg(test)]
mod tests {
    use crate::database::connection_wrapper::{ConnectionWrapper, ConnectionWrapperReal};
    use crate::database::dao_utils::{from_time_t, to_time_t};
    use crate::database::db_initializer::test_utils::ConnectionWrapperMock;
    use crate::database::db_initializer::{
        DbInitializer, DbInitializerReal, CURRENT_SCHEMA_VERSION, DATABASE_FILE,
    };
    use crate::database::db_migrations::{
        DBMigrationUtilities, DBMigrationUtilitiesReal, DatabaseMigration, DbMigrator,
        ExternalData, MigDeclarationUtilities, Migrate_0_to_1, MigratorConfig, Suppression,
    };
    use crate::database::db_migrations::{DBMigratorInnerConfiguration, DbMigratorReal};
    use crate::sub_lib::logger::Logger;
    use crate::sub_lib::wallet::Wallet;
    use crate::test_utils::database_utils::{
        assurance_query_for_config_table, bring_db_of_version_0_back_to_life_and_return_connection,
        query_specific_schema_information,
    };
    use crate::test_utils::logging::{init_test_logging, TestLogHandler};
    use crate::test_utils::make_wallet;
    use ethereum_types::BigEndianHash;
    use masq_lib::constants::DEFAULT_CHAIN;
    use masq_lib::test_utils::utils::{ensure_node_home_directory_exists, TEST_DEFAULT_CHAIN};
    use masq_lib::utils::NeighborhoodModeLight;
<<<<<<< HEAD
    use rusqlite::{Connection, Error, OptionalExtension, ToSql, Transaction, NO_PARAMS};
=======
    use rusqlite::{Connection, Error, OptionalExtension};
>>>>>>> 2bc36c98
    use std::cell::RefCell;
    use std::fmt::Debug;
    use std::fs::create_dir_all;
    use std::iter::once;
    use std::panic::{catch_unwind, AssertUnwindSafe};
    use std::sync::{Arc, Mutex};
    use std::time::SystemTime;
    use web3::types::{H256, U256};

    #[derive(Default)]
    struct DBMigrationUtilitiesMock {
        too_high_found_schema_will_panic_params: Arc<Mutex<Vec<usize>>>,
        make_mig_declaration_utils_params: Arc<Mutex<Vec<ExternalData>>>,
        make_mig_declaration_utils_results: RefCell<Vec<Box<dyn MigDeclarationUtilities>>>,
        update_schema_version_params: Arc<Mutex<Vec<usize>>>,
        update_schema_version_results: RefCell<Vec<rusqlite::Result<()>>>,
        commit_results: RefCell<Vec<Result<(), String>>>,
    }

    impl DBMigrationUtilitiesMock {
        pub fn update_schema_version_params(mut self, params: &Arc<Mutex<Vec<usize>>>) -> Self {
            self.update_schema_version_params = params.clone();
            self
        }

        pub fn update_schema_version_result(self, result: rusqlite::Result<()>) -> Self {
            self.update_schema_version_results.borrow_mut().push(result);
            self
        }

        pub fn commit_result(self, result: Result<(), String>) -> Self {
            self.commit_results.borrow_mut().push(result);
            self
        }

        pub fn make_mig_declaration_utils_params(
            mut self,
            params: &Arc<Mutex<Vec<ExternalData>>>,
        ) -> Self {
            self.make_mig_declaration_utils_params = params.clone();
            self
        }

        pub fn make_mig_declaration_utils_result(
            self,
            result: Box<dyn MigDeclarationUtilities>,
        ) -> Self {
            self.make_mig_declaration_utils_results
                .borrow_mut()
                .push(result);
            self
        }
    }

    impl DBMigrationUtilities for DBMigrationUtilitiesMock {
        fn update_schema_version(&self, update_to: usize) -> rusqlite::Result<()> {
            self.update_schema_version_params
                .lock()
                .unwrap()
                .push(update_to);
            self.update_schema_version_results.borrow_mut().remove(0)
        }

        fn commit(&mut self) -> Result<(), String> {
            self.commit_results.borrow_mut().remove(0)
        }

        fn make_mig_declaration_utils<'a>(
            &'a self,
            external: &'a ExternalData,
            _logger: &'a Logger,
        ) -> Box<dyn MigDeclarationUtilities + 'a> {
            self.make_mig_declaration_utils_params
                .lock()
                .unwrap()
                .push(external.clone());
            self.make_mig_declaration_utils_results
                .borrow_mut()
                .remove(0)
        }

        fn too_high_schema_panics(&self, mismatched_schema: usize) {
            self.too_high_found_schema_will_panic_params
                .lock()
                .unwrap()
                .push(mismatched_schema);
        }
    }

    #[derive(Default)]
    struct DBMigrateDeclarationUtilitiesMock {
        execute_upon_transaction_params: Arc<Mutex<Vec<Vec<String>>>>,
        execute_upon_transaction_results: RefCell<Vec<rusqlite::Result<()>>>,
    }

    impl DBMigrateDeclarationUtilitiesMock {
        pub fn execute_upon_transaction_params(
            mut self,
            params: &Arc<Mutex<Vec<Vec<String>>>>,
        ) -> Self {
            self.execute_upon_transaction_params = params.clone();
            self
        }

        pub fn execute_upon_transaction_result(self, result: rusqlite::Result<()>) -> Self {
            self.execute_upon_transaction_results
                .borrow_mut()
                .push(result);
            self
        }
    }

    impl MigDeclarationUtilities for DBMigrateDeclarationUtilitiesMock {
        fn execute_upon_transaction<'a>(&self, sql_statements: &[&'a str]) -> rusqlite::Result<()> {
            self.execute_upon_transaction_params.lock().unwrap().push(
                sql_statements
                    .iter()
                    .map(|str| str.to_string())
                    .collect::<Vec<String>>(),
            );
            self.execute_upon_transaction_results.borrow_mut().remove(0)
        }

        fn transaction(&self) -> &Transaction {
            unimplemented!("Not needed so far")
        }

        fn external_parameters(&self) -> &ExternalData {
            unimplemented!("Not needed so far")
        }

        fn logger(&self) -> &Logger {
            unimplemented!("Not needed so far")
        }
    }

    fn make_external_migration_parameters() -> ExternalData {
        ExternalData {
            chain: TEST_DEFAULT_CHAIN,
            neighborhood_mode: NeighborhoodModeLight::Standard,
        }
    }

    #[test]
    fn panic_on_migration_properly_set() {
        assert_eq!(
            MigratorConfig::panic_on_migration(),
            MigratorConfig {
                should_be_suppressed: Suppression::No,
                external_dataset: None
            }
        )
    }

    #[test]
    fn create_or_migrate_properly_set() {
        assert_eq!(
            MigratorConfig::create_or_migrate(make_external_migration_parameters()),
            MigratorConfig {
                should_be_suppressed: Suppression::No,
                external_dataset: Some(make_external_migration_parameters())
            }
        )
    }

    #[test]
    fn migration_suppressed_properly_set() {
        assert_eq!(
            MigratorConfig::migration_suppressed(),
            MigratorConfig {
                should_be_suppressed: Suppression::Yes,
                external_dataset: None
            }
        )
    }

    #[test]
    fn suppressed_with_error_properly_set() {
        assert_eq!(
            MigratorConfig::migration_suppressed_with_error(),
            MigratorConfig {
                should_be_suppressed: Suppression::WithErr,
                external_dataset: None
            }
        )
    }

    #[test]
    fn migrate_database_handles_an_error_from_creating_the_root_transaction() {
        let subject = DbMigratorReal::new(make_external_migration_parameters());
        let mismatched_schema = 0;
        let target_version = 5; //irrelevant
        let connection = ConnectionWrapperMock::default()
            .transaction_result(Err(Error::SqliteSingleThreadedMode)); //hard to find a real-like error for this

        let result =
            subject.migrate_database(mismatched_schema, target_version, Box::new(connection));

        assert_eq!(
            result,
            Err("SQLite was compiled or configured for single-threaded use only".to_string())
        )
    }

    #[test]
    fn initiate_migrations_panics_if_the_schema_is_of_higher_number_than_the_latest_official() {
        let last_version = CURRENT_SCHEMA_VERSION;
        let too_advanced = last_version + 1;
        let connection = Connection::open_in_memory().unwrap();
        let mut conn_wrapper = ConnectionWrapperReal::new(connection);
        let mig_config = DBMigratorInnerConfiguration::new();
        let migration_utilities =
            DBMigrationUtilitiesReal::new(&mut conn_wrapper, mig_config).unwrap();
        let subject = DbMigratorReal::new(make_external_migration_parameters());

        let captured_panic = catch_unwind(AssertUnwindSafe(|| {
            subject.initiate_migrations(
                too_advanced,
                CURRENT_SCHEMA_VERSION,
                Box::new(migration_utilities),
                DbMigratorReal::list_of_migrations(),
            )
        }))
        .unwrap_err();

        let panic_message = captured_panic.downcast_ref::<String>().unwrap();
        assert_eq!(
            *panic_message,
            format!(
                "Database claims to be more advanced ({}) than the version {} which \
         is the latest version this Node knows about.",
                too_advanced, CURRENT_SCHEMA_VERSION
            )
        )
    }

    #[derive(Default, Debug)]
    struct DBMigrationRecordMock {
        old_version_result: RefCell<usize>,
        migrate_params: Arc<Mutex<Vec<()>>>,
        migrate_result: RefCell<Vec<rusqlite::Result<()>>>,
    }

    impl DBMigrationRecordMock {
        fn old_version_result(self, result: usize) -> Self {
            self.old_version_result.replace(result);
            self
        }

        fn migrate_result(self, result: rusqlite::Result<()>) -> Self {
            self.migrate_result.borrow_mut().push(result);
            self
        }

        fn migrate_params(mut self, params: &Arc<Mutex<Vec<()>>>) -> Self {
            self.migrate_params = params.clone();
            self
        }

        fn set_up_necessary_stuff_for_mocked_migration_record(
            self,
            result_o_v: usize,
            result_m: rusqlite::Result<()>,
            params_m: &Arc<Mutex<Vec<()>>>,
        ) -> Self {
            self.old_version_result(result_o_v)
                .migrate_result(result_m)
                .migrate_params(params_m)
        }
    }

    impl DatabaseMigration for DBMigrationRecordMock {
        fn migrate<'a>(
            &self,
            _migration_utilities: Box<dyn MigDeclarationUtilities + 'a>,
        ) -> rusqlite::Result<()> {
            self.migrate_params.lock().unwrap().push(());
            self.migrate_result.borrow_mut().remove(0)
        }

        fn old_version(&self) -> usize {
            *self.old_version_result.borrow()
        }
    }

    #[test]
    #[should_panic(expected = "The list of database migrations is not ordered properly")]
    fn list_validation_check_works_for_badly_ordered_migrations_when_inside() {
        let fake_one = DBMigrationRecordMock::default().old_version_result(6);
        let fake_two = DBMigrationRecordMock::default().old_version_result(2);
        let list: &[&dyn DatabaseMigration] = &[&Migrate_0_to_1, &fake_one, &fake_two];

        let _ = list_validation_check(list);
    }

    #[test]
    #[should_panic(expected = "The list of database migrations is not ordered properly")]
    fn list_validation_check_works_for_badly_ordered_migrations_when_at_the_end() {
        let fake_one = DBMigrationRecordMock::default().old_version_result(1);
        let fake_two = DBMigrationRecordMock::default().old_version_result(3);
        let list: &[&dyn DatabaseMigration] = &[&Migrate_0_to_1, &fake_one, &fake_two];

        let _ = list_validation_check(list);
    }

    fn list_validation_check<'a>(list_of_migrations: &'a [&'a (dyn DatabaseMigration + 'a)]) {
        let begins_at_version = list_of_migrations[0].old_version();
        let iterator = list_of_migrations.iter();
        let ending_sentinel = &DBMigrationRecordMock::default()
            .old_version_result(begins_at_version + iterator.len())
            as &dyn DatabaseMigration;
        let iterator_shifted = list_of_migrations
            .iter()
            .skip(1)
            .chain(once(&ending_sentinel));
        iterator.zip(iterator_shifted).for_each(|(first, second)| {
            assert!(
                two_numbers_are_sequential(first.old_version(), second.old_version()),
                "The list of database migrations is not ordered properly"
            )
        });
    }

    fn two_numbers_are_sequential(first: usize, second: usize) -> bool {
        (first + 1) == second
    }

    #[test]
    fn list_of_migrations_is_correctly_ordered() {
        let _ = list_validation_check(DbMigratorReal::list_of_migrations());
        //success if no panicking
    }

    #[test]
    fn list_of_migrations_ends_on_the_current_version() {
        let last_entry = DbMigratorReal::list_of_migrations().into_iter().last();

        let result = last_entry.unwrap().old_version();

        assert!(two_numbers_are_sequential(result, CURRENT_SCHEMA_VERSION))
    }

    #[test]
    fn migrate_semi_automated_returns_an_error_from_update_schema_version() {
        let update_schema_version_params_arc = Arc::new(Mutex::new(vec![]));
        let mut migration_record = DBMigrationRecordMock::default()
            .old_version_result(4)
            .migrate_result(Ok(()));
        let migration_utilities = DBMigrationUtilitiesMock::default()
            .make_mig_declaration_utils_result(Box::new(
                DBMigrateDeclarationUtilitiesMock::default(),
            ))
            .update_schema_version_result(Err(Error::InvalidQuery))
            .update_schema_version_params(&update_schema_version_params_arc);
        let subject = DbMigratorReal::new(make_external_migration_parameters());

        let result = subject.migrate_semi_automated(
            &mut migration_record,
            &migration_utilities,
            &Logger::new("test logger"),
        );

        assert_eq!(result, Err(Error::InvalidQuery));
        let update_schema_version_params = update_schema_version_params_arc.lock().unwrap();
        assert_eq!(*update_schema_version_params, vec![5]) //doesn't mean the state really changed, this is just an image of the supplied params
    }

    #[test]
    fn initiate_migrations_returns_an_error_from_migrate() {
        init_test_logging();
        let list = &[&DBMigrationRecordMock::default()
            .old_version_result(0)
            .migrate_result(Err(Error::InvalidColumnIndex(5)))
            as &dyn DatabaseMigration];
        let migrate_declaration_utils = DBMigrateDeclarationUtilitiesMock::default();
        let migration_utils = DBMigrationUtilitiesMock::default()
            .make_mig_declaration_utils_result(Box::new(migrate_declaration_utils));
        let mismatched_schema = 0;
        let target_version = 5; //not relevant
        let subject = DbMigratorReal::new(make_external_migration_parameters());

        let result = subject.initiate_migrations(
            mismatched_schema,
            target_version,
            Box::new(migration_utils),
            list,
        );

        assert_eq!(
            result,
            Err(
                r#"Migrating database from version 0 to 1 failed: InvalidColumnIndex(5)"#
                    .to_string()
            )
        );
        TestLogHandler::new().exists_log_containing(
            r#"ERROR: DbMigrator: Migrating database from version 0 to 1 failed: InvalidColumnIndex(5)"#,
        );
    }

    #[test]
    fn execute_upon_transaction_returns_the_first_error_encountered_and_the_transaction_is_canceled(
    ) {
        let dir_path = ensure_node_home_directory_exists("db_migrations","execute_upon_transaction_returns_the_first_error_encountered_and_the_transaction_is_canceled");
        let db_path = dir_path.join("test_database.db");
        let connection = Connection::open(&db_path).unwrap();
        connection
            .execute(
                "CREATE TABLE test (
            name TEXT,
            count integer
        )",
                [],
            )
            .unwrap();
        let correct_statement_1 = "INSERT INTO test (name,count) VALUES ('mushrooms',270)";
        let erroneous_statement_1 =
            "INSERT INTO botanic_garden (name, count) VALUES (sunflowers, 100)";
        let erroneous_statement_2 = "INSERT INTO milky_way (star) VALUES (just_discovered)";
        let set_of_sql_statements = &[
            correct_statement_1,
            erroneous_statement_1,
            erroneous_statement_2,
        ];
        let mut connection_wrapper = ConnectionWrapperReal::new(connection);
        let config = DBMigratorInnerConfiguration::new();
        let external_parameters = make_external_migration_parameters();
        let subject = DBMigrationUtilitiesReal::new(&mut connection_wrapper, config).unwrap();

        let result = subject
            .make_mig_declaration_utils(&external_parameters, &Logger::new("test logger"))
            .execute_upon_transaction(set_of_sql_statements);

        assert_eq!(
            result.unwrap_err().to_string(),
            "no such table: botanic_garden"
        );
        let connection = Connection::open(&db_path).unwrap();
        //when an error occurs, the underlying transaction gets rolled back, and we cannot see any changes to the database
        let assertion: Option<(String, String)> = connection
            .query_row("SELECT count FROM test WHERE name='mushrooms'", [], |row| {
                Ok((row.get(0).unwrap(), row.get(1).unwrap()))
            })
            .optional()
            .unwrap();
        assert!(assertion.is_none()) //means no result for this query
    }

    #[test]
    fn execute_upon_transaction_handles_also_statements_that_return_something() {
        let dir_path = ensure_node_home_directory_exists(
            "db_migrations",
            "execute_upon_transaction_handles_also_statements_that_return_something",
        );
        let db_path = dir_path.join("test_database.db");
        let connection = Connection::open(&db_path).unwrap();
        connection
            .execute(
                "CREATE TABLE botanic_garden (
            name TEXT,
            count integer
        )",
                NO_PARAMS,
            )
            .unwrap();
        let statement_1 = "INSERT INTO botanic_garden (name,count) VALUES ('sun_flowers', 100)";
        let statement_2 = "ALTER TABLE botanic_garden RENAME TO just_garden"; //this statement returns an overview of the new table on its execution
        let statement_3 = "COMMIT";
        let set_of_sql_statements = &[statement_1, statement_2, statement_3];
        let mut connection_wrapper = ConnectionWrapperReal::new(connection);
        let config = DBMigratorInnerConfiguration::new();
        let external_parameters = make_external_migration_parameters();
        let subject = DBMigrationUtilitiesReal::new(&mut connection_wrapper, config).unwrap();

        let result = subject
            .make_mig_declaration_utils(&external_parameters, &Logger::new("test logger"))
            .execute_upon_transaction(set_of_sql_statements);

        assert_eq!(result, Ok(()));
        let connection = Connection::open(&db_path).unwrap();
        let assertion: Option<(String, i64)> = connection
            .query_row("SELECT * FROM just_garden", NO_PARAMS, |row| {
                Ok((row.get(0).unwrap(), row.get(1).unwrap()))
            })
            .optional()
            .unwrap();
        assert!(assertion.is_some()) //means there is a table named 'just_garden' now
    }

    fn make_success_mig_record(
        old_version: usize,
        empty_params_arc: &Arc<Mutex<Vec<()>>>,
    ) -> Box<dyn DatabaseMigration> {
        Box::new(
            DBMigrationRecordMock::default().set_up_necessary_stuff_for_mocked_migration_record(
                old_version,
                Ok(()),
                empty_params_arc,
            ),
        )
    }

    #[test]
    fn initiate_migrations_skips_records_already_included_in_the_current_database_and_migrates_only_the_others(
    ) {
        let first_record_migration_p_arc = Arc::new(Mutex::new(vec![]));
        let second_record_migration_p_arc = Arc::new(Mutex::new(vec![]));
        let third_record_migration_p_arc = Arc::new(Mutex::new(vec![]));
        let fourth_record_migration_p_arc = Arc::new(Mutex::new(vec![]));
        let fifth_record_migration_p_arc = Arc::new(Mutex::new(vec![]));
        let mig_record_1 = make_success_mig_record(0, &first_record_migration_p_arc);
        let mig_record_2 = make_success_mig_record(1, &second_record_migration_p_arc);
        let mig_record_3 = make_success_mig_record(2, &third_record_migration_p_arc);
        let mig_record_4 = make_success_mig_record(3, &fourth_record_migration_p_arc);
        let mig_record_5 = make_success_mig_record(4, &fifth_record_migration_p_arc);
        let list_of_migrations: &[&dyn DatabaseMigration] = &[
            mig_record_1.as_ref(),
            mig_record_2.as_ref(),
            mig_record_3.as_ref(),
            mig_record_4.as_ref(),
            mig_record_5.as_ref(),
        ];
        let connection = Connection::open_in_memory().unwrap();
        connection
            .execute(
                "CREATE TABLE test (
            name TEXT,
            value TEXT
        )",
                [],
            )
            .unwrap();
        connection
            .execute(
                "INSERT INTO test (name, value) VALUES ('schema_version', '2')",
                [],
            )
            .unwrap();
        let mut connection_wrapper = ConnectionWrapperReal::new(connection);
        let config = DBMigratorInnerConfiguration {
            db_configuration_table: "test".to_string(),
            current_schema_version: 5,
        };
        let subject = DbMigratorReal::new(make_external_migration_parameters());
        let mismatched_schema = 2;
        let target_version = 5;

        let result = subject.initiate_migrations(
            mismatched_schema,
            target_version,
            Box::new(DBMigrationUtilitiesReal::new(&mut connection_wrapper, config).unwrap()),
            list_of_migrations,
        );

        assert_eq!(result, Ok(()));
        let first_record_migration_params = first_record_migration_p_arc.lock().unwrap();
        assert_eq!(*first_record_migration_params, vec![]);
        let second_record_migration_params = second_record_migration_p_arc.lock().unwrap();
        assert_eq!(*second_record_migration_params, vec![]);
        let third_record_migration_params = third_record_migration_p_arc.lock().unwrap();
        assert_eq!(*third_record_migration_params, vec![()]);
        let fourth_record_migration_params = fourth_record_migration_p_arc.lock().unwrap();
        assert_eq!(*fourth_record_migration_params, vec![()]);
        let fifth_record_migration_params = fifth_record_migration_p_arc.lock().unwrap();
        assert_eq!(*fifth_record_migration_params, vec![()]);
        let assertion: (String, String) = connection_wrapper
            .transaction()
            .unwrap()
            .query_row(
                "SELECT name, value FROM test WHERE name='schema_version'",
                [],
                |row| Ok((row.get(0).unwrap(), row.get(1).unwrap())),
            )
            .unwrap();
        assert_eq!(assertion.1, "5")
    }

    #[test]
    fn initiate_migrations_terminates_at_the_specified_version() {
        let first_record_migration_p_arc = Arc::new(Mutex::new(vec![]));
        let second_record_migration_p_arc = Arc::new(Mutex::new(vec![]));
        let third_record_migration_p_arc = Arc::new(Mutex::new(vec![]));
        let fourth_record_migration_p_arc = Arc::new(Mutex::new(vec![]));
        let fifth_record_migration_p_arc = Arc::new(Mutex::new(vec![]));
        let mig_record_1 = make_success_mig_record(0, &first_record_migration_p_arc);
        let mig_record_2 = make_success_mig_record(1, &second_record_migration_p_arc);
        let mig_record_3 = make_success_mig_record(2, &third_record_migration_p_arc);
        let mig_record_4 = make_success_mig_record(3, &fourth_record_migration_p_arc);
        let mig_record_5 = make_success_mig_record(4, &fifth_record_migration_p_arc);
        let list_of_migrations: &[&dyn DatabaseMigration] = &[
            mig_record_1.as_ref(),
            mig_record_2.as_ref(),
            mig_record_3.as_ref(),
            mig_record_4.as_ref(),
            mig_record_5.as_ref(),
        ];
        let connection = Connection::open_in_memory().unwrap();
        connection
            .execute(
                "CREATE TABLE test (
            name TEXT,
            value TEXT
        )",
                [],
            )
            .unwrap();
        let mut connection_wrapper = ConnectionWrapperReal::new(connection);
        let config = DBMigratorInnerConfiguration {
            db_configuration_table: "test".to_string(),
            current_schema_version: 5,
        };
        let subject = DbMigratorReal::new(make_external_migration_parameters());
        let mismatched_schema = 0;
        let target_version = 3;

        let result = subject.initiate_migrations(
            mismatched_schema,
            target_version,
            Box::new(DBMigrationUtilitiesReal::new(&mut connection_wrapper, config).unwrap()),
            list_of_migrations,
        );

        assert_eq!(result, Ok(()));
        let first_record_migration_params = first_record_migration_p_arc.lock().unwrap();
        assert_eq!(*first_record_migration_params, vec![()]);
        let second_record_migration_params = second_record_migration_p_arc.lock().unwrap();
        assert_eq!(*second_record_migration_params, vec![()]);
        let third_record_migration_params = third_record_migration_p_arc.lock().unwrap();
        assert_eq!(*third_record_migration_params, vec![()]);
        let fourth_record_migration_params = fourth_record_migration_p_arc.lock().unwrap();
        assert_eq!(*fourth_record_migration_params, vec![]);
        let fifth_record_migration_params = fifth_record_migration_p_arc.lock().unwrap();
        assert_eq!(*fifth_record_migration_params, vec![]);
    }

    #[test]
    fn db_migration_happy_path() {
        init_test_logging();
        let execute_upon_transaction_params_arc = Arc::new(Mutex::new(vec![]));
        let update_schema_version_params_arc = Arc::new(Mutex::new(vec![]));
        let make_mig_declaration_params_arc = Arc::new(Mutex::new(vec![]));
        let outdated_schema = 0;
        let list = &[&Migrate_0_to_1 as &dyn DatabaseMigration];
        let db_migrate_declaration_utilities = DBMigrateDeclarationUtilitiesMock::default()
            .execute_upon_transaction_params(&execute_upon_transaction_params_arc)
            .execute_upon_transaction_result(Ok(()));
        let migration_utils = DBMigrationUtilitiesMock::default()
            .make_mig_declaration_utils_params(&make_mig_declaration_params_arc)
            .make_mig_declaration_utils_result(Box::new(db_migrate_declaration_utilities))
            .update_schema_version_params(&update_schema_version_params_arc)
            .update_schema_version_result(Ok(()))
            .commit_result(Ok(()));
        let target_version = 5; //not relevant
        let subject = DbMigratorReal::new(make_external_migration_parameters());

        let result = subject.initiate_migrations(
            outdated_schema,
            target_version,
            Box::new(migration_utils),
            list,
        );

        assert!(result.is_ok());
        let execute_upon_transaction_params = execute_upon_transaction_params_arc.lock().unwrap();
        assert_eq!(
            *execute_upon_transaction_params[0],
            vec![
                "INSERT INTO config (name, value, encrypted) VALUES ('mapping_protocol', null, 0)"
            ]
        );
        let update_schema_version_params = update_schema_version_params_arc.lock().unwrap();
        assert_eq!(update_schema_version_params[0], 1);
        TestLogHandler::new().exists_log_containing(
            "INFO: DbMigrator: Database successfully migrated from version 0 to 1",
        );
        let make_mig_declaration_utils_params = make_mig_declaration_params_arc.lock().unwrap();
        assert_eq!(
            *make_mig_declaration_utils_params,
            vec![ExternalData {
                chain: TEST_DEFAULT_CHAIN,
                neighborhood_mode: NeighborhoodModeLight::Standard
            }]
        )
    }

    #[test]
    fn final_commit_of_the_root_transaction_sad_path() {
        let first_record_migration_p_arc = Arc::new(Mutex::new(vec![]));
        let second_record_migration_p_arc = Arc::new(Mutex::new(vec![]));
        let list_of_migrations: &[&dyn DatabaseMigration] = &[
            &DBMigrationRecordMock::default().set_up_necessary_stuff_for_mocked_migration_record(
                0,
                Ok(()),
                &first_record_migration_p_arc,
            ),
            &DBMigrationRecordMock::default().set_up_necessary_stuff_for_mocked_migration_record(
                1,
                Ok(()),
                &second_record_migration_p_arc,
            ),
        ];
        let migration_utils = DBMigrationUtilitiesMock::default()
            .make_mig_declaration_utils_result(Box::new(
                DBMigrateDeclarationUtilitiesMock::default(),
            ))
            .make_mig_declaration_utils_result(Box::new(
                DBMigrateDeclarationUtilitiesMock::default(),
            ))
            .update_schema_version_result(Ok(()))
            .update_schema_version_result(Ok(()))
            .commit_result(Err("Committing transaction failed".to_string()));
        let subject = DbMigratorReal::new(make_external_migration_parameters());

        let result =
            subject.initiate_migrations(0, 2, Box::new(migration_utils), list_of_migrations);

        assert_eq!(result, Err(String::from("Committing transaction failed")));
        let first_record_migration_params = first_record_migration_p_arc.lock().unwrap();
        assert_eq!(*first_record_migration_params, vec![()]);
        let second_record_migration_params = second_record_migration_p_arc.lock().unwrap();
        assert_eq!(*second_record_migration_params, vec![()]);
    }

    #[test]
    fn migration_from_0_to_1_is_properly_set() {
        let dir_path = ensure_node_home_directory_exists("db_migrations", "0_to_1");
        create_dir_all(&dir_path).unwrap();
        let db_path = dir_path.join(DATABASE_FILE);
        let _ = bring_db_of_version_0_back_to_life_and_return_connection(&db_path);
        let subject = DbInitializerReal::default();

        let result = subject.initialize_to_version(
            &dir_path,
            1,
            false,
            MigratorConfig::create_or_migrate(make_external_migration_parameters()),
        );
        let connection = result.unwrap();
        let (mp_name, mp_value, mp_encrypted): (String, Option<String>, u16) =
            assurance_query_for_config_table(
                connection.as_ref(),
                "select name, value, encrypted from config where name = 'mapping_protocol'",
            );
        let (cs_name, cs_value, cs_encrypted): (String, Option<String>, u16) =
            assurance_query_for_config_table(
                connection.as_ref(),
                "select name, value, encrypted from config where name = 'schema_version'",
            );
        assert_eq!(mp_name, "mapping_protocol".to_string());
        assert_eq!(mp_value, None);
        assert_eq!(mp_encrypted, 0);
        assert_eq!(cs_name, "schema_version".to_string());
        assert_eq!(cs_value, Some("1".to_string()));
        assert_eq!(cs_encrypted, 0)
    }

    #[test]
    fn migration_from_1_to_2_is_properly_set() {
        init_test_logging();
        let start_at = 1;
        let dir_path = ensure_node_home_directory_exists("db_migrations", "1_to_2");
        let db_path = dir_path.join(DATABASE_FILE);
        let _ = bring_db_of_version_0_back_to_life_and_return_connection(&db_path);
        let subject = DbInitializerReal::default();
        {
            subject
                .initialize_to_version(
                    &dir_path,
                    start_at,
                    true,
                    MigratorConfig::create_or_migrate(make_external_migration_parameters()),
                )
                .unwrap();
        }

        let result = subject.initialize_to_version(
            &dir_path,
            start_at + 1,
            false,
            MigratorConfig::create_or_migrate(make_external_migration_parameters()),
        );

        let connection = result.unwrap();
        let (chn_name, chn_value, chn_encrypted): (String, Option<String>, u16) =
            assurance_query_for_config_table(
                connection.as_ref(),
                "select name, value, encrypted from config where name = 'chain_name'",
            );
        let (cs_name, cs_value, cs_encrypted): (String, Option<String>, u16) =
            assurance_query_for_config_table(
                connection.as_ref(),
                "select name, value, encrypted from config where name = 'schema_version'",
            );
        assert_eq!(chn_name, "chain_name".to_string());
        assert_eq!(chn_value, Some("eth-ropsten".to_string()));
        assert_eq!(chn_encrypted, 0);
        assert_eq!(cs_name, "schema_version".to_string());
        assert_eq!(cs_value, Some("2".to_string()));
        assert_eq!(cs_encrypted, 0);
        TestLogHandler::new().exists_log_containing(
            "DbMigrator: Database successfully migrated from version 1 to 2",
        );
    }

    #[test]
    fn migration_from_2_to_3_is_properly_set() {
        let start_at = 2;
        let dir_path = ensure_node_home_directory_exists("db_migrations", "2_to_3");
        let db_path = dir_path.join(DATABASE_FILE);
        let _ = bring_db_of_version_0_back_to_life_and_return_connection(&db_path);
        let subject = DbInitializerReal::default();
        {
            subject
                .initialize_to_version(
                    &dir_path,
                    start_at,
                    true,
                    MigratorConfig::create_or_migrate(make_external_migration_parameters()),
                )
                .unwrap();
        }

        let result = subject.initialize_to_version(
            &dir_path,
            start_at + 1,
            false,
            MigratorConfig::create_or_migrate(ExternalData::new(
                DEFAULT_CHAIN,
                NeighborhoodModeLight::ConsumeOnly,
            )),
        );

        let connection = result.unwrap();
        let (bchs_name, bchs_value, bchs_encrypted): (String, Option<String>, u16) =
            assurance_query_for_config_table(
                connection.as_ref(),
                "select name, value, encrypted from config where name = 'blockchain_service_url'",
            );
        assert_eq!(bchs_name, "blockchain_service_url".to_string());
        assert_eq!(bchs_value, None);
        assert_eq!(bchs_encrypted, 0);
        let (nm_name, nm_value, nm_encrypted): (String, Option<String>, u16) =
            assurance_query_for_config_table(
                connection.as_ref(),
                "select name, value, encrypted from config where name = 'neighborhood_mode'",
            );
        assert_eq!(nm_name, "neighborhood_mode".to_string());
        assert_eq!(nm_value, Some("consume-only".to_string()));
        assert_eq!(nm_encrypted, 0);
        let (cs_name, cs_value, cs_encrypted): (String, Option<String>, u16) =
            assurance_query_for_config_table(
                connection.as_ref(),
                "select name, value, encrypted from config where name = 'schema_version'",
            );
        assert_eq!(cs_name, "schema_version".to_string());
        assert_eq!(cs_value, Some("3".to_string()));
        assert_eq!(cs_encrypted, 0);
    }

    #[test]
    fn migration_from_4_to_5_without_pending_transactions() {
        init_test_logging();
        let start_at = 4;
        let dir_path = ensure_node_home_directory_exists(
            "db_migrations",
            "migration_from_4_to_5_without_pending_transactions",
        );
        let db_path = dir_path.join(DATABASE_FILE);
        let _ = bring_db_of_version_0_back_to_life_and_return_connection(&db_path);
        let subject = DbInitializerReal::default();
        {
            subject
                .initialize_to_version(
                    &dir_path,
                    start_at,
                    true,
                    MigratorConfig::create_or_migrate(make_external_migration_parameters()),
                )
                .unwrap();
        }

        let conn_schema5 = subject
            .initialize_to_version(
                &dir_path,
                start_at + 1,
                false,
                MigratorConfig::create_or_migrate(ExternalData::new(
                    TEST_DEFAULT_CHAIN,
                    NeighborhoodModeLight::ConsumeOnly,
                )),
            )
            .unwrap();

        assert_on_schema_5_was_adopted(conn_schema5.as_ref());
        TestLogHandler::new().exists_log_containing("DEBUG: DbMigrator: Migration from 4 to 5: no previous pending transactions found; continuing");
    }

    #[test]
    fn migration_from_4_to_5_with_pending_transactions() {
        init_test_logging();
        let start_at = 4;
        let dir_path = ensure_node_home_directory_exists(
            "db_migrations",
            "migration_from_4_to_5_with_pending_transactions",
        );
        let db_path = dir_path.join(DATABASE_FILE);
        let conn = bring_db_of_version_0_back_to_life_and_return_connection(&db_path);
        let wallet_1 = make_wallet("james_bond");
        let transaction_hash_1 = H256::from_uint(&U256::from(45454545));
        let wallet_2 = make_wallet("robinson_crusoe");
        let transaction_hash_2 = H256::from_uint(&U256::from(999888));
        let subject = DbInitializerReal::default();
        {
            let _ = subject
                .initialize_to_version(
                    &dir_path,
                    start_at,
                    true,
                    MigratorConfig::create_or_migrate(make_external_migration_parameters()),
                )
                .unwrap();
        }
        fn prepare_account_with_pending_transaction(
            conn: &Connection,
            transaction_hash: H256,
            wallet: &Wallet,
            amount: i64,
            timestamp: SystemTime,
        ) {
            let mut stm = conn.prepare("insert into payable (wallet_address, balance, last_paid_timestamp, pending_payment_transaction) values (?,?,?,?)").unwrap();
            let params: &[&dyn ToSql] = &[
                &wallet,
                &amount,
                &to_time_t(timestamp),
                &format!("{:x}", transaction_hash),
            ];
            let row_count = stm.execute(params).unwrap();
            assert_eq!(row_count, 1);
        }
        prepare_account_with_pending_transaction(
            &conn,
            transaction_hash_1,
            &wallet_1,
            555555,
            SystemTime::now(),
        );
        prepare_account_with_pending_transaction(
            &conn,
            transaction_hash_2,
            &wallet_2,
            1111111,
            from_time_t(200_000_000),
        );
        let conn_schema5 = subject
            .initialize_to_version(
                &dir_path,
                start_at + 1,
                false,
                MigratorConfig::create_or_migrate(ExternalData::new(
                    TEST_DEFAULT_CHAIN,
                    NeighborhoodModeLight::ConsumeOnly,
                )),
            )
            .unwrap();

        assert_on_schema_5_was_adopted(conn_schema5.as_ref());
        TestLogHandler::new().exists_log_containing("WARN: DbMigrator: Migration from 4 to 5: database belonging to the chain 'eth-ropsten'; \
         we discovered possibly abandoned transactions that are said yet to be pending, these are: '0000000000000000000000000000000000000000000000000000000002b594d1', '00000000000000000000000000000000000000000000000000000000000f41d0'; continuing");
    }

    fn assert_on_schema_5_was_adopted(conn_schema5: &dyn ConnectionWrapper) {
        let tables_schema5 = query_specific_schema_information(conn_schema5, "table");
        assert!(
            tables_schema5.contains(
                &"\
        CREATE TABLE pending_payments (\
            rowid integer primary key, \
            transaction_hash text not null, \
            amount integer not null, \
            payment_timestamp integer not null, \
            attempt integer not null, \
            process_error text null)"
                    .to_string()
            ),
            "{:?}",
            tables_schema5
        );
        assert!(
            tables_schema5.contains(
                &"\
        CREATE TABLE payable (wallet_address text primary key, \
         balance integer not null, \
         last_paid_timestamp integer not null, \
         pending_payment_rowid integer null)"
                    .to_string()
            ),
            "{:?}",
            tables_schema5
        );
        assert!(
            !tables_schema5.contains(&"_payable_old".to_string()),
            "{:?}",
            tables_schema5
        );
        let indexes_schema5 = query_specific_schema_information(conn_schema5, "index");
        assert!(!indexes_schema5.contains(
            &"CREATE UNIQUE INDEX idx_receivable_wallet_address on receivable (wallet_address)"
                .to_string()
        ));
        assert!(!indexes_schema5.contains(
            &"CREATE UNIQUE INDEX idx_banned_wallet_address on banned (wallet_address)".to_string()
        ));
        assert!(indexes_schema5.contains(
            &"CREATE UNIQUE INDEX pending_payments_hash_idx ON pending_payments (transaction_hash)"
                .to_string()
        ));
    }
}<|MERGE_RESOLUTION|>--- conflicted
+++ resolved
@@ -7,11 +7,7 @@
 #[cfg(test)]
 use masq_lib::test_utils::utils::TEST_DEFAULT_CHAIN;
 use masq_lib::utils::{ExpectValue, NeighborhoodModeLight, WrapResult};
-<<<<<<< HEAD
-use rusqlite::{Error, Transaction, NO_PARAMS};
-=======
-use rusqlite::Transaction;
->>>>>>> 2bc36c98
+use rusqlite::{Error, Transaction};
 use std::fmt::Debug;
 
 pub trait DbMigrator {
@@ -167,15 +163,11 @@
         let transaction = self.root_transaction_ref;
         sql_statements.iter().fold(Ok(()), |so_far, stm| {
             if so_far.is_ok() {
-<<<<<<< HEAD
-                match transaction.execute(stm, NO_PARAMS) {
+                match transaction.execute(stm, []) {
                     Ok(_) => Ok(()),
                     Err(e) if e == Error::ExecuteReturnedResults => Ok(()),
                     Err(e) => Err(e),
                 }
-=======
-                transaction.execute(stm, []).map(|_| ())
->>>>>>> 2bc36c98
             } else {
                 so_far
             }
@@ -295,7 +287,7 @@
             .transaction()
             .prepare("SELECT pending_payment_transaction FROM payable WHERE pending_payment_transaction IS NOT NULL")?;
         let unresolved_pending_transactions: Vec<String> = select_statement
-            .query_map(NO_PARAMS, |row| {
+            .query_map([], |row| {
                 Ok(row
                     .get::<usize, String>(0)
                     .expect("select statement was badly prepared"))
@@ -592,11 +584,7 @@
     use masq_lib::constants::DEFAULT_CHAIN;
     use masq_lib::test_utils::utils::{ensure_node_home_directory_exists, TEST_DEFAULT_CHAIN};
     use masq_lib::utils::NeighborhoodModeLight;
-<<<<<<< HEAD
-    use rusqlite::{Connection, Error, OptionalExtension, ToSql, Transaction, NO_PARAMS};
-=======
-    use rusqlite::{Connection, Error, OptionalExtension};
->>>>>>> 2bc36c98
+    use rusqlite::{Connection, Error, OptionalExtension, ToSql, Transaction};
     use std::cell::RefCell;
     use std::fmt::Debug;
     use std::fs::create_dir_all;
@@ -1059,7 +1047,7 @@
             name TEXT,
             count integer
         )",
-                NO_PARAMS,
+                [],
             )
             .unwrap();
         let statement_1 = "INSERT INTO botanic_garden (name,count) VALUES ('sun_flowers', 100)";
@@ -1078,7 +1066,7 @@
         assert_eq!(result, Ok(()));
         let connection = Connection::open(&db_path).unwrap();
         let assertion: Option<(String, i64)> = connection
-            .query_row("SELECT * FROM just_garden", NO_PARAMS, |row| {
+            .query_row("SELECT * FROM just_garden", [], |row| {
                 Ok((row.get(0).unwrap(), row.get(1).unwrap()))
             })
             .optional()
