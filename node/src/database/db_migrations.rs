--- conflicted
+++ resolved
@@ -63,10 +63,6 @@
     fn db_password(&self) -> Option<String>;
     fn transaction(&self) -> &Transaction;
     fn execute_upon_transaction<'a>(&self, sql_statements: &[&'a str]) -> rusqlite::Result<()>;
-<<<<<<< HEAD
-    fn transaction(&self) -> &Transaction;
-=======
->>>>>>> f87a7e26
     fn external_parameters(&self) -> &ExternalData;
     fn logger(&self) -> &Logger;
 }
@@ -193,10 +189,6 @@
         })
     }
 
-    fn transaction(&self) -> &Transaction {
-        self.root_transaction_ref
-    }
-
     fn external_parameters(&self) -> &ExternalData {
         self.external
     }
@@ -289,7 +281,82 @@
 
 #[derive(Debug)]
 #[allow(non_camel_case_types)]
-<<<<<<< HEAD
+struct Migrate_3_to_4;
+
+impl DatabaseMigration for Migrate_3_to_4 {
+    fn migrate<'a>(&self, utils: Box<dyn MigDeclarationUtilities + 'a>) -> rusqlite::Result<()> {
+        let transaction = utils.transaction();
+        let mut stmt = transaction
+            .prepare("select name, value from config where name in ('example_encrypted', 'seed', 'consuming_wallet_derivation_path') order by name")
+            .expect("Internal error");
+
+        let rows = stmt
+            .query_map([], |row| {
+                let name = row.get::<usize, String>(0).expect("Internal error");
+                let value_opt = row.get::<usize, Option<String>>(1).expect("Internal error");
+                Ok((name, value_opt))
+            })
+            .expect("Database is corrupt")
+            .map(|r| r.unwrap())
+            .collect::<Vec<(String, Option<String>)>>();
+        if rows.iter().map(|r| r.0.as_str()).collect_vec()
+            != vec![
+                "consuming_wallet_derivation_path",
+                "example_encrypted",
+                "seed",
+            ]
+        {
+            panic!("Database is corrupt");
+        }
+        let consuming_path_opt = rows[0].1.clone();
+        let example_encrypted = rows[1].1.clone();
+        let seed_encrypted = rows[2].1.clone();
+        let private_key_encoded = match (consuming_path_opt, example_encrypted, seed_encrypted) {
+            (Some(consuming_path), Some(example_encrypted), Some(seed_encrypted)) => {
+                let password_opt = utils.db_password();
+                if !DbEncryptionLayer::password_matches(&password_opt, &Some(example_encrypted)) {
+                    panic!("Bad password");
+                }
+                let seed_encoded =
+                    DbEncryptionLayer::decrypt_value(&Some(seed_encrypted), &password_opt, "seed")
+                        .expect("Internal error")
+                        .expect("Internal error");
+                let seed_data = decode_bytes(Some(seed_encoded))
+                    .expect("Internal error")
+                    .expect("Internal error");
+                let extended_private_key =
+                    ExtendedPrivKey::derive(seed_data.as_ref(), consuming_path.as_str())
+                        .expect("Internal error");
+                let private_key_data = PlainData::new(&extended_private_key.secret());
+                Some(
+                    Bip39::encrypt_bytes(
+                        &private_key_data.as_slice(),
+                        password_opt.as_ref().expect("Test-drive me!"),
+                    )
+                    .expect("Internal error: encryption failed"),
+                )
+            }
+            _ => None,
+        };
+        let private_key_column = if let Some(private_key) = private_key_encoded {
+            format!("'{}'", private_key)
+        } else {
+            "null".to_string()
+        };
+        utils.execute_upon_transaction(&[
+            format! ("insert into config (name, value, encrypted) values ('consuming_wallet_private_key', {}, 1)",
+                private_key_column).as_str(),
+            "delete from config where name in ('seed', 'consuming_wallet_derivation_path', 'consuming_wallet_public_key')",
+        ])
+    }
+
+    fn old_version(&self) -> usize {
+        3
+    }
+}
+
+#[derive(Debug)]
+#[allow(non_camel_case_types)]
 struct Migrate_4_to_5;
 
 impl DatabaseMigration for Migrate_4_to_5 {
@@ -332,6 +399,7 @@
             "CREATE UNIQUE INDEX pending_payable_hash_idx ON pending_payable (transaction_hash)";
         let statement_5 = "DROP INDEX idx_receivable_wallet_address";
         let statement_6 = "DROP INDEX idx_banned_wallet_address";
+        let statement_7 = "DROP INDEX idx_payable_wallet_address";
         declaration_utils.execute_upon_transaction(&[
             statement_1,
             statement_2,
@@ -339,90 +407,15 @@
             statement_4,
             statement_5,
             statement_6,
-=======
-struct Migrate_3_to_4;
-
-impl DatabaseMigration for Migrate_3_to_4 {
-    fn migrate<'a>(&self, utils: Box<dyn MigDeclarationUtilities + 'a>) -> rusqlite::Result<()> {
-        let transaction = utils.transaction();
-        let mut stmt = transaction
-            .prepare("select name, value from config where name in ('example_encrypted', 'seed', 'consuming_wallet_derivation_path') order by name")
-            .expect("Internal error");
-
-        let rows = stmt
-            .query_map([], |row| {
-                let name = row.get::<usize, String>(0).expect("Internal error");
-                let value_opt = row.get::<usize, Option<String>>(1).expect("Internal error");
-                Ok((name, value_opt))
-            })
-            .expect("Database is corrupt")
-            .map(|r| r.unwrap())
-            .collect::<Vec<(String, Option<String>)>>();
-        if rows.iter().map(|r| r.0.as_str()).collect_vec()
-            != vec![
-                "consuming_wallet_derivation_path",
-                "example_encrypted",
-                "seed",
-            ]
-        {
-            panic!("Database is corrupt");
-        }
-        let consuming_path_opt = rows[0].1.clone();
-        let example_encrypted = rows[1].1.clone();
-        let seed_encrypted = rows[2].1.clone();
-        let private_key_encoded = match (consuming_path_opt, example_encrypted, seed_encrypted) {
-            (Some(consuming_path), Some(example_encrypted), Some(seed_encrypted)) => {
-                let password_opt = utils.db_password();
-                if !DbEncryptionLayer::password_matches(&password_opt, &Some(example_encrypted)) {
-                    panic!("Bad password");
-                }
-                let seed_encoded =
-                    DbEncryptionLayer::decrypt_value(&Some(seed_encrypted), &password_opt, "seed")
-                        .expect("Internal error")
-                        .expect("Internal error");
-                let seed_data = decode_bytes(Some(seed_encoded))
-                    .expect("Internal error")
-                    .expect("Internal error");
-                let extended_private_key =
-                    ExtendedPrivKey::derive(seed_data.as_ref(), consuming_path.as_str())
-                        .expect("Internal error");
-                let private_key_data = PlainData::new(&extended_private_key.secret());
-                Some(
-                    Bip39::encrypt_bytes(
-                        &private_key_data.as_slice(),
-                        password_opt.as_ref().expect("Test-drive me!"),
-                    )
-                    .expect("Internal error: encryption failed"),
-                )
-            }
-            _ => None,
-        };
-        let private_key_column = if let Some(private_key) = private_key_encoded {
-            format!("'{}'", private_key)
-        } else {
-            "null".to_string()
-        };
-        utils.execute_upon_transaction(&[
-            format! ("insert into config (name, value, encrypted) values ('consuming_wallet_private_key', {}, 1)",
-                private_key_column).as_str(),
-            "delete from config where name in ('seed', 'consuming_wallet_derivation_path', 'consuming_wallet_public_key')",
->>>>>>> f87a7e26
+            statement_7
         ])
     }
 
     fn old_version(&self) -> usize {
-<<<<<<< HEAD
         4
     }
 }
 
-=======
-        3
-    }
-}
-
-//define a new migration record here and add it to this list: 'list_of_migrations()'
->>>>>>> f87a7e26
 ////////////////////////////////////////////////////////////////////////////////////////////////////
 
 impl DbMigratorReal {
@@ -438,12 +431,8 @@
             &Migrate_0_to_1,
             &Migrate_1_to_2,
             &Migrate_2_to_3,
-<<<<<<< HEAD
-            &InterimMigrationPlaceholder(4),
+            &Migrate_3_to_4,
             &Migrate_4_to_5,
-=======
-            &Migrate_3_to_4,
->>>>>>> f87a7e26
         ]
     }
 
@@ -477,17 +466,13 @@
         migration_utilities: &'a (dyn DBMigrationUtilities + 'a),
         logger: &'a Logger,
     ) -> rusqlite::Result<()> {
-<<<<<<< HEAD
-        record.migrate(migration_utilities.make_mig_declaration_utils(&self.external, logger))?;
-=======
         info!(
             &self.logger,
             "Migrating from version {} to version {}",
             record.old_version(),
             record.old_version() + 1
         );
-        record.migrate(migration_utilities.make_mig_declaration_utils(&self.external))?;
->>>>>>> f87a7e26
+        record.migrate(migration_utilities.make_mig_declaration_utils(&self.external, logger))?;
         let migrate_to = record.old_version() + 1;
         migration_utilities.update_schema_version(migrate_to)
     }
@@ -674,44 +659,33 @@
         ExternalData, MigDeclarationUtilities, Migrate_0_to_1, MigratorConfig, Suppression,
     };
     use crate::database::db_migrations::{DBMigratorInnerConfiguration, DbMigratorReal};
-<<<<<<< HEAD
-    use crate::sub_lib::wallet::Wallet;
-    use crate::test_utils::database_utils::{assert_create_table_statement_contains_all_important_parts, assert_index_statement_is_coupled_with_right_parameter, assert_no_index_exists_for_table, assurance_query_for_config_table, bring_db_0_back_to_life_and_return_connection, query_specific_schema_information};
-    use crate::test_utils::make_wallet;
-    use ethereum_types::BigEndianHash;
-=======
     use crate::db_config::db_encryption_layer::DbEncryptionLayer;
     use crate::db_config::typed_config_layer::encode_bytes;
     use crate::sub_lib::cryptde::PlainData;
-    use crate::test_utils::database_utils::{
-        bring_db_of_version_0_back_to_life_and_return_connection, retrieve_config_row,
-    };
+    use crate::test_utils::database_utils::{retrieve_config_row};
     use bip39::{Language, Mnemonic, MnemonicType, Seed};
->>>>>>> f87a7e26
+    use crate::sub_lib::wallet::Wallet;
+    use crate::test_utils::database_utils::{assert_create_table_statement_contains_all_important_parts, assert_index_statement_is_coupled_with_right_parameter, assert_no_index_exists_for_table, bring_db_0_back_to_life_and_return_connection};
+    use crate::test_utils::make_wallet;
+    use ethereum_types::BigEndianHash;
     use masq_lib::constants::DEFAULT_CHAIN;
     use masq_lib::logger::Logger;
     use masq_lib::test_utils::logging::{init_test_logging, TestLogHandler};
     use masq_lib::test_utils::utils::{ensure_node_home_directory_exists, TEST_DEFAULT_CHAIN};
-<<<<<<< HEAD
-    use masq_lib::utils::NeighborhoodModeLight;
-=======
     use masq_lib::utils::{derivation_path, NeighborhoodModeLight};
     use rand::Rng;
->>>>>>> f87a7e26
     use rusqlite::{Connection, Error, OptionalExtension, ToSql, Transaction};
     use std::cell::RefCell;
+    use std::collections::HashMap;
     use std::fmt::Debug;
     use std::fs::create_dir_all;
     use std::iter::once;
     use std::panic::{catch_unwind, AssertUnwindSafe};
     use std::sync::{Arc, Mutex};
-<<<<<<< HEAD
+    use tiny_hderive::bip32::ExtendedPrivKey;
     use std::time::SystemTime;
-    use rusqlite::types::Value::Null;
+    use itertools::Itertools;
     use web3::types::{H256, U256};
-=======
-    use tiny_hderive::bip32::ExtendedPrivKey;
->>>>>>> f87a7e26
 
     #[derive(Default)]
     struct DBMigrationUtilitiesMock {
@@ -829,7 +803,7 @@
         }
 
         fn transaction(&self) -> &Transaction {
-            unimplemented!("Probably can't do this")
+            unimplemented!("Not needed so far")
         }
 
         fn execute_upon_transaction<'a>(&self, sql_statements: &[&'a str]) -> rusqlite::Result<()> {
@@ -840,10 +814,6 @@
                     .collect::<Vec<String>>(),
             );
             self.execute_upon_transaction_results.borrow_mut().remove(0)
-        }
-
-        fn transaction(&self) -> &Transaction {
-            unimplemented!("Not needed so far")
         }
 
         fn external_parameters(&self) -> &ExternalData {
@@ -1136,7 +1106,8 @@
         .unwrap();
         let mut external_parameters = make_external_migration_parameters();
         external_parameters.db_password_opt = Some("booga".to_string());
-        let subject = utils.make_mig_declaration_utils(&external_parameters);
+        let logger = Logger::new("test_logger");
+        let subject = utils.make_mig_declaration_utils(&external_parameters,&logger);
 
         let result = subject.db_password();
 
@@ -1158,7 +1129,8 @@
         )
         .unwrap();
         let external_parameters = make_external_migration_parameters();
-        let subject = utils.make_mig_declaration_utils(&external_parameters);
+        let logger = Logger::new("test_logger");
+        let subject = utils.make_mig_declaration_utils(&external_parameters,&logger);
 
         let result = subject.transaction();
 
@@ -1548,14 +1520,10 @@
         assert_eq!(chn_value, Some("eth-ropsten".to_string()));
         assert_eq!(chn_encrypted, false);
         assert_eq!(cs_value, Some("2".to_string()));
-<<<<<<< HEAD
-        assert_eq!(cs_encrypted, 0);
+        assert_eq!(cs_encrypted, false);
         TestLogHandler::new().exists_log_containing(
             "DbMigrator: Database successfully migrated from version 1 to 2",
         );
-=======
-        assert_eq!(cs_encrypted, false);
->>>>>>> f87a7e26
     }
 
     #[test]
@@ -1608,7 +1576,7 @@
             "migration_from_3_to_4_with_wallets",
         );
         let db_path = data_path.join(DATABASE_FILE);
-        let _ = bring_db_of_version_0_back_to_life_and_return_connection(&db_path);
+        let _ = bring_db_0_back_to_life_and_return_connection(&db_path);
         let password_opt = &Some("password".to_string());
         let subject = DbInitializerReal::default();
         let mut migrator_config =
@@ -1699,7 +1667,7 @@
             "migration_from_3_to_4_without_password",
         );
         let db_path = data_path.join(DATABASE_FILE);
-        let _ = bring_db_of_version_0_back_to_life_and_return_connection(&db_path);
+        let _ = bring_db_0_back_to_life_and_return_connection(&db_path);
         let password_opt = &Some("password".to_string());
         let subject = DbInitializerReal::default();
         let mut migrator_config =
@@ -1728,20 +1696,6 @@
         assert_eq!(encrypted, true);
     }
 
-
-
-
-
-
-
-
-
-
-
-
-
-
-
     #[test]
     fn migration_from_4_to_5_without_pending_transactions() {
         init_test_logging();
@@ -1753,26 +1707,25 @@
         let db_path = dir_path.join(DATABASE_FILE);
         let _ = bring_db_0_back_to_life_and_return_connection(&db_path);
         let subject = DbInitializerReal::default();
-        {
-            subject
-                .initialize_to_version(
-                    &dir_path,
-                    start_at,
-                    true,
-                    MigratorConfig::create_or_migrate(make_external_migration_parameters()),
-                )
-                .unwrap();
-        }
-        let wallet_1 = make_wallet("james_bond");
+        let conn = subject
+            .initialize_to_version(
+                &dir_path,
+                start_at,
+                true,
+                MigratorConfig::create_or_migrate(make_external_migration_parameters()),
+            )
+            .unwrap();
+        let wallet_1 = make_wallet("scotland_yard");
         prepare_old_fashioned_account_with_pending_transaction_opt(
-            &conn,
+            conn.as_ref(),
             None,
             &wallet_1,
-            23456,
+            113344,
             from_time_t(250_000_000),
         );
-
-        let conn_schema5 = subject
+        let config_table_before = fetch_all_from_config_table(conn.as_ref());
+
+        let _ = subject
             .initialize_to_version(
                 &dir_path,
                 start_at + 1,
@@ -1780,16 +1733,19 @@
                 MigratorConfig::create_or_migrate(ExternalData::new(
                     TEST_DEFAULT_CHAIN,
                     NeighborhoodModeLight::ConsumeOnly,
+                    Some("password".to_string())
                 )),
             )
             .unwrap();
 
-        assert_on_schema_5_was_adopted(conn_schema5.as_ref());
+        let config_table_after = fetch_all_from_config_table(conn.as_ref());
+        assert_eq!(config_table_before,config_table_after);
+        assert_on_schema_5_was_adopted(conn.as_ref());
         TestLogHandler::new().exists_log_containing("DEBUG: DbMigrator: Migration from 4 to 5: no previous pending transactions found; continuing");
     }
 
     fn prepare_old_fashioned_account_with_pending_transaction_opt(
-        conn: &Connection,
+        conn: &dyn ConnectionWrapper,
         transaction_hash_opt: Option<H256>,
         wallet: &Wallet,
         amount: i64,
@@ -1800,7 +1756,7 @@
             &wallet,
             &amount,
             &to_time_t(timestamp),
-            if let Some(hash) = transaction_hash_opt{&format!("{:?}", hash)} else {&Null},
+            &if let Some(hash) = transaction_hash_opt{format!("{:?}", hash)} else {String::new()},
         ];
         let row_count = stm.execute(params).unwrap();
         assert_eq!(row_count, 1);
@@ -1816,6 +1772,7 @@
         );
         let db_path = dir_path.join(DATABASE_FILE);
         let conn = bring_db_0_back_to_life_and_return_connection(&db_path);
+        let conn = ConnectionWrapperReal::new(conn);
         let wallet_1 = make_wallet("james_bond");
         let transaction_hash_1 = H256::from_uint(&U256::from(45454545));
         let wallet_2 = make_wallet("robinson_crusoe");
@@ -1845,6 +1802,7 @@
             1111111,
             from_time_t(200_000_000),
         );
+        let config_table_before = fetch_all_from_config_table(&conn);
 
         let conn_schema5 = subject
             .initialize_to_version(
@@ -1854,17 +1812,21 @@
                 MigratorConfig::create_or_migrate(ExternalData::new(
                     TEST_DEFAULT_CHAIN,
                     NeighborhoodModeLight::ConsumeOnly,
+                    Some("password".to_string())
                 )),
             )
             .unwrap();
 
+        let config_table_after = fetch_all_from_config_table(&conn);
+        assert_eq!(config_table_before,config_table_after);
         assert_on_schema_5_was_adopted(conn_schema5.as_ref());
         TestLogHandler::new().exists_log_containing("WARN: DbMigrator: Migration from 4 to 5: database belonging to the chain 'eth-ropsten'; \
-         we discovered possibly abandoned transactions that are said yet to be pending, these are: '0x0000000000000000000000000000000000000000000000000000000002b594d1', '0x00000000000000000000000000000000000000000000000000000000000f41d0'; continuing");
+         we discovered possibly abandoned transactions that are said yet to be pending, these are: \
+          '0x0000000000000000000000000000000000000000000000000000000002b594d1', \
+          '0x00000000000000000000000000000000000000000000000000000000000f41d0'; continuing");
     }
 
     fn assert_on_schema_5_was_adopted(conn_schema5: &dyn ConnectionWrapper) {
-        let tables_schema5 = query_specific_schema_information(conn_schema5, "table");
         let expected_key_words = [
             ["rowid", "integer", "primary", "key"].as_slice(),
             ["transaction_hash", "text", "not", "null"].as_slice(),
@@ -1897,8 +1859,36 @@
             "payable",
             expected_key_words.as_slice(),
         );
+        let expected_key_words = [
+            ["name", "text", "primary", "key"].as_slice(),
+            ["value", "text"].as_slice(),
+            ["encrypted", "integer", "not", "null"].as_slice(),
+        ];
+        assert_create_table_statement_contains_all_important_parts(
+            conn_schema5,
+            "config",
+            expected_key_words.as_slice(),
+        );
+        assert_no_index_exists_for_table(conn_schema5,"config");
         assert_no_index_exists_for_table(conn_schema5,"payable");
         assert_no_index_exists_for_table(conn_schema5,"receivable");
         assert_no_index_exists_for_table(conn_schema5,"banned");
     }
+
+    fn fetch_all_from_config_table(conn: &dyn ConnectionWrapper)->Vec<(String, (Option<String>, bool))>{
+        let mut stmt = conn
+            .prepare("select name, value, encrypted from config")
+            .unwrap();
+        let mut hash_map_of_values = stmt.query_map([], |row| {
+            Ok((
+                row.get::<usize,String>(0).unwrap(),
+                (row.get::<usize,Option<String>>(1).unwrap(),
+                row.get::<usize,i64>(2).map(|encrypted: i64| encrypted > 0).unwrap()),
+            ))
+        }).unwrap().flatten().collect::<HashMap<String, (Option<String>, bool)>>();
+        hash_map_of_values.remove("schema_version").unwrap();
+        let mut vec_of_values = hash_map_of_values.into_iter().collect_vec();
+        vec_of_values.sort_by_key(|(name,_)|name.clone());
+        vec_of_values
+    }
 }