--- conflicted
+++ resolved
@@ -3,14 +3,10 @@
 use crate::blockchain::bip39::Bip39;
 use crate::database::connection_wrapper::ConnectionWrapper;
 use crate::database::db_initializer::CURRENT_SCHEMA_VERSION;
-<<<<<<< HEAD
 use crate::db_config::db_encryption_layer::DbEncryptionLayer;
 use crate::db_config::typed_config_layer::decode_bytes;
 use crate::sub_lib::cryptde::PlainData;
-use crate::sub_lib::logger::Logger;
 use itertools::Itertools;
-=======
->>>>>>> ede55619
 use masq_lib::blockchains::chains::Chain;
 use masq_lib::logger::Logger;
 #[cfg(test)]
@@ -572,11 +568,7 @@
     use crate::test_utils::database_utils::{
         bring_db_of_version_0_back_to_life_and_return_connection, retrieve_config_row,
     };
-<<<<<<< HEAD
-    use crate::test_utils::logging::{init_test_logging, TestLogHandler};
     use bip39::{Language, Mnemonic, MnemonicType, Seed};
-=======
->>>>>>> ede55619
     use masq_lib::constants::DEFAULT_CHAIN;
     use masq_lib::test_utils::logging::{init_test_logging, TestLogHandler};
     use masq_lib::test_utils::utils::{ensure_node_home_directory_exists, TEST_DEFAULT_CHAIN};
@@ -1438,10 +1430,10 @@
                 Bip39::encrypt_bytes(&example_data, password_opt.as_ref().unwrap())
                     .expect("Encryption failed");
             let updates = vec![
-                ("consuming_wallet_derivation_path", consuming_path, 0),
-                ("consuming_wallet_public_key", "booga".to_string(), 0),
-                ("example_encrypted", example_encrypted, 1),
-                ("seed", seed_encrypted, 1),
+                ("consuming_wallet_derivation_path", consuming_path, false),
+                ("consuming_wallet_public_key", "booga".to_string(), false),
+                ("example_encrypted", example_encrypted, true),
+                ("seed", seed_encrypted, true),
             ];
             updates.into_iter().for_each(|(name, value, flag)| {
                 let mut stmt = schema3_conn
@@ -1450,7 +1442,8 @@
                         "Couldn't prepare statement to set {} to {}",
                         name, value
                     ));
-                let params: &[&dyn ToSql] = &[&value, &flag, &name.to_string()];
+                let params: &[&dyn ToSql] =
+                    &[&value, &(if flag { 1 } else { 0 }), &name.to_string()];
                 let count = stmt.execute(params).unwrap();
                 if count != 1 {
                     panic!(
