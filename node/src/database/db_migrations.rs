--- conflicted
+++ resolved
@@ -1,12 +1,12 @@
 // Copyright (c) 2019-2021, MASQ (https://masq.ai) and/or its affiliates. All rights reserved.
 
-use crate::blockchain::blockchain_interface::chain_name_from_id;
 use crate::database::connection_wrapper::ConnectionWrapper;
 use crate::database::db_initializer::CURRENT_SCHEMA_VERSION;
 use crate::sub_lib::logger::Logger;
 use masq_lib::utils::{ExpectValue, WrapResult};
 use rusqlite::{Transaction, NO_PARAMS};
 use std::fmt::Debug;
+use crate::blockchain::blockchains::Chain;
 
 pub trait DbMigrator {
     fn migrate_database(
@@ -340,7 +340,7 @@
 impl ExternalMigrationParameters {
     pub fn new(chain_id: u8) -> Self {
         Self {
-            chain_name: chain_name_from_id(chain_id).to_string(),
+            chain_name: Chain::from_id(chain_id).record().plain_text_name.to_string(),
         }
     }
 }
@@ -362,13 +362,8 @@
         revive_tables_of_the_version_0_and_return_the_connection_to_the_db,
     };
     use crate::test_utils::logging::{init_test_logging, TestLogHandler};
-<<<<<<< HEAD
-    use lazy_static::lazy_static;
-    use masq_lib::test_utils::utils::{BASE_TEST_DIR, TEST_DEFAULT_CHAIN_ID};
-=======
     use masq_lib::constants::DEFAULT_CHAIN_NAME;
-    use masq_lib::test_utils::utils::{ensure_node_home_directory_exists, DEFAULT_CHAIN_ID};
->>>>>>> a786538a
+    use masq_lib::test_utils::utils::{ensure_node_home_directory_exists, TEST_DEFAULT_CHAIN_ID};
     use rusqlite::{Connection, Error, OptionalExtension, NO_PARAMS};
     use std::cell::RefCell;
     use std::fmt::Debug;
@@ -949,7 +944,7 @@
         assert_eq!(
             *make_mig_declaration_utils_params,
             vec![ExternalMigrationParameters {
-                chain_name: "mainnet".to_string()
+                chain_name: "eth-mainnet".to_string()
             }]
         )
     }
@@ -1028,11 +1023,11 @@
         let subject = DbInitializerReal::default();
         {
             subject
-                .initialize_to_version(&dir_path, DEFAULT_CHAIN_ID, 1, true)
+                .initialize_to_version(&dir_path, TEST_DEFAULT_CHAIN_ID, 1, true)
                 .unwrap();
         }
 
-        let result = subject.initialize_to_version(&dir_path, DEFAULT_CHAIN_ID, 2, true);
+        let result = subject.initialize_to_version(&dir_path, TEST_DEFAULT_CHAIN_ID, 2, true);
 
         let connection = result.unwrap();
         let (chn_name, chn_value, chn_encrypted): (String, Option<String>, u16) =
