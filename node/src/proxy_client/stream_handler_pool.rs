--- conflicted
+++ resolved
@@ -114,11 +114,7 @@
         let inner_arc_1 = inner_arc.clone();
         let logger = Self::make_logger_copy(&inner_arc);
         let data_len = payload.sequenced_packet.data.len();
-        let hostname = payload
-            .target_hostname
-            .as_ref()
-            .unwrap_or(&"<unknown>".to_string())
-            .to_string();
+        let hostname = payload.target_hostname.clone();
         let target_port = payload.target_port;
         match Self::find_stream_with_key(&stream_key, &inner_arc) {
             Some(sender_wrapper) => {
@@ -806,13 +802,9 @@
     fn write_failure_for_nonexistent_stream_generates_termination_message() {
         init_test_logging();
         let test_name = "write_failure_for_nonexistent_stream_generates_termination_message";
-<<<<<<< HEAD
-        let cryptde = main_cryptde();
+        let cryptde = CRYPTDE_PAIR.main.as_ref();
         let stream_key = StreamKey::make_meaningless_stream_key();
         let stream_key_inner = stream_key.clone();
-=======
-        let cryptde = CRYPTDE_PAIR.main.as_ref();
->>>>>>> fb9718e4
         let (proxy_client, proxy_client_awaiter, proxy_client_recording_arc) = make_recorder();
         let originator_key = PublicKey::new(&b"men's souls"[..]);
         let (reader_shutdown_tx, reader_shutdown_rx) = unbounded();
@@ -1217,74 +1209,6 @@
     }
 
     #[test]
-<<<<<<< HEAD
-=======
-    fn missing_hostname_for_nonexistent_stream_generates_log_and_termination_message() {
-        init_test_logging();
-        let test_name =
-            "missing_hostname_for_nonexistent_stream_generates_log_and_termination_message";
-        let cryptde = CRYPTDE_PAIR.main.as_ref();
-        let (proxy_client, proxy_client_awaiter, proxy_client_recording_arc) = make_recorder();
-        let originator_key = PublicKey::new(&b"men's souls"[..]);
-        let stream_key = StreamKey::make_meaningful_stream_key(test_name);
-        thread::spawn(move || {
-            let peer_actors = peer_actors_builder().proxy_client(proxy_client).build();
-            let client_request_payload = ClientRequestPayload_0v1 {
-                stream_key: stream_key.clone(),
-                sequenced_packet: SequencedPacket {
-                    data: b"These are the times".to_vec(),
-                    sequence_number: 0,
-                    last_data: false,
-                },
-                target_hostname: None,
-                target_port: HTTP_PORT,
-                protocol: ProxyProtocol::HTTP,
-                originator_public_key: originator_key,
-            };
-            let package = ExpiredCoresPackage::new(
-                SocketAddr::from_str("1.2.3.4:1234").unwrap(),
-                Some(make_wallet("consuming")),
-                make_meaningless_route(&CRYPTDE_PAIR),
-                client_request_payload.into(),
-                0,
-            );
-            let resolver =
-                ResolverWrapperMock::new().lookup_ip_failure(ResolveErrorKind::Io.into());
-            let subject = StreamHandlerPoolReal::new(
-                Box::new(resolver),
-                cryptde,
-                peer_actors.accountant.report_exit_service_provided.clone(),
-                peer_actors.proxy_client_opt.unwrap().clone(),
-                100,
-                200,
-            );
-
-            run_process_package_in_actix(subject, package);
-        });
-
-        proxy_client_awaiter.await_message_count(1);
-        let proxy_client_recording = proxy_client_recording_arc.lock().unwrap();
-        assert_eq!(
-            proxy_client_recording.get_record::<InboundServerData>(0),
-            &InboundServerData {
-                stream_key: stream_key.clone(),
-                last_data: true,
-                sequence_number: 0,
-                source: error_socket_addr(),
-                data: vec![],
-            }
-        );
-        TestLogHandler::new().exists_log_containing(
-            format!(
-                "ERROR: ProxyClient: Cannot open new stream with key {:?}: no hostname supplied",
-                stream_key
-            )
-            .as_str(),
-        );
-    }
-
-    #[test]
->>>>>>> fb9718e4
     fn nonexistent_connection_springs_into_being_and_is_persisted_to_handle_transaction() {
         let cryptde = CRYPTDE_PAIR.main.as_ref();
         let lookup_ip_parameters = Arc::new(Mutex::new(vec![]));
