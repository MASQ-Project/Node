--- conflicted
+++ resolved
@@ -6,11 +6,8 @@
 use crate::sub_lib::utils;
 use crate::sub_lib::utils::indicates_dead_stream;
 use actix::Recipient;
-<<<<<<< HEAD
+use crossbeam_channel::Sender;
 use masq_lib::logger::Logger;
-=======
-use crossbeam_channel::Sender;
->>>>>>> 9d651e33
 use std::net::SocketAddr;
 use tokio::prelude::Async;
 use tokio::prelude::Future;
@@ -125,12 +122,9 @@
     use crate::test_utils::recorder::peer_actors_builder;
     use crate::test_utils::tokio_wrapper_mocks::ReadHalfWrapperMock;
     use actix::System;
-<<<<<<< HEAD
+    use crossbeam_channel::unbounded;
     use masq_lib::test_utils::logging::init_test_logging;
     use masq_lib::test_utils::logging::TestLogHandler;
-=======
-    use crossbeam_channel::unbounded;
->>>>>>> 9d651e33
     use std::io::Error;
     use std::io::ErrorKind;
     use std::net::SocketAddr;
@@ -387,7 +381,7 @@
         assert_eq!(result, Err(()));
         proxy_client_awaiter.await_message_count(1);
         TestLogHandler::new().exists_log_containing(
-            "WARN: test: Continuing after read error on stream from 6.5.4.1:8325: other error",
+            "WARN: test: Continuing after read error on stream from 6.5.4.1:8325: other os error",
         );
         let proxy_client_recording = proxy_client_recording_arc.lock().unwrap();
         assert_eq!(
