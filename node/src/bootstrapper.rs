// Copyright (c) 2019, MASQ (https://masq.ai) and/or its affiliates. All rights reserved.
use crate::accountant::{DEFAULT_PAYABLE_SCAN_INTERVAL, DEFAULT_PAYMENT_RECEIVED_SCAN_INTERVAL};
<<<<<<< HEAD
use crate::actor_system_factory::ActorSystemFactoryReal;
use crate::actor_system_factory::{ActorFactoryReal, ActorSystemFactory};
=======
use crate::actor_system_factory::ActorSystemFactory;
use crate::actor_system_factory::ActorSystemFactoryReal;
use crate::actor_system_factory::{ActorFactoryReal, ActorSystemFactoryToolsReal};
>>>>>>> ace88de2
use crate::crash_test_dummy::CrashTestDummy;
use crate::database::db_initializer::{DbInitializer, DbInitializerReal};
use crate::database::db_migrations::MigratorConfig;
use crate::db_config::config_dao::ConfigDaoReal;
use crate::db_config::persistent_configuration::{
    PersistentConfiguration, PersistentConfigurationReal,
};
use crate::discriminator::DiscriminatorFactory;
use crate::json_discriminator_factory::JsonDiscriminatorFactory;
use crate::listener_handler::ListenerHandler;
use crate::listener_handler::ListenerHandlerFactory;
use crate::listener_handler::ListenerHandlerFactoryReal;
use crate::node_configurator::node_configurator_standard::{
    NodeConfiguratorStandardPrivileged, NodeConfiguratorStandardUnprivileged,
};
use crate::node_configurator::{initialize_database, DirsWrapper, NodeConfigurator};
use crate::privilege_drop::{IdWrapper, IdWrapperReal};
use crate::server_initializer::LoggerInitializerWrapper;
use crate::sub_lib::accountant;
use crate::sub_lib::accountant::AccountantConfig;
use crate::sub_lib::blockchain_bridge::BlockchainBridgeConfig;
use crate::sub_lib::cryptde::CryptDE;
use crate::sub_lib::cryptde_null::CryptDENull;
use crate::sub_lib::cryptde_real::CryptDEReal;
use crate::sub_lib::neighborhood::NodeDescriptor;
use crate::sub_lib::neighborhood::{NeighborhoodConfig, NeighborhoodMode};
use crate::sub_lib::node_addr::NodeAddr;
use crate::sub_lib::socket_server::ConfiguredByPrivilege;
use crate::sub_lib::ui_gateway::UiGatewayConfig;
use crate::sub_lib::wallet::Wallet;
use futures::try_ready;
use itertools::Itertools;
use log::LevelFilter;
use masq_lib::blockchains::chains::Chain;
use masq_lib::command::StdStreams;
use masq_lib::constants::DEFAULT_UI_PORT;
use masq_lib::crash_point::CrashPoint;
use masq_lib::logger::Logger;
use masq_lib::multi_config::MultiConfig;
use masq_lib::shared_schema::ConfiguratorError;
use masq_lib::test_utils::utils::TEST_DEFAULT_CHAIN;
use masq_lib::utils::AutomapProtocol;
use std::collections::HashMap;
use std::env::var;
use std::fmt;
use std::fmt::{Debug, Display, Error, Formatter};
use std::net::{Ipv4Addr, SocketAddr};
use std::path::PathBuf;
use std::str::FromStr;
use std::time::Duration;
use std::vec::Vec;
use tokio::prelude::stream::futures_unordered::FuturesUnordered;
use tokio::prelude::Async;
use tokio::prelude::Future;
use tokio::prelude::Stream;

static mut MAIN_CRYPTDE_BOX_OPT: Option<Box<dyn CryptDE>> = None;
static mut ALIAS_CRYPTDE_BOX_OPT: Option<Box<dyn CryptDE>> = None;

pub fn main_cryptde_ref<'a>() -> &'a dyn CryptDE {
    unsafe {
        MAIN_CRYPTDE_BOX_OPT
            .as_ref()
            .expect("Internal error: Main CryptDE uninitialized")
            .as_ref()
    }
}

pub fn alias_cryptde_ref<'a>() -> &'a dyn CryptDE {
    unsafe {
        ALIAS_CRYPTDE_BOX_OPT
            .as_ref()
            .expect("Internal error: Alias CryptDE uninitialized")
            .as_ref()
    }
}

#[derive(Clone, Debug)]
pub struct PortConfiguration {
    pub discriminator_factories: Vec<Box<dyn DiscriminatorFactory>>,
    pub is_clandestine: bool,
}

impl PortConfiguration {
    pub fn new(
        discriminator_factories: Vec<Box<dyn DiscriminatorFactory>>,
        is_clandestine: bool,
    ) -> PortConfiguration {
        PortConfiguration {
            discriminator_factories,
            is_clandestine,
        }
    }
}

pub trait EnvironmentWrapper: Send {
    fn var(&self, key: &str) -> Option<String>;
}

pub struct EnvironmentWrapperReal;

impl EnvironmentWrapper for EnvironmentWrapperReal {
    fn var(&self, key: &str) -> Option<String> {
        match var(key) {
            Ok(s) => Some(s),
            Err(_) => None,
        }
    }
}

pub struct RealUser {
    environment_wrapper: Box<dyn EnvironmentWrapper>,
    pub uid_opt: Option<i32>,
    pub gid_opt: Option<i32>,
    pub home_dir_opt: Option<PathBuf>,
}

impl Debug for RealUser {
    fn fmt(&self, f: &mut Formatter) -> Result<(), Error> {
        write!(
            f,
            "uid: {:?}, gid: {:?}, home_dir: {:?}",
            self.uid_opt, self.gid_opt, self.home_dir_opt
        )
    }
}

impl PartialEq for RealUser {
    fn eq(&self, other: &Self) -> bool {
        self.uid_opt == other.uid_opt
            && self.gid_opt == other.gid_opt
            && self.home_dir_opt == other.home_dir_opt
    }
}

impl Default for RealUser {
    fn default() -> Self {
        RealUser::null()
    }
}

impl Clone for RealUser {
    fn clone(&self) -> Self {
        RealUser::new(self.uid_opt, self.gid_opt, self.home_dir_opt.clone())
    }
}

impl FromStr for RealUser {
    type Err = ();

    fn from_str(triple: &str) -> Result<Self, Self::Err> {
        let parts: Vec<&str> = triple.splitn(3, ':').collect_vec();
        // validator should have ensured that there are exactly three parts,
        // and that the first two are empty or numeric
        if parts.len() < 3 {
            return Err(());
        }
        let real_user = RealUser::new(
            match &parts[0] {
                s if s.is_empty() => None,
                s => match s.parse() {
                    Ok(uid) => Some(uid),
                    Err(_) => return Err(()),
                },
            },
            match &parts[1] {
                s if s.is_empty() => None,
                s => match s.parse() {
                    Ok(gid) => Some(gid),
                    Err(_) => return Err(()),
                },
            },
            match &parts[2] {
                s if s.is_empty() => None,
                s => Some(s.into()),
            },
        );
        Ok(real_user)
    }
}

impl RealUser {
    pub fn new(
        uid_opt: Option<i32>,
        gid_opt: Option<i32>,
        home_dir_opt: Option<PathBuf>,
    ) -> RealUser {
        let mut result = RealUser {
            environment_wrapper: Box::new(EnvironmentWrapperReal),
            uid_opt: None,
            gid_opt: None,
            home_dir_opt,
        };
        result.initialize_ids(Box::new(IdWrapperReal {}), uid_opt, gid_opt);
        result
    }

    pub fn null() -> RealUser {
        RealUser {
            environment_wrapper: Box::new(EnvironmentWrapperReal),
            uid_opt: None,
            gid_opt: None,
            home_dir_opt: None,
        }
    }

    pub fn populate(&self, dirs_wrapper: &dyn DirsWrapper) -> RealUser {
        let uid = Self::first_present(vec![self.uid_opt, self.id_from_env("SUDO_UID")]);
        let gid = Self::first_present(vec![self.gid_opt, self.id_from_env("SUDO_GID")]);
        let home_dir = Self::first_present(vec![
            self.home_dir_opt.clone(),
            self.sudo_home_from_sudo_user_and_home(),
            dirs_wrapper.home_dir(),
        ]);
        RealUser::new(Some(uid), Some(gid), Some(home_dir))
    }

    #[cfg(not(target_os = "windows"))]
    fn sudo_home_from_sudo_user_and_home(&self) -> Option<PathBuf> {
        self.environment_wrapper
            .var("SUDO_USER")
            .map(Self::home_dir_from_sudo_user)
    }

    #[cfg(target_os = "windows")]
    fn sudo_home_from_sudo_user_and_home(&self) -> Option<PathBuf> {
        None
    }

    #[cfg(target_os = "linux")]
    fn home_dir_from_sudo_user(sudo_user: String) -> PathBuf {
        format!("/home/{}", sudo_user).into()
    }

    #[cfg(target_os = "macos")]
    fn home_dir_from_sudo_user(sudo_user: String) -> PathBuf {
        format!("/Users/{}", sudo_user).into()
    }

    fn id_from_env(&self, name: &str) -> Option<i32> {
        match self.environment_wrapper.var(name) {
            Some(s) => match s.parse::<i32>() {
                Ok(n) => Some(n),
                Err(_) => None,
            },
            None => None,
        }
    }

    fn first_present<T>(candidates: Vec<Option<T>>) -> T {
        candidates
            .into_iter()
            .find(|t_opt| t_opt.is_some())
            .expect("Nothing was present")
            .expect("Internal error")
    }

    fn initialize_ids(
        &mut self,
        id_wrapper: Box<dyn IdWrapper>,
        uid_opt: Option<i32>,
        gid_opt: Option<i32>,
    ) {
        self.uid_opt = Some(uid_opt.unwrap_or_else(|| {
            self.id_from_env("SUDO_UID")
                .unwrap_or_else(|| id_wrapper.getuid())
        }));
        self.gid_opt = Some(gid_opt.unwrap_or_else(|| {
            self.id_from_env("SUDO_GID")
                .unwrap_or_else(|| id_wrapper.getgid())
        }));
    }
}

impl Display for RealUser {
    fn fmt(&self, f: &mut Formatter<'_>) -> fmt::Result {
        write!(
            f,
            "{}:{}:{}",
            match self.uid_opt {
                Some(uid) => format!("{}", uid),
                None => "".to_string(),
            },
            match self.gid_opt {
                Some(gid) => format!("{}", gid),
                None => "".to_string(),
            },
            match &self.home_dir_opt {
                Some(home_dir) => home_dir.to_string_lossy().to_string(),
                None => "".to_string(),
            },
        )
    }
}

#[derive(Clone, Debug)]
pub struct BootstrapperConfig {
    // These fields can be set while privileged without penalty
    pub log_level: LevelFilter,
    pub dns_servers: Vec<SocketAddr>,
    pub accountant_config: AccountantConfig,
    pub crash_point: CrashPoint,
    pub clandestine_discriminator_factories: Vec<Box<dyn DiscriminatorFactory>>,
    pub ui_gateway_config: UiGatewayConfig,
    pub blockchain_bridge_config: BlockchainBridgeConfig,
    pub port_configurations: HashMap<u16, PortConfiguration>,
    pub data_directory: PathBuf,
    pub node_descriptor: NodeDescriptor,
    pub main_cryptde_null_opt: Option<CryptDENull>,
    pub alias_cryptde_null_opt: Option<CryptDENull>,
    pub mapping_protocol_opt: Option<AutomapProtocol>,
    pub real_user: RealUser,

    // These fields must be set without privilege: otherwise the database will be created as root
    pub db_password_opt: Option<String>,
    pub clandestine_port_opt: Option<u16>,
    pub consuming_wallet_opt: Option<Wallet>,
    pub earning_wallet: Wallet,
    pub neighborhood_config: NeighborhoodConfig,
}

impl Default for BootstrapperConfig {
    fn default() -> Self {
        Self::new()
    }
}

impl BootstrapperConfig {
    pub fn new() -> BootstrapperConfig {
        BootstrapperConfig {
            // These fields can be set while privileged without penalty
            log_level: LevelFilter::Off,
            dns_servers: vec![],
            accountant_config: AccountantConfig {
                payable_scan_interval: Duration::from_secs(DEFAULT_PAYABLE_SCAN_INTERVAL),
                payment_received_scan_interval: Duration::from_secs(
                    DEFAULT_PAYMENT_RECEIVED_SCAN_INTERVAL,
                ),
            },
            crash_point: CrashPoint::None,
            clandestine_discriminator_factories: vec![],
            ui_gateway_config: UiGatewayConfig {
                ui_port: DEFAULT_UI_PORT,
            },
            blockchain_bridge_config: BlockchainBridgeConfig {
                blockchain_service_url_opt: None,
                chain: TEST_DEFAULT_CHAIN,
                gas_price: 1,
            },
            port_configurations: HashMap::new(),
            data_directory: PathBuf::new(),
            node_descriptor: NodeDescriptor::default(),
            main_cryptde_null_opt: None,
            alias_cryptde_null_opt: None,
            mapping_protocol_opt: None,
            real_user: RealUser::new(None, None, None),

            // These fields must be set without privilege: otherwise the database will be created as root
            db_password_opt: None,
            clandestine_port_opt: None,
            earning_wallet: accountant::DEFAULT_EARNING_WALLET.clone(),
            consuming_wallet_opt: None,
            neighborhood_config: NeighborhoodConfig {
                mode: NeighborhoodMode::ZeroHop,
            },
        }
    }

    pub fn merge_unprivileged(&mut self, unprivileged: BootstrapperConfig) {
        self.blockchain_bridge_config.gas_price = unprivileged.blockchain_bridge_config.gas_price;
        self.blockchain_bridge_config.blockchain_service_url_opt = unprivileged
            .blockchain_bridge_config
            .blockchain_service_url_opt;
        self.clandestine_port_opt = unprivileged.clandestine_port_opt;
        self.neighborhood_config = unprivileged.neighborhood_config;
        self.earning_wallet = unprivileged.earning_wallet;
        self.consuming_wallet_opt = unprivileged.consuming_wallet_opt;
        self.db_password_opt = unprivileged.db_password_opt;
    }

    pub fn exit_service_rate(&self) -> u64 {
        self.neighborhood_config.mode.rate_pack().exit_service_rate
    }

    pub fn exit_byte_rate(&self) -> u64 {
        self.neighborhood_config.mode.rate_pack().exit_byte_rate
    }

    pub fn routing_service_rate(&self) -> u64 {
        self.neighborhood_config
            .mode
            .rate_pack()
            .routing_service_rate
    }

    pub fn routing_byte_rate(&self) -> u64 {
        self.neighborhood_config.mode.rate_pack().routing_byte_rate
    }
}

pub struct Bootstrapper {
    listener_handler_factory: Box<dyn ListenerHandlerFactory>,
    listener_handlers: FuturesUnordered<Box<dyn ListenerHandler<Item = (), Error = ()>>>,
    actor_system_factory: Box<dyn ActorSystemFactory>,
    logger_initializer: Box<dyn LoggerInitializerWrapper>,
    config: BootstrapperConfig,
}

impl Future for Bootstrapper {
    type Item = ();
    type Error = ();

    fn poll(&mut self) -> Result<Async<<Self as Future>::Item>, <Self as Future>::Error> {
        try_ready!(CrashTestDummy::new(self.config.crash_point, BootstrapperConfig::new()).poll());

        try_ready!(self.listener_handlers.poll());
        Ok(Async::Ready(()))
    }
}

impl ConfiguredByPrivilege for Bootstrapper {
    fn initialize_as_privileged(
        &mut self,
        multi_config: &MultiConfig,
    ) -> Result<(), ConfiguratorError> {
        self.config = NodeConfiguratorStandardPrivileged::new().configure(multi_config)?;
        self.logger_initializer.init(
            self.config.data_directory.clone(),
            &self.config.real_user,
            self.config.log_level,
            None,
        );
        self.listener_handlers =
            FuturesUnordered::<Box<dyn ListenerHandler<Item = (), Error = ()>>>::new();
        let port_configurations = self.config.port_configurations.clone();
        port_configurations
            .iter()
            .for_each(|(port, port_configuration)| {
                let mut listener_handler = self.listener_handler_factory.make();
                if let Err(e) =
                    listener_handler.bind_port_and_configuration(*port, port_configuration.clone())
                {
                    panic!("Could not listen on port {}: {}", port, e)
                }
                self.listener_handlers.push(listener_handler);
            });
        Ok(())
    }

    fn initialize_as_unprivileged(
        &mut self,
        multi_config: &MultiConfig,
        _: &mut StdStreams,
    ) -> Result<(), ConfiguratorError> {
        // NOTE: The following line of code is not covered by unit tests
        fdlimit::raise_fd_limit();
        let unprivileged_config =
            NodeConfiguratorStandardUnprivileged::new(&self.config).configure(multi_config)?;
        self.config.merge_unprivileged(unprivileged_config);
<<<<<<< HEAD
        let _ = self.set_up_clandestine_port();
=======
        self.set_up_clandestine_port();
        let (alias_cryptde_null_opt, main_cryptde_null_opt) = self.null_cryptdes_as_trait_objects();
>>>>>>> ace88de2
        let (cryptde_ref, _) = Bootstrapper::initialize_cryptdes(
            &main_cryptde_null_opt,
            &alias_cryptde_null_opt,
            self.config.blockchain_bridge_config.chain,
        );
<<<<<<< HEAD
        if let NeighborhoodMode::Standard(node_addr, _, _) = &self.config.neighborhood_config.mode {
            let node_descriptor = Bootstrapper::make_local_descriptor(
                cryptde_ref,
                self.config.neighborhood_config.mode.node_addr_opt(),
                self.config.blockchain_bridge_config.chain,
            );
            self.config.node_descriptor = node_descriptor;
            if node_addr.ip_addr() != Ipv4Addr::new(0, 0, 0, 0) {
                Bootstrapper::report_local_descriptor(cryptde_ref, &self.config.node_descriptor);
            }
        }
        let stream_handler_pool_subs = self
            .actor_system_factory
            .make_and_start_actors(self.config.clone(), Box::new(ActorFactoryReal {}));
=======
        self.config.node_descriptor_opt = Some(Bootstrapper::report_local_descriptor(
            cryptde_ref,
            self.config.neighborhood_config.mode.node_addr_opt(),
            streams,
            self.config.blockchain_bridge_config.chain,
        ));
        let stream_handler_pool_subs = self.actor_system_factory.make_and_start_actors(
            self.config.clone(),
            Box::new(ActorFactoryReal {}),
            initialize_database(
                &self.config.data_directory,
                false,
                MigratorConfig::panic_on_migration(),
            )
            .as_ref(),
            &ActorSystemFactoryToolsReal,
        );
>>>>>>> ace88de2

        self.listener_handlers
            .iter_mut()
            .for_each(|f| f.bind_subs(stream_handler_pool_subs.add_sub.clone()));
        Ok(())
    }
}

impl Bootstrapper {
    pub fn new(logger_initializer: Box<dyn LoggerInitializerWrapper>) -> Bootstrapper {
        Bootstrapper {
            listener_handler_factory: Box::new(ListenerHandlerFactoryReal::new()),
            listener_handlers:
                FuturesUnordered::<Box<dyn ListenerHandler<Item = (), Error = ()>>>::new(),
            actor_system_factory: Box::new(ActorSystemFactoryReal::new()),
            logger_initializer,
            config: BootstrapperConfig::new(),
        }
    }

    #[cfg(test)] // The real ones are private, but ActorSystemFactory needs to use them for testing
    pub fn pub_initialize_cryptdes_for_testing<'a, 'b>(
        main_cryptde_null_opt: &Option<&dyn CryptDE>,
        alias_cryptde_null_opt: &Option<&dyn CryptDE>,
    ) -> (&'a dyn CryptDE, &'b dyn CryptDE) {
        Self::initialize_cryptdes(
            main_cryptde_null_opt,
            alias_cryptde_null_opt,
            masq_lib::test_utils::utils::TEST_DEFAULT_CHAIN,
        )
    }

    fn initialize_cryptdes<'a, 'b>(
        main_cryptde_null_opt: &Option<&dyn CryptDE>,
        alias_cryptde_null_opt: &Option<&dyn CryptDE>,
        chain: Chain,
    ) -> (&'a dyn CryptDE, &'b dyn CryptDE) {
        match main_cryptde_null_opt {
            Some(cryptde) => unsafe {
                MAIN_CRYPTDE_BOX_OPT = Some(Box::new(<&CryptDENull>::from(*cryptde).clone()))
            },
            None => unsafe { MAIN_CRYPTDE_BOX_OPT = Some(Box::new(CryptDEReal::new(chain))) },
        }
        match alias_cryptde_null_opt {
            Some(cryptde) => unsafe {
                ALIAS_CRYPTDE_BOX_OPT = Some(Box::new(<&CryptDENull>::from(*cryptde).clone()))
            },
            None => unsafe { ALIAS_CRYPTDE_BOX_OPT = Some(Box::new(CryptDEReal::new(chain))) },
        }
        (main_cryptde_ref(), alias_cryptde_ref())
    }

    fn make_local_descriptor(
        cryptde: &dyn CryptDE,
        node_addr_opt: Option<NodeAddr>,
        chain: Chain,
    ) -> NodeDescriptor {
        match node_addr_opt {
            Some(node_addr) => {
                NodeDescriptor::from((cryptde.public_key(), &node_addr, chain, cryptde))
            }
            None => NodeDescriptor::from((cryptde.public_key(), chain, cryptde)),
        }
    }

    pub fn report_local_descriptor(cryptde: &dyn CryptDE, descriptor: &NodeDescriptor) {
        let descriptor_msg = format!(
            "MASQ Node local descriptor: {}",
            descriptor.to_string(cryptde)
        );
        info!(Logger::new("Bootstrapper"), "{}", descriptor_msg);
<<<<<<< HEAD
    }

    fn set_up_clandestine_port(&mut self) -> Option<u16> {
        let clandestine_port_opt =
            if let NeighborhoodMode::Standard(node_addr, neighbor_configs, rate_pack) =
                &self.config.neighborhood_config.mode
            {
                let conn = DbInitializerReal::default()
                    .initialize(
                        &self.config.data_directory,
                        self.config.blockchain_bridge_config.chain,
                        true,
                    )
                    .expect("Cannot initialize database");
                let config_dao = ConfigDaoReal::new(conn);
                let mut persistent_config = PersistentConfigurationReal::new(Box::new(config_dao));
                let clandestine_port = self.establish_clandestine_port(&mut persistent_config);
                let mut listener_handler = self.listener_handler_factory.make();
                listener_handler
                    .bind_port_and_configuration(
                        clandestine_port,
                        PortConfiguration {
                            discriminator_factories: vec![
                                Box::new(JsonDiscriminatorFactory::new()),
                            ],
                            is_clandestine: true,
                        },
                    )
                    .expect("Failed to bind ListenerHandler to clandestine port");
                self.listener_handlers.push(listener_handler);
                self.config.neighborhood_config = NeighborhoodConfig {
                    mode: NeighborhoodMode::Standard(
                        NodeAddr::new(&node_addr.ip_addr(), &[clandestine_port]),
                        neighbor_configs.clone(),
                        rate_pack.clone(),
                    ),
                };
                Some(clandestine_port)
            } else {
                None
=======
        descriptor
    }

    fn set_up_clandestine_port(&mut self) {
        if let NeighborhoodMode::Standard(node_addr, neighbor_configs, rate_pack) =
            &self.config.neighborhood_config.mode
        {
            let conn = DbInitializerReal::default()
                .initialize(
                    &self.config.data_directory,
                    false,
                    MigratorConfig::panic_on_migration(),
                )
                .expect("Cannot initialize database");
            let config_dao = ConfigDaoReal::new(conn);
            let mut persistent_config = PersistentConfigurationReal::new(Box::new(config_dao));
            let clandestine_port = self.establish_clandestine_port(&mut persistent_config);
            let mut listener_handler = self.listener_handler_factory.make();
            listener_handler
                .bind_port_and_configuration(
                    clandestine_port,
                    PortConfiguration {
                        discriminator_factories: vec![Box::new(JsonDiscriminatorFactory::new())],
                        is_clandestine: true,
                    },
                )
                .expect("Failed to bind ListenerHandler to clandestine port");
            self.listener_handlers.push(listener_handler);
            self.config.neighborhood_config = NeighborhoodConfig {
                mode: NeighborhoodMode::Standard(
                    NodeAddr::new(&node_addr.ip_addr(), &[clandestine_port]),
                    neighbor_configs.clone(),
                    rate_pack.clone(),
                ),
>>>>>>> ace88de2
            };
        self.config
            .clandestine_discriminator_factories
            .push(Box::new(JsonDiscriminatorFactory::new()));
        clandestine_port_opt
    }

    fn establish_clandestine_port(
        &self,
        persistent_config: &mut dyn PersistentConfiguration,
    ) -> u16 {
        if let Some(clandestine_port) = self.config.clandestine_port_opt {
            match persistent_config.set_clandestine_port(clandestine_port) {
                Ok(_) => (),
                Err(pce) => panic!(
                    "Database is corrupt: error setting clandestine port: {:?}",
                    pce
                ),
            }
        }
        match persistent_config.clandestine_port() {
            Ok(clandestine_port) => clandestine_port,
            Err(pce) => panic!(
                "Database is corrupt: error reading clandestine port: {:?}",
                pce
            ),
        }
    }

    fn null_cryptdes_as_trait_objects(&self) -> (Option<&dyn CryptDE>, Option<&dyn CryptDE>) {
        (
            self.config
                .alias_cryptde_null_opt
                .as_ref()
                .map(|cryptde_null| cryptde_null as &dyn CryptDE),
            self.config
                .main_cryptde_null_opt
                .as_ref()
                .map(|cryptde_null| cryptde_null as &dyn CryptDE),
        )
    }
}

#[cfg(test)]
mod tests {
    use std::cell::RefCell;
    use std::io;
    use std::io::ErrorKind;
    use std::marker::Sync;
    use std::net::{IpAddr, SocketAddr};
<<<<<<< HEAD
    use std::ops::DerefMut;
=======
    use std::ops::{DerefMut, Not};
    use std::path::PathBuf;
>>>>>>> ace88de2
    use std::str::FromStr;
    use std::sync::{Arc, Mutex};
    use std::thread;

    use actix::Recipient;
    use actix::System;
    use crossbeam_channel::unbounded;
    use futures::Future;
    use lazy_static::lazy_static;
<<<<<<< HEAD
=======
    use log::LevelFilter;
    use regex::Regex;
>>>>>>> ace88de2
    use tokio;
    use tokio::prelude::stream::FuturesUnordered;
    use tokio::prelude::Async;

    use masq_lib::test_utils::environment_guard::ClapGuard;
    use masq_lib::test_utils::fake_stream_holder::FakeStreamHolder;
    use masq_lib::test_utils::utils::{ensure_node_home_directory_exists, TEST_DEFAULT_CHAIN};

    use crate::actor_system_factory::{ActorFactory, ActorSystemFactory, ActorSystemFactoryTools};
    use crate::bootstrapper::{
        main_cryptde_ref, Bootstrapper, BootstrapperConfig, EnvironmentWrapper, PortConfiguration,
        RealUser,
    };
    use crate::database::db_initializer::{DbInitializer, DbInitializerReal};
    use crate::database::db_migrations::MigratorConfig;
    use crate::db_config::config_dao::ConfigDaoReal;
    use crate::db_config::persistent_configuration::{
        PersistentConfigError, PersistentConfiguration, PersistentConfigurationReal,
    };
    use crate::discriminator::Discriminator;
    use crate::discriminator::UnmaskedChunk;
    use crate::listener_handler::{ListenerHandler, ListenerHandlerFactory};
    use crate::node_test_utils::make_stream_handler_pool_subs_from;
    use crate::node_test_utils::TestLogOwner;
    use crate::node_test_utils::{extract_log, DirsWrapperMock, IdWrapperMock};
    use crate::server_initializer::test_utils::LoggerInitializerWrapperMock;
    use crate::server_initializer::LoggerInitializerWrapper;
    use crate::stream_handler_pool::StreamHandlerPoolSubs;
    use crate::stream_messages::AddStreamMsg;
    use crate::sub_lib::blockchain_bridge::BlockchainBridgeConfig;
    use crate::sub_lib::cryptde::PublicKey;
    use crate::sub_lib::cryptde::{CryptDE, PlainData};
    use crate::sub_lib::cryptde_null::CryptDENull;
    use crate::sub_lib::logger::Logger;
    use crate::sub_lib::neighborhood::{NeighborhoodConfig, NeighborhoodMode, NodeDescriptor};
    use crate::sub_lib::node_addr::NodeAddr;
    use crate::sub_lib::socket_server::ConfiguredByPrivilege;
    use crate::sub_lib::stream_connector::ConnectionInfo;
    use crate::test_utils::main_cryptde;
    use crate::test_utils::persistent_configuration_mock::PersistentConfigurationMock;
    use crate::test_utils::pure_test_utils::make_simplified_multi_config;
    use crate::test_utils::recorder::make_recorder;
    use crate::test_utils::recorder::RecordAwaiter;
    use crate::test_utils::recorder::Recording;
    use crate::test_utils::tokio_wrapper_mocks::ReadHalfWrapperMock;
    use crate::test_utils::tokio_wrapper_mocks::WriteHalfWrapperMock;
    use crate::test_utils::{assert_contains, rate_pack};
    use masq_lib::blockchains::chains::Chain;
<<<<<<< HEAD

    use super::*;
    use masq_lib::test_utils::logging::{init_test_logging, TestLog, TestLogHandler};
=======
    use masq_lib::constants::DEFAULT_GAS_PRICE;
    use masq_lib::utils::find_free_port;
>>>>>>> ace88de2

    lazy_static! {
        pub static ref INITIALIZATION: Mutex<bool> = Mutex::new(false);
    }

    struct ListenerHandlerFactoryMock {
        log: TestLog,
        mocks: RefCell<Vec<Box<dyn ListenerHandler<Item = (), Error = ()>>>>,
    }

    unsafe impl Sync for ListenerHandlerFactoryMock {}

    impl ListenerHandlerFactory for ListenerHandlerFactoryMock {
        fn make(&self) -> Box<dyn ListenerHandler<Item = (), Error = ()>> {
            self.log.log(String::from("make ()"));
            self.mocks.borrow_mut().remove(0)
        }
    }

    impl ListenerHandlerFactoryMock {
        fn new() -> ListenerHandlerFactoryMock {
            ListenerHandlerFactoryMock {
                log: TestLog::new(),
                mocks: RefCell::new(vec![]),
            }
        }

        fn add(&mut self, mock: Box<dyn ListenerHandler<Item = (), Error = ()>>) {
            self.mocks.borrow_mut().push(mock)
        }
    }

    struct ListenerHandlerNull {
        log: Arc<Mutex<TestLog>>,
        bind_port_and_discriminator_factories_result: Option<io::Result<()>>,
        port_configuration_parameter: Option<PortConfiguration>,
        add_stream_sub: Option<Recipient<AddStreamMsg>>,
        add_stream_msgs: Arc<Mutex<Vec<AddStreamMsg>>>,
        _listen_results: Vec<Box<dyn ListenerHandler<Item = (), Error = ()>>>,
    }

    impl ListenerHandler for ListenerHandlerNull {
        fn bind_port_and_configuration(
            &mut self,
            port: u16,
            discriminator_factories: PortConfiguration,
        ) -> io::Result<()> {
            self.log.lock().unwrap().log(format!(
                "bind_port_and_configuration ({}, PortConfiguration {{is_clandestine: {}, ...}})",
                port, discriminator_factories.is_clandestine
            ));
            self.port_configuration_parameter = Some(discriminator_factories);
            self.bind_port_and_discriminator_factories_result
                .take()
                .unwrap()
        }

        fn bind_subs(&mut self, add_stream_sub: Recipient<AddStreamMsg>) {
            let logger = Logger::new("ListenerHandler");
            error!(logger, "bind_subscribers (add_stream_sub)");

            self.add_stream_sub = Some(add_stream_sub);
        }
    }

    impl Future for ListenerHandlerNull {
        type Item = ();
        type Error = ();

        fn poll(&mut self) -> Result<Async<<Self as Future>::Item>, <Self as Future>::Error> {
            self.log.lock().unwrap().log(String::from("poll (...)"));
            let mut add_stream_msgs = self.add_stream_msgs.lock().unwrap();
            let add_stream_sub = self.add_stream_sub.as_ref().unwrap();
            while add_stream_msgs.len() > 0 {
                let add_stream_msg = add_stream_msgs.remove(0);
                add_stream_sub
                    .try_send(add_stream_msg)
                    .expect("StreamHandlerPool is dead");
            }
            Ok(Async::NotReady)
        }
    }

    impl TestLogOwner for ListenerHandlerNull {
        fn get_test_log(&self) -> Arc<Mutex<TestLog>> {
            self.log.clone()
        }
    }

    impl ListenerHandlerNull {
        fn new(add_stream_msgs: Vec<AddStreamMsg>) -> ListenerHandlerNull {
            ListenerHandlerNull {
                log: Arc::new(Mutex::new(TestLog::new())),
                bind_port_and_discriminator_factories_result: None,
                port_configuration_parameter: None,
                add_stream_sub: None,
                add_stream_msgs: Arc::new(Mutex::new(add_stream_msgs)),
                _listen_results: vec![],
            }
        }

        fn bind_port_result(mut self, result: io::Result<()>) -> ListenerHandlerNull {
            self.bind_port_and_discriminator_factories_result = Some(result);
            self
        }
    }

    struct EnvironmentWrapperMock {
        sudo_uid: Option<String>,
        sudo_gid: Option<String>,
        sudo_user: Option<String>,
    }

    impl EnvironmentWrapper for EnvironmentWrapperMock {
        fn var(&self, key: &str) -> Option<String> {
            match key {
                "SUDO_UID" => self.sudo_uid.clone(),
                "SUDO_GID" => self.sudo_gid.clone(),
                "SUDO_USER" => self.sudo_user.clone(),
                _ => None,
            }
        }
    }

    impl EnvironmentWrapperMock {
        fn new(
            sudo_uid: Option<&str>,
            sudo_gid: Option<&str>,
            sudo_user: Option<&str>,
        ) -> EnvironmentWrapperMock {
            EnvironmentWrapperMock {
                sudo_uid: sudo_uid.map(|s| s.to_string()),
                sudo_gid: sudo_gid.map(|s| s.to_string()),
                sudo_user: sudo_user.map(|s| s.to_string()),
            }
        }
    }

    #[test]
    fn real_user_from_blank() {
        let result = RealUser::from_str("").err().unwrap();

        assert_eq!(result, ());
    }

    #[test]
    fn real_user_from_one_colon() {
        let result = RealUser::from_str(":").err().unwrap();

        assert_eq!(result, ());
    }

    #[test]
    fn real_user_from_nonnumeric_uid() {
        let result = RealUser::from_str("booga:1234:").err().unwrap();

        assert_eq!(result, ());
    }

    #[test]
    fn real_user_from_nonnumeric_gid() {
        let result = RealUser::from_str("1234:booga:").err().unwrap();

        assert_eq!(result, ());
    }

    #[test]
    fn real_user_from_two_colons() {
        let subject = RealUser::from_str("::").unwrap();

        assert_eq!(subject, RealUser::new(None, None, None))
    }

    #[test]
    fn real_user_from_many_colons() {
        let subject = RealUser::from_str("::::::").unwrap();

        assert_eq!(subject, RealUser::new(None, None, Some("::::".into())))
    }

    #[test]
    fn real_user_from_uid_only() {
        let subject = RealUser::from_str("123::").unwrap();

        assert_eq!(subject, RealUser::new(Some(123), None, None))
    }

    #[test]
    fn real_user_from_gid_only() {
        let subject = RealUser::from_str(":456:").unwrap();

        assert_eq!(subject, RealUser::new(None, Some(456), None))
    }

    #[test]
    fn real_user_from_home_dir_only() {
        let subject = RealUser::from_str("::booga").unwrap();

        assert_eq!(subject, RealUser::new(None, None, Some("booga".into())))
    }

    #[test]
    fn real_user_from_all_parts() {
        let subject = RealUser::from_str("123:456:booga").unwrap();

        assert_eq!(
            subject,
            RealUser::new(Some(123), Some(456), Some("booga".into()))
        )
    }

    #[test]
    fn full_real_user_to_string() {
        let subject = RealUser::from_str("123:456:booga").unwrap();

        let result = subject.to_string();

        assert_eq!(result, "123:456:booga".to_string());
    }

    #[test]
    fn empty_real_user_to_string() {
        let subject = RealUser::null();

        let result = subject.to_string();

        assert_eq!(result, "::".to_string());
    }

    #[test]
    fn initialize_ids_handles_full_parameters() {
        let id_wrapper = Box::new(IdWrapperMock::new());
        let environment_wrapper = EnvironmentWrapperMock::new(None, None, None);
        let mut subject = RealUser::null();
        subject.environment_wrapper = Box::new(environment_wrapper);

        subject.initialize_ids(id_wrapper, Some(1234), Some(4321));

        assert_eq!(subject.uid_opt, Some(1234));
        assert_eq!(subject.gid_opt, Some(4321));
    }

    #[test]
    fn initialize_ids_handles_empty_parameters() {
        let id_wrapper = Box::new(IdWrapperMock::new().getuid_result(1234).getgid_result(4321));
        let environment_wrapper = EnvironmentWrapperMock::new(None, None, None);
        let mut subject = RealUser::null();
        subject.environment_wrapper = Box::new(environment_wrapper);

        subject.initialize_ids(id_wrapper, None, None);

        assert_eq!(subject.uid_opt, Some(1234));
        assert_eq!(subject.gid_opt, Some(4321));
    }

    #[test]
    fn initialize_as_privileged_with_no_args_binds_http_and_tls_ports() {
        let _lock = INITIALIZATION.lock();
        let (first_handler, first_handler_log) =
            extract_log(ListenerHandlerNull::new(vec![]).bind_port_result(Ok(())));
        let (second_handler, second_handler_log) =
            extract_log(ListenerHandlerNull::new(vec![]).bind_port_result(Ok(())));
        let (third_handler, third_handler_log) =
            extract_log(ListenerHandlerNull::new(vec![]).bind_port_result(Ok(())));
        let mut subject = BootstrapperBuilder::new()
            .add_listener_handler(Box::new(first_handler))
            .add_listener_handler(Box::new(second_handler))
            .add_listener_handler(Box::new(third_handler))
            .build();

        subject
            .initialize_as_privileged(&make_simplified_multi_config([]))
            .unwrap();

        let mut all_calls = vec![];
        all_calls.extend(first_handler_log.lock().unwrap().dump());
        all_calls.extend(second_handler_log.lock().unwrap().dump());
        all_calls.extend(third_handler_log.lock().unwrap().dump());
        assert!(
            all_calls.contains(&String::from(
                "bind_port_and_configuration (80, PortConfiguration {is_clandestine: false, ...})"
            )),
            "{:?}",
            all_calls
        );
        assert!(
            all_calls.contains(&String::from(
                "bind_port_and_configuration (443, PortConfiguration {is_clandestine: false, ...})"
            )),
            "{:?}",
            all_calls
        );
        assert_eq!(all_calls.len(), 2, "{:?}", all_calls);
    }

    #[test]
    fn initialize_as_privileged_in_zero_hop_mode_produces_empty_clandestine_discriminator_factories_vector(
    ) {
        let _lock = INITIALIZATION.lock();
        let first_handler = Box::new(ListenerHandlerNull::new(vec![]).bind_port_result(Ok(())));
        let second_handler = Box::new(ListenerHandlerNull::new(vec![]).bind_port_result(Ok(())));
        let mut subject = BootstrapperBuilder::new()
            .add_listener_handler(first_handler)
            .add_listener_handler(second_handler)
            .build();

        subject
            .initialize_as_privileged(&make_simplified_multi_config([
                "MASQNode",
                "--neighborhood-mode",
                "zero-hop",
            ]))
            .unwrap();

        let config = subject.config;
        assert_eq!(
            config.neighborhood_config.mode.node_addr_opt().is_none(),
            true
        );
        assert_eq!(config.clandestine_discriminator_factories.is_empty(), true);
    }

    #[test]
    fn initialize_as_privileged_points_logger_initializer_at_data_directory() {
        let _lock = INITIALIZATION.lock();
        let data_dir = ensure_node_home_directory_exists(
            "bootstrapper",
            "initialize_as_privileged_points_logger_initializer_at_data_directory",
        );
        let init_params_arc = Arc::new(Mutex::new(vec![]));
        let logger_initializer =
            LoggerInitializerWrapperMock::new().init_parameters(&init_params_arc);
        let mut listener_handler_factory = ListenerHandlerFactoryMock::new();
        listener_handler_factory.add(Box::new(
            ListenerHandlerNull::new(vec![]).bind_port_result(Ok(())),
        ));
        listener_handler_factory.add(Box::new(
            ListenerHandlerNull::new(vec![]).bind_port_result(Ok(())),
        ));
        let mut subject = Bootstrapper::new(Box::new(logger_initializer));
        subject.listener_handler_factory = Box::new(listener_handler_factory);

        subject
            .initialize_as_privileged(&make_simplified_multi_config([
                "MASQNode",
                "--data-directory",
                data_dir.to_str().unwrap(),
                "--ip",
                "2.2.2.2",
                "--real-user",
                "123:456:/home/booga",
            ]))
            .unwrap();

        let init_params = init_params_arc.lock().unwrap();
        assert_eq!(
            *init_params,
            vec![(
                data_dir,
                RealUser::new(Some(123), Some(456), Some("/home/booga".into())),
                LevelFilter::Warn,
                None,
            )]
        )
    }

    #[test]
<<<<<<< HEAD
    fn initialize_as_unprivileged_with_ip_passes_node_descriptor_to_ui_config_and_reports_it() {
=======
    fn blockchain_service_url_from_the_unprivileged_config_is_merged_into_the_final_config() {
>>>>>>> ace88de2
        let _lock = INITIALIZATION.lock();
        init_test_logging();
        let data_dir = ensure_node_home_directory_exists(
            "bootstrapper",
<<<<<<< HEAD
            "initialize_as_unprivileged_with_ip_passes_node_descriptor_to_ui_config_and_reports_it",
=======
            "blockchain_service_url_from_the_unprivileged_config_is_merged_into_the_final_config",
>>>>>>> ace88de2
        );
        let mut config = BootstrapperConfig::new();
        config.clandestine_port_opt = Some(1234);
        config.data_directory = data_dir.clone();
        let mut subject = BootstrapperBuilder::new()
            .add_listener_handler(Box::new(
                ListenerHandlerNull::new(vec![]).bind_port_result(Ok(())),
            ))
            .config(config)
            .build();

        subject
            .initialize_as_unprivileged(
                &make_simplified_multi_config([
                    "MASQNode",
                    "--ip",
                    "1.2.3.4",
<<<<<<< HEAD
                    "--clandestine-port",
                    "5123",
                    "--data-directory",
                    data_dir.to_str().unwrap(),
=======
                    "--blockchain-service-url",
                    "http://infura.io/ID",
>>>>>>> ace88de2
                ]),
                &mut FakeStreamHolder::new().streams(),
            )
            .unwrap();

        let config = subject.config;
        assert_eq!(
<<<<<<< HEAD
            config.node_descriptor,
            NodeDescriptor::from((
                main_cryptde_ref().public_key(),
                &NodeAddr::new(&IpAddr::from_str("1.2.3.4").unwrap(), &[5123]),
                Chain::EthRopsten,
                main_cryptde_ref()
            ))
        );
        TestLogHandler::new().exists_log_matching("INFO: Bootstrapper: MASQ Node local descriptor: masq://eth-ropsten:.+@1\\.2\\.3\\.4:5123");
    }

    #[test]
    fn initialize_as_unprivileged_does_not_report_descriptor_when_ip_is_not_supplied_in_standard_mode(
    ) {
        init_test_logging();
        let data_dir = ensure_node_home_directory_exists(
            "bootstrapper",
            "initialize_as_unprivileged_does_not_report_descriptor_when_ip_is_not_supplied_in_standard_mode",
        );
        let mut holder = FakeStreamHolder::new();
=======
            config.blockchain_bridge_config,
            BlockchainBridgeConfig {
                blockchain_service_url_opt: Some("http://infura.io/ID".to_string()),
                chain: TEST_DEFAULT_CHAIN,
                gas_price: DEFAULT_GAS_PRICE
            }
        );
    }

    #[test]
    fn initialize_as_unprivileged_passes_node_descriptor_to_ui_config() {
        let _lock = INITIALIZATION.lock();
        let data_dir = ensure_node_home_directory_exists(
            "bootstrapper",
            "initialize_as_unprivileged_passes_node_descriptor_to_ui_config",
        );
>>>>>>> ace88de2
        let mut config = BootstrapperConfig::new();
        config.clandestine_port_opt = Some(1234);
        config.data_directory = data_dir.clone();
        let mut subject = BootstrapperBuilder::new()
            .add_listener_handler(Box::new(
                ListenerHandlerNull::new(vec![]).bind_port_result(Ok(())),
            ))
            .config(config)
            .build();

        subject
            .initialize_as_unprivileged(
<<<<<<< HEAD
                &make_simplified_multi_config([
                    "MASQNode",
                    "--data-directory",
                    data_dir.to_str().unwrap(),
                    "--clandestine-port",
                    "5124",
                ]),
                &mut holder.streams(),
=======
                &make_simplified_multi_config(["MASQNode", "--ip", "1.2.3.4"]),
                &mut FakeStreamHolder::new().streams(),
>>>>>>> ace88de2
            )
            .unwrap();

        let config = subject.config;
<<<<<<< HEAD
        assert_eq!(
            config.node_descriptor.node_addr_opt,
            Some(NodeAddr::new(
                &IpAddr::from_str("0.0.0.0").unwrap(),
                &vec![5124]
            ))
        );
        TestLogHandler::new().exists_no_log_containing("@0.0.0.0:5124");
=======
        assert!(config.node_descriptor_opt.unwrap().is_empty().not());
>>>>>>> ace88de2
    }

    #[test]
    fn initialize_as_unprivileged_sets_gas_price_on_blockchain_config() {
        let _lock = INITIALIZATION.lock();
        let data_dir = ensure_node_home_directory_exists(
            "bootstrapper",
            "initialize_as_unprivileged_sets_gas_price_on_blockchain_config",
        );
        let mut config = BootstrapperConfig::new();
        config.data_directory = data_dir.clone();
        let mut subject = BootstrapperBuilder::new()
            .add_listener_handler(Box::new(
                ListenerHandlerNull::new(vec![]).bind_port_result(Ok(())),
            ))
            .config(config)
            .build();

        subject
            .initialize_as_unprivileged(
                &make_simplified_multi_config(["MASQNode", "--ip", "1.2.3.4", "--gas-price", "11"]),
                &mut FakeStreamHolder::new().streams(),
            )
            .unwrap();

        let config = subject.config;
        assert_eq!(config.blockchain_bridge_config.gas_price, 11);
    }

    #[test]
    fn initialize_with_clandestine_port_produces_expected_clandestine_discriminator_factories_vector(
    ) {
        let _lock = INITIALIZATION.lock();
        let data_dir = ensure_node_home_directory_exists(
            "bootstrapper",
            "initialize_with_clandestine_port_produces_expected_clandestine_discriminator_factories_vector",
        );
        let first_handler = Box::new(ListenerHandlerNull::new(vec![]).bind_port_result(Ok(())));
        let second_handler = Box::new(ListenerHandlerNull::new(vec![]).bind_port_result(Ok(())));
        let third_handler = Box::new(ListenerHandlerNull::new(vec![]).bind_port_result(Ok(())));
        let mut subject = BootstrapperBuilder::new()
            .add_listener_handler(first_handler)
            .add_listener_handler(second_handler)
            .add_listener_handler(third_handler)
            .build();
        let args = [
            "MASQNode",
            "--neighborhood-mode",
            "zero-hop",
            "--clandestine-port",
            "1234",
            "--data-directory",
            data_dir.to_str().unwrap(),
        ];
        let mut holder = FakeStreamHolder::new();

        subject
            .initialize_as_privileged(&make_simplified_multi_config(args))
            .unwrap();
        subject
            .initialize_as_unprivileged(&make_simplified_multi_config(args), &mut holder.streams())
            .unwrap();

        let config = subject.config;
        assert!(config.neighborhood_config.mode.node_addr_opt().is_none());
        assert_eq!(config.clandestine_port_opt, Some(1234u16));
    }

    #[test]
    fn init_as_privileged_stores_dns_servers_and_passes_them_to_actor_system_factory_for_proxy_client_in_init_as_unprivileged(
    ) {
        let _lock = INITIALIZATION.lock();
        let _clap_guard = ClapGuard::new();
        let data_dir = ensure_node_home_directory_exists(
            "bootstrapper",
            "init_as_privileged_stores_dns_servers_and_passes_them_to_actor_system_factory_for_proxy_client_in_init_as_unprivileged",
        );
        let args = [
            "MASQNode",
            "--dns-servers",
            "1.2.3.4,2.3.4.5",
            "--ip",
            "111.111.111.111",
            "--clandestine-port",
            "1234",
            "--data-directory",
            data_dir.to_str().unwrap(),
        ];
        let mut holder = FakeStreamHolder::new();
        let actor_system_factory = ActorSystemFactoryActiveMock::new();
        let dns_servers_arc = actor_system_factory.dnss.clone();
        let mut subject = BootstrapperBuilder::new()
            .actor_system_factory(Box::new(actor_system_factory))
            .add_listener_handler(Box::new(
                ListenerHandlerNull::new(vec![]).bind_port_result(Ok(())),
            ))
            .add_listener_handler(Box::new(
                ListenerHandlerNull::new(vec![]).bind_port_result(Ok(())),
            ))
            .add_listener_handler(Box::new(
                ListenerHandlerNull::new(vec![]).bind_port_result(Ok(())),
            ))
            .build();

        subject
            .initialize_as_privileged(&make_simplified_multi_config(args))
            .unwrap();
        subject
            .initialize_as_unprivileged(&make_simplified_multi_config(args), &mut holder.streams())
            .unwrap();

        let dns_servers_guard = dns_servers_arc.lock().unwrap();
        assert_eq!(
            dns_servers_guard.as_ref().unwrap(),
            &vec![
                SocketAddr::from_str("1.2.3.4:53").unwrap(),
                SocketAddr::from_str("2.3.4.5:53").unwrap()
            ]
        )
    }

    #[test]
    #[should_panic(expected = "Could not listen on port")]
    fn initialize_as_privileged_panics_if_tcp_listener_doesnt_bind() {
        let _lock = INITIALIZATION.lock();
        let mut subject = BootstrapperBuilder::new()
            .add_listener_handler(Box::new(
                ListenerHandlerNull::new(vec![])
                    .bind_port_result(Err(io::Error::from(ErrorKind::AddrInUse))),
            ))
            .add_listener_handler(Box::new(
                ListenerHandlerNull::new(vec![]).bind_port_result(Ok(())),
            ))
            .build();

        subject
            .initialize_as_privileged(&make_simplified_multi_config([
                "MASQNode",
                "--ip",
                "111.111.111.111",
            ]))
            .unwrap();
    }

    #[test]
    fn initialize_cryptde_without_cryptde_null_uses_cryptde_real() {
        let _lock = INITIALIZATION.lock();
        let (cryptde_init, _) = Bootstrapper::initialize_cryptdes(&None, &None, TEST_DEFAULT_CHAIN);

        assert_eq!(main_cryptde_ref().public_key(), cryptde_init.public_key());
        // Brittle assertion: this may not be true forever
        let cryptde_null = main_cryptde();
        assert!(cryptde_init.public_key().len() > cryptde_null.public_key().len());
    }

    #[test]
    fn initialize_cryptde_with_cryptde_null_uses_cryptde_null() {
        let _lock = INITIALIZATION.lock();
        let cryptde_null = main_cryptde().clone();
        let cryptde_null_public_key = cryptde_null.public_key().clone();

        let (cryptde, _) =
            Bootstrapper::initialize_cryptdes(&Some(cryptde_null), &None, TEST_DEFAULT_CHAIN);

        assert_eq!(cryptde.public_key(), &cryptde_null_public_key);
        assert_eq!(main_cryptde_ref().public_key(), cryptde.public_key());
    }

    #[test]
    fn initialize_cryptde_and_report_local_descriptor_with_ip_address() {
        let _lock = INITIALIZATION.lock();
        init_test_logging();
        let node_addr = NodeAddr::new(
            &IpAddr::from_str("2.3.4.5").expect("Couldn't create IP address"),
            &[3456u16, 4567u16],
        );
        let cryptde_ref = {
            let (cryptde_ref, _) =
                Bootstrapper::initialize_cryptdes(&None, &None, TEST_DEFAULT_CHAIN);
            let descriptor = Bootstrapper::make_local_descriptor(
                cryptde_ref,
                Some(node_addr),
                TEST_DEFAULT_CHAIN,
            );
            Bootstrapper::report_local_descriptor(cryptde_ref, &descriptor);

            cryptde_ref
        };
        let expected_descriptor = format!(
            "masq://eth-ropsten:{}@2.3.4.5:3456/4567",
            cryptde_ref.public_key_to_descriptor_fragment(cryptde_ref.public_key())
        );
        TestLogHandler::new().exists_log_containing(
            format!(
                "INFO: Bootstrapper: MASQ Node local descriptor: {}",
                expected_descriptor
            )
            .as_str(),
        );

        let expected_data = PlainData::new(b"ho'q ;iaerh;frjhvs;lkjerre");
        let crypt_data = cryptde_ref
            .encode(&cryptde_ref.public_key(), &expected_data)
            .expect(&format!(
                "Couldn't encrypt data {:?} with key {:?}",
                expected_data,
                cryptde_ref.public_key()
            ));
        let decrypted_data = cryptde_ref.decode(&crypt_data).expect(&format!(
            "Couldn't decrypt data {:?} to key {:?}",
            crypt_data,
            cryptde_ref.public_key()
        ));
        assert_eq!(decrypted_data, expected_data)
    }

    #[test]
    fn initialize_cryptdes_and_report_local_descriptor_without_ip_address() {
        let _lock = INITIALIZATION.lock();
        init_test_logging();
        let (main_cryptde_ref, alias_cryptde_ref) = {
            let (main_cryptde_ref, alias_cryptde_ref) =
                Bootstrapper::initialize_cryptdes(&None, &None, TEST_DEFAULT_CHAIN);
            let descriptor =
                Bootstrapper::make_local_descriptor(main_cryptde_ref, None, TEST_DEFAULT_CHAIN);
            Bootstrapper::report_local_descriptor(main_cryptde_ref, &descriptor);

            (main_cryptde_ref, alias_cryptde_ref)
        };
        let expected_descriptor = format!(
            "masq://eth-ropsten:{}@:",
            main_cryptde_ref.public_key_to_descriptor_fragment(main_cryptde_ref.public_key())
        );
        TestLogHandler::new().exists_log_containing(
            format!(
                "INFO: Bootstrapper: MASQ Node local descriptor: {}",
                expected_descriptor
            )
            .as_str(),
        );

        let assert_round_trip = |cryptde_ref: &dyn CryptDE| {
            let expected_data = PlainData::new(b"ho'q ;iaerh;frjhvs;lkjerre");
            let crypt_data = cryptde_ref
                .encode(&cryptde_ref.public_key(), &expected_data)
                .expect(&format!(
                    "Couldn't encrypt data {:?} with key {:?}",
                    expected_data,
                    cryptde_ref.public_key()
                ));
            let decrypted_data = cryptde_ref.decode(&crypt_data).expect(&format!(
                "Couldn't decrypt data {:?} to key {:?}",
                crypt_data,
                cryptde_ref.public_key()
            ));
            assert_eq!(decrypted_data, expected_data)
        };
        assert_round_trip(main_cryptde_ref);
        assert_round_trip(alias_cryptde_ref);
    }

    #[test]
    fn initialize_as_unprivileged_binds_clandestine_port() {
        let _lock = INITIALIZATION.lock();
        let data_dir = ensure_node_home_directory_exists(
            "bootstrapper",
            "initialize_as_unprivileged_binds_clandestine_port",
        );
        let (one_listener_handler, _) =
            extract_log(ListenerHandlerNull::new(vec![]).bind_port_result(Ok(())));
        let (another_listener_handler, _) =
            extract_log(ListenerHandlerNull::new(vec![]).bind_port_result(Ok(())));
        let (clandestine_listener_handler, clandestine_listener_handler_log_arc) =
            extract_log(ListenerHandlerNull::new(vec![]).bind_port_result(Ok(())));
        let mut subject = BootstrapperBuilder::new()
            .add_listener_handler(Box::new(one_listener_handler))
            .add_listener_handler(Box::new(another_listener_handler))
            .add_listener_handler(Box::new(clandestine_listener_handler))
            .build();
        let mut holder = FakeStreamHolder::new();
        subject
            .initialize_as_privileged(&make_simplified_multi_config([
                "MASQNode",
                "--data-directory",
                data_dir.to_str().unwrap(),
            ]))
            .unwrap();

        subject
            .initialize_as_unprivileged(
                &make_simplified_multi_config([
                    "MASQNode",
                    "--clandestine-port",
                    "1234",
                    "--ip",
                    "1.2.3.4",
                    "--data-directory",
                    data_dir.to_str().unwrap(),
                ]),
                &mut holder.streams(),
            )
            .unwrap();

        let calls = clandestine_listener_handler_log_arc.lock().unwrap().dump();
        assert_eq!(
            calls,
            vec![
                "bind_port_and_configuration (1234, PortConfiguration {is_clandestine: true, ...})"
                    .to_string()
            ],
        );
    }

    #[test]
    fn initialize_as_unprivileged_moves_streams_from_listener_handlers_to_stream_handler_pool() {
        let _lock = INITIALIZATION.lock();
        let data_dir = ensure_node_home_directory_exists("bootstrapper", "initialize_as_unprivileged_moves_streams_from_listener_handlers_to_stream_handler_pool");
        init_test_logging();
        let args = [
            "MASQNode",
            "--ip",
            "111.111.111.111",
            "--data-directory",
            data_dir.to_str().unwrap(),
        ];
        let mut holder = FakeStreamHolder::new();
        let one_listener_handler = ListenerHandlerNull::new(vec![]).bind_port_result(Ok(()));
        let another_listener_handler = ListenerHandlerNull::new(vec![]).bind_port_result(Ok(()));
        let yet_another_listener_handler =
            ListenerHandlerNull::new(vec![]).bind_port_result(Ok(()));
        let actor_system_factory = ActorSystemFactoryActiveMock::new();
        let mut config = BootstrapperConfig::new();
        config.data_directory = data_dir.clone();
        let mut subject = BootstrapperBuilder::new()
            .actor_system_factory(Box::new(actor_system_factory))
            .add_listener_handler(Box::new(one_listener_handler))
            .add_listener_handler(Box::new(another_listener_handler))
            .add_listener_handler(Box::new(yet_another_listener_handler))
            .config(config)
            .build();
        subject
            .initialize_as_privileged(&make_simplified_multi_config(args))
            .unwrap();

        subject
            .initialize_as_unprivileged(&make_simplified_multi_config(args), &mut holder.streams())
            .unwrap();

        // Checking log message cause I don't know how to get at add_stream_sub
        let tlh = TestLogHandler::new();
        tlh.assert_logs_contain_in_order(vec![
            "bind_subscribers (add_stream_sub)",
            "bind_subscribers (add_stream_sub)",
        ]);
    }

    #[test]
    fn bootstrapper_as_future_polls_listener_handler_futures() {
        let _lock = INITIALIZATION.lock();
        let data_dir = ensure_node_home_directory_exists(
            "bootstrapper",
            "bootstrapper_as_future_polls_listener_handler_futures",
        );
        let mut holder = FakeStreamHolder::new();
        let connection_info1 = ConnectionInfo {
            reader: Box::new(ReadHalfWrapperMock::new()),
            writer: Box::new(WriteHalfWrapperMock::new()),
            local_addr: SocketAddr::from_str("1.1.1.1:80").unwrap(),
            peer_addr: SocketAddr::from_str("1.1.1.1:40").unwrap(),
        };
        let connection_info2 = ConnectionInfo {
            reader: Box::new(ReadHalfWrapperMock::new()),
            writer: Box::new(WriteHalfWrapperMock::new()),
            local_addr: SocketAddr::from_str("2.2.2.2:80").unwrap(),
            peer_addr: SocketAddr::from_str("2.2.2.2:40").unwrap(),
        };
        let connection_info3 = ConnectionInfo {
            reader: Box::new(ReadHalfWrapperMock::new()),
            writer: Box::new(WriteHalfWrapperMock::new()),
            local_addr: SocketAddr::from_str("3.3.3.3:80").unwrap(),
            peer_addr: SocketAddr::from_str("3.3.3.3:40").unwrap(),
        };
        let first_message = AddStreamMsg {
            connection_info: connection_info1,
            origin_port: Some(80),
            port_configuration: PortConfiguration::new(vec![], false),
        };
        let second_message = AddStreamMsg {
            connection_info: connection_info2,
            origin_port: None,
            port_configuration: PortConfiguration::new(vec![], false),
        };
        let third_message = AddStreamMsg {
            connection_info: connection_info3,
            origin_port: Some(443),
            port_configuration: PortConfiguration::new(vec![], false),
        };
        let one_listener_handler =
            ListenerHandlerNull::new(vec![first_message, second_message]).bind_port_result(Ok(()));
        let another_listener_handler =
            ListenerHandlerNull::new(vec![third_message]).bind_port_result(Ok(()));
        let mut actor_system_factory = ActorSystemFactoryActiveMock::new();
        let awaiter = actor_system_factory
            .stream_handler_pool_cluster
            .awaiter
            .take()
            .unwrap();
        let recording_arc = actor_system_factory
            .stream_handler_pool_cluster
            .recording
            .take()
            .unwrap();
        let mut subject = BootstrapperBuilder::new()
            .actor_system_factory(Box::new(actor_system_factory))
            .add_listener_handler(Box::new(one_listener_handler))
            .add_listener_handler(Box::new(another_listener_handler))
            .build();
        let args = [
            "MASQNode",
            "--neighborhood-mode",
            "zero-hop",
            "--data-directory",
            data_dir.to_str().unwrap(),
        ];

        subject
            .initialize_as_privileged(&make_simplified_multi_config(args))
            .unwrap();
        subject
            .initialize_as_unprivileged(&make_simplified_multi_config(args), &mut holder.streams())
            .unwrap();

        thread::spawn(|| {
            tokio::run(subject);
        });

        let number_of_expected_messages = 3;
        awaiter.await_message_count(number_of_expected_messages);
        let recording = recording_arc.lock().unwrap();
        assert_eq!(recording.len(), number_of_expected_messages);
        let actual_ports: Vec<String> = (0..number_of_expected_messages)
            .map(|i| {
                let record = recording.get_record::<AddStreamMsg>(i);
                format!("{:?}", record.origin_port)
            })
            .collect();
        assert_contains(&actual_ports, &String::from("Some(80)"));
        assert_contains(&actual_ports, &String::from("None"));
        assert_contains(&actual_ports, &String::from("Some(443)"));
    }

    #[test]
    fn set_up_clandestine_port_handles_specified_port_in_standard_mode() {
        let port = find_free_port();
        let data_dir = ensure_node_home_directory_exists(
            "bootstrapper",
            "set_up_clandestine_port_handles_specified_port_in_standard_mode",
        );
        let conn = DbInitializerReal::default()
            .initialize(&data_dir, true, MigratorConfig::test_default())
            .unwrap();
        let cryptde_actual = CryptDENull::from(&PublicKey::new(&[1, 2, 3, 4]), TEST_DEFAULT_CHAIN);
        let cryptde: &dyn CryptDE = &cryptde_actual;
        let mut config = BootstrapperConfig::new();
        config.neighborhood_config = NeighborhoodConfig {
            mode: NeighborhoodMode::Standard(
                NodeAddr::new(&IpAddr::from_str("1.2.3.4").unwrap(), &[4321]),
                vec![NodeDescriptor::from((
                    cryptde.public_key(),
                    &NodeAddr::new(
                        &IpAddr::from_str("1.2.3.4").unwrap(),
                        &[1234], //this port number comes from the neighbor
                    ),
                    Chain::EthMainnet,
                    cryptde,
                ))],
                rate_pack(100),
            ),
        };
        config.data_directory = data_dir.clone();
        config.clandestine_port_opt = Some(port);
        let listener_handler = ListenerHandlerNull::new(vec![]).bind_port_result(Ok(()));
        let mut subject = BootstrapperBuilder::new()
            .add_listener_handler(Box::new(listener_handler))
            .config(config)
            .build();

        let result = subject.set_up_clandestine_port();

<<<<<<< HEAD
        assert_eq!(result, Some(1234u16));
        let conn = DbInitializerReal::default()
            .initialize(&data_dir, chain_id, true)
            .unwrap();
=======
>>>>>>> ace88de2
        let config_dao = ConfigDaoReal::new(conn);
        let persistent_config = PersistentConfigurationReal::new(Box::new(config_dao));
        assert_eq!(persistent_config.clandestine_port().unwrap(), port);
        assert_eq!(
            subject
                .config
                .neighborhood_config
                .mode
                .node_addr_opt()
                .unwrap()
                .ports(),
            vec![port],
        );
        assert_eq!(1, subject.listener_handlers.len());

        let config = subject.config;
        let mut clandestine_discriminators = config
            .clandestine_discriminator_factories
            .into_iter()
            .map(|factory| factory.make())
            .collect::<Vec<Discriminator>>();
        let mut discriminator = clandestine_discriminators.remove(0);
        discriminator.add_data(&b"{\"component\": \"NBHD\", \"bodyText\": \"Booga\"}"[..]);
        assert_eq!(
            Some(UnmaskedChunk {
                chunk: b"Booga".to_vec(),
                last_chunk: true,
                sequenced: false,
            }),
            discriminator.take_chunk(),
        );
        assert_eq!(0, clandestine_discriminators.len()); // Used to be 1, now 0 after removal
    }

    #[test]
    fn set_up_clandestine_port_handles_unspecified_port_in_standard_mode() {
        let cryptde_actual = CryptDENull::from(&PublicKey::new(&[1, 2, 3, 4]), TEST_DEFAULT_CHAIN);
        let cryptde: &dyn CryptDE = &cryptde_actual;
        let data_dir = ensure_node_home_directory_exists(
            "bootstrapper",
            "set_up_clandestine_port_handles_unspecified_port_in_standard_mode",
        );
        let conn = DbInitializerReal::default()
            .initialize(&data_dir, true, MigratorConfig::test_default())
            .unwrap();
        let mut config = BootstrapperConfig::new();
        config.neighborhood_config = NeighborhoodConfig {
            mode: NeighborhoodMode::Standard(
                NodeAddr::new(&IpAddr::from_str("1.2.3.4").unwrap(), &[]),
                vec![NodeDescriptor::from((
                    cryptde.public_key(),
                    &NodeAddr::new(&IpAddr::from_str("1.2.3.4").unwrap(), &[1234]),
                    Chain::EthRopsten,
                    cryptde,
                ))],
                rate_pack(100),
            ),
        };
        config.data_directory = data_dir.clone();
        config.clandestine_port_opt = None;
        let listener_handler = ListenerHandlerNull::new(vec![]).bind_port_result(Ok(()));
        let mut subject = BootstrapperBuilder::new()
            .add_listener_handler(Box::new(listener_handler))
            .config(config)
            .build();

        let result = subject.set_up_clandestine_port();

        let config_dao = ConfigDaoReal::new(conn);
        let persistent_config = PersistentConfigurationReal::new(Box::new(config_dao));
        let clandestine_port = persistent_config.clandestine_port().unwrap();
        assert_eq!(result, Some(clandestine_port));
        assert_eq!(
            subject
                .config
                .neighborhood_config
                .mode
                .node_addr_opt()
                .unwrap()
                .ports(),
            vec![clandestine_port],
        );
    }

    #[test]
    fn set_up_clandestine_port_handles_originate_only() {
        let cryptde_actual = CryptDENull::from(&PublicKey::new(&[1, 2, 3, 4]), TEST_DEFAULT_CHAIN);
        let cryptde: &dyn CryptDE = &cryptde_actual;
        let data_dir = ensure_node_home_directory_exists(
            "bootstrapper",
            "set_up_clandestine_port_handles_originate_only",
        );
        let mut config = BootstrapperConfig::new();
        config.data_directory = data_dir.clone();
        config.clandestine_port_opt = None;
        config.neighborhood_config = NeighborhoodConfig {
            mode: NeighborhoodMode::OriginateOnly(
                vec![NodeDescriptor::from((
                    cryptde.public_key(),
                    &NodeAddr::new(&IpAddr::from_str("1.2.3.4").unwrap(), &[1234]),
                    Chain::EthRopsten,
                    cryptde,
                ))],
                rate_pack(100),
            ),
        };
        let listener_handler = ListenerHandlerNull::new(vec![]);
        let mut subject = BootstrapperBuilder::new()
            .add_listener_handler(Box::new(listener_handler))
            .config(config)
            .build();

        let result = subject.set_up_clandestine_port();

        assert_eq!(result, None);
        assert!(subject
            .config
            .neighborhood_config
            .mode
            .node_addr_opt()
            .is_none());
    }

    #[test]
    fn set_up_clandestine_port_handles_consume_only() {
        let cryptde_actual = CryptDENull::from(&PublicKey::new(&[1, 2, 3, 4]), TEST_DEFAULT_CHAIN);
        let cryptde: &dyn CryptDE = &cryptde_actual;
        let data_dir = ensure_node_home_directory_exists(
            "bootstrapper",
            "set_up_clandestine_port_handles_consume_only",
        );
        let mut config = BootstrapperConfig::new();
        config.data_directory = data_dir.clone();
        config.clandestine_port_opt = None;
        config.neighborhood_config = NeighborhoodConfig {
            mode: NeighborhoodMode::ConsumeOnly(vec![NodeDescriptor::from((
                cryptde.public_key(),
                &NodeAddr::new(&IpAddr::from_str("1.2.3.4").unwrap(), &[1234]),
                Chain::EthRopsten,
                cryptde,
            ))]),
        };
        let listener_handler = ListenerHandlerNull::new(vec![]);
        let mut subject = BootstrapperBuilder::new()
            .add_listener_handler(Box::new(listener_handler))
            .config(config)
            .build();

        let result = subject.set_up_clandestine_port();

        assert_eq!(result, None);
        assert!(subject
            .config
            .neighborhood_config
            .mode
            .node_addr_opt()
            .is_none());
    }

    #[test]
    fn set_up_clandestine_port_handles_zero_hop() {
        let data_dir = ensure_node_home_directory_exists(
            "bootstrapper",
            "set_up_clandestine_port_handles_zero_hop",
        );
        let mut config = BootstrapperConfig::new();
        config.data_directory = data_dir.clone();
        config.clandestine_port_opt = None;
        config.neighborhood_config = NeighborhoodConfig {
            mode: NeighborhoodMode::ZeroHop,
        };
        let listener_handler = ListenerHandlerNull::new(vec![]);
        let mut subject = BootstrapperBuilder::new()
            .add_listener_handler(Box::new(listener_handler))
            .config(config)
            .build();

        let result = subject.set_up_clandestine_port();

        assert_eq!(result, None);
        assert!(subject
            .config
            .neighborhood_config
            .mode
            .node_addr_opt()
            .is_none());
    }

    #[test]
    #[should_panic(
        expected = "Database is corrupt: error setting clandestine port: TransactionError"
    )]
    fn establish_clandestine_port_handles_error_setting_port() {
        let mut persistent_config = PersistentConfigurationMock::new()
            .set_clandestine_port_result(Err(PersistentConfigError::TransactionError));
        let mut config = BootstrapperConfig::new();
        config.clandestine_port_opt = Some(1234);
        let subject = BootstrapperBuilder::new().config(config).build();

        let _ = subject.establish_clandestine_port(&mut persistent_config);
    }

    #[test]
    #[should_panic(expected = "Database is corrupt: error reading clandestine port: NotPresent")]
    fn establish_clandestine_port_handles_error_reading_port() {
        let mut persistent_config = PersistentConfigurationMock::new()
            .clandestine_port_result(Err(PersistentConfigError::NotPresent));
        let subject = BootstrapperBuilder::new().build();

        let _ = subject.establish_clandestine_port(&mut persistent_config);
    }

    #[test]
    fn real_user_null() {
        let subject = RealUser::null();

        assert_eq!(subject.uid_opt, None);
        assert_eq!(subject.gid_opt, None);
        assert_eq!(subject.home_dir_opt, None);
    }

    #[test]
    fn configurator_beats_all() {
        let environment_wrapper =
            EnvironmentWrapperMock::new(Some("123"), Some("456"), Some("booga"));
        let mut from_configurator = RealUser::new(Some(1), Some(2), Some("three".into()));
        from_configurator.environment_wrapper = Box::new(environment_wrapper);

        let result = from_configurator.populate(&DirsWrapperMock::new());

        assert_eq!(result, from_configurator);
    }

    #[cfg(target_os = "linux")]
    #[test]
    fn environment_beats_id_wrapper() {
        let id_wrapper = IdWrapperMock::new().getuid_result(111).getgid_result(222);
        let environment_wrapper =
            EnvironmentWrapperMock::new(Some("123"), Some("456"), Some("username"));
        let mut from_configurator = RealUser::null();
        from_configurator.environment_wrapper = Box::new(environment_wrapper);
        from_configurator.initialize_ids(Box::new(id_wrapper), None, None);

        let result = from_configurator
            .populate(&DirsWrapperMock::new().home_dir_result(Some("/root".into())));

        assert_eq!(
            result,
            RealUser::new(Some(123), Some(456), Some(PathBuf::from("/home/username")))
        );
    }

    #[cfg(target_os = "macos")]
    #[test]
    fn environment_beats_id_wrapper() {
        let id_wrapper = IdWrapperMock::new().getuid_result(111).getgid_result(222);
        let environment_wrapper =
            EnvironmentWrapperMock::new(Some("123"), Some("456"), Some("username"));
        let mut from_configurator = RealUser::null();
        from_configurator.environment_wrapper = Box::new(environment_wrapper);
        from_configurator.initialize_ids(Box::new(id_wrapper), None, None);

        let result = from_configurator
            .populate(&DirsWrapperMock::new().home_dir_result(Some("/var/root".into())));

        assert_eq!(
            result,
            RealUser::new(Some(123), Some(456), Some(PathBuf::from("/Users/username")))
        );
    }

    #[test]
    fn unmodified_is_last_ditch() {
        let environment_wrapper = EnvironmentWrapperMock::new(None, None, None);
        let id_wrapper = IdWrapperMock::new().getuid_result(123).getgid_result(456);
        let mut from_configurator = RealUser::null();
        from_configurator.initialize_ids(Box::new(id_wrapper), None, None);
        from_configurator.environment_wrapper = Box::new(environment_wrapper);

        let result = from_configurator
            .populate(&DirsWrapperMock::new().home_dir_result(Some("/wibble/whop/ooga".into())));

        assert_eq!(
            result,
            RealUser::new(
                Some(123),
                Some(456),
                Some(PathBuf::from("/wibble/whop/ooga"))
            )
        );
    }

    struct StreamHandlerPoolCluster {
        recording: Option<Arc<Mutex<Recording>>>,
        awaiter: Option<RecordAwaiter>,
        subs: StreamHandlerPoolSubs,
    }

    struct ActorSystemFactoryActiveMock {
        stream_handler_pool_cluster: StreamHandlerPoolCluster,
        dnss: Arc<Mutex<Option<Vec<SocketAddr>>>>,
    }

    impl ActorSystemFactory for ActorSystemFactoryActiveMock {
        fn make_and_start_actors(
            &self,
            config: BootstrapperConfig,
            _actor_factory: Box<dyn ActorFactory>,
            _persist_config: &dyn PersistentConfiguration,
            _tools: &dyn ActorSystemFactoryTools,
        ) -> StreamHandlerPoolSubs {
            let mut parameter_guard = self.dnss.lock().unwrap();
            let parameter_ref = parameter_guard.deref_mut();
            *parameter_ref = Some(config.dns_servers);

            self.stream_handler_pool_cluster.subs.clone()
        }
    }

    impl ActorSystemFactoryActiveMock {
        fn new() -> ActorSystemFactoryActiveMock {
            let (tx, rx) = unbounded();
            thread::spawn(move || {
                let system = System::new("test");

                let stream_handler_pool_cluster = {
                    let (stream_handler_pool, awaiter, recording) = make_recorder();
                    StreamHandlerPoolCluster {
                        recording: Some(recording),
                        awaiter: Some(awaiter),
                        subs: make_stream_handler_pool_subs_from(Some(stream_handler_pool)),
                    }
                };

                tx.send(stream_handler_pool_cluster).unwrap();
                system.run();
            });
            let stream_handler_pool_cluster = rx.recv().unwrap();
            ActorSystemFactoryActiveMock {
                stream_handler_pool_cluster,
                dnss: Arc::new(Mutex::new(None)),
            }
        }
    }

    struct BootstrapperBuilder {
        actor_system_factory: Box<dyn ActorSystemFactory>,
        log_initializer_wrapper: Box<dyn LoggerInitializerWrapper>,
        listener_handler_factory: ListenerHandlerFactoryMock,
        config: BootstrapperConfig,
    }

    impl BootstrapperBuilder {
        fn new() -> BootstrapperBuilder {
            BootstrapperBuilder {
                actor_system_factory: Box::new(ActorSystemFactoryActiveMock::new()),
                log_initializer_wrapper: Box::new(LoggerInitializerWrapperMock::new()),
                // Don't modify this line unless you've already looked at DispatcherBuilder::add_listener_handler().
                listener_handler_factory: ListenerHandlerFactoryMock::new(),
                config: BootstrapperConfig::new(),
            }
        }

        fn actor_system_factory(
            mut self,
            actor_system_factory: Box<dyn ActorSystemFactory>,
        ) -> BootstrapperBuilder {
            self.actor_system_factory = actor_system_factory;
            self
        }

        fn add_listener_handler(
            mut self,
            listener_handler: Box<dyn ListenerHandler<Item = (), Error = ()>>,
        ) -> BootstrapperBuilder {
            self.listener_handler_factory.add(listener_handler);
            self
        }

        fn config(mut self, config: BootstrapperConfig) -> Self {
            self.config = config;
            self
        }

        fn build(self) -> Bootstrapper {
            Bootstrapper {
                actor_system_factory: self.actor_system_factory,
                listener_handler_factory: Box::new(self.listener_handler_factory),
                listener_handlers: FuturesUnordered::<
                    Box<dyn ListenerHandler<Item = (), Error = ()>>,
                >::new(),
                logger_initializer: self.log_initializer_wrapper,
                config: self.config,
            }
        }
    }
}<|MERGE_RESOLUTION|>--- conflicted
+++ resolved
@@ -1,13 +1,8 @@
 // Copyright (c) 2019, MASQ (https://masq.ai) and/or its affiliates. All rights reserved.
 use crate::accountant::{DEFAULT_PAYABLE_SCAN_INTERVAL, DEFAULT_PAYMENT_RECEIVED_SCAN_INTERVAL};
-<<<<<<< HEAD
-use crate::actor_system_factory::ActorSystemFactoryReal;
-use crate::actor_system_factory::{ActorFactoryReal, ActorSystemFactory};
-=======
 use crate::actor_system_factory::ActorSystemFactory;
 use crate::actor_system_factory::ActorSystemFactoryReal;
 use crate::actor_system_factory::{ActorFactoryReal, ActorSystemFactoryToolsReal};
->>>>>>> ace88de2
 use crate::crash_test_dummy::CrashTestDummy;
 use crate::database::db_initializer::{DbInitializer, DbInitializerReal};
 use crate::database::db_migrations::MigratorConfig;
@@ -467,18 +462,13 @@
         let unprivileged_config =
             NodeConfiguratorStandardUnprivileged::new(&self.config).configure(multi_config)?;
         self.config.merge_unprivileged(unprivileged_config);
-<<<<<<< HEAD
         let _ = self.set_up_clandestine_port();
-=======
-        self.set_up_clandestine_port();
         let (alias_cryptde_null_opt, main_cryptde_null_opt) = self.null_cryptdes_as_trait_objects();
->>>>>>> ace88de2
         let (cryptde_ref, _) = Bootstrapper::initialize_cryptdes(
             &main_cryptde_null_opt,
             &alias_cryptde_null_opt,
             self.config.blockchain_bridge_config.chain,
         );
-<<<<<<< HEAD
         if let NeighborhoodMode::Standard(node_addr, _, _) = &self.config.neighborhood_config.mode {
             let node_descriptor = Bootstrapper::make_local_descriptor(
                 cryptde_ref,
@@ -490,16 +480,6 @@
                 Bootstrapper::report_local_descriptor(cryptde_ref, &self.config.node_descriptor);
             }
         }
-        let stream_handler_pool_subs = self
-            .actor_system_factory
-            .make_and_start_actors(self.config.clone(), Box::new(ActorFactoryReal {}));
-=======
-        self.config.node_descriptor_opt = Some(Bootstrapper::report_local_descriptor(
-            cryptde_ref,
-            self.config.neighborhood_config.mode.node_addr_opt(),
-            streams,
-            self.config.blockchain_bridge_config.chain,
-        ));
         let stream_handler_pool_subs = self.actor_system_factory.make_and_start_actors(
             self.config.clone(),
             Box::new(ActorFactoryReal {}),
@@ -509,9 +489,8 @@
                 MigratorConfig::panic_on_migration(),
             )
             .as_ref(),
-            &ActorSystemFactoryToolsReal,
-        );
->>>>>>> ace88de2
+            &ActorSystemFactoryToolsReal::new(),
+        );
 
         self.listener_handlers
             .iter_mut()
@@ -573,7 +552,11 @@
             Some(node_addr) => {
                 NodeDescriptor::from((cryptde.public_key(), &node_addr, chain, cryptde))
             }
-            None => NodeDescriptor::from((cryptde.public_key(), chain, cryptde)),
+            None => {
+                let mut result = NodeDescriptor::from((cryptde.public_key(), &NodeAddr::default(), chain, cryptde));
+                result.node_addr_opt = None;
+                result
+            },
         }
     }
 
@@ -583,7 +566,6 @@
             descriptor.to_string(cryptde)
         );
         info!(Logger::new("Bootstrapper"), "{}", descriptor_msg);
-<<<<<<< HEAD
     }
 
     fn set_up_clandestine_port(&mut self) -> Option<u16> {
@@ -594,8 +576,8 @@
                 let conn = DbInitializerReal::default()
                     .initialize(
                         &self.config.data_directory,
-                        self.config.blockchain_bridge_config.chain,
-                        true,
+                        false,
+                        MigratorConfig::panic_on_migration(),
                     )
                     .expect("Cannot initialize database");
                 let config_dao = ConfigDaoReal::new(conn);
@@ -624,42 +606,6 @@
                 Some(clandestine_port)
             } else {
                 None
-=======
-        descriptor
-    }
-
-    fn set_up_clandestine_port(&mut self) {
-        if let NeighborhoodMode::Standard(node_addr, neighbor_configs, rate_pack) =
-            &self.config.neighborhood_config.mode
-        {
-            let conn = DbInitializerReal::default()
-                .initialize(
-                    &self.config.data_directory,
-                    false,
-                    MigratorConfig::panic_on_migration(),
-                )
-                .expect("Cannot initialize database");
-            let config_dao = ConfigDaoReal::new(conn);
-            let mut persistent_config = PersistentConfigurationReal::new(Box::new(config_dao));
-            let clandestine_port = self.establish_clandestine_port(&mut persistent_config);
-            let mut listener_handler = self.listener_handler_factory.make();
-            listener_handler
-                .bind_port_and_configuration(
-                    clandestine_port,
-                    PortConfiguration {
-                        discriminator_factories: vec![Box::new(JsonDiscriminatorFactory::new())],
-                        is_clandestine: true,
-                    },
-                )
-                .expect("Failed to bind ListenerHandler to clandestine port");
-            self.listener_handlers.push(listener_handler);
-            self.config.neighborhood_config = NeighborhoodConfig {
-                mode: NeighborhoodMode::Standard(
-                    NodeAddr::new(&node_addr.ip_addr(), &[clandestine_port]),
-                    neighbor_configs.clone(),
-                    rate_pack.clone(),
-                ),
->>>>>>> ace88de2
             };
         self.config
             .clandestine_discriminator_factories
@@ -710,12 +656,8 @@
     use std::io::ErrorKind;
     use std::marker::Sync;
     use std::net::{IpAddr, SocketAddr};
-<<<<<<< HEAD
     use std::ops::DerefMut;
-=======
-    use std::ops::{DerefMut, Not};
     use std::path::PathBuf;
->>>>>>> ace88de2
     use std::str::FromStr;
     use std::sync::{Arc, Mutex};
     use std::thread;
@@ -725,11 +667,7 @@
     use crossbeam_channel::unbounded;
     use futures::Future;
     use lazy_static::lazy_static;
-<<<<<<< HEAD
-=======
     use log::LevelFilter;
-    use regex::Regex;
->>>>>>> ace88de2
     use tokio;
     use tokio::prelude::stream::FuturesUnordered;
     use tokio::prelude::Async;
@@ -763,7 +701,6 @@
     use crate::sub_lib::cryptde::PublicKey;
     use crate::sub_lib::cryptde::{CryptDE, PlainData};
     use crate::sub_lib::cryptde_null::CryptDENull;
-    use crate::sub_lib::logger::Logger;
     use crate::sub_lib::neighborhood::{NeighborhoodConfig, NeighborhoodMode, NodeDescriptor};
     use crate::sub_lib::node_addr::NodeAddr;
     use crate::sub_lib::socket_server::ConfiguredByPrivilege;
@@ -778,14 +715,10 @@
     use crate::test_utils::tokio_wrapper_mocks::WriteHalfWrapperMock;
     use crate::test_utils::{assert_contains, rate_pack};
     use masq_lib::blockchains::chains::Chain;
-<<<<<<< HEAD
-
-    use super::*;
-    use masq_lib::test_utils::logging::{init_test_logging, TestLog, TestLogHandler};
-=======
     use masq_lib::constants::DEFAULT_GAS_PRICE;
     use masq_lib::utils::find_free_port;
->>>>>>> ace88de2
+    use masq_lib::test_utils::logging::{init_test_logging, TestLog, TestLogHandler};
+    use masq_lib::logger::Logger;
 
     lazy_static! {
         pub static ref INITIALIZATION: Mutex<bool> = Mutex::new(false);
@@ -1153,20 +1086,12 @@
     }
 
     #[test]
-<<<<<<< HEAD
     fn initialize_as_unprivileged_with_ip_passes_node_descriptor_to_ui_config_and_reports_it() {
-=======
-    fn blockchain_service_url_from_the_unprivileged_config_is_merged_into_the_final_config() {
->>>>>>> ace88de2
         let _lock = INITIALIZATION.lock();
         init_test_logging();
         let data_dir = ensure_node_home_directory_exists(
             "bootstrapper",
-<<<<<<< HEAD
             "initialize_as_unprivileged_with_ip_passes_node_descriptor_to_ui_config_and_reports_it",
-=======
-            "blockchain_service_url_from_the_unprivileged_config_is_merged_into_the_final_config",
->>>>>>> ace88de2
         );
         let mut config = BootstrapperConfig::new();
         config.clandestine_port_opt = Some(1234);
@@ -1184,15 +1109,10 @@
                     "MASQNode",
                     "--ip",
                     "1.2.3.4",
-<<<<<<< HEAD
                     "--clandestine-port",
                     "5123",
                     "--data-directory",
                     data_dir.to_str().unwrap(),
-=======
-                    "--blockchain-service-url",
-                    "http://infura.io/ID",
->>>>>>> ace88de2
                 ]),
                 &mut FakeStreamHolder::new().streams(),
             )
@@ -1200,7 +1120,6 @@
 
         let config = subject.config;
         assert_eq!(
-<<<<<<< HEAD
             config.node_descriptor,
             NodeDescriptor::from((
                 main_cryptde_ref().public_key(),
@@ -1213,32 +1132,13 @@
     }
 
     #[test]
-    fn initialize_as_unprivileged_does_not_report_descriptor_when_ip_is_not_supplied_in_standard_mode(
-    ) {
+    fn blockchain_service_url_from_the_unprivileged_config_is_merged_into_the_final_config() {
+        let _lock = INITIALIZATION.lock();
         init_test_logging();
         let data_dir = ensure_node_home_directory_exists(
             "bootstrapper",
-            "initialize_as_unprivileged_does_not_report_descriptor_when_ip_is_not_supplied_in_standard_mode",
-        );
-        let mut holder = FakeStreamHolder::new();
-=======
-            config.blockchain_bridge_config,
-            BlockchainBridgeConfig {
-                blockchain_service_url_opt: Some("http://infura.io/ID".to_string()),
-                chain: TEST_DEFAULT_CHAIN,
-                gas_price: DEFAULT_GAS_PRICE
-            }
-        );
-    }
-
-    #[test]
-    fn initialize_as_unprivileged_passes_node_descriptor_to_ui_config() {
-        let _lock = INITIALIZATION.lock();
-        let data_dir = ensure_node_home_directory_exists(
-            "bootstrapper",
-            "initialize_as_unprivileged_passes_node_descriptor_to_ui_config",
-        );
->>>>>>> ace88de2
+            "blockchain_service_url_from_the_unprivileged_config_is_merged_into_the_final_config",
+        );
         let mut config = BootstrapperConfig::new();
         config.clandestine_port_opt = Some(1234);
         config.data_directory = data_dir.clone();
@@ -1251,7 +1151,86 @@
 
         subject
             .initialize_as_unprivileged(
-<<<<<<< HEAD
+                &make_simplified_multi_config([
+                    "MASQNode",
+                    "--ip",
+                    "1.2.3.4",
+                    "--blockchain-service-url",
+                    "http://infura.io/ID",
+                ]),
+                &mut FakeStreamHolder::new().streams(),
+            )
+            .unwrap();
+
+        let config = subject.config;
+        assert_eq!(
+            config.blockchain_bridge_config,
+            BlockchainBridgeConfig {
+                blockchain_service_url_opt: Some("http://infura.io/ID".to_string()),
+                chain: TEST_DEFAULT_CHAIN,
+                gas_price: DEFAULT_GAS_PRICE
+            }
+        );
+    }
+
+    #[test]
+    fn initialize_as_unprivileged_passes_node_descriptor_to_ui_config() {
+        let _lock = INITIALIZATION.lock();
+        let data_dir = ensure_node_home_directory_exists(
+            "bootstrapper",
+            "initialize_as_unprivileged_passes_node_descriptor_to_ui_config",
+        );
+        let mut config = BootstrapperConfig::new();
+        config.clandestine_port_opt = Some(1234);
+        config.data_directory = data_dir.clone();
+        let mut subject = BootstrapperBuilder::new()
+            .add_listener_handler(Box::new(
+                ListenerHandlerNull::new(vec![]).bind_port_result(Ok(())),
+            ))
+            .config(config)
+            .build();
+
+        subject
+            .initialize_as_unprivileged(
+                &make_simplified_multi_config(["MASQNode", "--ip", "1.2.3.4"]),
+                &mut FakeStreamHolder::new().streams(),
+            )
+            .unwrap();
+
+        let config = subject.config;
+        assert_eq!(
+            config.node_descriptor,
+            NodeDescriptor::from((
+                main_cryptde_ref().public_key(),
+                &NodeAddr::new(&IpAddr::from_str("1.2.3.4").unwrap(), &[5123]),
+                Chain::EthRopsten,
+                main_cryptde_ref()
+            ))
+        );
+        TestLogHandler::new().exists_log_matching("INFO: Bootstrapper: MASQ Node local descriptor: masq://eth-ropsten:.+@1\\.2\\.3\\.4:5123");
+    }
+
+    #[test]
+    fn initialize_as_unprivileged_does_not_report_descriptor_when_ip_is_not_supplied_in_standard_mode(
+    ) {
+        init_test_logging();
+        let data_dir = ensure_node_home_directory_exists(
+            "bootstrapper",
+            "initialize_as_unprivileged_does_not_report_descriptor_when_ip_is_not_supplied_in_standard_mode",
+        );
+        let mut holder = FakeStreamHolder::new();
+        let mut config = BootstrapperConfig::new();
+        config.clandestine_port_opt = Some(1234);
+        config.data_directory = data_dir.clone();
+        let mut subject = BootstrapperBuilder::new()
+            .add_listener_handler(Box::new(
+                ListenerHandlerNull::new(vec![]).bind_port_result(Ok(())),
+            ))
+            .config(config)
+            .build();
+
+        subject
+            .initialize_as_unprivileged(
                 &make_simplified_multi_config([
                     "MASQNode",
                     "--data-directory",
@@ -1260,15 +1239,10 @@
                     "5124",
                 ]),
                 &mut holder.streams(),
-=======
-                &make_simplified_multi_config(["MASQNode", "--ip", "1.2.3.4"]),
-                &mut FakeStreamHolder::new().streams(),
->>>>>>> ace88de2
             )
             .unwrap();
 
         let config = subject.config;
-<<<<<<< HEAD
         assert_eq!(
             config.node_descriptor.node_addr_opt,
             Some(NodeAddr::new(
@@ -1277,9 +1251,6 @@
             ))
         );
         TestLogHandler::new().exists_no_log_containing("@0.0.0.0:5124");
-=======
-        assert!(config.node_descriptor_opt.unwrap().is_empty().not());
->>>>>>> ace88de2
     }
 
     #[test]
@@ -1769,13 +1740,7 @@
 
         let result = subject.set_up_clandestine_port();
 
-<<<<<<< HEAD
         assert_eq!(result, Some(1234u16));
-        let conn = DbInitializerReal::default()
-            .initialize(&data_dir, chain_id, true)
-            .unwrap();
-=======
->>>>>>> ace88de2
         let config_dao = ConfigDaoReal::new(conn);
         let persistent_config = PersistentConfigurationReal::new(Box::new(config_dao));
         assert_eq!(persistent_config.clandestine_port().unwrap(), port);
