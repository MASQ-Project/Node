// Copyright (c) 2019, MASQ (https://masq.ai) and/or its affiliates. All rights reserved.
use crate::actor_system_factory::ActorSystemFactory;
use crate::actor_system_factory::ActorSystemFactoryReal;
use crate::actor_system_factory::{ActorFactoryReal, ActorSystemFactoryToolsReal};
use crate::crash_test_dummy::CrashTestDummy;
use crate::database::db_initializer::{DbInitializer, DbInitializerReal};
use crate::database::db_migrations::MigratorConfig;
use crate::db_config::config_dao::ConfigDaoReal;
use crate::db_config::persistent_configuration::{
    PersistentConfiguration, PersistentConfigurationReal,
};
use crate::discriminator::DiscriminatorFactory;
use crate::json_discriminator_factory::JsonDiscriminatorFactory;
use crate::listener_handler::ListenerHandler;
use crate::listener_handler::ListenerHandlerFactory;
use crate::listener_handler::ListenerHandlerFactoryReal;
use crate::node_configurator::node_configurator_standard::{
    NodeConfiguratorStandardPrivileged, NodeConfiguratorStandardUnprivileged,
};
use crate::node_configurator::{initialize_database, DirsWrapper, NodeConfigurator};
use crate::privilege_drop::{IdWrapper, IdWrapperReal};
use crate::server_initializer::LoggerInitializerWrapper;
use crate::sub_lib::accountant;
use crate::sub_lib::accountant::AccountantConfig;
use crate::sub_lib::blockchain_bridge::BlockchainBridgeConfig;
use crate::sub_lib::cryptde::CryptDE;
use crate::sub_lib::cryptde_null::CryptDENull;
use crate::sub_lib::cryptde_real::CryptDEReal;
use crate::sub_lib::neighborhood::NodeDescriptor;
use crate::sub_lib::neighborhood::{NeighborhoodConfig, NeighborhoodMode};
use crate::sub_lib::node_addr::NodeAddr;
use crate::sub_lib::socket_server::ConfiguredByPrivilege;
use crate::sub_lib::ui_gateway::UiGatewayConfig;
use crate::sub_lib::wallet::Wallet;
use futures::try_ready;
use itertools::Itertools;
use log::LevelFilter;
use masq_lib::blockchains::chains::Chain;
use masq_lib::command::StdStreams;
use masq_lib::constants::DEFAULT_UI_PORT;
use masq_lib::crash_point::CrashPoint;
use masq_lib::logger::Logger;
use masq_lib::multi_config::MultiConfig;
use masq_lib::payment_curves_and_rate_pack::RatePack;
use masq_lib::shared_schema::ConfiguratorError;
use masq_lib::test_utils::utils::TEST_DEFAULT_CHAIN;
use masq_lib::utils::AutomapProtocol;
use std::collections::HashMap;
use std::env::var;
use std::fmt;
use std::fmt::{Debug, Display, Error, Formatter};
use std::net::{Ipv4Addr, SocketAddr};
use std::path::PathBuf;
use std::str::FromStr;
use std::vec::Vec;
use tokio::prelude::stream::futures_unordered::FuturesUnordered;
use tokio::prelude::Async;
use tokio::prelude::Future;
use tokio::prelude::Stream;

static mut MAIN_CRYPTDE_BOX_OPT: Option<Box<dyn CryptDE>> = None;
static mut ALIAS_CRYPTDE_BOX_OPT: Option<Box<dyn CryptDE>> = None;

pub fn main_cryptde_ref<'a>() -> &'a dyn CryptDE {
    unsafe {
        MAIN_CRYPTDE_BOX_OPT
            .as_ref()
            .expect("Internal error: Main CryptDE uninitialized")
            .as_ref()
    }
}

pub fn alias_cryptde_ref<'a>() -> &'a dyn CryptDE {
    unsafe {
        ALIAS_CRYPTDE_BOX_OPT
            .as_ref()
            .expect("Internal error: Alias CryptDE uninitialized")
            .as_ref()
    }
}

#[derive(Clone, Debug)]
pub struct PortConfiguration {
    pub discriminator_factories: Vec<Box<dyn DiscriminatorFactory>>,
    pub is_clandestine: bool,
}

impl PortConfiguration {
    pub fn new(
        discriminator_factories: Vec<Box<dyn DiscriminatorFactory>>,
        is_clandestine: bool,
    ) -> PortConfiguration {
        PortConfiguration {
            discriminator_factories,
            is_clandestine,
        }
    }
}

pub trait EnvironmentWrapper: Send {
    fn var(&self, key: &str) -> Option<String>;
}

pub struct EnvironmentWrapperReal;

impl EnvironmentWrapper for EnvironmentWrapperReal {
    fn var(&self, key: &str) -> Option<String> {
        match var(key) {
            Ok(s) => Some(s),
            Err(_) => None,
        }
    }
}

pub struct RealUser {
    environment_wrapper: Box<dyn EnvironmentWrapper>,
    pub uid_opt: Option<i32>,
    pub gid_opt: Option<i32>,
    pub home_dir_opt: Option<PathBuf>,
}

impl Debug for RealUser {
    fn fmt(&self, f: &mut Formatter) -> Result<(), Error> {
        write!(
            f,
            "uid: {:?}, gid: {:?}, home_dir: {:?}",
            self.uid_opt, self.gid_opt, self.home_dir_opt
        )
    }
}

impl PartialEq for RealUser {
    fn eq(&self, other: &Self) -> bool {
        self.uid_opt == other.uid_opt
            && self.gid_opt == other.gid_opt
            && self.home_dir_opt == other.home_dir_opt
    }
}

impl Default for RealUser {
    fn default() -> Self {
        RealUser::null()
    }
}

impl Clone for RealUser {
    fn clone(&self) -> Self {
        RealUser::new(self.uid_opt, self.gid_opt, self.home_dir_opt.clone())
    }
}

impl FromStr for RealUser {
    type Err = ();

    fn from_str(triple: &str) -> Result<Self, Self::Err> {
        let parts: Vec<&str> = triple.splitn(3, ':').collect_vec();
        // validator should have ensured that there are exactly three parts,
        // and that the first two are empty or numeric
        if parts.len() < 3 {
            return Err(());
        }
        let real_user = RealUser::new(
            match &parts[0] {
                s if s.is_empty() => None,
                s => match s.parse() {
                    Ok(uid) => Some(uid),
                    Err(_) => return Err(()),
                },
            },
            match &parts[1] {
                s if s.is_empty() => None,
                s => match s.parse() {
                    Ok(gid) => Some(gid),
                    Err(_) => return Err(()),
                },
            },
            match &parts[2] {
                s if s.is_empty() => None,
                s => Some(s.into()),
            },
        );
        Ok(real_user)
    }
}

impl RealUser {
    pub fn new(
        uid_opt: Option<i32>,
        gid_opt: Option<i32>,
        home_dir_opt: Option<PathBuf>,
    ) -> RealUser {
        let mut result = RealUser {
            environment_wrapper: Box::new(EnvironmentWrapperReal),
            uid_opt: None,
            gid_opt: None,
            home_dir_opt,
        };
        result.initialize_ids(Box::new(IdWrapperReal {}), uid_opt, gid_opt);
        result
    }

    pub fn null() -> RealUser {
        RealUser {
            environment_wrapper: Box::new(EnvironmentWrapperReal),
            uid_opt: None,
            gid_opt: None,
            home_dir_opt: None,
        }
    }

    pub fn populate(&self, dirs_wrapper: &dyn DirsWrapper) -> RealUser {
        let uid = Self::first_present(vec![self.uid_opt, self.id_from_env("SUDO_UID")]);
        let gid = Self::first_present(vec![self.gid_opt, self.id_from_env("SUDO_GID")]);
        let home_dir = Self::first_present(vec![
            self.home_dir_opt.clone(),
            self.sudo_home_from_sudo_user_and_home(),
            dirs_wrapper.home_dir(),
        ]);
        RealUser::new(Some(uid), Some(gid), Some(home_dir))
    }

    #[cfg(not(target_os = "windows"))]
    fn sudo_home_from_sudo_user_and_home(&self) -> Option<PathBuf> {
        self.environment_wrapper
            .var("SUDO_USER")
            .map(Self::home_dir_from_sudo_user)
    }

    #[cfg(target_os = "windows")]
    fn sudo_home_from_sudo_user_and_home(&self) -> Option<PathBuf> {
        None
    }

    #[cfg(target_os = "linux")]
    fn home_dir_from_sudo_user(sudo_user: String) -> PathBuf {
        format!("/home/{}", sudo_user).into()
    }

    #[cfg(target_os = "macos")]
    fn home_dir_from_sudo_user(sudo_user: String) -> PathBuf {
        format!("/Users/{}", sudo_user).into()
    }

    fn id_from_env(&self, name: &str) -> Option<i32> {
        match self.environment_wrapper.var(name) {
            Some(s) => match s.parse::<i32>() {
                Ok(n) => Some(n),
                Err(_) => None,
            },
            None => None,
        }
    }

    fn first_present<T>(candidates: Vec<Option<T>>) -> T {
        candidates
            .into_iter()
            .find(|t_opt| t_opt.is_some())
            .expect("Nothing was present")
            .expect("Internal error")
    }

    fn initialize_ids(
        &mut self,
        id_wrapper: Box<dyn IdWrapper>,
        uid_opt: Option<i32>,
        gid_opt: Option<i32>,
    ) {
        self.uid_opt = Some(uid_opt.unwrap_or_else(|| {
            self.id_from_env("SUDO_UID")
                .unwrap_or_else(|| id_wrapper.getuid())
        }));
        self.gid_opt = Some(gid_opt.unwrap_or_else(|| {
            self.id_from_env("SUDO_GID")
                .unwrap_or_else(|| id_wrapper.getgid())
        }));
    }
}

impl Display for RealUser {
    fn fmt(&self, f: &mut Formatter<'_>) -> fmt::Result {
        write!(
            f,
            "{}:{}:{}",
            match self.uid_opt {
                Some(uid) => format!("{}", uid),
                None => "".to_string(),
            },
            match self.gid_opt {
                Some(gid) => format!("{}", gid),
                None => "".to_string(),
            },
            match &self.home_dir_opt {
                Some(home_dir) => home_dir.to_string_lossy().to_string(),
                None => "".to_string(),
            },
        )
    }
}

#[derive(Clone, Debug)]
pub struct BootstrapperConfig {
    // These fields can be set while privileged without penalty
    pub log_level: LevelFilter,
    pub dns_servers: Vec<SocketAddr>,
    pub accountant_config: AccountantConfig,
    pub crash_point: CrashPoint,
    pub clandestine_discriminator_factories: Vec<Box<dyn DiscriminatorFactory>>,
    pub ui_gateway_config: UiGatewayConfig,
    pub blockchain_bridge_config: BlockchainBridgeConfig,
    pub port_configurations: HashMap<u16, PortConfiguration>,
    pub data_directory: PathBuf,
    pub node_descriptor: NodeDescriptor,
    pub main_cryptde_null_opt: Option<CryptDENull>,
    pub alias_cryptde_null_opt: Option<CryptDENull>,
    pub mapping_protocol_opt: Option<AutomapProtocol>,
    pub real_user: RealUser,

    // These fields must be set without privilege: otherwise the database will be created as root
    pub db_password_opt: Option<String>,
    pub rate_pack_opt: Option<RatePack>,
    pub clandestine_port_opt: Option<u16>,
    pub consuming_wallet_opt: Option<Wallet>,
    pub earning_wallet: Wallet,
    pub neighborhood_config: NeighborhoodConfig,
}

impl Default for BootstrapperConfig {
    fn default() -> Self {
        Self::new()
    }
}

impl BootstrapperConfig {
    pub fn new() -> BootstrapperConfig {
        BootstrapperConfig {
            // These fields can be set while privileged without penalty
            log_level: LevelFilter::Off,
            dns_servers: vec![],
            accountant_config: AccountantConfig::default(),
            crash_point: CrashPoint::None,
            clandestine_discriminator_factories: vec![],
            ui_gateway_config: UiGatewayConfig {
                ui_port: DEFAULT_UI_PORT,
            },
            blockchain_bridge_config: BlockchainBridgeConfig {
                blockchain_service_url_opt: None,
                chain: TEST_DEFAULT_CHAIN,
                gas_price: 1,
            },
            port_configurations: HashMap::new(),
            data_directory: PathBuf::new(),
            node_descriptor: NodeDescriptor::default(),
            main_cryptde_null_opt: None,
            alias_cryptde_null_opt: None,
            mapping_protocol_opt: None,
            real_user: RealUser::new(None, None, None),

            // These fields must be set without privilege: otherwise the database will be created as root
            db_password_opt: None,
            rate_pack_opt: None,
            clandestine_port_opt: None,
            earning_wallet: accountant::DEFAULT_EARNING_WALLET.clone(),
            consuming_wallet_opt: None,
            neighborhood_config: NeighborhoodConfig {
                mode: NeighborhoodMode::ZeroHop,
            },
        }
    }

    pub fn merge_unprivileged(&mut self, unprivileged: BootstrapperConfig) {
        self.blockchain_bridge_config.gas_price = unprivileged.blockchain_bridge_config.gas_price;
        self.blockchain_bridge_config.blockchain_service_url_opt = unprivileged
            .blockchain_bridge_config
            .blockchain_service_url_opt;
        self.clandestine_port_opt = unprivileged.clandestine_port_opt;
        self.neighborhood_config = unprivileged.neighborhood_config;
        self.earning_wallet = unprivileged.earning_wallet;
        self.consuming_wallet_opt = unprivileged.consuming_wallet_opt;
        self.db_password_opt = unprivileged.db_password_opt;
    }

    pub fn exit_service_rate(&self) -> u64 {
        self.neighborhood_config.mode.rate_pack().exit_service_rate
    }

    pub fn exit_byte_rate(&self) -> u64 {
        self.neighborhood_config.mode.rate_pack().exit_byte_rate
    }

    pub fn routing_service_rate(&self) -> u64 {
        self.neighborhood_config
            .mode
            .rate_pack()
            .routing_service_rate
    }

    pub fn routing_byte_rate(&self) -> u64 {
        self.neighborhood_config.mode.rate_pack().routing_byte_rate
    }
}

pub struct Bootstrapper {
    listener_handler_factory: Box<dyn ListenerHandlerFactory>,
    listener_handlers: FuturesUnordered<Box<dyn ListenerHandler<Item = (), Error = ()>>>,
    actor_system_factory: Box<dyn ActorSystemFactory>,
    logger_initializer: Box<dyn LoggerInitializerWrapper>,
    config: BootstrapperConfig,
}

impl Future for Bootstrapper {
    type Item = ();
    type Error = ();

    fn poll(&mut self) -> Result<Async<<Self as Future>::Item>, <Self as Future>::Error> {
        try_ready!(CrashTestDummy::new(self.config.crash_point, BootstrapperConfig::new()).poll());

        try_ready!(self.listener_handlers.poll());
        Ok(Async::Ready(()))
    }
}

impl ConfiguredByPrivilege for Bootstrapper {
    fn initialize_as_privileged(
        &mut self,
        multi_config: &MultiConfig,
    ) -> Result<(), ConfiguratorError> {
        self.config = NodeConfiguratorStandardPrivileged::new().configure(multi_config)?;
        self.logger_initializer.init(
            self.config.data_directory.clone(),
            &self.config.real_user,
            self.config.log_level,
            None,
        );
        self.listener_handlers =
            FuturesUnordered::<Box<dyn ListenerHandler<Item = (), Error = ()>>>::new();
        let port_configurations = self.config.port_configurations.clone();
        port_configurations
            .iter()
            .for_each(|(port, port_configuration)| {
                let mut listener_handler = self.listener_handler_factory.make();
                if let Err(e) =
                    listener_handler.bind_port_and_configuration(*port, port_configuration.clone())
                {
                    panic!("Could not listen on port {}: {}", port, e)
                }
                self.listener_handlers.push(listener_handler);
            });
        Ok(())
    }

    fn initialize_as_unprivileged(
        &mut self,
        multi_config: &MultiConfig,
        _: &mut StdStreams,
    ) -> Result<(), ConfiguratorError> {
        // NOTE: The following line of code is not covered by unit tests
        fdlimit::raise_fd_limit();
        let unprivileged_config =
            NodeConfiguratorStandardUnprivileged::new(&self.config).configure(multi_config)?;
        self.config.merge_unprivileged(unprivileged_config);
        let _ = self.set_up_clandestine_port();
        let (alias_cryptde_null_opt, main_cryptde_null_opt) = self.null_cryptdes_as_trait_objects();
        let (cryptde_ref, _) = Bootstrapper::initialize_cryptdes(
            &main_cryptde_null_opt,
            &alias_cryptde_null_opt,
            self.config.blockchain_bridge_config.chain,
        );
        let node_descriptor = Bootstrapper::make_local_descriptor(
            cryptde_ref,
            self.config.neighborhood_config.mode.node_addr_opt(),
            self.config.blockchain_bridge_config.chain,
        );
        self.config.node_descriptor = node_descriptor;
        // Before you remove local-descriptor reporting for non-Standard neighborhood modes, make
        // sure you modify the multinode tests so that they can tell A) when a Node has started up,
        // and B) what its public key is.
        match &self.config.neighborhood_config.mode {
            NeighborhoodMode::Standard(node_addr, _, _)
                if node_addr.ip_addr() == Ipv4Addr::new(0, 0, 0, 0) => {} // node_addr still coming
            _ => Bootstrapper::report_local_descriptor(cryptde_ref, &self.config.node_descriptor), // here or not coming
        }
        let stream_handler_pool_subs = self.actor_system_factory.make_and_start_actors(
            self.config.clone(),
            Box::new(ActorFactoryReal {}),
            initialize_database(
                &self.config.data_directory,
                false,
                MigratorConfig::panic_on_migration(),
            )
            .as_ref(),
            &ActorSystemFactoryToolsReal::new(),
        );

        self.listener_handlers
            .iter_mut()
            .for_each(|f| f.bind_subs(stream_handler_pool_subs.add_sub.clone()));
        Ok(())
    }
}

impl Bootstrapper {
    pub fn new(logger_initializer: Box<dyn LoggerInitializerWrapper>) -> Bootstrapper {
        Bootstrapper {
            listener_handler_factory: Box::new(ListenerHandlerFactoryReal::new()),
            listener_handlers:
                FuturesUnordered::<Box<dyn ListenerHandler<Item = (), Error = ()>>>::new(),
            actor_system_factory: Box::new(ActorSystemFactoryReal::new()),
            logger_initializer,
            config: BootstrapperConfig::new(),
        }
    }

    #[cfg(test)] // The real ones are private, but ActorSystemFactory needs to use them for testing
    pub fn pub_initialize_cryptdes_for_testing<'a, 'b>(
        main_cryptde_null_opt: &Option<&dyn CryptDE>,
        alias_cryptde_null_opt: &Option<&dyn CryptDE>,
    ) -> (&'a dyn CryptDE, &'b dyn CryptDE) {
        Self::initialize_cryptdes(
            main_cryptde_null_opt,
            alias_cryptde_null_opt,
            masq_lib::test_utils::utils::TEST_DEFAULT_CHAIN,
        )
    }

    fn initialize_cryptdes<'a, 'b>(
        main_cryptde_null_opt: &Option<&dyn CryptDE>,
        alias_cryptde_null_opt: &Option<&dyn CryptDE>,
        chain: Chain,
    ) -> (&'a dyn CryptDE, &'b dyn CryptDE) {
        unsafe {
            Self::initialize_single_cryptde(main_cryptde_null_opt, &mut MAIN_CRYPTDE_BOX_OPT, chain)
        };
        unsafe {
            Self::initialize_single_cryptde(
                alias_cryptde_null_opt,
                &mut ALIAS_CRYPTDE_BOX_OPT,
                chain,
            )
        }
        (main_cryptde_ref(), alias_cryptde_ref())
    }

<<<<<<< HEAD
    fn initialize_single_cryptde(
        cryptde_null_opt: &Option<&dyn CryptDE>,
        boxed_cryptde: &mut Option<Box<dyn CryptDE>>,
        chain: Chain,
    ) {
        match cryptde_null_opt {
            Some(cryptde) => {
                let _ = boxed_cryptde.replace(Box::new(<&CryptDENull>::from(*cryptde).clone()));
            }
            None => {
                let _ = boxed_cryptde.replace(Box::new(CryptDEReal::new(chain)));
            }
        }
    }

    fn report_local_descriptor(
=======
    fn make_local_descriptor(
>>>>>>> ede55619
        cryptde: &dyn CryptDE,
        node_addr_opt: Option<NodeAddr>,
        chain: Chain,
    ) -> NodeDescriptor {
        match node_addr_opt {
            Some(node_addr) => {
                NodeDescriptor::from((cryptde.public_key(), &node_addr, chain, cryptde))
            }
            None => {
                let mut result = NodeDescriptor::from((
                    cryptde.public_key(),
                    &NodeAddr::default(),
                    chain,
                    cryptde,
                ));
                result.node_addr_opt = None;
                result
            }
        }
    }

    pub fn report_local_descriptor(cryptde: &dyn CryptDE, descriptor: &NodeDescriptor) {
        let descriptor_msg = format!(
            "MASQ Node local descriptor: {}",
            descriptor.to_string(cryptde)
        );
        info!(Logger::new("Bootstrapper"), "{}", descriptor_msg);
    }

    fn set_up_clandestine_port(&mut self) -> Option<u16> {
        let clandestine_port_opt =
            if let NeighborhoodMode::Standard(node_addr, neighbor_configs, rate_pack) =
                &self.config.neighborhood_config.mode
            {
                let conn = DbInitializerReal::default()
                    .initialize(
                        &self.config.data_directory,
                        false,
                        MigratorConfig::panic_on_migration(),
                    )
                    .expect("Cannot initialize database");
                let config_dao = ConfigDaoReal::new(conn);
                let mut persistent_config = PersistentConfigurationReal::new(Box::new(config_dao));
                let clandestine_port = self.establish_clandestine_port(&mut persistent_config);
                let mut listener_handler = self.listener_handler_factory.make();
                listener_handler
                    .bind_port_and_configuration(
                        clandestine_port,
                        PortConfiguration {
                            discriminator_factories: vec![
                                Box::new(JsonDiscriminatorFactory::new()),
                            ],
                            is_clandestine: true,
                        },
                    )
                    .expect("Failed to bind ListenerHandler to clandestine port");
                self.listener_handlers.push(listener_handler);
                self.config.neighborhood_config = NeighborhoodConfig {
                    mode: NeighborhoodMode::Standard(
                        NodeAddr::new(&node_addr.ip_addr(), &[clandestine_port]),
                        neighbor_configs.clone(),
                        rate_pack.clone(),
                    ),
                };
                Some(clandestine_port)
            } else {
                None
            };
        self.config
            .clandestine_discriminator_factories
            .push(Box::new(JsonDiscriminatorFactory::new()));
        clandestine_port_opt
    }

    fn establish_clandestine_port(
        &self,
        persistent_config: &mut dyn PersistentConfiguration,
    ) -> u16 {
        if let Some(clandestine_port) = self.config.clandestine_port_opt {
            match persistent_config.set_clandestine_port(clandestine_port) {
                Ok(_) => (),
                Err(pce) => panic!(
                    "Database is corrupt: error setting clandestine port: {:?}",
                    pce
                ),
            }
        }
        match persistent_config.clandestine_port() {
            Ok(clandestine_port) => clandestine_port,
            Err(pce) => panic!(
                "Database is corrupt: error reading clandestine port: {:?}",
                pce
            ),
        }
    }

    fn null_cryptdes_as_trait_objects(&self) -> (Option<&dyn CryptDE>, Option<&dyn CryptDE>) {
        (
            self.config
                .alias_cryptde_null_opt
                .as_ref()
                .map(|cryptde_null| cryptde_null as &dyn CryptDE),
            self.config
                .main_cryptde_null_opt
                .as_ref()
                .map(|cryptde_null| cryptde_null as &dyn CryptDE),
        )
    }
}

#[cfg(test)]
mod tests {
    use std::cell::RefCell;
    use std::io;
    use std::io::ErrorKind;
    use std::marker::Sync;
    use std::net::{IpAddr, SocketAddr};
    use std::ops::DerefMut;
    use std::path::PathBuf;
    use std::str::FromStr;
    use std::sync::{Arc, Mutex};
    use std::thread;

    use actix::Recipient;
    use actix::System;
    use crossbeam_channel::unbounded;
    use futures::Future;
    use lazy_static::lazy_static;
    use log::LevelFilter;
    use tokio;
    use tokio::prelude::stream::FuturesUnordered;
    use tokio::prelude::Async;

    use masq_lib::test_utils::environment_guard::ClapGuard;
    use masq_lib::test_utils::fake_stream_holder::FakeStreamHolder;
    use masq_lib::test_utils::utils::{ensure_node_home_directory_exists, TEST_DEFAULT_CHAIN};

    use crate::actor_system_factory::{ActorFactory, ActorSystemFactory, ActorSystemFactoryTools};
    use crate::bootstrapper::{
        main_cryptde_ref, Bootstrapper, BootstrapperConfig, EnvironmentWrapper, PortConfiguration,
        RealUser,
    };
    use crate::database::db_initializer::{DbInitializer, DbInitializerReal};
    use crate::database::db_migrations::MigratorConfig;
    use crate::db_config::config_dao::ConfigDaoReal;
    use crate::db_config::persistent_configuration::{
        PersistentConfigError, PersistentConfiguration, PersistentConfigurationReal,
    };
    use crate::discriminator::Discriminator;
    use crate::discriminator::UnmaskedChunk;
    use crate::listener_handler::{ListenerHandler, ListenerHandlerFactory};
    use crate::node_test_utils::make_stream_handler_pool_subs_from;
    use crate::node_test_utils::TestLogOwner;
    use crate::node_test_utils::{extract_log, DirsWrapperMock, IdWrapperMock};
    use crate::server_initializer::test_utils::LoggerInitializerWrapperMock;
    use crate::server_initializer::LoggerInitializerWrapper;
    use crate::stream_handler_pool::StreamHandlerPoolSubs;
    use crate::stream_messages::AddStreamMsg;
    use crate::sub_lib::blockchain_bridge::BlockchainBridgeConfig;
    use crate::sub_lib::cryptde::PublicKey;
    use crate::sub_lib::cryptde::{CryptDE, PlainData};
    use crate::sub_lib::cryptde_null::CryptDENull;
    use crate::sub_lib::neighborhood::{NeighborhoodConfig, NeighborhoodMode, NodeDescriptor};
    use crate::sub_lib::node_addr::NodeAddr;
    use crate::sub_lib::socket_server::ConfiguredByPrivilege;
    use crate::sub_lib::stream_connector::ConnectionInfo;
    use crate::test_utils::main_cryptde;
    use crate::test_utils::persistent_configuration_mock::PersistentConfigurationMock;
    use crate::test_utils::pure_test_utils::make_simplified_multi_config;
    use crate::test_utils::recorder::make_recorder;
    use crate::test_utils::recorder::RecordAwaiter;
    use crate::test_utils::recorder::Recording;
    use crate::test_utils::tokio_wrapper_mocks::ReadHalfWrapperMock;
    use crate::test_utils::tokio_wrapper_mocks::WriteHalfWrapperMock;
    use crate::test_utils::{assert_contains, rate_pack};
    use masq_lib::blockchains::chains::Chain;
    use masq_lib::constants::DEFAULT_GAS_PRICE;
    use masq_lib::logger::Logger;
    use masq_lib::test_utils::logging::{init_test_logging, TestLog, TestLogHandler};
    use masq_lib::utils::find_free_port;

    lazy_static! {
        pub static ref INITIALIZATION: Mutex<bool> = Mutex::new(false);
    }

    struct ListenerHandlerFactoryMock {
        log: TestLog,
        mocks: RefCell<Vec<Box<dyn ListenerHandler<Item = (), Error = ()>>>>,
    }

    unsafe impl Sync for ListenerHandlerFactoryMock {}

    impl ListenerHandlerFactory for ListenerHandlerFactoryMock {
        fn make(&self) -> Box<dyn ListenerHandler<Item = (), Error = ()>> {
            self.log.log(String::from("make ()"));
            self.mocks.borrow_mut().remove(0)
        }
    }

    impl ListenerHandlerFactoryMock {
        fn new() -> ListenerHandlerFactoryMock {
            ListenerHandlerFactoryMock {
                log: TestLog::new(),
                mocks: RefCell::new(vec![]),
            }
        }

        fn add(&mut self, mock: Box<dyn ListenerHandler<Item = (), Error = ()>>) {
            self.mocks.borrow_mut().push(mock)
        }
    }

    struct ListenerHandlerNull {
        log: Arc<Mutex<TestLog>>,
        bind_port_and_discriminator_factories_result: Option<io::Result<()>>,
        port_configuration_parameter: Option<PortConfiguration>,
        add_stream_sub: Option<Recipient<AddStreamMsg>>,
        add_stream_msgs: Arc<Mutex<Vec<AddStreamMsg>>>,
        _listen_results: Vec<Box<dyn ListenerHandler<Item = (), Error = ()>>>,
    }

    impl ListenerHandler for ListenerHandlerNull {
        fn bind_port_and_configuration(
            &mut self,
            port: u16,
            discriminator_factories: PortConfiguration,
        ) -> io::Result<()> {
            self.log.lock().unwrap().log(format!(
                "bind_port_and_configuration ({}, PortConfiguration {{is_clandestine: {}, ...}})",
                port, discriminator_factories.is_clandestine
            ));
            self.port_configuration_parameter = Some(discriminator_factories);
            self.bind_port_and_discriminator_factories_result
                .take()
                .unwrap()
        }

        fn bind_subs(&mut self, add_stream_sub: Recipient<AddStreamMsg>) {
            let logger = Logger::new("ListenerHandler");
            error!(logger, "bind_subscribers (add_stream_sub)");

            self.add_stream_sub = Some(add_stream_sub);
        }
    }

    impl Future for ListenerHandlerNull {
        type Item = ();
        type Error = ();

        fn poll(&mut self) -> Result<Async<<Self as Future>::Item>, <Self as Future>::Error> {
            self.log.lock().unwrap().log(String::from("poll (...)"));
            let mut add_stream_msgs = self.add_stream_msgs.lock().unwrap();
            let add_stream_sub = self.add_stream_sub.as_ref().unwrap();
            while add_stream_msgs.len() > 0 {
                let add_stream_msg = add_stream_msgs.remove(0);
                add_stream_sub
                    .try_send(add_stream_msg)
                    .expect("StreamHandlerPool is dead");
            }
            Ok(Async::NotReady)
        }
    }

    impl TestLogOwner for ListenerHandlerNull {
        fn get_test_log(&self) -> Arc<Mutex<TestLog>> {
            self.log.clone()
        }
    }

    impl ListenerHandlerNull {
        fn new(add_stream_msgs: Vec<AddStreamMsg>) -> ListenerHandlerNull {
            ListenerHandlerNull {
                log: Arc::new(Mutex::new(TestLog::new())),
                bind_port_and_discriminator_factories_result: None,
                port_configuration_parameter: None,
                add_stream_sub: None,
                add_stream_msgs: Arc::new(Mutex::new(add_stream_msgs)),
                _listen_results: vec![],
            }
        }

        fn bind_port_result(mut self, result: io::Result<()>) -> ListenerHandlerNull {
            self.bind_port_and_discriminator_factories_result = Some(result);
            self
        }
    }

    struct EnvironmentWrapperMock {
        sudo_uid: Option<String>,
        sudo_gid: Option<String>,
        sudo_user: Option<String>,
    }

    impl EnvironmentWrapper for EnvironmentWrapperMock {
        fn var(&self, key: &str) -> Option<String> {
            match key {
                "SUDO_UID" => self.sudo_uid.clone(),
                "SUDO_GID" => self.sudo_gid.clone(),
                "SUDO_USER" => self.sudo_user.clone(),
                _ => None,
            }
        }
    }

    impl EnvironmentWrapperMock {
        fn new(
            sudo_uid: Option<&str>,
            sudo_gid: Option<&str>,
            sudo_user: Option<&str>,
        ) -> EnvironmentWrapperMock {
            EnvironmentWrapperMock {
                sudo_uid: sudo_uid.map(|s| s.to_string()),
                sudo_gid: sudo_gid.map(|s| s.to_string()),
                sudo_user: sudo_user.map(|s| s.to_string()),
            }
        }
    }

    #[test]
    fn real_user_from_blank() {
        let result = RealUser::from_str("").err().unwrap();

        assert_eq!(result, ());
    }

    #[test]
    fn real_user_from_one_colon() {
        let result = RealUser::from_str(":").err().unwrap();

        assert_eq!(result, ());
    }

    #[test]
    fn real_user_from_nonnumeric_uid() {
        let result = RealUser::from_str("booga:1234:").err().unwrap();

        assert_eq!(result, ());
    }

    #[test]
    fn real_user_from_nonnumeric_gid() {
        let result = RealUser::from_str("1234:booga:").err().unwrap();

        assert_eq!(result, ());
    }

    #[test]
    fn real_user_from_two_colons() {
        let subject = RealUser::from_str("::").unwrap();

        assert_eq!(subject, RealUser::new(None, None, None))
    }

    #[test]
    fn real_user_from_many_colons() {
        let subject = RealUser::from_str("::::::").unwrap();

        assert_eq!(subject, RealUser::new(None, None, Some("::::".into())))
    }

    #[test]
    fn real_user_from_uid_only() {
        let subject = RealUser::from_str("123::").unwrap();

        assert_eq!(subject, RealUser::new(Some(123), None, None))
    }

    #[test]
    fn real_user_from_gid_only() {
        let subject = RealUser::from_str(":456:").unwrap();

        assert_eq!(subject, RealUser::new(None, Some(456), None))
    }

    #[test]
    fn real_user_from_home_dir_only() {
        let subject = RealUser::from_str("::booga").unwrap();

        assert_eq!(subject, RealUser::new(None, None, Some("booga".into())))
    }

    #[test]
    fn real_user_from_all_parts() {
        let subject = RealUser::from_str("123:456:booga").unwrap();

        assert_eq!(
            subject,
            RealUser::new(Some(123), Some(456), Some("booga".into()))
        )
    }

    #[test]
    fn full_real_user_to_string() {
        let subject = RealUser::from_str("123:456:booga").unwrap();

        let result = subject.to_string();

        assert_eq!(result, "123:456:booga".to_string());
    }

    #[test]
    fn empty_real_user_to_string() {
        let subject = RealUser::null();

        let result = subject.to_string();

        assert_eq!(result, "::".to_string());
    }

    #[test]
    fn initialize_ids_handles_full_parameters() {
        let id_wrapper = Box::new(IdWrapperMock::new());
        let environment_wrapper = EnvironmentWrapperMock::new(None, None, None);
        let mut subject = RealUser::null();
        subject.environment_wrapper = Box::new(environment_wrapper);

        subject.initialize_ids(id_wrapper, Some(1234), Some(4321));

        assert_eq!(subject.uid_opt, Some(1234));
        assert_eq!(subject.gid_opt, Some(4321));
    }

    #[test]
    fn initialize_ids_handles_empty_parameters() {
        let id_wrapper = Box::new(IdWrapperMock::new().getuid_result(1234).getgid_result(4321));
        let environment_wrapper = EnvironmentWrapperMock::new(None, None, None);
        let mut subject = RealUser::null();
        subject.environment_wrapper = Box::new(environment_wrapper);

        subject.initialize_ids(id_wrapper, None, None);

        assert_eq!(subject.uid_opt, Some(1234));
        assert_eq!(subject.gid_opt, Some(4321));
    }

    #[test]
    fn initialize_as_privileged_with_no_args_binds_http_and_tls_ports() {
        let _lock = INITIALIZATION.lock();
        let (first_handler, first_handler_log) =
            extract_log(ListenerHandlerNull::new(vec![]).bind_port_result(Ok(())));
        let (second_handler, second_handler_log) =
            extract_log(ListenerHandlerNull::new(vec![]).bind_port_result(Ok(())));
        let (third_handler, third_handler_log) =
            extract_log(ListenerHandlerNull::new(vec![]).bind_port_result(Ok(())));
        let mut subject = BootstrapperBuilder::new()
            .add_listener_handler(Box::new(first_handler))
            .add_listener_handler(Box::new(second_handler))
            .add_listener_handler(Box::new(third_handler))
            .build();

        subject
            .initialize_as_privileged(&make_simplified_multi_config([]))
            .unwrap();

        let mut all_calls = vec![];
        all_calls.extend(first_handler_log.lock().unwrap().dump());
        all_calls.extend(second_handler_log.lock().unwrap().dump());
        all_calls.extend(third_handler_log.lock().unwrap().dump());
        assert!(
            all_calls.contains(&String::from(
                "bind_port_and_configuration (80, PortConfiguration {is_clandestine: false, ...})"
            )),
            "{:?}",
            all_calls
        );
        assert!(
            all_calls.contains(&String::from(
                "bind_port_and_configuration (443, PortConfiguration {is_clandestine: false, ...})"
            )),
            "{:?}",
            all_calls
        );
        assert_eq!(all_calls.len(), 2, "{:?}", all_calls);
    }

    #[test]
    fn initialize_as_privileged_in_zero_hop_mode_produces_empty_clandestine_discriminator_factories_vector(
    ) {
        let _lock = INITIALIZATION.lock();
        let first_handler = Box::new(ListenerHandlerNull::new(vec![]).bind_port_result(Ok(())));
        let second_handler = Box::new(ListenerHandlerNull::new(vec![]).bind_port_result(Ok(())));
        let mut subject = BootstrapperBuilder::new()
            .add_listener_handler(first_handler)
            .add_listener_handler(second_handler)
            .build();

        subject
            .initialize_as_privileged(&make_simplified_multi_config([
                "MASQNode",
                "--neighborhood-mode",
                "zero-hop",
            ]))
            .unwrap();

        let config = subject.config;
        assert_eq!(
            config.neighborhood_config.mode.node_addr_opt().is_none(),
            true
        );
        assert_eq!(config.clandestine_discriminator_factories.is_empty(), true);
    }

    #[test]
    fn initialize_as_privileged_points_logger_initializer_at_data_directory() {
        let _lock = INITIALIZATION.lock();
        let data_dir = ensure_node_home_directory_exists(
            "bootstrapper",
            "initialize_as_privileged_points_logger_initializer_at_data_directory",
        );
        let init_params_arc = Arc::new(Mutex::new(vec![]));
        let logger_initializer =
            LoggerInitializerWrapperMock::new().init_parameters(&init_params_arc);
        let mut listener_handler_factory = ListenerHandlerFactoryMock::new();
        listener_handler_factory.add(Box::new(
            ListenerHandlerNull::new(vec![]).bind_port_result(Ok(())),
        ));
        listener_handler_factory.add(Box::new(
            ListenerHandlerNull::new(vec![]).bind_port_result(Ok(())),
        ));
        let mut subject = Bootstrapper::new(Box::new(logger_initializer));
        subject.listener_handler_factory = Box::new(listener_handler_factory);

        subject
            .initialize_as_privileged(&make_simplified_multi_config([
                "MASQNode",
                "--data-directory",
                data_dir.to_str().unwrap(),
                "--ip",
                "2.2.2.2",
                "--real-user",
                "123:456:/home/booga",
            ]))
            .unwrap();

        let init_params = init_params_arc.lock().unwrap();
        assert_eq!(
            *init_params,
            vec![(
                data_dir,
                RealUser::new(Some(123), Some(456), Some("/home/booga".into())),
                LevelFilter::Warn,
                None,
            )]
        )
    }

    #[test]
    fn initialize_as_unprivileged_with_ip_passes_node_descriptor_to_ui_config_and_reports_it() {
        let _lock = INITIALIZATION.lock();
        init_test_logging();
        let data_dir = ensure_node_home_directory_exists(
            "bootstrapper",
            "initialize_as_unprivileged_with_ip_passes_node_descriptor_to_ui_config_and_reports_it",
        );
        let mut config = BootstrapperConfig::new();
        config.clandestine_port_opt = Some(1234);
        config.data_directory = data_dir.clone();
        let mut subject = BootstrapperBuilder::new()
            .add_listener_handler(Box::new(
                ListenerHandlerNull::new(vec![]).bind_port_result(Ok(())),
            ))
            .config(config)
            .build();

        subject
            .initialize_as_unprivileged(
                &make_simplified_multi_config([
                    "MASQNode",
                    "--ip",
                    "1.2.3.4",
                    "--clandestine-port",
                    "5123",
                    "--data-directory",
                    data_dir.to_str().unwrap(),
                ]),
                &mut FakeStreamHolder::new().streams(),
            )
            .unwrap();

        let config = subject.config;
        assert_eq!(
            config.node_descriptor,
            NodeDescriptor::from((
                main_cryptde_ref().public_key(),
                &NodeAddr::new(&IpAddr::from_str("1.2.3.4").unwrap(), &[5123]),
                Chain::EthRopsten,
                main_cryptde_ref()
            ))
        );
        TestLogHandler::new().exists_log_matching("INFO: Bootstrapper: MASQ Node local descriptor: masq://eth-ropsten:.+@1\\.2\\.3\\.4:5123");
    }

    #[test]
    fn blockchain_service_url_from_the_unprivileged_config_is_merged_into_the_final_config() {
        let _lock = INITIALIZATION.lock();
        init_test_logging();
        let data_dir = ensure_node_home_directory_exists(
            "bootstrapper",
            "blockchain_service_url_from_the_unprivileged_config_is_merged_into_the_final_config",
        );
        let mut config = BootstrapperConfig::new();
        config.clandestine_port_opt = Some(1234);
        config.data_directory = data_dir.clone();
        let mut subject = BootstrapperBuilder::new()
            .add_listener_handler(Box::new(
                ListenerHandlerNull::new(vec![]).bind_port_result(Ok(())),
            ))
            .config(config)
            .build();

        subject
            .initialize_as_unprivileged(
                &make_simplified_multi_config([
                    "MASQNode",
                    "--ip",
                    "1.2.3.4",
                    "--blockchain-service-url",
                    "http://infura.io/ID",
                ]),
                &mut FakeStreamHolder::new().streams(),
            )
            .unwrap();

        let config = subject.config;
        assert_eq!(
            config.blockchain_bridge_config,
            BlockchainBridgeConfig {
                blockchain_service_url_opt: Some("http://infura.io/ID".to_string()),
                chain: TEST_DEFAULT_CHAIN,
                gas_price: DEFAULT_GAS_PRICE
            }
        );
    }

    #[test]
    fn initialize_as_unprivileged_passes_node_descriptor_to_ui_config() {
        let _lock = INITIALIZATION.lock();
        let data_dir = ensure_node_home_directory_exists(
            "bootstrapper",
            "initialize_as_unprivileged_passes_node_descriptor_to_ui_config",
        );
        let mut config = BootstrapperConfig::new();
        config.clandestine_port_opt = Some(1234);
        config.data_directory = data_dir.clone();
        let mut subject = BootstrapperBuilder::new()
            .add_listener_handler(Box::new(
                ListenerHandlerNull::new(vec![]).bind_port_result(Ok(())),
            ))
            .config(config)
            .build();

        subject
            .initialize_as_unprivileged(
                &make_simplified_multi_config([
                    "MASQNode",
                    "--ip",
                    "1.2.3.4",
                    "--clandestine-port",
                    "5123",
                ]),
                &mut FakeStreamHolder::new().streams(),
            )
            .unwrap();

        let config = subject.config;
        assert_eq!(
            config.node_descriptor,
            NodeDescriptor::from((
                main_cryptde_ref().public_key(),
                &NodeAddr::new(&IpAddr::from_str("1.2.3.4").unwrap(), &[5123]),
                Chain::EthRopsten,
                main_cryptde_ref()
            ))
        );
        TestLogHandler::new().exists_log_matching("INFO: Bootstrapper: MASQ Node local descriptor: masq://eth-ropsten:.+@1\\.2\\.3\\.4:5123");
    }

    #[test]
    fn initialize_as_unprivileged_does_not_report_descriptor_when_ip_is_not_supplied_in_standard_mode(
    ) {
        init_test_logging();
        let data_dir = ensure_node_home_directory_exists(
            "bootstrapper",
            "initialize_as_unprivileged_does_not_report_descriptor_when_ip_is_not_supplied_in_standard_mode",
        );
        let mut holder = FakeStreamHolder::new();
        let mut config = BootstrapperConfig::new();
        config.clandestine_port_opt = Some(1234);
        config.data_directory = data_dir.clone();
        let mut subject = BootstrapperBuilder::new()
            .add_listener_handler(Box::new(
                ListenerHandlerNull::new(vec![]).bind_port_result(Ok(())),
            ))
            .config(config)
            .build();

        subject
            .initialize_as_unprivileged(
                &make_simplified_multi_config([
                    "MASQNode",
                    "--data-directory",
                    data_dir.to_str().unwrap(),
                    "--clandestine-port",
                    "5124",
                ]),
                &mut holder.streams(),
            )
            .unwrap();

        let config = subject.config;
        assert_eq!(
            config.node_descriptor.node_addr_opt,
            Some(NodeAddr::new(
                &IpAddr::from_str("0.0.0.0").unwrap(),
                &vec![5124]
            ))
        );
        TestLogHandler::new().exists_no_log_containing("@0.0.0.0:5124");
    }

    #[test]
    fn initialize_as_unprivileged_sets_gas_price_on_blockchain_config() {
        let _lock = INITIALIZATION.lock();
        let data_dir = ensure_node_home_directory_exists(
            "bootstrapper",
            "initialize_as_unprivileged_sets_gas_price_on_blockchain_config",
        );
        let mut config = BootstrapperConfig::new();
        config.data_directory = data_dir.clone();
        let mut subject = BootstrapperBuilder::new()
            .add_listener_handler(Box::new(
                ListenerHandlerNull::new(vec![]).bind_port_result(Ok(())),
            ))
            .config(config)
            .build();

        subject
            .initialize_as_unprivileged(
                &make_simplified_multi_config(["MASQNode", "--ip", "1.2.3.4", "--gas-price", "11"]),
                &mut FakeStreamHolder::new().streams(),
            )
            .unwrap();

        let config = subject.config;
        assert_eq!(config.blockchain_bridge_config.gas_price, 11);
    }

    #[test]
    fn initialize_with_clandestine_port_produces_expected_clandestine_discriminator_factories_vector(
    ) {
        let _lock = INITIALIZATION.lock();
        let data_dir = ensure_node_home_directory_exists(
            "bootstrapper",
            "initialize_with_clandestine_port_produces_expected_clandestine_discriminator_factories_vector",
        );
        let first_handler = Box::new(ListenerHandlerNull::new(vec![]).bind_port_result(Ok(())));
        let second_handler = Box::new(ListenerHandlerNull::new(vec![]).bind_port_result(Ok(())));
        let third_handler = Box::new(ListenerHandlerNull::new(vec![]).bind_port_result(Ok(())));
        let mut subject = BootstrapperBuilder::new()
            .add_listener_handler(first_handler)
            .add_listener_handler(second_handler)
            .add_listener_handler(third_handler)
            .build();
        let args = [
            "MASQNode",
            "--neighborhood-mode",
            "zero-hop",
            "--clandestine-port",
            "1234",
            "--data-directory",
            data_dir.to_str().unwrap(),
        ];
        let mut holder = FakeStreamHolder::new();

        subject
            .initialize_as_privileged(&make_simplified_multi_config(args))
            .unwrap();
        subject
            .initialize_as_unprivileged(&make_simplified_multi_config(args), &mut holder.streams())
            .unwrap();

        let config = subject.config;
        assert!(config.neighborhood_config.mode.node_addr_opt().is_none());
        assert_eq!(config.clandestine_port_opt, Some(1234u16));
    }

    #[test]
    fn init_as_privileged_stores_dns_servers_and_passes_them_to_actor_system_factory_for_proxy_client_in_init_as_unprivileged(
    ) {
        let _lock = INITIALIZATION.lock();
        let _clap_guard = ClapGuard::new();
        let data_dir = ensure_node_home_directory_exists(
            "bootstrapper",
            "init_as_privileged_stores_dns_servers_and_passes_them_to_actor_system_factory_for_proxy_client_in_init_as_unprivileged",
        );
        let args = [
            "MASQNode",
            "--dns-servers",
            "1.2.3.4,2.3.4.5",
            "--ip",
            "111.111.111.111",
            "--clandestine-port",
            "1234",
            "--data-directory",
            data_dir.to_str().unwrap(),
        ];
        let mut holder = FakeStreamHolder::new();
        let actor_system_factory = ActorSystemFactoryActiveMock::new();
        let dns_servers_arc = actor_system_factory.dnss.clone();
        let mut subject = BootstrapperBuilder::new()
            .actor_system_factory(Box::new(actor_system_factory))
            .add_listener_handler(Box::new(
                ListenerHandlerNull::new(vec![]).bind_port_result(Ok(())),
            ))
            .add_listener_handler(Box::new(
                ListenerHandlerNull::new(vec![]).bind_port_result(Ok(())),
            ))
            .add_listener_handler(Box::new(
                ListenerHandlerNull::new(vec![]).bind_port_result(Ok(())),
            ))
            .build();

        subject
            .initialize_as_privileged(&make_simplified_multi_config(args))
            .unwrap();
        subject
            .initialize_as_unprivileged(&make_simplified_multi_config(args), &mut holder.streams())
            .unwrap();

        let dns_servers_guard = dns_servers_arc.lock().unwrap();
        assert_eq!(
            dns_servers_guard.as_ref().unwrap(),
            &vec![
                SocketAddr::from_str("1.2.3.4:53").unwrap(),
                SocketAddr::from_str("2.3.4.5:53").unwrap()
            ]
        )
    }

    #[test]
    #[should_panic(expected = "Could not listen on port")]
    fn initialize_as_privileged_panics_if_tcp_listener_doesnt_bind() {
        let _lock = INITIALIZATION.lock();
        let mut subject = BootstrapperBuilder::new()
            .add_listener_handler(Box::new(
                ListenerHandlerNull::new(vec![])
                    .bind_port_result(Err(io::Error::from(ErrorKind::AddrInUse))),
            ))
            .add_listener_handler(Box::new(
                ListenerHandlerNull::new(vec![]).bind_port_result(Ok(())),
            ))
            .build();

        subject
            .initialize_as_privileged(&make_simplified_multi_config([
                "MASQNode",
                "--ip",
                "111.111.111.111",
            ]))
            .unwrap();
    }

    #[test]
    fn initialize_cryptde_without_cryptde_null_uses_cryptde_real() {
        let _lock = INITIALIZATION.lock();
        let (cryptde_init, _) = Bootstrapper::initialize_cryptdes(&None, &None, TEST_DEFAULT_CHAIN);

        assert_eq!(main_cryptde_ref().public_key(), cryptde_init.public_key());
        // Brittle assertion: this may not be true forever
        let cryptde_null = main_cryptde();
        assert!(cryptde_init.public_key().len() > cryptde_null.public_key().len());
    }

    #[test]
    fn initialize_cryptde_with_cryptde_null_uses_cryptde_null() {
        let _lock = INITIALIZATION.lock();
        let cryptde_null = main_cryptde().clone();
        let cryptde_null_public_key = cryptde_null.public_key().clone();

        let (cryptde, _) =
            Bootstrapper::initialize_cryptdes(&Some(cryptde_null), &None, TEST_DEFAULT_CHAIN);

        assert_eq!(cryptde.public_key(), &cryptde_null_public_key);
        assert_eq!(main_cryptde_ref().public_key(), cryptde.public_key());
    }

    #[test]
    fn initialize_cryptde_and_report_local_descriptor_with_ip_address() {
        let _lock = INITIALIZATION.lock();
        init_test_logging();
        let node_addr = NodeAddr::new(
            &IpAddr::from_str("2.3.4.5").expect("Couldn't create IP address"),
            &[3456u16, 4567u16],
        );
        let cryptde_ref = {
            let (cryptde_ref, _) =
                Bootstrapper::initialize_cryptdes(&None, &None, TEST_DEFAULT_CHAIN);
            let descriptor = Bootstrapper::make_local_descriptor(
                cryptde_ref,
                Some(node_addr),
                TEST_DEFAULT_CHAIN,
            );
            Bootstrapper::report_local_descriptor(cryptde_ref, &descriptor);

            cryptde_ref
        };
        let expected_descriptor = format!(
            "masq://eth-ropsten:{}@2.3.4.5:3456/4567",
            cryptde_ref.public_key_to_descriptor_fragment(cryptde_ref.public_key())
        );
        TestLogHandler::new().exists_log_containing(
            format!(
                "INFO: Bootstrapper: MASQ Node local descriptor: {}",
                expected_descriptor
            )
            .as_str(),
        );

        let expected_data = PlainData::new(b"ho'q ;iaerh;frjhvs;lkjerre");
        let crypt_data = cryptde_ref
            .encode(&cryptde_ref.public_key(), &expected_data)
            .expect(&format!(
                "Couldn't encrypt data {:?} with key {:?}",
                expected_data,
                cryptde_ref.public_key()
            ));
        let decrypted_data = cryptde_ref.decode(&crypt_data).expect(&format!(
            "Couldn't decrypt data {:?} to key {:?}",
            crypt_data,
            cryptde_ref.public_key()
        ));
        assert_eq!(decrypted_data, expected_data)
    }

    #[test]
    fn initialize_cryptdes_and_report_local_descriptor_without_ip_address() {
        let _lock = INITIALIZATION.lock();
        init_test_logging();
        let (main_cryptde_ref, alias_cryptde_ref) = {
            let (main_cryptde_ref, alias_cryptde_ref) =
                Bootstrapper::initialize_cryptdes(&None, &None, TEST_DEFAULT_CHAIN);
            let descriptor =
                Bootstrapper::make_local_descriptor(main_cryptde_ref, None, TEST_DEFAULT_CHAIN);
            Bootstrapper::report_local_descriptor(main_cryptde_ref, &descriptor);

            (main_cryptde_ref, alias_cryptde_ref)
        };
        let expected_descriptor = format!(
            "masq://eth-ropsten:{}@:",
            main_cryptde_ref.public_key_to_descriptor_fragment(main_cryptde_ref.public_key())
        );
        TestLogHandler::new().exists_log_containing(
            format!(
                "INFO: Bootstrapper: MASQ Node local descriptor: {}",
                expected_descriptor
            )
            .as_str(),
        );

        let assert_round_trip = |cryptde_ref: &dyn CryptDE| {
            let expected_data = PlainData::new(b"ho'q ;iaerh;frjhvs;lkjerre");
            let crypt_data = cryptde_ref
                .encode(&cryptde_ref.public_key(), &expected_data)
                .expect(&format!(
                    "Couldn't encrypt data {:?} with key {:?}",
                    expected_data,
                    cryptde_ref.public_key()
                ));
            let decrypted_data = cryptde_ref.decode(&crypt_data).expect(&format!(
                "Couldn't decrypt data {:?} to key {:?}",
                crypt_data,
                cryptde_ref.public_key()
            ));
            assert_eq!(decrypted_data, expected_data)
        };
        assert_round_trip(main_cryptde_ref);
        assert_round_trip(alias_cryptde_ref);
    }

    #[test]
    fn initialize_as_unprivileged_binds_clandestine_port() {
        let _lock = INITIALIZATION.lock();
        let data_dir = ensure_node_home_directory_exists(
            "bootstrapper",
            "initialize_as_unprivileged_binds_clandestine_port",
        );
        let (one_listener_handler, _) =
            extract_log(ListenerHandlerNull::new(vec![]).bind_port_result(Ok(())));
        let (another_listener_handler, _) =
            extract_log(ListenerHandlerNull::new(vec![]).bind_port_result(Ok(())));
        let (clandestine_listener_handler, clandestine_listener_handler_log_arc) =
            extract_log(ListenerHandlerNull::new(vec![]).bind_port_result(Ok(())));
        let mut subject = BootstrapperBuilder::new()
            .add_listener_handler(Box::new(one_listener_handler))
            .add_listener_handler(Box::new(another_listener_handler))
            .add_listener_handler(Box::new(clandestine_listener_handler))
            .build();
        let mut holder = FakeStreamHolder::new();
        subject
            .initialize_as_privileged(&make_simplified_multi_config([
                "MASQNode",
                "--data-directory",
                data_dir.to_str().unwrap(),
            ]))
            .unwrap();

        subject
            .initialize_as_unprivileged(
                &make_simplified_multi_config([
                    "MASQNode",
                    "--clandestine-port",
                    "1234",
                    "--ip",
                    "1.2.3.4",
                    "--data-directory",
                    data_dir.to_str().unwrap(),
                ]),
                &mut holder.streams(),
            )
            .unwrap();

        let calls = clandestine_listener_handler_log_arc.lock().unwrap().dump();
        assert_eq!(
            calls,
            vec![
                "bind_port_and_configuration (1234, PortConfiguration {is_clandestine: true, ...})"
                    .to_string()
            ],
        );
    }

    #[test]
    fn initialize_as_unprivileged_moves_streams_from_listener_handlers_to_stream_handler_pool() {
        let _lock = INITIALIZATION.lock();
        let data_dir = ensure_node_home_directory_exists("bootstrapper", "initialize_as_unprivileged_moves_streams_from_listener_handlers_to_stream_handler_pool");
        init_test_logging();
        let args = [
            "MASQNode",
            "--ip",
            "111.111.111.111",
            "--data-directory",
            data_dir.to_str().unwrap(),
        ];
        let mut holder = FakeStreamHolder::new();
        let one_listener_handler = ListenerHandlerNull::new(vec![]).bind_port_result(Ok(()));
        let another_listener_handler = ListenerHandlerNull::new(vec![]).bind_port_result(Ok(()));
        let yet_another_listener_handler =
            ListenerHandlerNull::new(vec![]).bind_port_result(Ok(()));
        let actor_system_factory = ActorSystemFactoryActiveMock::new();
        let mut config = BootstrapperConfig::new();
        config.data_directory = data_dir.clone();
        let mut subject = BootstrapperBuilder::new()
            .actor_system_factory(Box::new(actor_system_factory))
            .add_listener_handler(Box::new(one_listener_handler))
            .add_listener_handler(Box::new(another_listener_handler))
            .add_listener_handler(Box::new(yet_another_listener_handler))
            .config(config)
            .build();
        subject
            .initialize_as_privileged(&make_simplified_multi_config(args))
            .unwrap();

        subject
            .initialize_as_unprivileged(&make_simplified_multi_config(args), &mut holder.streams())
            .unwrap();

        // Checking log message cause I don't know how to get at add_stream_sub
        let tlh = TestLogHandler::new();
        tlh.assert_logs_contain_in_order(vec![
            "bind_subscribers (add_stream_sub)",
            "bind_subscribers (add_stream_sub)",
        ]);
    }

    #[test]
    fn bootstrapper_as_future_polls_listener_handler_futures() {
        let _lock = INITIALIZATION.lock();
        let data_dir = ensure_node_home_directory_exists(
            "bootstrapper",
            "bootstrapper_as_future_polls_listener_handler_futures",
        );
        let mut holder = FakeStreamHolder::new();
        let connection_info1 = ConnectionInfo {
            reader: Box::new(ReadHalfWrapperMock::new()),
            writer: Box::new(WriteHalfWrapperMock::new()),
            local_addr: SocketAddr::from_str("1.1.1.1:80").unwrap(),
            peer_addr: SocketAddr::from_str("1.1.1.1:40").unwrap(),
        };
        let connection_info2 = ConnectionInfo {
            reader: Box::new(ReadHalfWrapperMock::new()),
            writer: Box::new(WriteHalfWrapperMock::new()),
            local_addr: SocketAddr::from_str("2.2.2.2:80").unwrap(),
            peer_addr: SocketAddr::from_str("2.2.2.2:40").unwrap(),
        };
        let connection_info3 = ConnectionInfo {
            reader: Box::new(ReadHalfWrapperMock::new()),
            writer: Box::new(WriteHalfWrapperMock::new()),
            local_addr: SocketAddr::from_str("3.3.3.3:80").unwrap(),
            peer_addr: SocketAddr::from_str("3.3.3.3:40").unwrap(),
        };
        let first_message = AddStreamMsg {
            connection_info: connection_info1,
            origin_port: Some(80),
            port_configuration: PortConfiguration::new(vec![], false),
        };
        let second_message = AddStreamMsg {
            connection_info: connection_info2,
            origin_port: None,
            port_configuration: PortConfiguration::new(vec![], false),
        };
        let third_message = AddStreamMsg {
            connection_info: connection_info3,
            origin_port: Some(443),
            port_configuration: PortConfiguration::new(vec![], false),
        };
        let one_listener_handler =
            ListenerHandlerNull::new(vec![first_message, second_message]).bind_port_result(Ok(()));
        let another_listener_handler =
            ListenerHandlerNull::new(vec![third_message]).bind_port_result(Ok(()));
        let mut actor_system_factory = ActorSystemFactoryActiveMock::new();
        let awaiter = actor_system_factory
            .stream_handler_pool_cluster
            .awaiter
            .take()
            .unwrap();
        let recording_arc = actor_system_factory
            .stream_handler_pool_cluster
            .recording
            .take()
            .unwrap();
        let mut subject = BootstrapperBuilder::new()
            .actor_system_factory(Box::new(actor_system_factory))
            .add_listener_handler(Box::new(one_listener_handler))
            .add_listener_handler(Box::new(another_listener_handler))
            .build();
        let args = [
            "MASQNode",
            "--neighborhood-mode",
            "zero-hop",
            "--data-directory",
            data_dir.to_str().unwrap(),
        ];

        subject
            .initialize_as_privileged(&make_simplified_multi_config(args))
            .unwrap();
        subject
            .initialize_as_unprivileged(&make_simplified_multi_config(args), &mut holder.streams())
            .unwrap();

        thread::spawn(|| {
            tokio::run(subject);
        });

        let number_of_expected_messages = 3;
        awaiter.await_message_count(number_of_expected_messages);
        let recording = recording_arc.lock().unwrap();
        assert_eq!(recording.len(), number_of_expected_messages);
        let actual_ports: Vec<String> = (0..number_of_expected_messages)
            .map(|i| {
                let record = recording.get_record::<AddStreamMsg>(i);
                format!("{:?}", record.origin_port)
            })
            .collect();
        assert_contains(&actual_ports, &String::from("Some(80)"));
        assert_contains(&actual_ports, &String::from("None"));
        assert_contains(&actual_ports, &String::from("Some(443)"));
    }

    #[test]
    fn set_up_clandestine_port_handles_specified_port_in_standard_mode() {
        let port = find_free_port();
        let data_dir = ensure_node_home_directory_exists(
            "bootstrapper",
            "set_up_clandestine_port_handles_specified_port_in_standard_mode",
        );
        let conn = DbInitializerReal::default()
            .initialize(&data_dir, true, MigratorConfig::test_default())
            .unwrap();
        let cryptde_actual = CryptDENull::from(&PublicKey::new(&[1, 2, 3, 4]), TEST_DEFAULT_CHAIN);
        let cryptde: &dyn CryptDE = &cryptde_actual;
        let mut config = BootstrapperConfig::new();
        config.neighborhood_config = NeighborhoodConfig {
            mode: NeighborhoodMode::Standard(
                NodeAddr::new(&IpAddr::from_str("1.2.3.4").unwrap(), &[4321]),
                vec![NodeDescriptor::from((
                    cryptde.public_key(),
                    &NodeAddr::new(
                        &IpAddr::from_str("1.2.3.4").unwrap(),
                        &[1234], //this port number comes from the neighbor
                    ),
                    Chain::EthMainnet,
                    cryptde,
                ))],
                rate_pack(100),
            ),
        };
        config.data_directory = data_dir.clone();
        config.clandestine_port_opt = Some(port);
        let listener_handler = ListenerHandlerNull::new(vec![]).bind_port_result(Ok(()));
        let mut subject = BootstrapperBuilder::new()
            .add_listener_handler(Box::new(listener_handler))
            .config(config)
            .build();

        let result = subject.set_up_clandestine_port();

        assert_eq!(result, Some(port));
        let config_dao = ConfigDaoReal::new(conn);
        let persistent_config = PersistentConfigurationReal::new(Box::new(config_dao));
        assert_eq!(persistent_config.clandestine_port().unwrap(), port);
        assert_eq!(
            subject
                .config
                .neighborhood_config
                .mode
                .node_addr_opt()
                .unwrap()
                .ports(),
            vec![port],
        );
        assert_eq!(1, subject.listener_handlers.len());

        let config = subject.config;
        let mut clandestine_discriminators = config
            .clandestine_discriminator_factories
            .into_iter()
            .map(|factory| factory.make())
            .collect::<Vec<Discriminator>>();
        let mut discriminator = clandestine_discriminators.remove(0);
        discriminator.add_data(&b"{\"component\": \"NBHD\", \"bodyText\": \"Booga\"}"[..]);
        assert_eq!(
            Some(UnmaskedChunk {
                chunk: b"Booga".to_vec(),
                last_chunk: true,
                sequenced: false,
            }),
            discriminator.take_chunk(),
        );
        assert_eq!(0, clandestine_discriminators.len()); // Used to be 1, now 0 after removal
    }

    #[test]
    fn set_up_clandestine_port_handles_unspecified_port_in_standard_mode() {
        let cryptde_actual = CryptDENull::from(&PublicKey::new(&[1, 2, 3, 4]), TEST_DEFAULT_CHAIN);
        let cryptde: &dyn CryptDE = &cryptde_actual;
        let data_dir = ensure_node_home_directory_exists(
            "bootstrapper",
            "set_up_clandestine_port_handles_unspecified_port_in_standard_mode",
        );
        let conn = DbInitializerReal::default()
            .initialize(&data_dir, true, MigratorConfig::test_default())
            .unwrap();
        let mut config = BootstrapperConfig::new();
        config.neighborhood_config = NeighborhoodConfig {
            mode: NeighborhoodMode::Standard(
                NodeAddr::new(&IpAddr::from_str("1.2.3.4").unwrap(), &[]),
                vec![NodeDescriptor::from((
                    cryptde.public_key(),
                    &NodeAddr::new(&IpAddr::from_str("1.2.3.4").unwrap(), &[1234]),
                    Chain::EthRopsten,
                    cryptde,
                ))],
                rate_pack(100),
            ),
        };
        config.data_directory = data_dir.clone();
        config.clandestine_port_opt = None;
        let listener_handler = ListenerHandlerNull::new(vec![]).bind_port_result(Ok(()));
        let mut subject = BootstrapperBuilder::new()
            .add_listener_handler(Box::new(listener_handler))
            .config(config)
            .build();

        let result = subject.set_up_clandestine_port();

        let config_dao = ConfigDaoReal::new(conn);
        let persistent_config = PersistentConfigurationReal::new(Box::new(config_dao));
        let clandestine_port = persistent_config.clandestine_port().unwrap();
        assert_eq!(result, Some(clandestine_port));
        assert_eq!(
            subject
                .config
                .neighborhood_config
                .mode
                .node_addr_opt()
                .unwrap()
                .ports(),
            vec![clandestine_port],
        );
    }

    #[test]
    fn set_up_clandestine_port_handles_originate_only() {
        let cryptde_actual = CryptDENull::from(&PublicKey::new(&[1, 2, 3, 4]), TEST_DEFAULT_CHAIN);
        let cryptde: &dyn CryptDE = &cryptde_actual;
        let data_dir = ensure_node_home_directory_exists(
            "bootstrapper",
            "set_up_clandestine_port_handles_originate_only",
        );
        let mut config = BootstrapperConfig::new();
        config.data_directory = data_dir.clone();
        config.clandestine_port_opt = None;
        config.neighborhood_config = NeighborhoodConfig {
            mode: NeighborhoodMode::OriginateOnly(
                vec![NodeDescriptor::from((
                    cryptde.public_key(),
                    &NodeAddr::new(&IpAddr::from_str("1.2.3.4").unwrap(), &[1234]),
                    Chain::EthRopsten,
                    cryptde,
                ))],
                rate_pack(100),
            ),
        };
        let listener_handler = ListenerHandlerNull::new(vec![]);
        let mut subject = BootstrapperBuilder::new()
            .add_listener_handler(Box::new(listener_handler))
            .config(config)
            .build();

        let result = subject.set_up_clandestine_port();

        assert_eq!(result, None);
        assert!(subject
            .config
            .neighborhood_config
            .mode
            .node_addr_opt()
            .is_none());
    }

    #[test]
    fn set_up_clandestine_port_handles_consume_only() {
        let cryptde_actual = CryptDENull::from(&PublicKey::new(&[1, 2, 3, 4]), TEST_DEFAULT_CHAIN);
        let cryptde: &dyn CryptDE = &cryptde_actual;
        let data_dir = ensure_node_home_directory_exists(
            "bootstrapper",
            "set_up_clandestine_port_handles_consume_only",
        );
        let mut config = BootstrapperConfig::new();
        config.data_directory = data_dir.clone();
        config.clandestine_port_opt = None;
        config.neighborhood_config = NeighborhoodConfig {
            mode: NeighborhoodMode::ConsumeOnly(vec![NodeDescriptor::from((
                cryptde.public_key(),
                &NodeAddr::new(&IpAddr::from_str("1.2.3.4").unwrap(), &[1234]),
                Chain::EthRopsten,
                cryptde,
            ))]),
        };
        let listener_handler = ListenerHandlerNull::new(vec![]);
        let mut subject = BootstrapperBuilder::new()
            .add_listener_handler(Box::new(listener_handler))
            .config(config)
            .build();

        let result = subject.set_up_clandestine_port();

        assert_eq!(result, None);
        assert!(subject
            .config
            .neighborhood_config
            .mode
            .node_addr_opt()
            .is_none());
    }

    #[test]
    fn set_up_clandestine_port_handles_zero_hop() {
        let data_dir = ensure_node_home_directory_exists(
            "bootstrapper",
            "set_up_clandestine_port_handles_zero_hop",
        );
        let mut config = BootstrapperConfig::new();
        config.data_directory = data_dir.clone();
        config.clandestine_port_opt = None;
        config.neighborhood_config = NeighborhoodConfig {
            mode: NeighborhoodMode::ZeroHop,
        };
        let listener_handler = ListenerHandlerNull::new(vec![]);
        let mut subject = BootstrapperBuilder::new()
            .add_listener_handler(Box::new(listener_handler))
            .config(config)
            .build();

        let result = subject.set_up_clandestine_port();

        assert_eq!(result, None);
        assert!(subject
            .config
            .neighborhood_config
            .mode
            .node_addr_opt()
            .is_none());
    }

    #[test]
    #[should_panic(
        expected = "Database is corrupt: error setting clandestine port: TransactionError"
    )]
    fn establish_clandestine_port_handles_error_setting_port() {
        let mut persistent_config = PersistentConfigurationMock::new()
            .set_clandestine_port_result(Err(PersistentConfigError::TransactionError));
        let mut config = BootstrapperConfig::new();
        config.clandestine_port_opt = Some(1234);
        let subject = BootstrapperBuilder::new().config(config).build();

        let _ = subject.establish_clandestine_port(&mut persistent_config);
    }

    #[test]
    #[should_panic(expected = "Database is corrupt: error reading clandestine port: NotPresent")]
    fn establish_clandestine_port_handles_error_reading_port() {
        let mut persistent_config = PersistentConfigurationMock::new()
            .clandestine_port_result(Err(PersistentConfigError::NotPresent));
        let subject = BootstrapperBuilder::new().build();

        let _ = subject.establish_clandestine_port(&mut persistent_config);
    }

    #[test]
    fn real_user_null() {
        let subject = RealUser::null();

        assert_eq!(subject.uid_opt, None);
        assert_eq!(subject.gid_opt, None);
        assert_eq!(subject.home_dir_opt, None);
    }

    #[test]
    fn configurator_beats_all() {
        let environment_wrapper =
            EnvironmentWrapperMock::new(Some("123"), Some("456"), Some("booga"));
        let mut from_configurator = RealUser::new(Some(1), Some(2), Some("three".into()));
        from_configurator.environment_wrapper = Box::new(environment_wrapper);

        let result = from_configurator.populate(&DirsWrapperMock::new());

        assert_eq!(result, from_configurator);
    }

    #[cfg(target_os = "linux")]
    #[test]
    fn environment_beats_id_wrapper() {
        let id_wrapper = IdWrapperMock::new().getuid_result(111).getgid_result(222);
        let environment_wrapper =
            EnvironmentWrapperMock::new(Some("123"), Some("456"), Some("username"));
        let mut from_configurator = RealUser::null();
        from_configurator.environment_wrapper = Box::new(environment_wrapper);
        from_configurator.initialize_ids(Box::new(id_wrapper), None, None);

        let result = from_configurator
            .populate(&DirsWrapperMock::new().home_dir_result(Some("/root".into())));

        assert_eq!(
            result,
            RealUser::new(Some(123), Some(456), Some(PathBuf::from("/home/username")))
        );
    }

    #[cfg(target_os = "macos")]
    #[test]
    fn environment_beats_id_wrapper() {
        let id_wrapper = IdWrapperMock::new().getuid_result(111).getgid_result(222);
        let environment_wrapper =
            EnvironmentWrapperMock::new(Some("123"), Some("456"), Some("username"));
        let mut from_configurator = RealUser::null();
        from_configurator.environment_wrapper = Box::new(environment_wrapper);
        from_configurator.initialize_ids(Box::new(id_wrapper), None, None);

        let result = from_configurator
            .populate(&DirsWrapperMock::new().home_dir_result(Some("/var/root".into())));

        assert_eq!(
            result,
            RealUser::new(Some(123), Some(456), Some(PathBuf::from("/Users/username")))
        );
    }

    #[test]
    fn unmodified_is_last_ditch() {
        let environment_wrapper = EnvironmentWrapperMock::new(None, None, None);
        let id_wrapper = IdWrapperMock::new().getuid_result(123).getgid_result(456);
        let mut from_configurator = RealUser::null();
        from_configurator.initialize_ids(Box::new(id_wrapper), None, None);
        from_configurator.environment_wrapper = Box::new(environment_wrapper);

        let result = from_configurator
            .populate(&DirsWrapperMock::new().home_dir_result(Some("/wibble/whop/ooga".into())));

        assert_eq!(
            result,
            RealUser::new(
                Some(123),
                Some(456),
                Some(PathBuf::from("/wibble/whop/ooga"))
            )
        );
    }

    struct StreamHandlerPoolCluster {
        recording: Option<Arc<Mutex<Recording>>>,
        awaiter: Option<RecordAwaiter>,
        subs: StreamHandlerPoolSubs,
    }

    struct ActorSystemFactoryActiveMock {
        stream_handler_pool_cluster: StreamHandlerPoolCluster,
        dnss: Arc<Mutex<Option<Vec<SocketAddr>>>>,
    }

    impl ActorSystemFactory for ActorSystemFactoryActiveMock {
        fn make_and_start_actors(
            &self,
            config: BootstrapperConfig,
            _actor_factory: Box<dyn ActorFactory>,
            _persist_config: &dyn PersistentConfiguration,
            _tools: &dyn ActorSystemFactoryTools,
        ) -> StreamHandlerPoolSubs {
            let mut parameter_guard = self.dnss.lock().unwrap();
            let parameter_ref = parameter_guard.deref_mut();
            *parameter_ref = Some(config.dns_servers);

            self.stream_handler_pool_cluster.subs.clone()
        }
    }

    impl ActorSystemFactoryActiveMock {
        fn new() -> ActorSystemFactoryActiveMock {
            let (tx, rx) = unbounded();
            thread::spawn(move || {
                let system = System::new("test");

                let stream_handler_pool_cluster = {
                    let (stream_handler_pool, awaiter, recording) = make_recorder();
                    StreamHandlerPoolCluster {
                        recording: Some(recording),
                        awaiter: Some(awaiter),
                        subs: make_stream_handler_pool_subs_from(Some(stream_handler_pool)),
                    }
                };

                tx.send(stream_handler_pool_cluster).unwrap();
                system.run();
            });
            let stream_handler_pool_cluster = rx.recv().unwrap();
            ActorSystemFactoryActiveMock {
                stream_handler_pool_cluster,
                dnss: Arc::new(Mutex::new(None)),
            }
        }
    }

    struct BootstrapperBuilder {
        actor_system_factory: Box<dyn ActorSystemFactory>,
        log_initializer_wrapper: Box<dyn LoggerInitializerWrapper>,
        listener_handler_factory: ListenerHandlerFactoryMock,
        config: BootstrapperConfig,
    }

    impl BootstrapperBuilder {
        fn new() -> BootstrapperBuilder {
            BootstrapperBuilder {
                actor_system_factory: Box::new(ActorSystemFactoryActiveMock::new()),
                log_initializer_wrapper: Box::new(LoggerInitializerWrapperMock::new()),
                // Don't modify this line unless you've already looked at DispatcherBuilder::add_listener_handler().
                listener_handler_factory: ListenerHandlerFactoryMock::new(),
                config: BootstrapperConfig::new(),
            }
        }

        fn actor_system_factory(
            mut self,
            actor_system_factory: Box<dyn ActorSystemFactory>,
        ) -> BootstrapperBuilder {
            self.actor_system_factory = actor_system_factory;
            self
        }

        fn add_listener_handler(
            mut self,
            listener_handler: Box<dyn ListenerHandler<Item = (), Error = ()>>,
        ) -> BootstrapperBuilder {
            self.listener_handler_factory.add(listener_handler);
            self
        }

        fn config(mut self, config: BootstrapperConfig) -> Self {
            self.config = config;
            self
        }

        fn build(self) -> Bootstrapper {
            Bootstrapper {
                actor_system_factory: self.actor_system_factory,
                listener_handler_factory: Box::new(self.listener_handler_factory),
                listener_handlers: FuturesUnordered::<
                    Box<dyn ListenerHandler<Item = (), Error = ()>>,
                >::new(),
                logger_initializer: self.log_initializer_wrapper,
                config: self.config,
            }
        }
    }
}<|MERGE_RESOLUTION|>--- conflicted
+++ resolved
@@ -540,7 +540,6 @@
         (main_cryptde_ref(), alias_cryptde_ref())
     }
 
-<<<<<<< HEAD
     fn initialize_single_cryptde(
         cryptde_null_opt: &Option<&dyn CryptDE>,
         boxed_cryptde: &mut Option<Box<dyn CryptDE>>,
@@ -556,10 +555,7 @@
         }
     }
 
-    fn report_local_descriptor(
-=======
     fn make_local_descriptor(
->>>>>>> ede55619
         cryptde: &dyn CryptDE,
         node_addr_opt: Option<NodeAddr>,
         chain: Chain,
