--- conflicted
+++ resolved
@@ -1,11 +1,4 @@
 // Copyright (c) 2019, MASQ (https://masq.ai) and/or its affiliates. All rights reserved.
-<<<<<<< HEAD
-=======
-use crate::accountant::{
-    DEFAULT_PAYABLES_SCAN_INTERVAL, DEFAULT_PENDING_TOO_LONG_SEC,
-    DEFAULT_PENDING_TRANSACTION_SCAN_INTERVAL, DEFAULT_RECEIVABLES_SCAN_INTERVAL,
-};
->>>>>>> 5251abb5
 use crate::actor_system_factory::ActorSystemFactory;
 use crate::actor_system_factory::ActorSystemFactoryReal;
 use crate::actor_system_factory::{ActorFactoryReal, ActorSystemFactoryToolsReal};
@@ -341,18 +334,7 @@
             // These fields can be set while privileged without penalty
             log_level: LevelFilter::Off,
             dns_servers: vec![],
-<<<<<<< HEAD
             accountant_config_opt: Default::default(),
-=======
-            accountant_config: AccountantConfig {
-                payables_scan_interval: Duration::from_secs(DEFAULT_PAYABLES_SCAN_INTERVAL),
-                receivables_scan_interval: Duration::from_secs(DEFAULT_RECEIVABLES_SCAN_INTERVAL),
-                pending_payable_scan_interval: Duration::from_secs(
-                    DEFAULT_PENDING_TRANSACTION_SCAN_INTERVAL,
-                ),
-                when_pending_too_long_sec: DEFAULT_PENDING_TOO_LONG_SEC,
-            },
->>>>>>> 5251abb5
             crash_point: CrashPoint::None,
             clandestine_discriminator_factories: vec![],
             ui_gateway_config: UiGatewayConfig {
@@ -684,42 +666,7 @@
 
 #[cfg(test)]
 mod tests {
-    use std::cell::RefCell;
-    use std::collections::HashMap;
-    use std::io;
-    use std::io::ErrorKind;
-    use std::marker::Sync;
-    use std::net::{IpAddr, SocketAddr};
-    use std::ops::DerefMut;
-    use std::path::PathBuf;
-    use std::str::FromStr;
-    use std::sync::{Arc, Mutex};
-    use std::thread;
-    use std::time::Duration;
-
-<<<<<<< HEAD
     use crate::actor_system_factory::{ActorFactory, ActorSystemFactory};
-=======
-    use actix::Recipient;
-    use actix::System;
-    use crossbeam_channel::unbounded;
-    use futures::Future;
-    use lazy_static::lazy_static;
-    use log::LevelFilter;
-    use tokio;
-    use tokio::prelude::stream::FuturesUnordered;
-    use tokio::prelude::Async;
-
-    use masq_lib::test_utils::environment_guard::ClapGuard;
-    use masq_lib::test_utils::fake_stream_holder::FakeStreamHolder;
-    use masq_lib::test_utils::utils::{ensure_node_home_directory_exists, TEST_DEFAULT_CHAIN};
-
-    use crate::accountant::{
-        DEFAULT_PAYABLES_SCAN_INTERVAL, DEFAULT_PENDING_TRANSACTION_SCAN_INTERVAL,
-        DEFAULT_RECEIVABLES_SCAN_INTERVAL,
-    };
-    use crate::actor_system_factory::{ActorFactory, ActorSystemFactory, ActorSystemFactoryTools};
->>>>>>> 5251abb5
     use crate::bootstrapper::{
         main_cryptde_ref, Bootstrapper, BootstrapperConfig, EnvironmentWrapper, PortConfiguration,
         RealUser,
@@ -772,6 +719,17 @@
     use masq_lib::test_utils::logging::{init_test_logging, TestLog, TestLogHandler};
     use masq_lib::test_utils::utils::{ensure_node_home_directory_exists, TEST_DEFAULT_CHAIN};
     use masq_lib::utils::find_free_port;
+    use std::cell::RefCell;
+    use std::collections::HashMap;
+    use std::io;
+    use std::io::ErrorKind;
+    use std::marker::Sync;
+    use std::net::{IpAddr, SocketAddr};
+    use std::ops::DerefMut;
+    use std::path::PathBuf;
+    use std::str::FromStr;
+    use std::sync::{Arc, Mutex};
+    use std::thread;
     use tokio;
     use tokio::prelude::stream::FuturesUnordered;
     use tokio::prelude::Async;
@@ -2100,24 +2058,6 @@
         );
     }
 
-    #[test]
-    fn default_bootstrapper_config_has_scan_intervals_in_proper_units() {
-        let result = BootstrapperConfig::new();
-
-        assert_eq!(
-            result.accountant_config.pending_payable_scan_interval,
-            Duration::from_secs(DEFAULT_PENDING_TRANSACTION_SCAN_INTERVAL)
-        );
-        assert_eq!(
-            result.accountant_config.payables_scan_interval,
-            Duration::from_secs(DEFAULT_PAYABLES_SCAN_INTERVAL)
-        );
-        assert_eq!(
-            result.accountant_config.receivables_scan_interval,
-            Duration::from_secs(DEFAULT_RECEIVABLES_SCAN_INTERVAL)
-        )
-    }
-
     struct StreamHandlerPoolCluster {
         recording: Option<Arc<Mutex<Recording>>>,
         awaiter: Option<RecordAwaiter>,
