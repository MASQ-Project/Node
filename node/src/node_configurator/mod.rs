--- conflicted
+++ resolved
@@ -3,12 +3,6 @@
 pub mod configurator;
 pub mod node_configurator_initialization;
 pub mod node_configurator_standard;
-
-<<<<<<< HEAD
-use crate::blockchain::bip32::Bip32ECKeyPair;
-use crate::blockchain::bip39::Bip39;
-=======
->>>>>>> 62bc8048
 use crate::bootstrapper::RealUser;
 use crate::database::db_initializer::{DbInitializer, DbInitializerReal, DATABASE_FILE};
 use crate::database::db_migrations::MigratorConfig;
@@ -138,253 +132,6 @@
     }
 }
 
-<<<<<<< HEAD
-// pub fn prepare_initialization_mode<'a>(
-//     dirs_wrapper: &dyn DirsWrapper,
-//     app: &'a App,
-//     args: &[String],
-// ) -> Result<(MultiConfig<'a>, Box<dyn PersistentConfiguration>), ConfiguratorError> {
-//     let multi_config = make_new_multi_config(
-//         app,
-//         vec![
-//             Box::new(CommandLineVcl::new(args.to_vec())),
-//             Box::new(EnvironmentVcl::new(app)),
-//         ],
-//     )?;
-//
-//     let (real_user, data_directory_opt, chain_name) =
-//         real_user_data_directory_opt_and_chain_name(dirs_wrapper, &multi_config);
-//     let directory = data_directory_from_context(
-//         &DirsWrapperReal {},
-//         &real_user,
-//         &data_directory_opt,
-//         &chain_name,
-//     );
-//     let persistent_config_box = initialize_database(&directory, chain_id_from_name(&chain_name));
-//     Ok((multi_config, persistent_config_box))
-// }
-
-pub fn check_for_past_initialization(
-    persistent_config: &dyn PersistentConfiguration,
-) -> Result<(), ConfiguratorError> {
-    match persistent_config.mnemonic_seed_exists() {
-        Ok(true) => Err(ConfiguratorError::required(
-            "seed",
-            "Cannot re-initialize Node: already initialized",
-        )),
-        Ok(false) => Ok(()),
-        Err(pce) => Err(pce.into_configurator_error("seed")),
-    }
-}
-
-pub fn request_new_db_password(
-    streams: &mut StdStreams,
-    possible_preamble: Option<&str>,
-    prompt: &str,
-    confirmation_prompt: &str,
-) -> Option<String> {
-    if let Some(preamble) = possible_preamble {
-        flushed_write(streams.stdout, &format!("{}\n", preamble));
-    }
-    match request_password_with_retry(prompt, streams, |streams| {
-        request_password_with_confirmation(
-            confirmation_prompt,
-            "Passwords do not match.",
-            streams,
-            cannot_be_blank,
-        )
-    }) {
-        Ok(password) => Some(password),
-        Err(PasswordError::RetriesExhausted) => None,
-        Err(PasswordError::Mismatch) => None,
-        Err(PasswordError::VerifyError(e)) => {
-            flushed_write(
-                streams.stdout,
-                &format!("Could not elicit wallet encryption password: {:?}\n", e),
-            );
-            None
-        }
-        Err(PasswordError::InternalError(_)) => panic!("Can't happen: no code path"),
-    }
-}
-
-//TODO this code (and the allied -- see thorough this file) is very likely to go away when GH-457 is played
-pub fn request_existing_db_password(
-    streams: &mut StdStreams,
-    possible_preamble: Option<&str>,
-    prompt: &str,
-    persistent_config: &dyn PersistentConfiguration,
-) -> Result<Option<String>, ConfiguratorError> {
-    match persistent_config.check_password(None) {
-        Ok(true) => return Ok(None),
-        Ok(false) => (),
-        Err(pce) => return Err(pce.into_configurator_error("db-password")),
-    }
-    if let Some(preamble) = possible_preamble {
-        flushed_write(streams.stdout, &format!("{}\n", preamble))
-    };
-    let verifier = move |password: String| {
-        if password.is_empty() {
-            return Err(PasswordVerificationError::YourFault(
-                "Password must not be blank.".to_string(),
-            ));
-        }
-        match persistent_config.check_password(Some(password)) {
-            Ok(true) => Ok(()),
-            Ok(false) => Err(PasswordVerificationError::YourFault(
-                "Incorrect password.".to_string(),
-            )),
-            Err(pce) => Err(PasswordVerificationError::MyFault(pce)),
-        }
-    };
-    let result = match request_password_with_retry(prompt, streams, |streams| {
-        request_existing_password(streams, verifier)
-    }) {
-        Ok(ref password) if password.is_empty() => None,
-        Ok(password) => Some(password),
-        Err(PasswordError::RetriesExhausted) => None,
-        Err(PasswordError::InternalError(pce)) => {
-            return Err(pce.into_configurator_error("db-password"))
-        }
-        Err(e) => {
-            flushed_write(
-                streams.stdout,
-                &format!("Could not elicit wallet decryption password: {:?}\n", e),
-            );
-            None
-        }
-    };
-    Ok(result)
-}
-
-pub fn cannot_be_blank(password: &str) -> Result<(), String> {
-    if password.is_empty() {
-        Err("Password cannot be blank.".to_string())
-    } else {
-        Ok(())
-    }
-}
-
-#[derive(Debug, PartialEq, Clone)]
-pub enum PasswordError {
-    Mismatch,
-    RetriesExhausted,
-    VerifyError(String),
-    InternalError(PersistentConfigError),
-}
-
-pub enum PasswordVerificationError {
-    YourFault(String),
-    MyFault(PersistentConfigError),
-}
-
-pub fn request_existing_password<F>(
-    streams: &mut StdStreams,
-    verifier: F,
-) -> Result<String, PasswordError>
-where
-    F: FnOnce(String) -> Result<(), PasswordVerificationError>,
-{
-    let reader_opt = possible_reader_from_stream(streams);
-    let password = read_password_with_reader(reader_opt).expect("Fatal error");
-    match verifier(password.clone()) {
-        Ok(_) => Ok(password),
-        Err(PasswordVerificationError::YourFault(msg)) => Err(PasswordError::VerifyError(msg)),
-        Err(PasswordVerificationError::MyFault(pce)) => Err(PasswordError::InternalError(pce)),
-    }
-}
-
-// require two matching entries
-pub fn request_password_with_confirmation<F>(
-    confirmation_prompt: &str,
-    mismatch_msg: &str,
-    streams: &mut StdStreams,
-    verifier: F,
-) -> Result<String, PasswordError>
-where
-    F: FnOnce(&str) -> Result<(), String>,
-{
-    let reader_opt = possible_reader_from_stream(streams);
-    let password = read_password_with_reader(reader_opt).expect("Fatal error");
-    match verifier(&password) {
-        Ok(_) => {
-            flushed_write(streams.stdout, confirmation_prompt);
-            let reader_opt = possible_reader_from_stream(streams);
-            let confirm = read_password_with_reader(reader_opt).expect("Fatal error");
-            if password == confirm {
-                Ok(password)
-            } else {
-                flushed_write(streams.stdout, mismatch_msg);
-                Err(PasswordError::Mismatch)
-            }
-        }
-        Err(msg) => Err(PasswordError::VerifyError(msg)),
-    }
-}
-
-pub fn request_password_with_retry<R>(
-    prompt: &str,
-    streams: &mut StdStreams,
-    requester: R,
-) -> Result<String, PasswordError>
-where
-    R: Fn(&mut StdStreams) -> Result<String, PasswordError>,
-{
-    for attempt in &["Try again.", "Try again.", "Giving up."] {
-        flushed_write(streams.stdout, prompt);
-        match requester(streams) {
-            Ok(password) => return Ok(password),
-            Err(PasswordError::Mismatch) => {
-                flushed_write(streams.stdout, &format!(" {}\n", attempt))
-            }
-            Err(PasswordError::VerifyError(msg)) => {
-                flushed_write(streams.stdout, &format!("{} {}\n", msg, attempt))
-            }
-            Err(PasswordError::InternalError(pce)) => {
-                return Err(PasswordError::InternalError(pce))
-            }
-            Err(e) => flushed_write(streams.stdout, &format!("{:?} {}\n", e, attempt)),
-        }
-    }
-    Err(PasswordError::RetriesExhausted)
-}
-
-pub fn possible_reader_from_stream(
-    streams: &'_ mut StdStreams,
-) -> Option<::std::io::Cursor<Vec<u8>>> {
-    if cfg!(test) {
-        let inner = streams
-            .stdin
-            .bytes()
-            .take_while(|possible_byte| match possible_byte {
-                Ok(possible_newline) => possible_newline != &10u8,
-                _ => false,
-            })
-            .map(|possible_byte| possible_byte.expect("Not a byte"))
-            .collect::<Vec<u8>>();
-        Some(::std::io::Cursor::new(inner))
-    } else {
-        None
-    }
-}
-
-pub fn data_directory_default(dirs_wrapper: &dyn DirsWrapper, chain_name: &'static str) -> String {
-    match dirs_wrapper.data_dir() {
-        Some(path) => path.join("MASQ").join(chain_name),
-        None => PathBuf::from(""),
-    }
-    .to_str()
-    .expect("Internal Error")
-    .to_string()
-}
-
-pub fn flushed_write(target: &mut dyn io::Write, string: &str) {
-    write!(target, "{}", string).expect("Failed console write.");
-    target.flush().expect("Failed flush.");
-}
-
-=======
->>>>>>> 62bc8048
 pub fn port_is_busy(port: u16) -> bool {
     TcpListener::bind(SocketAddr::new(localhost(), port)).is_err()
 }
