--- conflicted
+++ resolved
@@ -550,29 +550,45 @@
         let port_mapping_protocol_opt =
             Self::value_not_required(persistent_config.mapping_protocol(), "portMappingProtocol")?
                 .map(|p| p.to_string());
-<<<<<<< HEAD
-        let (mnemonic_seed_opt, past_neighbors) = match good_password_opt {
-            Some(password) => {
-                let mnemonic_seed_opt = Self::value_not_required(
-                    persistent_config.mnemonic_seed(password),
-                    "mnemonicSeedOpt",
-                )?
-                .map(|bytes| bytes.as_slice().to_hex::<String>());
-                let past_neighbors_opt = Self::value_not_required(
-                    persistent_config.past_neighbors(password),
-                    "pastNeighbors",
-                )?;
-                let past_neighbors = match past_neighbors_opt {
-                    None => vec![],
-                    Some(pns) => pns
-                        .into_iter()
-                        .map(|nd| nd.to_string(main_cryptde()))
-                        .collect::<Vec<String>>(),
-                };
-                (mnemonic_seed_opt, past_neighbors)
-            }
-            None => (None, vec![]),
-        };
+        let (consuming_wallet_private_key_opt, consuming_wallet_address_opt, past_neighbors) =
+            match good_password_opt {
+                Some(password) => {
+                    let (consuming_wallet_private_key_opt, consuming_wallet_address_opt) = {
+                        match persistent_config.consuming_wallet_private_key(password) {
+                        Ok(Some (private_key_hex)) => {
+                            let private_key_bytes = match private_key_hex.from_hex::<Vec<u8>>() {
+                                Ok(bytes) => bytes,
+                                Err(e) => panic! ("Database corruption: consuming wallet private key '{}' cannot be converted from hexadecimal: {:?}", private_key_hex, e),
+                            };
+                            let key_pair = match Bip32ECKeyProvider::from_raw_secret(private_key_bytes.as_slice()) {
+                                Ok(pair) => pair,
+                                Err(e) => panic!("Database corruption: consuming wallet private key '{}' is invalid: {:?}", private_key_hex, e),
+                            };
+                            (Some(private_key_hex), Some(format!("{:?}", key_pair.address())))
+                        },
+                        Ok(None) => (None, None),
+                        Err (e) => panic!("Database corruption: error retrieving consuming wallet private key: {:?}", e),
+                    }
+                    };
+                    let past_neighbors_opt = Self::value_not_required(
+                        persistent_config.past_neighbors(password),
+                        "pastNeighbors",
+                    )?;
+                    let past_neighbors = match past_neighbors_opt {
+                        None => vec![],
+                        Some(pns) => pns
+                            .into_iter()
+                            .map(|nd| nd.to_string(main_cryptde()))
+                            .collect::<Vec<String>>(),
+                    };
+                    (
+                        consuming_wallet_private_key_opt,
+                        consuming_wallet_address_opt,
+                        past_neighbors,
+                    )
+                }
+                None => (None, None, vec![]),
+            };
         let balance_decreases_for_sec = Self::value_required(
             persistent_config.balance_decreases_for_sec(),
             "balanceDecreasesForSec",
@@ -619,47 +635,6 @@
             persistent_config.unban_when_balance_below_gwei(),
             "unbanWhenBalanceBelowGwei",
         )?;
-=======
-        let (consuming_wallet_private_key_opt, consuming_wallet_address_opt, past_neighbors) =
-            match good_password_opt {
-                Some(password) => {
-                    let (consuming_wallet_private_key_opt, consuming_wallet_address_opt) = {
-                        match persistent_config.consuming_wallet_private_key(password) {
-                        Ok(Some (private_key_hex)) => {
-                            let private_key_bytes = match private_key_hex.from_hex::<Vec<u8>>() {
-                                Ok(bytes) => bytes,
-                                Err(e) => panic! ("Database corruption: consuming wallet private key '{}' cannot be converted from hexadecimal: {:?}", private_key_hex, e),
-                            };
-                            let key_pair = match Bip32ECKeyProvider::from_raw_secret(private_key_bytes.as_slice()) {
-                                Ok(pair) => pair,
-                                Err(e) => panic!("Database corruption: consuming wallet private key '{}' is invalid: {:?}", private_key_hex, e),
-                            };
-                            (Some(private_key_hex), Some(format!("{:?}", key_pair.address())))
-                        },
-                        Ok(None) => (None, None),
-                        Err (e) => panic!("Database corruption: error retrieving consuming wallet private key: {:?}", e),
-                    }
-                    };
-                    let past_neighbors_opt = Self::value_not_required(
-                        persistent_config.past_neighbors(password),
-                        "pastNeighbors",
-                    )?;
-                    let past_neighbors = match past_neighbors_opt {
-                        None => vec![],
-                        Some(pns) => pns
-                            .into_iter()
-                            .map(|nd| nd.to_string(main_cryptde()))
-                            .collect::<Vec<String>>(),
-                    };
-                    (
-                        consuming_wallet_private_key_opt,
-                        consuming_wallet_address_opt,
-                        past_neighbors,
-                    )
-                }
-                None => (None, None, vec![]),
-            };
->>>>>>> f87a7e26
         let response = UiConfigurationResponse {
             blockchain_service_url_opt,
             current_schema_version,
@@ -877,13 +852,9 @@
     use crate::sub_lib::neighborhood::NodeDescriptor;
     use crate::sub_lib::node_addr::NodeAddr;
     use crate::sub_lib::wallet::Wallet;
-<<<<<<< HEAD
-    use crate::test_utils::unshared_test_utils::prove_that_crash_request_handler_is_hooked_up;
-=======
-    use crate::test_utils::pure_test_utils::{
-        make_default_persistent_configuration, prove_that_crash_request_handler_is_hooked_up,
+    use crate::test_utils::unshared_test_utils::{
+        configure_default_persistent_config, prove_that_crash_request_handler_is_hooked_up,
     };
->>>>>>> f87a7e26
     use bip39::{Language, Mnemonic};
     use masq_lib::blockchains::chains::Chain;
     use masq_lib::constants::MISSING_DATA;
@@ -1843,7 +1814,7 @@
         };
         let set_wallet_info_params_arc = Arc::new(Mutex::new(vec![]));
         let mut persistent_config: Box<dyn PersistentConfiguration> = Box::new(
-            make_default_persistent_configuration()
+            configure_default_persistent_config(0b0000_0001)
                 .check_password_result(Ok(true))
                 .set_wallet_info_params(&set_wallet_info_params_arc)
                 .set_wallet_info_result(Ok(())),
@@ -1869,8 +1840,9 @@
             earning_derivation_path_opt: None,
             earning_address_opt: Some("0x0123456789012345678901234567890123456789".to_string()),
         };
-        let mut persistent_config: Box<dyn PersistentConfiguration> =
-            Box::new(make_default_persistent_configuration().check_password_result(Ok(true)));
+        let mut persistent_config: Box<dyn PersistentConfiguration> = Box::new(
+            configure_default_persistent_config(0b0000_0001).check_password_result(Ok(true)),
+        );
 
         let result =
             Configurator::unfriendly_handle_recover_wallets(msg, 1234, &mut persistent_config);
@@ -1894,8 +1866,9 @@
             earning_derivation_path_opt: None,
             earning_address_opt: Some(earning_address),
         };
-        let mut persistent_config: Box<dyn PersistentConfiguration> =
-            Box::new(make_default_persistent_configuration().check_password_result(Ok(true)));
+        let mut persistent_config: Box<dyn PersistentConfiguration> = Box::new(
+            configure_default_persistent_config(0b0000_0001).check_password_result(Ok(true)),
+        );
 
         let result =
             Configurator::unfriendly_handle_recover_wallets(msg, 1234, &mut persistent_config);
@@ -1920,8 +1893,9 @@
             earning_derivation_path_opt: None,
             earning_address_opt: None,
         };
-        let mut persistent_config: Box<dyn PersistentConfiguration> =
-            Box::new(make_default_persistent_configuration().check_password_result(Ok(true)));
+        let mut persistent_config: Box<dyn PersistentConfiguration> = Box::new(
+            configure_default_persistent_config(0b0000_0001).check_password_result(Ok(true)),
+        );
 
         let result =
             Configurator::unfriendly_handle_recover_wallets(msg, 1234, &mut persistent_config);
@@ -1945,7 +1919,7 @@
             earning_address_opt: Some("0x0123456789012345678901234567890123456789".to_string()),
         };
         let mut persistent_config: Box<dyn PersistentConfiguration> = Box::new(
-            make_default_persistent_configuration()
+            configure_default_persistent_config(0b0000_0001)
                 .check_password_result(Ok(true))
                 .set_wallet_info_result(Ok(())),
         );
@@ -2236,8 +2210,8 @@
             .consuming_wallet_private_key_result(Ok(Some(consuming_wallet_private_key)))
             .mapping_protocol_result(Ok(Some(AutomapProtocol::Igdp)))
             .neighborhood_mode_result(Ok(NeighborhoodModeLight::Standard))
-<<<<<<< HEAD
-            .earning_wallet_address_result(Ok(None))
+            .past_neighbors_result(Ok(Some(vec![node_descriptor.clone()])))
+            .earning_wallet_address_result(Ok(Some(earning_wallet_address.clone())))
             .start_block_result(Ok(3456))
             .balance_decreases_for_sec_result(Ok(10_000))
             .balance_to_decrease_from_gwei_result(Ok(5_000_000))
@@ -2252,11 +2226,6 @@
             .routing_byte_rate_result(Ok(6))
             .routing_service_rate_result(Ok(8))
             .unban_when_balance_below_gwei_result(Ok(20_000));
-=======
-            .past_neighbors_result(Ok(Some(vec![node_descriptor.clone()])))
-            .earning_wallet_address_result(Ok(Some(earning_wallet_address.clone())))
-            .start_block_result(Ok(3456));
->>>>>>> f87a7e26
         let mut subject = make_subject(Some(persistent_config));
 
         let (configuration, context_id) =
@@ -2272,13 +2241,8 @@
         assert_eq!(
             configuration,
             UiConfigurationResponse {
-<<<<<<< HEAD
-                blockchain_service_url_opt: Some("https://infura.io/ID".to_string()),
+                blockchain_service_url_opt: None,
                 current_schema_version: "3".to_string(),
-=======
-                blockchain_service_url_opt: None,
-                current_schema_version: "1.2.3".to_string(),
->>>>>>> f87a7e26
                 clandestine_port: 1234,
                 chain_name: "ropsten".to_string(),
                 gas_price: 2345,
