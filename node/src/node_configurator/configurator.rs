--- conflicted
+++ resolved
@@ -15,11 +15,7 @@
     MessageBody, MessagePath, MessageTarget, NodeFromUiMessage, NodeToUiMessage,
 };
 
-<<<<<<< HEAD
-use crate::blockchain::bip32::{Bip32ECKeyPair, Bip32ECKeyPairToolsWrapperReal};
-=======
 use crate::blockchain::bip32::Bip32ECKeyProvider;
->>>>>>> 6725fe88
 use crate::blockchain::bip39::Bip39;
 use crate::database::db_initializer::{DbInitializer, DbInitializerReal};
 use crate::database::db_migrations::MigratorConfig;
@@ -270,15 +266,7 @@
         seed: PlainData,
         derivation_path: String,
     ) -> Result<Wallet, String> {
-<<<<<<< HEAD
-        match Bip32ECKeyPair::from_raw(
-            seed.as_ref(),
-            &derivation_path,
-            Bip32ECKeyPairToolsWrapperReal,
-        ) {
-=======
         match Bip32ECKeyProvider::try_from((seed.as_ref(), derivation_path.as_str())) {
->>>>>>> 6725fe88
             Err(e) => Err(format!(
                 "Consuming wallet address error during generation: {}",
                 e
@@ -483,15 +471,10 @@
     }
 
     fn generate_wallet(seed: &Seed, derivation_path: &str) -> Result<Wallet, MessageError> {
-<<<<<<< HEAD
-        match Bip32ECKeyPair::from_raw(
-            seed.as_bytes(),
-            derivation_path,
-            Bip32ECKeyPairToolsWrapperReal,
-        ) {
-=======
-        match Bip32ECKeyProvider::try_from((seed.as_bytes(), derivation_path)) {
->>>>>>> 6725fe88
+        match Bip32ECKeyProvider::try_from(
+            (seed.as_bytes(),
+            derivation_path
+        )) {
             Err(e) => Err((
                 DERIVATION_PATH_ERROR,
                 format!("Bad derivation-path syntax: {}: {}", e, derivation_path),
@@ -1291,34 +1274,16 @@
         let mnemonic = Mnemonic::from_phrase(&mnemonic_phrase, Language::English).unwrap();
         let seed = PlainData::new(Bip39::seed(&mnemonic, "booga").as_ref());
         let consuming_wallet = Wallet::from(
-<<<<<<< HEAD
-            Bip32ECKeyPair::from_raw(
-                seed.as_slice(),
-                &derivation_path(0, 4),
-                Bip32ECKeyPairToolsWrapperReal,
-            )
-            .unwrap(),
-=======
             Bip32ECKeyProvider::try_from((seed.as_slice(), derivation_path(0, 4).as_str()))
                 .unwrap(),
->>>>>>> 6725fe88
         );
         assert_eq!(
             generated_wallets.consuming_wallet_address,
             consuming_wallet.string_address_from_keypair()
         );
         let earning_wallet = Wallet::from(
-<<<<<<< HEAD
-            Bip32ECKeyPair::from_raw(
-                seed.as_slice(),
-                &derivation_path(0, 5),
-                Bip32ECKeyPairToolsWrapperReal,
-            )
-            .unwrap(),
-=======
             Bip32ECKeyProvider::try_from((seed.as_slice(), derivation_path(0, 5).as_str()))
                 .unwrap(),
->>>>>>> 6725fe88
         );
         assert_eq!(
             generated_wallets.earning_wallet_address,
