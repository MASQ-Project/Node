// Copyright (c) 2019-2021, MASQ (https://masq.ai) and/or its affiliates. All rights reserved.

use std::path::PathBuf;

use actix::{Actor, Context, Handler, Recipient};

use masq_lib::messages::{
    FromMessageBody, ToMessageBody, UiChangePasswordRequest, UiChangePasswordResponse,
    UiCheckPasswordRequest, UiCheckPasswordResponse, UiConfigurationRequest,
    UiConfigurationResponse, UiGenerateWalletsRequest, UiGenerateWalletsResponse,
    UiNewPasswordBroadcast, UiRecoverWalletsRequest, UiRecoverWalletsResponse,
    UiSetConfigurationRequest, UiSetConfigurationResponse, UiWalletAddressesRequest,
    UiWalletAddressesResponse,
};
use masq_lib::ui_gateway::MessageTarget::ClientId;
use masq_lib::ui_gateway::{
    MessageBody, MessagePath, MessageTarget, NodeFromUiMessage, NodeToUiMessage,
};

use crate::blockchain::bip32::Bip32ECKeyPair;
use crate::blockchain::bip39::Bip39;
use crate::database::db_initializer::{DbInitializer, DbInitializerReal};
use crate::database::db_migrations::MigratorConfig;
use crate::db_config::config_dao::ConfigDaoReal;
use crate::db_config::persistent_configuration::{
    PersistentConfigError, PersistentConfiguration, PersistentConfigurationReal,
};
use crate::sub_lib::configurator::NewPasswordMessage;
use crate::sub_lib::cryptde::PlainData;
use crate::sub_lib::peer_actors::BindMessage;
use crate::sub_lib::utils::handle_ui_crash_request;
use crate::sub_lib::wallet::{Wallet, WalletError};
use crate::test_utils::main_cryptde;
use bip39::{Language, Mnemonic, MnemonicType, Seed};
use masq_lib::constants::{
    ALREADY_INITIALIZED_ERROR, BAD_PASSWORD_ERROR, CONFIGURATOR_READ_ERROR,
    CONFIGURATOR_WRITE_ERROR, DERIVATION_PATH_ERROR, EARLY_QUESTIONING_ABOUT_DATA,
    ILLEGAL_MNEMONIC_WORD_COUNT_ERROR, KEY_PAIR_CONSTRUCTION_ERROR, MNEMONIC_PHRASE_ERROR,
    NON_PARSABLE_VALUE, UNRECOGNIZED_MNEMONIC_LANGUAGE_ERROR, UNRECOGNIZED_PARAMETER,
};
use masq_lib::logger::Logger;
use rustc_hex::ToHex;
use std::str::FromStr;

pub const CRASH_KEY: &str = "CONFIGURATOR";

pub struct Configurator {
    persistent_config: Box<dyn PersistentConfiguration>,
    node_to_ui_sub: Option<Recipient<NodeToUiMessage>>,
    new_password_subs: Option<Vec<Recipient<NewPasswordMessage>>>,
    crashable: bool,
    logger: Logger,
}

impl Actor for Configurator {
    type Context = Context<Self>;
}

impl Handler<BindMessage> for Configurator {
    type Result = ();

    fn handle(&mut self, msg: BindMessage, _ctx: &mut Self::Context) -> Self::Result {
        self.node_to_ui_sub = Some(msg.peer_actors.ui_gateway.node_to_ui_message_sub.clone());
        self.new_password_subs = Some(vec![msg.peer_actors.neighborhood.new_password_sub])
    }
}

impl Handler<NodeFromUiMessage> for Configurator {
    type Result = ();

    fn handle(&mut self, msg: NodeFromUiMessage, _ctx: &mut Self::Context) -> Self::Result {
        if let Ok((body, context_id)) = UiChangePasswordRequest::fmb(msg.body.clone()) {
            let client_id = msg.client_id;
            self.call_handler(msg, |c| {
                c.handle_change_password(body, client_id, context_id)
            });
        } else if let Ok((body, context_id)) = UiCheckPasswordRequest::fmb(msg.body.clone()) {
            self.call_handler(msg, |c| c.handle_check_password(body, context_id));
        } else if let Ok((body, context_id)) = UiConfigurationRequest::fmb(msg.body.clone()) {
            self.call_handler(msg, |c| c.handle_configuration(body, context_id));
        } else if let Ok((body, context_id)) = UiGenerateWalletsRequest::fmb(msg.body.clone()) {
            self.call_handler(msg, |c| c.handle_generate_wallets(body, context_id));
        } else if let Ok((body, context_id)) = UiRecoverWalletsRequest::fmb(msg.body.clone()) {
            self.call_handler(msg, |c| c.handle_recover_wallets(body, context_id));
        } else if let Ok((body, context_id)) = UiSetConfigurationRequest::fmb(msg.body.clone()) {
            self.call_handler(msg, |c| c.handle_set_configuration(body, context_id));
        } else if let Ok((body, context_id)) = UiWalletAddressesRequest::fmb(msg.body.clone()) {
            self.call_handler(msg, |c| c.handle_wallet_addresses(body, context_id));
        } else {
            handle_ui_crash_request(msg, &self.logger, self.crashable, CRASH_KEY)
        }
    }
}

type MessageError = (u64, String);

impl Configurator {
    pub fn new(data_directory: PathBuf, crashable: bool) -> Self {
        let initializer = DbInitializerReal::default();
        let conn = initializer
            .initialize(&data_directory, false, MigratorConfig::panic_on_migration())
            .expect("Couldn't initialize database");
        let config_dao = ConfigDaoReal::new(conn);
        let persistent_config: Box<dyn PersistentConfiguration> =
            Box::new(PersistentConfigurationReal::new(Box::new(config_dao)));
        Configurator {
            persistent_config,
            node_to_ui_sub: None,
            new_password_subs: None,
            crashable,
            logger: Logger::new("Configurator"),
        }
    }

    fn handle_check_password(
        &mut self,
        msg: UiCheckPasswordRequest,
        context_id: u64,
    ) -> MessageBody {
        match self
            .persistent_config
            .check_password(msg.db_password_opt.clone())
        {
            Ok(matches) => UiCheckPasswordResponse { matches }.tmb(context_id),
            Err(e) => {
                warning!(self.logger, "Failed to check password: {:?}", e);
                MessageBody {
                    opcode: msg.opcode().to_string(),
                    path: MessagePath::Conversation(context_id),
                    payload: Err((CONFIGURATOR_READ_ERROR, format!("{:?}", e))),
                }
            }
        }
    }

    fn handle_change_password(
        &mut self,
        msg: UiChangePasswordRequest,
        client_id: u64,
        context_id: u64,
    ) -> MessageBody {
        match self
            .persistent_config
            .change_password(msg.old_password_opt.clone(), &msg.new_password)
        {
            Ok(_) => {
                let broadcast = UiNewPasswordBroadcast {}.tmb(0);
                self.send_password_changes(msg.new_password.clone());
                self.send_to_ui_gateway(MessageTarget::AllExcept(client_id), broadcast);
                UiChangePasswordResponse {}.tmb(context_id)
            }

            Err(e) => {
                let error_m = Self::inspect_reason_of_password_error(e, &msg);
                warning!(self.logger, "Failed to change password: {}", error_m);
                MessageBody {
                    opcode: msg.opcode().to_string(),
                    path: MessagePath::Conversation(context_id),
                    payload: Err((CONFIGURATOR_WRITE_ERROR, error_m)),
                }
            }
        }
    }

    fn inspect_reason_of_password_error(
        e: PersistentConfigError,
        msg: &UiChangePasswordRequest,
    ) -> String {
        if msg.old_password_opt.is_none() && e == PersistentConfigError::PasswordError {
            "The database already has a password. You may only change it".to_string()
        } else {
            format!("{:?}", e)
        }
    }

    fn handle_wallet_addresses(
        &self,
        msg: UiWalletAddressesRequest,
        context_id: u64,
    ) -> MessageBody {
        match self.get_wallet_addresses(msg.db_password.clone()) {
            Ok((consuming, earning)) => UiWalletAddressesResponse {
                consuming_wallet_address: consuming,
                earning_wallet_address: earning,
            }
            .tmb(context_id),
            Err((code, e_msg)) => {
                warning!(
                    self.logger,
                    "Failed to obtain wallet addresses: {}, {}",
                    code,
                    e_msg
                );
                MessageBody {
                    opcode: msg.opcode().to_string(),
                    path: MessagePath::Conversation(context_id),
                    payload: Err((code, e_msg)),
                }
            }
        }
    }

    fn get_wallet_addresses(&self, db_password: String) -> Result<(String, String), (u64, String)> {
        let mnemonic = match Self::process_value_with_dif_treatment_of_none(
            self.persistent_config.mnemonic_seed(&db_password),
            || {
                (
                    EARLY_QUESTIONING_ABOUT_DATA,
                    "Wallets must exist prior to demanding info \
                    on them (recover or generate wallets first)"
                        .to_string(),
                )
            },
        ) {
            Ok(val) => val,
            Err(e) => return Err(e),
        };

        let derivation_path = match Self::process_value_with_dif_treatment_of_none(
            self.persistent_config.consuming_wallet_derivation_path(),
            || {
                panic!(
                    "Database corrupted: consuming derivation path \
                     not present despite mnemonic seed in place!"
                )
            },
        ) {
            Ok(val) => val,
            Err(e) => return Err(e),
        };

        let consuming_wallet_address =
            match Self::recalculate_consuming_wallet(mnemonic, derivation_path) {
                Ok(wallet) => wallet.string_address_from_keypair(),
                Err(e) => return Err((KEY_PAIR_CONSTRUCTION_ERROR, e)),
            };

        let earning_wallet_address = match Self::process_value_with_dif_treatment_of_none(
            self.persistent_config.earning_wallet_address(),
            || {
                panic!(
                    "Database corrupted: missing earning wallet address \
                      despite other values for wallets in place!"
                )
            },
        ) {
            Ok(val) => val,
            Err(e) => return Err(e),
        };

        Ok((consuming_wallet_address, earning_wallet_address))
    }

    fn process_value_with_dif_treatment_of_none<T>(
        data: Result<Option<T>, PersistentConfigError>,
        closure_for_none: fn() -> (u64, String),
    ) -> Result<T, (u64, String)> {
        match data {
            Ok(value) => match value {
                None => Err(closure_for_none()),
                Some(value) => Ok(value),
            },
            Err(e) => Err((CONFIGURATOR_READ_ERROR, format!("{:?}", e))),
        }
    }

    fn recalculate_consuming_wallet(
        seed: PlainData,
        derivation_path: String,
    ) -> Result<Wallet, String> {
        match Bip32ECKeyPair::from_raw(seed.as_ref(), &derivation_path) {
            Err(e) => Err(format!(
                "Consuming wallet address error during generation: {}",
                e
            )),
            Ok(kp) => Ok(Wallet::from(kp)),
        }
    }

    fn handle_generate_wallets(
        &mut self,
        msg: UiGenerateWalletsRequest,
        context_id: u64,
    ) -> MessageBody {
        match Self::unfriendly_handle_generate_wallets(msg, context_id, &mut self.persistent_config)
        {
            Ok(message_body) => message_body,
            Err((code, msg)) => MessageBody {
                opcode: "generateWallets".to_string(),
                path: MessagePath::Conversation(context_id),
                payload: Err((code, msg)),
            },
        }
    }

    fn handle_recover_wallets(
        &mut self,
        msg: UiRecoverWalletsRequest,
        context_id: u64,
    ) -> MessageBody {
        match Self::unfriendly_handle_recover_wallets(msg, context_id, &mut self.persistent_config)
        {
            Ok(message_body) => message_body,
            Err((code, msg)) => MessageBody {
                opcode: "recoverWallets".to_string(),
                path: MessagePath::Conversation(context_id),
                payload: Err((code, msg)),
            },
        }
    }

    fn unfriendly_handle_generate_wallets(
        msg: UiGenerateWalletsRequest,
        context_id: u64,
        persistent_config: &mut Box<dyn PersistentConfiguration>,
    ) -> Result<MessageBody, MessageError> {
        Self::check_preconditions(persistent_config, "generate", &msg.db_password)?;
        let (seed, mnemonic_phrase) = Self::generate_mnemonic(
            &msg.mnemonic_passphrase_opt,
            &msg.mnemonic_phrase_language,
            msg.mnemonic_phrase_size,
        )?;
        let consuming_wallet = Self::generate_wallet(&seed, &msg.consuming_derivation_path)?;
        let earning_wallet = Self::generate_wallet(&seed, &msg.earning_derivation_path)?;
        Self::set_wallet_info(
            persistent_config,
            &seed,
            &msg.consuming_derivation_path,
            &earning_wallet.string_address_from_keypair(),
            &msg.db_password,
        )?;
        Ok(UiGenerateWalletsResponse {
            mnemonic_phrase,
            consuming_wallet_address: consuming_wallet.string_address_from_keypair(),
            earning_wallet_address: earning_wallet.string_address_from_keypair(),
        }
        .tmb(context_id))
    }

    fn unfriendly_handle_recover_wallets(
        msg: UiRecoverWalletsRequest,
        context_id: u64,
        persistent_config: &mut Box<dyn PersistentConfiguration>,
    ) -> Result<MessageBody, MessageError> {
        Self::check_preconditions(persistent_config, "recover", &msg.db_password)?;
        let language = Self::parse_language(&msg.mnemonic_phrase_language)?;
        let mnemonic = match Mnemonic::from_phrase(msg.mnemonic_phrase.join(" "), language) {
            Ok(m) => m,
            Err(e) => {
                return Err((
                    MNEMONIC_PHRASE_ERROR,
                    format!("Couldn't make a mnemonic out of the supplied phrase: {}", e),
                ))
            }
        };
        let passphrase = msg.mnemonic_passphrase_opt.unwrap_or_default();
        let seed = Seed::new(&mnemonic, &passphrase);
        let _ = Self::generate_wallet(&seed, &msg.consuming_derivation_path)?;
        let earning_wallet = match Wallet::from_str(&msg.earning_wallet) {
            Ok(w) => w,
            Err(WalletError::InvalidAddress) => Self::generate_wallet(&seed, &msg.earning_wallet)?,
            Err(e) => panic!("Unexpected error making Wallet from address: {:?}", e),
        };
        Self::set_wallet_info(
            persistent_config,
            &seed,
            &msg.consuming_derivation_path,
            &earning_wallet.string_address_from_keypair(),
            &msg.db_password,
        )?;
        Ok(UiRecoverWalletsResponse {}.tmb(context_id))
    }

    #[allow(clippy::borrowed_box)]
    fn check_preconditions(
        persistent_config: &Box<dyn PersistentConfiguration>,
        operation: &str,
        db_password: &str,
    ) -> Result<(), MessageError> {
        match persistent_config.check_password(Some(db_password.to_string())) {
            Err(e) => {
                return Err((
                    CONFIGURATOR_READ_ERROR,
                    format!("Error checking password: {:?}", e),
                ))
            }
            Ok(true) => (),
            Ok(false) => {
                return Err((
                    BAD_PASSWORD_ERROR,
                    format!("Bad password; can't {} wallets", operation),
                ))
            }
        }
        match persistent_config.mnemonic_seed_exists() {
            Err(e) => {
                return Err((
                    CONFIGURATOR_READ_ERROR,
                    format!("Error checking mnemonic seed: {:?}", e),
                ))
            }
            Ok(true) => {
                return Err((
                    ALREADY_INITIALIZED_ERROR,
                    format!(
                        "Node already has a wallet pair; can't {} another",
                        operation
                    ),
                ))
            }
            Ok(false) => (),
        }
        Ok(())
    }

    fn generate_mnemonic(
        passphrase_opt: &Option<String>,
        language_str: &str,
        word_count: usize,
    ) -> Result<(Seed, Vec<String>), MessageError> {
        let language = Self::parse_language(language_str)?;
        let mnemonic_type = Self::parse_word_count(word_count)?;
        let mnemonic = Bip39::mnemonic(mnemonic_type, language);
        let mnemonic_passphrase = match passphrase_opt {
            Some(phrase) => phrase.to_string(),
            None => "".to_string(),
        };
        let seed = Bip39::seed(&mnemonic, &mnemonic_passphrase);
        let phrase_words: Vec<String> = mnemonic
            .into_phrase()
            .split(' ')
            .map(|w| w.to_string())
            .collect();
        Ok((seed, phrase_words))
    }

    fn parse_language(language_str: &str) -> Result<Language, MessageError> {
        match vec![
            ("English", Language::English),
            ("Chinese", Language::ChineseSimplified),
            ("Traditional Chinese", Language::ChineseTraditional),
            ("French", Language::French),
            ("Italian", Language::Italian),
            ("Japanese", Language::Japanese),
            ("Korean", Language::Korean),
            ("Spanish", Language::Spanish),
        ]
        .into_iter()
        .find(|(name, _)| name == &language_str)
        {
            Some((_, language)) => Ok(language),
            None => Err((
                UNRECOGNIZED_MNEMONIC_LANGUAGE_ERROR,
                language_str.to_string(),
            )),
        }
    }

    fn parse_word_count(word_count: usize) -> Result<MnemonicType, MessageError> {
        match vec![
            MnemonicType::Words12,
            MnemonicType::Words15,
            MnemonicType::Words18,
            MnemonicType::Words21,
            MnemonicType::Words24,
        ]
        .into_iter()
        .find(|mt| mt.word_count() == word_count)
        {
            Some(mt) => Ok(mt),
            None => Err((ILLEGAL_MNEMONIC_WORD_COUNT_ERROR, word_count.to_string())),
        }
    }

    fn generate_wallet(seed: &Seed, derivation_path: &str) -> Result<Wallet, MessageError> {
        match Bip32ECKeyPair::from_raw(seed.as_bytes(), derivation_path) {
            Err(e) => Err((
                DERIVATION_PATH_ERROR,
                format!("Bad derivation-path syntax: {}: {}", e, derivation_path),
            )),
            Ok(kp) => Ok(Wallet::from(kp)),
        }
    }

    fn handle_configuration(
        &mut self,
        msg: UiConfigurationRequest,
        context_id: u64,
    ) -> MessageBody {
        match Self::unfriendly_handle_configuration(msg, context_id, &mut self.persistent_config) {
            Ok(message_body) => message_body,
            Err((code, msg)) => MessageBody {
                opcode: "configuration".to_string(),
                path: MessagePath::Conversation(context_id),
                payload: Err((code, msg)),
            },
        }
    }

    fn unfriendly_handle_configuration(
        msg: UiConfigurationRequest,
        context_id: u64,
        persistent_config: &mut Box<dyn PersistentConfiguration>,
    ) -> Result<MessageBody, MessageError> {
        let good_password_opt = match &msg.db_password_opt {
            None => None,
            Some(db_password) => {
                match persistent_config.check_password(Some(db_password.clone())) {
                    Ok(true) => Some(db_password),
                    Ok(false) => None,
                    Err(_) => return Err((CONFIGURATOR_READ_ERROR, "dbPassword".to_string())),
                }
            }
        };
        let blockchain_service_url_opt = Self::value_not_required(
            persistent_config.blockchain_service_url(),
            "blockchainServiceUrl",
        )?;
        let current_schema_version = persistent_config.current_schema_version();
        let clandestine_port =
            Self::value_required(persistent_config.clandestine_port(), "clandestinePort")?;
        let chain_name = persistent_config.chain_name();
        let gas_price = Self::value_required(persistent_config.gas_price(), "gasPrice")?;
        let consuming_wallet_derivation_path_opt = Self::value_not_required(
            persistent_config.consuming_wallet_derivation_path(),
            "consumingWalletDerivationPathOpt",
        )?;
        let earning_wallet_address_opt = Self::value_not_required(
            persistent_config.earning_wallet_address(),
            "earningWalletAddressOpt",
        )?;
        let start_block = Self::value_required(persistent_config.start_block(), "startBlock")?;
        let neighborhood_mode =
            Self::value_required(persistent_config.neighborhood_mode(), "neighborhoodMode")?
                .to_string();
        let port_mapping_protocol_opt =
            Self::value_not_required(persistent_config.mapping_protocol(), "portMappingProtocol")?
                .map(|p| p.to_string());
        let (mnemonic_seed_opt, past_neighbors) = match good_password_opt {
            Some(password) => {
                let mnemonic_seed_opt = Self::value_not_required(
                    persistent_config.mnemonic_seed(password),
                    "mnemonicSeedOpt",
                )?
                .map(|bytes| bytes.as_slice().to_hex::<String>());
                let past_neighbors_opt = Self::value_not_required(
                    persistent_config.past_neighbors(password),
                    "pastNeighbors",
                )?;
                let past_neighbors = match past_neighbors_opt {
                    None => vec![],
                    Some(pns) => pns
                        .into_iter()
                        .map(|nd| nd.to_string(main_cryptde()))
                        .collect::<Vec<String>>(),
                };
                (mnemonic_seed_opt, past_neighbors)
            }
            None => (None, vec![]),
        };
        let response = UiConfigurationResponse {
            blockchain_service_url_opt,
            current_schema_version,
            clandestine_port,
            chain_name,
            gas_price,
            mnemonic_seed_opt,
            neighborhood_mode,
            consuming_wallet_derivation_path_opt,
            earning_wallet_address_opt,
            port_mapping_protocol_opt,
            past_neighbors,
            start_block,
        };
        Ok(response.tmb(context_id))
    }

    fn value_required<T>(
        result: Result<T, PersistentConfigError>,
        field_name: &str,
    ) -> Result<T, MessageError> {
        match result {
            Ok(v) => Ok(v),
            Err(_) => Err((CONFIGURATOR_READ_ERROR, field_name.to_string())),
        }
    }

    fn value_not_required<T>(
        result: Result<Option<T>, PersistentConfigError>,
        field_name: &str,
    ) -> Result<Option<T>, MessageError> {
        match result {
            Ok(option) => Ok(option),
            Err(_) => Err((CONFIGURATOR_READ_ERROR, field_name.to_string())),
        }
    }

    fn set_wallet_info(
        persistent_config: &mut Box<dyn PersistentConfiguration>,
        seed: &dyn AsRef<[u8]>,
        consuming_derivation_path: &str,
        earning_wallet_address: &str,
        db_password: &str,
    ) -> Result<(), MessageError> {
        if let Err(e) = persistent_config.set_wallet_info(
            seed,
            consuming_derivation_path,
            earning_wallet_address,
            db_password,
        ) {
            return Err((
                CONFIGURATOR_WRITE_ERROR,
                format!("Wallet information could not be set: {:?}", e),
            ));
        }
        Ok(())
    }

    fn handle_set_configuration(
        &mut self,
        msg: UiSetConfigurationRequest,
        context_id: u64,
    ) -> MessageBody {
        match Self::unfriendly_handle_set_configuration(
            msg,
            context_id,
            &mut self.persistent_config,
        ) {
            Ok(message_body) => message_body,
            Err((code, msg)) => MessageBody {
                opcode: "setConfiguration".to_string(),
                path: MessagePath::Conversation(context_id),
                payload: Err((code, msg)),
            },
        }
    }

    fn unfriendly_handle_set_configuration(
        msg: UiSetConfigurationRequest,
        context_id: u64,
        persist_config: &mut Box<dyn PersistentConfiguration>,
    ) -> Result<MessageBody, MessageError> {
        let password: Option<String> = None; //prepared for an upgrade with parameters requiring the password

        let _ = match password {
            None => {
                if "gas-price" == &msg.name {
                    Self::set_gas_price(msg.value, persist_config)?;
                } else if "start-block" == &msg.name {
                    Self::set_start_block(msg.value, persist_config)?;
                } else {
                    return Err((
                        UNRECOGNIZED_PARAMETER,
                        format!("This parameter name is not known: {}", &msg.name),
                    ));
                }
            }
            Some(_password) => {
                unimplemented!();
            }
        };

        Ok(UiSetConfigurationResponse {}.tmb(context_id))
    }

    fn set_gas_price(
        string_price: String,
        config: &mut Box<dyn PersistentConfiguration>,
    ) -> Result<(), (u64, String)> {
        let price_number = match string_price.parse::<u64>() {
            Ok(num) => num,
            Err(e) => return Err((NON_PARSABLE_VALUE, format!("gas price: {:?}", e))),
        };
        match config.set_gas_price(price_number) {
            Ok(_) => Ok(()),
            Err(e) => Err((CONFIGURATOR_WRITE_ERROR, format!("gas price: {:?}", e))),
        }
    }

    fn set_start_block(
        string_number: String,
        config: &mut Box<dyn PersistentConfiguration>,
    ) -> Result<(), (u64, String)> {
        let block_number = match string_number.parse::<u64>() {
            Ok(num) => num,
            Err(e) => return Err((NON_PARSABLE_VALUE, format!("start block: {:?}", e))),
        };
        match config.set_start_block(block_number) {
            Ok(_) => Ok(()),
            Err(e) => Err((CONFIGURATOR_WRITE_ERROR, format!("start block: {:?}", e))),
        }
    }

    fn send_to_ui_gateway(&self, target: MessageTarget, body: MessageBody) {
        let msg = NodeToUiMessage { target, body };
        self.node_to_ui_sub
            .as_ref()
            .expect("Configurator is unbound")
            .try_send(msg)
            .expect("UiGateway is dead");
    }

    fn send_password_changes(&self, new_password: String) {
        let msg = NewPasswordMessage { new_password };
        self.new_password_subs
            .as_ref()
            .expect("Configurator is unbound")
            .iter()
            .for_each(|sub| {
                sub.try_send(msg.clone())
                    .expect("New password recipient is dead")
            });
    }

    fn call_handler<F: FnOnce(&mut Configurator) -> MessageBody>(
        &mut self,
        msg: NodeFromUiMessage,
        handler: F,
    ) {
        self.log_begin_handle(&msg);
        let response = handler(self);
        self.log_end_handle(&response);
        self.send_to_ui_gateway(ClientId(msg.client_id), response);
    }

    fn log_begin_handle(&self, msg: &NodeFromUiMessage) {
        debug!(
            &self.logger,
            "Handling {} message from client {}", msg.body.opcode, msg.client_id
        );
    }

    fn log_end_handle(&self, body: &MessageBody) {
        debug!(&self.logger, "Sending response to {} command:", body.opcode);
    }
}

#[cfg(test)]
mod tests {
    use actix::System;
    use masq_lib::messages::{
        ToMessageBody, UiChangePasswordResponse, UiCheckPasswordRequest, UiCheckPasswordResponse,
        UiGenerateWalletsResponse, UiNewPasswordBroadcast, UiStartOrder, UiWalletAddressesRequest,
        UiWalletAddressesResponse,
    };
    use masq_lib::ui_gateway::{MessagePath, MessageTarget};
    use std::sync::{Arc, Mutex};

    use crate::db_config::persistent_configuration::{
        PersistentConfigError, PersistentConfigurationReal,
    };
    use crate::test_utils::persistent_configuration_mock::PersistentConfigurationMock;
    use crate::test_utils::recorder::{make_recorder, peer_actors_builder};
    use masq_lib::test_utils::logging::{init_test_logging, TestLogHandler};

    use super::*;
    use crate::blockchain::bip32::Bip32ECKeyPair;
    use crate::blockchain::bip39::Bip39;
    use crate::database::db_initializer::{DbInitializer, DbInitializerReal};
    use crate::sub_lib::cryptde::PublicKey as PK;
    use crate::sub_lib::cryptde::{CryptDE, PlainData};
    use crate::sub_lib::neighborhood::NodeDescriptor;
    use crate::sub_lib::node_addr::NodeAddr;
    use crate::sub_lib::wallet::Wallet;
    use crate::test_utils::pure_test_utils::prove_that_crash_request_handler_is_hooked_up;
    use bip39::{Language, Mnemonic};
<<<<<<< HEAD
    use masq_lib::test_utils::utils::{ensure_node_home_directory_exists, TEST_DEFAULT_CHAIN};
    use masq_lib::utils::{derivation_path, AutomapProtocol};
=======
    use masq_lib::automap_tools::AutomapProtocol;
    use masq_lib::blockchains::chains::Chain;
    use masq_lib::test_utils::utils::ensure_node_home_directory_exists;
    use masq_lib::utils::{derivation_path, NeighborhoodModeLight};
>>>>>>> ace88de2

    #[test]
    fn constructor_connects_with_database() {
        let data_dir =
            ensure_node_home_directory_exists("configurator", "constructor_connects_with_database");
        let verifier = PersistentConfigurationReal::new(Box::new(ConfigDaoReal::new(
            DbInitializerReal::default()
                .initialize(&data_dir, true, MigratorConfig::test_default())
                .unwrap(),
        )));
        let (recorder, _, _) = make_recorder();
        let recorder_addr = recorder.start();
        let mut subject = Configurator::new(data_dir, false);
        subject.node_to_ui_sub = Some(recorder_addr.recipient());
        subject.new_password_subs = Some(vec![]);

        let _ = subject.handle_change_password(
            UiChangePasswordRequest {
                old_password_opt: None,
                new_password: "password".to_string(),
            },
            0,
            0,
        );

        assert_eq!(
            verifier.check_password(Some("password".to_string())),
            Ok(true)
        )
    }

    #[test]
    fn ignores_unexpected_message() {
        let system = System::new("test");
        let subject = make_subject(None);
        let subject_addr = subject.start();
        let (ui_gateway, _, ui_gateway_recording) = make_recorder();
        let peer_actors = peer_actors_builder().ui_gateway(ui_gateway).build();
        subject_addr.try_send(BindMessage { peer_actors }).unwrap();

        subject_addr
            .try_send(NodeFromUiMessage {
                client_id: 1234,
                body: UiStartOrder {}.tmb(4321),
            })
            .unwrap();

        System::current().stop();
        system.run();
        let recording = ui_gateway_recording.lock().unwrap();
        assert_eq!(recording.len(), 0);
    }

    #[test]
    fn check_password_works() {
        let system = System::new("test");
        let check_password_params_arc = Arc::new(Mutex::new(vec![]));
        let persistent_config = PersistentConfigurationMock::new()
            .check_password_params(&check_password_params_arc)
            .check_password_result(Ok(false));
        let subject = make_subject(Some(persistent_config));
        let subject_addr = subject.start();
        let (ui_gateway, _, ui_gateway_recording_arc) = make_recorder();
        let peer_actors = peer_actors_builder().ui_gateway(ui_gateway).build();
        subject_addr.try_send(BindMessage { peer_actors }).unwrap();

        subject_addr
            .try_send(NodeFromUiMessage {
                client_id: 1234,
                body: UiCheckPasswordRequest {
                    db_password_opt: Some("password".to_string()),
                }
                .tmb(4321),
            })
            .unwrap();

        System::current().stop();
        system.run();
        let check_password_params = check_password_params_arc.lock().unwrap();
        assert_eq!(*check_password_params, vec![Some("password".to_string())]);
        let ui_gateway_recording = ui_gateway_recording_arc.lock().unwrap();
        assert_eq!(
            ui_gateway_recording.get_record::<NodeToUiMessage>(0),
            &NodeToUiMessage {
                target: MessageTarget::ClientId(1234),
                body: UiCheckPasswordResponse { matches: false }.tmb(4321)
            }
        );
        assert_eq!(ui_gateway_recording.len(), 1);
    }

    #[test]
    fn handle_check_password_handles_error() {
        init_test_logging();
        let persistent_config = PersistentConfigurationMock::new()
            .check_password_result(Err(PersistentConfigError::NotPresent));
        let mut subject = make_subject(Some(persistent_config));
        let msg = UiCheckPasswordRequest {
            db_password_opt: None,
        };

        let result = subject.handle_check_password(msg, 4321);

        assert_eq!(
            result,
            MessageBody {
                opcode: "checkPassword".to_string(),
                path: MessagePath::Conversation(4321),
                payload: Err((CONFIGURATOR_READ_ERROR, "NotPresent".to_string()))
            }
        );
        TestLogHandler::new()
            .exists_log_containing("WARN: Configurator: Failed to check password: NotPresent");
    }

    #[test]
    fn change_password_works() {
        let system = System::new("test");
        let change_password_params_arc = Arc::new(Mutex::new(vec![]));
        let persistent_config = PersistentConfigurationMock::new()
            .change_password_params(&change_password_params_arc)
            .change_password_result(Ok(()));
        let subject = make_subject(Some(persistent_config));
        let subject_addr = subject.start();
        let (ui_gateway, _, ui_gateway_recording_arc) = make_recorder();
        let (neighborhood, _, neighborhood_recording_arc) = make_recorder();
        let peer_actors = peer_actors_builder()
            .ui_gateway(ui_gateway)
            .neighborhood(neighborhood)
            .build();
        subject_addr.try_send(BindMessage { peer_actors }).unwrap();

        subject_addr
            .try_send(NodeFromUiMessage {
                client_id: 1234,
                body: UiChangePasswordRequest {
                    old_password_opt: Some("old_password".to_string()),
                    new_password: "new_password".to_string(),
                }
                .tmb(4321),
            })
            .unwrap();

        System::current().stop();
        system.run();
        let change_password_params = change_password_params_arc.lock().unwrap();
        assert_eq!(
            *change_password_params,
            vec![(Some("old_password".to_string()), "new_password".to_string())]
        );
        let ui_gateway_recording = ui_gateway_recording_arc.lock().unwrap();
        assert_eq!(
            ui_gateway_recording.get_record::<NodeToUiMessage>(0),
            &NodeToUiMessage {
                target: MessageTarget::AllExcept(1234),
                body: UiNewPasswordBroadcast {}.tmb(0)
            }
        );
        assert_eq!(
            ui_gateway_recording.get_record::<NodeToUiMessage>(1),
            &NodeToUiMessage {
                target: MessageTarget::ClientId(1234),
                body: UiChangePasswordResponse {}.tmb(4321)
            }
        );
        let neighborhood_recording = neighborhood_recording_arc.lock().unwrap();
        assert_eq!(
            neighborhood_recording.get_record::<NewPasswordMessage>(0),
            &NewPasswordMessage {
                new_password: "new_password".to_string()
            }
        );
        assert_eq!(neighborhood_recording.len(), 1);
    }

    #[test]
    fn handle_change_password_can_process_error() {
        init_test_logging();
        let persistent_config = PersistentConfigurationMock::new().change_password_result(Err(
            PersistentConfigError::DatabaseError("Didn't work good".to_string()),
        ));
        let mut subject = make_subject(Some(persistent_config));
        let msg = UiChangePasswordRequest {
            old_password_opt: None,
            new_password: "".to_string(),
        };

        let result = subject.handle_change_password(msg, 1234, 4321);

        assert_eq!(
            result,
            MessageBody {
                opcode: "changePassword".to_string(),
                path: MessagePath::Conversation(4321),
                payload: Err((
                    CONFIGURATOR_WRITE_ERROR,
                    r#"DatabaseError("Didn't work good")"#.to_string()
                )),
            }
        );
        TestLogHandler::new().exists_log_containing(
            r#"WARN: Configurator: Failed to change password: DatabaseError("Didn't work good")"#,
        );
    }

    #[test]
    fn handle_set_password_used_repeatedly_recommends_change_password_command_for_next_time() {
        init_test_logging();
        let persistent_config = PersistentConfigurationMock::new()
            .change_password_result(Err(PersistentConfigError::PasswordError));
        let mut subject = make_subject(Some(persistent_config));
        let msg = UiChangePasswordRequest {
            old_password_opt: None,
            new_password: "IAmSureThisPasswordMustBeRightDamn".to_string(),
        };

        let result = subject.handle_change_password(msg, 1234, 4321);

        assert_eq!(
            result,
            MessageBody {
                opcode: "changePassword".to_string(),
                path: MessagePath::Conversation(4321),
                payload: Err((
                    CONFIGURATOR_WRITE_ERROR,
                    "The database already has a password. You may only change it".to_string()
                )),
            }
        );
        TestLogHandler::new().exists_log_containing(
            "WARN: Configurator: Failed to change password: \
            The database already has a password. You may only change it",
        );
    }

    #[test]
    fn handle_wallet_addresses_works() {
        let system = System::new("test");
        let mnemonic_seed_params_arc = Arc::new(Mutex::new(vec![]));
        let persistent_config = PersistentConfigurationMock::new()
            .check_password_result(Ok(true))
            .mnemonic_seed_params(&mnemonic_seed_params_arc)
            .mnemonic_seed_result(Ok(Some(PlainData::new(
                "snake, goal, cook, doom".as_bytes(),
            ))))
            .consuming_wallet_derivation_path_result(Ok(Some(String::from(derivation_path(0, 4)))))
            .earning_wallet_address_result(Ok(Some(String::from(
                "0x01234567890aa345678901234567890123456789",
            ))));
        let subject = make_subject(Some(persistent_config));
        let subject_addr = subject.start();
        let (ui_gateway, _, ui_gateway_recording_arc) = make_recorder();
        let peer_actors = peer_actors_builder().ui_gateway(ui_gateway).build();
        subject_addr.try_send(BindMessage { peer_actors }).unwrap();

        subject_addr
            .try_send(NodeFromUiMessage {
                client_id: 1234,
                body: UiWalletAddressesRequest {
                    db_password: "123password".to_string(),
                }
                .tmb(4321),
            })
            .unwrap();

        System::current().stop();
        system.run();
        let mnemonic_seed_params = mnemonic_seed_params_arc.lock().unwrap();
        assert_eq!(*mnemonic_seed_params, vec!["123password".to_string()]);
        let ui_gateway_recording = ui_gateway_recording_arc.lock().unwrap();
        assert_eq!(
            ui_gateway_recording.get_record::<NodeToUiMessage>(0),
            &NodeToUiMessage {
                target: MessageTarget::ClientId(1234),
                body: UiWalletAddressesResponse {
                    consuming_wallet_address: "0x84646fb4dd69dd12fd779a569f7cdbe1e133b29b"
                        .to_string(),
                    earning_wallet_address: "0x01234567890aa345678901234567890123456789"
                        .to_string()
                }
                .tmb(4321)
            }
        );
        assert_eq!(ui_gateway_recording.len(), 1);
    }

    #[test]
    fn handle_wallet_addresses_works_if_mnemonic_seed_causes_error() {
        // also consider as a test for bad password supplied; mnemonic_seed solves that within
        init_test_logging();
        let persistent_config = PersistentConfigurationMock::new().mnemonic_seed_result(Err(
            PersistentConfigError::DatabaseError("Unknown error".to_string()),
        ));
        let subject = make_subject(Some(persistent_config));
        let msg = UiWalletAddressesRequest {
            db_password: "some password".to_string(),
        };

        let result = subject.handle_wallet_addresses(msg, 1234);

        assert_eq!(
            result,
            MessageBody {
                opcode: "walletAddresses".to_string(),
                path: MessagePath::Conversation(1234),
                payload: Err((
                    CONFIGURATOR_READ_ERROR,
                    r#"DatabaseError("Unknown error")"#.to_string()
                ))
            }
        );
        TestLogHandler::new().exists_log_containing(
            r#"WARN: Configurator: Failed to obtain wallet addresses: 281474976710657, DatabaseError("Unknown error")"#,
        );
    }

    #[test]
    fn handle_wallet_addresses_works_if_mnemonic_seed_is_none() {
        init_test_logging();
        let persistent_config = PersistentConfigurationMock::new().mnemonic_seed_result(Ok(None));
        let subject = make_subject(Some(persistent_config));
        let msg = UiWalletAddressesRequest {
            db_password: "some password".to_string(),
        };

        let result = subject.handle_wallet_addresses(msg, 1234);

        assert_eq!(
            result,
            MessageBody {
                opcode: "walletAddresses".to_string(),
                path: MessagePath::Conversation(1234),
                payload: Err((
                    EARLY_QUESTIONING_ABOUT_DATA,
                    "Wallets must exist prior to demanding info on them (recover or generate wallets first)".to_string()
                ))
            }
        );
        TestLogHandler::new().exists_log_containing(
            "WARN: Configurator: Failed to obtain wallet addresses: 281474976710666, Wallets \
             must exist prior to demanding info on them (recover or generate wallets first)",
        );
    }

    #[test]
    #[should_panic(
        expected = "Database corrupted: consuming derivation path not present despite mnemonic seed in place!"
    )]
    fn handle_wallet_addresses_panics_if_derivation_path_is_none() {
        let persistent_config = PersistentConfigurationMock::new()
            .mnemonic_seed_result(Ok(Some(PlainData::new(b"snake, goal, cook, doom"))))
            .consuming_wallet_derivation_path_result(Ok(None));
        let subject = make_subject(Some(persistent_config));
        let msg = UiWalletAddressesRequest {
            db_password: "some password".to_string(),
        };

        let _ = subject.handle_wallet_addresses(msg, 1234);
    }

    #[test]
    fn handle_wallet_addresses_works_if_derivation_path_causes_error() {
        init_test_logging();
        let persistent_config = PersistentConfigurationMock::new()
            .mnemonic_seed_result(Ok(Some(PlainData::new(b"snake, goal, cook, doom"))))
            .consuming_wallet_derivation_path_result(Err(PersistentConfigError::DatabaseError(
                "Unknown error 2".to_string(),
            )));
        let subject = make_subject(Some(persistent_config));
        let msg = UiWalletAddressesRequest {
            db_password: "some password".to_string(),
        };

        let result = subject.handle_wallet_addresses(msg, 1234);

        assert_eq!(
            result,
            MessageBody {
                opcode: "walletAddresses".to_string(),
                path: MessagePath::Conversation(1234),
                payload: Err((
                    CONFIGURATOR_READ_ERROR,
                    r#"DatabaseError("Unknown error 2")"#.to_string()
                ))
            }
        );
        TestLogHandler::new().exists_log_containing(
            r#"WARN: Configurator: Failed to obtain wallet addresses: 281474976710657, DatabaseError("Unknown error 2")"#,
        );
    }

    #[test]
    fn handle_wallet_addresses_works_if_consuming_wallet_address_error() {
        init_test_logging();
        let persistent_config = PersistentConfigurationMock::new()
            .mnemonic_seed_result(Ok(Some(PlainData::new(b"snake, goal, cook, doom"))))
            .consuming_wallet_derivation_path_result(Ok(Some(String::from("*************"))));
        let subject = make_subject(Some(persistent_config));
        let msg = UiWalletAddressesRequest {
            db_password: "some password".to_string(),
        };

        let result = subject.handle_wallet_addresses(msg, 1234);

        assert_eq!(
            result,
            MessageBody {
                opcode: "walletAddresses".to_string(),
                path: MessagePath::Conversation(1234),
                payload: Err((
                    KEY_PAIR_CONSTRUCTION_ERROR,
                    r#"Consuming wallet address error during generation: InvalidDerivationPath"#
                        .to_string()
                ))
            }
        );
        TestLogHandler::new().exists_log_containing(
            "WARN: Configurator: Failed to obtain wallet addresses: 281474976710661, Consuming \
             wallet address error during generation: InvalidDerivationPath",
        );
    }

    #[test]
    fn handle_wallet_addresses_works_if_earning_wallet_address_triggers_database_error() {
        init_test_logging();
        let persistent_config = PersistentConfigurationMock::new()
            .mnemonic_seed_result(Ok(Some(PlainData::new(
                "snake, goal, cook, doom".as_bytes(),
            ))))
            .consuming_wallet_derivation_path_result(Ok(Some(String::from(derivation_path(0, 4)))))
            .earning_wallet_address_result(Err(PersistentConfigError::DatabaseError(
                "Unknown error 3".to_string(),
            )));
        let subject = make_subject(Some(persistent_config));
        let msg = UiWalletAddressesRequest {
            db_password: "some password".to_string(),
        };

        let result = subject.handle_wallet_addresses(msg, 1234);

        assert_eq!(
            result,
            MessageBody {
                opcode: "walletAddresses".to_string(),
                path: MessagePath::Conversation(1234),
                payload: Err((
                    CONFIGURATOR_READ_ERROR,
                    r#"DatabaseError("Unknown error 3")"#.to_string()
                ))
            }
        );
        TestLogHandler::new().exists_log_containing(
            r#"WARN: Configurator: Failed to obtain wallet addresses: 281474976710657, DatabaseError("Unknown error 3")"#,
        );
    }

    #[test]
    #[should_panic(
        expected = "Database corrupted: missing earning wallet address despite other values for wallets in place!"
    )]
    fn handle_wallet_addresses_panics_if_earning_wallet_address_is_missing() {
        let persistent_config = PersistentConfigurationMock::new()
            .mnemonic_seed_result(Ok(Some(PlainData::new(b"snake, goal, cook, doom"))))
            .consuming_wallet_derivation_path_result(Ok(Some(String::from(derivation_path(0, 4)))))
            .earning_wallet_address_result(Ok(None));
        let subject = make_subject(Some(persistent_config));
        let msg = UiWalletAddressesRequest {
            db_password: "some password".to_string(),
        };

        let _ = subject.handle_wallet_addresses(msg, 1234);
    }

    #[test]
    fn handle_generate_wallets_works() {
        let check_password_params_arc = Arc::new(Mutex::new(vec![]));
        let set_wallet_info_params_arc = Arc::new(Mutex::new(vec![]));
        let (ui_gateway, _, ui_gateway_recording_arc) = make_recorder();
        let persistent_config = PersistentConfigurationMock::new()
            .check_password_params(&check_password_params_arc)
            .check_password_result(Ok(true))
            .mnemonic_seed_exists_result(Ok(false))
            .set_wallet_info_params(&set_wallet_info_params_arc)
            .set_wallet_info_result(Ok(()));
        let subject = make_subject(Some(persistent_config));
        let subject_addr = subject.start();
        let peer_actors = peer_actors_builder().ui_gateway(ui_gateway).build();
        subject_addr.try_send(BindMessage { peer_actors }).unwrap();

        subject_addr
            .try_send(NodeFromUiMessage {
                client_id: 1234,
                body: make_example_generate_wallets_request().tmb(4321),
            })
            .unwrap();

        let system = System::new("test");
        System::current().stop();
        system.run();
        let ui_gateway_recording = ui_gateway_recording_arc.lock().unwrap();
        let response = ui_gateway_recording.get_record::<NodeToUiMessage>(0);
        let (generated_wallets, context_id) =
            UiGenerateWalletsResponse::fmb(response.body.clone()).unwrap();
        assert_eq!(context_id, 4321);
        assert_eq!(generated_wallets.mnemonic_phrase.len(), 24);
        let mnemonic_phrase = generated_wallets.mnemonic_phrase.join(" ");
        let mnemonic = Mnemonic::from_phrase(&mnemonic_phrase, Language::English).unwrap();
        let seed = PlainData::new(Bip39::seed(&mnemonic, "booga").as_ref());
        let consuming_wallet = Wallet::from(
            Bip32ECKeyPair::from_raw(seed.as_slice(), &derivation_path(0, 4)).unwrap(),
        );
        assert_eq!(
            generated_wallets.consuming_wallet_address,
            consuming_wallet.string_address_from_keypair()
        );
        let earning_wallet = Wallet::from(
            Bip32ECKeyPair::from_raw(seed.as_slice(), &derivation_path(0, 5)).unwrap(),
        );
        assert_eq!(
            generated_wallets.earning_wallet_address,
            earning_wallet.string_address_from_keypair()
        );
        let check_password_params = check_password_params_arc.lock().unwrap();
        assert_eq!(*check_password_params, vec![Some("password".to_string())]);

        let set_wallet_info_params = set_wallet_info_params_arc.lock().unwrap();
        assert_eq!(
            *set_wallet_info_params,
            vec![(
                seed,
                derivation_path(0, 4),
                earning_wallet.string_address_from_keypair(),
                "password".to_string(),
            )]
        );
    }

    #[test]
    fn handle_generate_wallets_works_if_check_password_fails() {
        let persistent_config = PersistentConfigurationMock::new()
            .check_password_result(Err(PersistentConfigError::NotPresent));
        let mut subject = make_subject(Some(persistent_config));

        let result = subject.handle_generate_wallets(make_example_generate_wallets_request(), 4321);

        assert_eq!(
            result,
            MessageBody {
                opcode: "generateWallets".to_string(),
                path: MessagePath::Conversation(4321),
                payload: Err((
                    CONFIGURATOR_READ_ERROR,
                    "Error checking password: NotPresent".to_string()
                ))
            }
        )
    }

    #[test]
    fn handle_generate_wallets_works_if_password_is_incorrect() {
        let persistent_config = PersistentConfigurationMock::new().check_password_result(Ok(false));
        let mut subject = make_subject(Some(persistent_config));

        let result = subject.handle_generate_wallets(make_example_generate_wallets_request(), 4321);

        assert_eq!(
            result,
            MessageBody {
                opcode: "generateWallets".to_string(),
                path: MessagePath::Conversation(4321),
                payload: Err((
                    BAD_PASSWORD_ERROR,
                    "Bad password; can't generate wallets".to_string()
                ))
            }
        )
    }

    #[test]
    fn handle_generate_wallets_works_if_mnemonic_seed_cant_be_read() {
        let persistent_config = PersistentConfigurationMock::new()
            .check_password_result(Ok(true))
            .mnemonic_seed_exists_result(Err(PersistentConfigError::NotPresent));
        let mut subject = make_subject(Some(persistent_config));

        let result = subject.handle_generate_wallets(make_example_generate_wallets_request(), 4321);

        assert_eq!(
            result,
            MessageBody {
                opcode: "generateWallets".to_string(),
                path: MessagePath::Conversation(4321),
                payload: Err((
                    CONFIGURATOR_READ_ERROR,
                    "Error checking mnemonic seed: NotPresent".to_string()
                ))
            }
        )
    }

    #[test]
    fn handle_generate_wallets_manages_error_if_chosen_language_isnt_in_list() {
        let persistent_config = PersistentConfigurationMock::new()
            .check_password_result(Ok(true))
            .mnemonic_seed_exists_result(Ok(false));
        let mut subject = make_subject(Some(persistent_config));
        let msg = UiGenerateWalletsRequest {
            db_password: "blabla".to_string(),
            mnemonic_phrase_size: 24,
            mnemonic_phrase_language: "SuperSpecial".to_string(),
            mnemonic_passphrase_opt: None,
            consuming_derivation_path: derivation_path(0, 4),
            earning_derivation_path: derivation_path(0, 5),
        };

        let result = subject.handle_generate_wallets(msg, 4321);

        assert_eq!(
            result,
            MessageBody {
                opcode: "generateWallets".to_string(),
                path: MessagePath::Conversation(4321),
                payload: Err((
                    UNRECOGNIZED_MNEMONIC_LANGUAGE_ERROR,
                    "SuperSpecial".to_string()
                ))
            }
        )
    }

    #[test]
    fn handle_generate_wallets_works_if_mnemonic_seed_is_already_set() {
        let persistent_config = PersistentConfigurationMock::new()
            .check_password_result(Ok(true))
            .mnemonic_seed_exists_result(Ok(true));
        let mut subject = make_subject(Some(persistent_config));

        let result = subject.handle_generate_wallets(make_example_generate_wallets_request(), 4321);

        assert_eq!(
            result,
            MessageBody {
                opcode: "generateWallets".to_string(),
                path: MessagePath::Conversation(4321),
                payload: Err((
                    ALREADY_INITIALIZED_ERROR,
                    "Node already has a wallet pair; can't generate another".to_string()
                ))
            }
        )
    }

    #[test]
    fn handle_generate_wallets_works_if_wallet_info_cant_be_set() {
        let persistent_config = PersistentConfigurationMock::new()
            .check_password_result(Ok(true))
            .mnemonic_seed_exists_result(Ok(false))
            .set_wallet_info_result(Err(PersistentConfigError::BadDerivationPathFormat(
                "booga".to_string(),
            )));
        let mut subject = make_subject(Some(persistent_config));

        let result = subject.handle_generate_wallets(make_example_generate_wallets_request(), 4321);

        assert_eq!(
            result,
            MessageBody {
                opcode: "generateWallets".to_string(),
                path: MessagePath::Conversation(4321),
                payload: Err((
                    CONFIGURATOR_WRITE_ERROR,
                    "Wallet information could not be set: BadDerivationPathFormat(\"booga\")"
                        .to_string()
                ))
            }
        )
    }

    #[test]
    fn handle_recover_wallets_works_with_earning_wallet_address() {
        let check_password_params_arc = Arc::new(Mutex::new(vec![]));
        let set_wallet_info_params_arc = Arc::new(Mutex::new(vec![]));
        let (ui_gateway, _, ui_gateway_recording_arc) = make_recorder();
        let persistent_config = PersistentConfigurationMock::new()
            .check_password_params(&check_password_params_arc)
            .check_password_result(Ok(true))
            .mnemonic_seed_exists_result(Ok(false))
            .set_wallet_info_params(&set_wallet_info_params_arc)
            .set_wallet_info_result(Ok(()));
        let subject = make_subject(Some(persistent_config));
        let subject_addr = subject.start();
        let peer_actors = peer_actors_builder().ui_gateway(ui_gateway).build();
        subject_addr.try_send(BindMessage { peer_actors }).unwrap();
        let request = make_example_recover_wallets_request();

        subject_addr
            .try_send(NodeFromUiMessage {
                client_id: 1234,
                body: request.clone().tmb(4321),
            })
            .unwrap();

        let system = System::new("test");
        System::current().stop();
        system.run();
        let ui_gateway_recording = ui_gateway_recording_arc.lock().unwrap();
        let response = ui_gateway_recording.get_record::<NodeToUiMessage>(0);
        let (_, context_id) = UiRecoverWalletsResponse::fmb(response.body.clone()).unwrap();
        assert_eq!(context_id, 4321);
        let mnemonic_phrase = request.mnemonic_phrase.join(" ");
        let mnemonic = Mnemonic::from_phrase(&mnemonic_phrase, Language::English).unwrap();
        let seed = PlainData::new(
            Bip39::seed(&mnemonic, &request.mnemonic_passphrase_opt.unwrap()).as_ref(),
        );
        let check_password_params = check_password_params_arc.lock().unwrap();
        assert_eq!(
            *check_password_params,
            vec![Some(request.db_password.clone())]
        );

        let set_wallet_info_params = set_wallet_info_params_arc.lock().unwrap();
        assert_eq!(
            *set_wallet_info_params,
            vec![(
                seed,
                request.consuming_derivation_path,
                request.earning_wallet,
                request.db_password,
            )]
        );
    }

    #[test]
    fn handle_recover_wallets_works_with_earning_wallet_derivation_path() {
        let set_wallet_info_params_arc = Arc::new(Mutex::new(vec![]));
        let persistent_config = PersistentConfigurationMock::new()
            .check_password_result(Ok(true))
            .mnemonic_seed_exists_result(Ok(false))
            .set_wallet_info_params(&set_wallet_info_params_arc)
            .set_wallet_info_result(Ok(()));
        let mut subject = make_subject(Some(persistent_config));
        let mut request = make_example_recover_wallets_request();
        request.earning_wallet = derivation_path(0, 5);

        let result = subject.handle_recover_wallets(request.clone(), 1234);

        assert_eq!(result, UiRecoverWalletsResponse {}.tmb(1234));
        let mnemonic_phrase = request.mnemonic_phrase.join(" ");
        let mnemonic = Mnemonic::from_phrase(&mnemonic_phrase, Language::English).unwrap();
        let seed = Bip39::seed(&mnemonic, &request.mnemonic_passphrase_opt.unwrap());
        let earning_wallet = Configurator::generate_wallet(&seed, &request.earning_wallet).unwrap();
        let set_wallet_info_params = set_wallet_info_params_arc.lock().unwrap();
        assert_eq!(
            *set_wallet_info_params,
            vec![(
                PlainData::new(&seed.as_ref()),
                request.consuming_derivation_path,
                earning_wallet.string_address_from_keypair(),
                request.db_password,
            )]
        );
    }

    #[test]
    fn handle_recover_wallets_works_without_passphrase() {
        let set_wallet_info_params_arc = Arc::new(Mutex::new(vec![]));
        let persistent_config = PersistentConfigurationMock::new()
            .check_password_result(Ok(true))
            .mnemonic_seed_exists_result(Ok(false))
            .set_wallet_info_params(&set_wallet_info_params_arc)
            .set_wallet_info_result(Ok(()));
        let mut subject = make_subject(Some(persistent_config));
        let mut request = make_example_recover_wallets_request();
        request.mnemonic_passphrase_opt = None;

        let result = subject.handle_recover_wallets(request.clone(), 1234);

        assert_eq!(result, UiRecoverWalletsResponse {}.tmb(1234));
        let mnemonic_phrase = request.mnemonic_phrase.join(" ");
        let mnemonic = Mnemonic::from_phrase(&mnemonic_phrase, Language::English).unwrap();
        let seed = Bip39::seed(&mnemonic, "");
        let set_wallet_info_params = set_wallet_info_params_arc.lock().unwrap();
        assert_eq!(
            *set_wallet_info_params,
            vec![(
                PlainData::new(&seed.as_ref()),
                request.consuming_derivation_path,
                request.earning_wallet,
                request.db_password,
            )]
        );
    }

    #[test]
    fn handle_recover_wallets_works_with_check_password_error() {
        let persistent_config = PersistentConfigurationMock::new()
            .check_password_result(Err(PersistentConfigError::NotPresent));
        let mut subject = make_subject(Some(persistent_config));
        let request = make_example_recover_wallets_request();

        let result = subject.handle_recover_wallets(request, 1234);

        assert_eq!(
            result,
            MessageBody {
                opcode: "recoverWallets".to_string(),
                path: MessagePath::Conversation(1234),
                payload: Err((
                    CONFIGURATOR_READ_ERROR,
                    "Error checking password: NotPresent".to_string()
                ))
            }
        )
    }

    #[test]
    fn handle_recover_wallets_works_with_incorrect_password() {
        let persistent_config = PersistentConfigurationMock::new().check_password_result(Ok(false));
        let mut subject = make_subject(Some(persistent_config));
        let request = make_example_recover_wallets_request();

        let result = subject.handle_recover_wallets(request, 1234);

        assert_eq!(
            result,
            MessageBody {
                opcode: "recoverWallets".to_string(),
                path: MessagePath::Conversation(1234),
                payload: Err((
                    BAD_PASSWORD_ERROR,
                    "Bad password; can't recover wallets".to_string(),
                ))
            }
        )
    }

    #[test]
    fn handle_recover_wallets_handles_error_checking_for_mnemonic_seed() {
        let persistent_config = PersistentConfigurationMock::new()
            .check_password_result(Ok(true))
            .mnemonic_seed_exists_result(Err(PersistentConfigError::NotPresent));
        let mut subject = make_subject(Some(persistent_config));
        let request = make_example_recover_wallets_request();

        let result = subject.handle_recover_wallets(request, 1234);

        assert_eq!(
            result,
            MessageBody {
                opcode: "recoverWallets".to_string(),
                path: MessagePath::Conversation(1234),
                payload: Err((
                    CONFIGURATOR_READ_ERROR,
                    "Error checking mnemonic seed: NotPresent".to_string()
                ))
            }
        )
    }

    #[test]
    fn handle_recover_wallets_works_if_mnemonic_seed_is_already_set() {
        let persistent_config = PersistentConfigurationMock::new()
            .check_password_result(Ok(true))
            .mnemonic_seed_exists_result(Ok(true));
        let mut subject = make_subject(Some(persistent_config));

        let result = subject.handle_recover_wallets(make_example_recover_wallets_request(), 4321);

        assert_eq!(
            result,
            MessageBody {
                opcode: "recoverWallets".to_string(),
                path: MessagePath::Conversation(4321),
                payload: Err((
                    ALREADY_INITIALIZED_ERROR,
                    "Node already has a wallet pair; can't recover another".to_string()
                ))
            }
        )
    }

    #[test]
    fn handle_recover_wallets_works_if_mnemonic_cant_be_generated_from_phrase() {
        let persistent_config = PersistentConfigurationMock::new()
            .check_password_result(Ok(true))
            .mnemonic_seed_exists_result(Ok(false));
        let mut subject = make_subject(Some(persistent_config));
        let mut request = make_example_recover_wallets_request();
        request.mnemonic_phrase = vec!["ooga".to_string(), "booga".to_string()];

        let result = subject.handle_recover_wallets(request, 4321);

        assert_eq!(
            result,
            MessageBody {
                opcode: "recoverWallets".to_string(),
                path: MessagePath::Conversation(4321),
                payload: Err((
                    MNEMONIC_PHRASE_ERROR,
                    "Couldn't make a mnemonic out of the supplied phrase: invalid word in phrase"
                        .to_string()
                ))
            }
        )
    }

    #[test]
    fn handle_recover_wallets_works_if_wallet_info_cant_be_set() {
        let persistent_config = PersistentConfigurationMock::new()
            .check_password_result(Ok(true))
            .mnemonic_seed_exists_result(Ok(false))
            .set_wallet_info_result(Err(PersistentConfigError::BadDerivationPathFormat(
                "booga".to_string(),
            )));
        let mut subject = make_subject(Some(persistent_config));

        let result = subject.handle_recover_wallets(make_example_recover_wallets_request(), 4321);

        assert_eq!(
            result,
            MessageBody {
                opcode: "recoverWallets".to_string(),
                path: MessagePath::Conversation(4321),
                payload: Err((
                    CONFIGURATOR_WRITE_ERROR,
                    "Wallet information could not be set: BadDerivationPathFormat(\"booga\")"
                        .to_string()
                ))
            }
        )
    }
    #[test]
    fn handle_set_configuration_works() {
        let set_start_block_params_arc = Arc::new(Mutex::new(vec![]));
        let (ui_gateway, _, ui_gateway_recording_arc) = make_recorder();
        let persistent_config = PersistentConfigurationMock::new()
            .set_start_block_params(&set_start_block_params_arc)
            .set_start_block_result(Ok(()));
        let subject = make_subject(Some(persistent_config));
        let subject_addr = subject.start();
        let peer_actors = peer_actors_builder().ui_gateway(ui_gateway).build();
        subject_addr.try_send(BindMessage { peer_actors }).unwrap();

        subject_addr
            .try_send(NodeFromUiMessage {
                client_id: 1234,
                body: UiSetConfigurationRequest {
                    name: "start-block".to_string(),
                    value: "166666".to_string(),
                }
                .tmb(4444),
            })
            .unwrap();

        let system = System::new("test");
        System::current().stop();
        system.run();
        let ui_gateway_recording = ui_gateway_recording_arc.lock().unwrap();
        let response = ui_gateway_recording.get_record::<NodeToUiMessage>(0);
        let (_, context_id) = UiSetConfigurationResponse::fmb(response.body.clone()).unwrap();
        assert_eq!(context_id, 4444);

        let check_start_block_params = set_start_block_params_arc.lock().unwrap();
        assert_eq!(*check_start_block_params, vec![166666]);
    }

    #[test]
    fn handle_set_configuration_works_for_gas_price() {
        let set_gas_price_params_arc = Arc::new(Mutex::new(vec![]));
        let persistent_config = PersistentConfigurationMock::new()
            .set_gas_price_params(&set_gas_price_params_arc)
            .set_gas_price_result(Ok(()));
        let mut subject = make_subject(Some(persistent_config));

        let result = subject.handle_set_configuration(
            UiSetConfigurationRequest {
                name: "gas-price".to_string(),
                value: "68".to_string(),
            },
            4000,
        );

        assert_eq!(
            result,
            MessageBody {
                opcode: "setConfiguration".to_string(),
                path: MessagePath::Conversation(4000),
                payload: Ok(r#"{}"#.to_string())
            }
        );
        let set_gas_price_params = set_gas_price_params_arc.lock().unwrap();
        assert_eq!(*set_gas_price_params, vec![68])
    }

    #[test]
    fn handle_set_configuration_handles_failure_on_gas_price_database_issue() {
        let persistent_config = PersistentConfigurationMock::new()
            .set_gas_price_result(Err(PersistentConfigError::TransactionError));
        let mut subject = make_subject(Some(persistent_config));

        let result = subject.handle_set_configuration(
            UiSetConfigurationRequest {
                name: "gas-price".to_string(),
                value: "55".to_string(),
            },
            4000,
        );

        assert_eq!(
            result,
            MessageBody {
                opcode: "setConfiguration".to_string(),
                path: MessagePath::Conversation(4000),
                payload: Err((
                    CONFIGURATOR_WRITE_ERROR,
                    "gas price: TransactionError".to_string()
                ))
            }
        );
    }

    #[test]
    fn handle_set_configuration_handle_gas_price_non_parsable_value_issue() {
        let persistent_config = PersistentConfigurationMock::new();
        let mut subject = make_subject(Some(persistent_config));

        let result = subject.handle_set_configuration(
            UiSetConfigurationRequest {
                name: "gas-price".to_string(),
                value: "fiftyfive".to_string(),
            },
            4000,
        );

        assert_eq!(
            result,
            MessageBody {
                opcode: "setConfiguration".to_string(),
                path: MessagePath::Conversation(4000),
                payload: Err((
                    NON_PARSABLE_VALUE,
                    "gas price: ParseIntError { kind: InvalidDigit }".to_string()
                ))
            }
        );
    }

    #[test]
    fn handle_set_configuration_terminates_after_failure_on_start_block() {
        let persistent_config = PersistentConfigurationMock::new().set_start_block_result(Err(
            PersistentConfigError::DatabaseError("dunno".to_string()),
        ));
        let mut subject = make_subject(Some(persistent_config));

        let result = subject.handle_set_configuration(
            UiSetConfigurationRequest {
                name: "start-block".to_string(),
                value: "166666".to_string(),
            },
            4000,
        );

        assert_eq!(
            result,
            MessageBody {
                opcode: "setConfiguration".to_string(),
                path: MessagePath::Conversation(4000),
                payload: Err((
                    CONFIGURATOR_WRITE_ERROR,
                    r#"start block: DatabaseError("dunno")"#.to_string()
                ))
            }
        );
    }

    #[test]
    fn handle_set_configuration_argue_decently_about_non_parsable_value_at_start_block() {
        let persistent_config = PersistentConfigurationMock::new();
        let mut subject = make_subject(Some(persistent_config));

        let result = subject.handle_set_configuration(
            UiSetConfigurationRequest {
                name: "start-block".to_string(),
                value: "hundred_and_half".to_string(),
            },
            4000,
        );

        assert_eq!(
            result,
            MessageBody {
                opcode: "setConfiguration".to_string(),
                path: MessagePath::Conversation(4000),
                payload: Err((
                    NON_PARSABLE_VALUE,
                    r#"start block: ParseIntError { kind: InvalidDigit }"#.to_string()
                ))
            }
        );
    }

    #[test]
    fn handle_set_configuration_complains_about_unexpected_parameter() {
        let persistent_config = PersistentConfigurationMock::new();
        let mut subject = make_subject(Some(persistent_config));

        let result = subject.handle_set_configuration(
            UiSetConfigurationRequest {
                name: "blabla".to_string(),
                value: "166666".to_string(),
            },
            4000,
        );

        assert_eq!(
            result,
            MessageBody {
                opcode: "setConfiguration".to_string(),
                path: MessagePath::Conversation(4000),
                payload: Err((
                    UNRECOGNIZED_PARAMETER,
                    "This parameter name is not known: blabla".to_string()
                ))
            }
        );
    }

    #[test]
    fn parse_language_handles_expected_languages() {
        vec![
            "English",
            "Chinese",
            "Traditional Chinese",
            "French",
            "Italian",
            "Japanese",
            "Korean",
            "Spanish",
        ]
        .into_iter()
        .for_each(|input| {
            let result = Configurator::parse_language(input)
                .expect(format!("{} didn't parse", input).as_str());

            // I can't believe that PartialEq is not implemented for Language. Sheesh!
            match result {
                Language::English => assert_eq!(input, "English"),
                Language::ChineseSimplified => assert_eq!(input, "Chinese"),
                Language::ChineseTraditional => assert_eq!(input, "Traditional Chinese"),
                Language::French => assert_eq!(input, "French"),
                Language::Italian => assert_eq!(input, "Italian"),
                Language::Japanese => assert_eq!(input, "Japanese"),
                Language::Korean => assert_eq!(input, "Korean"),
                Language::Spanish => assert_eq!(input, "Spanish"),
            }
        })
    }

    #[test]
    fn parse_word_count_handles_expected_counts() {
        vec![12, 15, 18, 21, 24].into_iter().for_each(|input| {
            let result = Configurator::parse_word_count(input)
                .expect(format!("{} didn't parse", input).as_str());

            assert_eq!(result.word_count(), input);
        })
    }

    #[test]
    fn parse_word_count_handles_unexpected_count() {
        let result = Configurator::parse_word_count(13).err().unwrap();

        assert_eq!(
            result,
            (ILLEGAL_MNEMONIC_WORD_COUNT_ERROR, "13".to_string())
        );
    }

    #[test]
    fn generate_mnemonic_works_without_passphrase() {
        let (actual_seed, phrase_words) =
            Configurator::generate_mnemonic(&None, "English", 12).unwrap();

        let mnemonic_phrase = phrase_words.join(" ");
        let mnemonic = Mnemonic::from_phrase(&mnemonic_phrase, Language::English).unwrap();
        let expected_seed = Bip39::seed(&mnemonic, "");
        assert_eq!(actual_seed.as_ref(), expected_seed.as_ref());
    }

    #[test]
    fn configuration_works_with_no_password() {
        let mnemonic_seed_params_arc = Arc::new(Mutex::new(vec![]));
        let persistent_config = PersistentConfigurationMock::new()
            .blockchain_service_url_result(Ok(Some("https://infura.io/ID".to_string())))
            .chain_name_result("ropsten".to_string())
            .current_schema_version_result("1.2.3")
            .clandestine_port_result(Ok(1234))
            .gas_price_result(Ok(2345))
            .mnemonic_seed_params(&mnemonic_seed_params_arc)
            .consuming_wallet_derivation_path_result(Ok(None))
            .mapping_protocol_result(Ok(Some(AutomapProtocol::Igdp)))
            .neighborhood_mode_result(Ok(NeighborhoodModeLight::Standard))
            .earning_wallet_address_result(Ok(None))
            .start_block_result(Ok(3456));
        let mut subject = make_subject(Some(persistent_config));

        let (configuration, context_id) =
            UiConfigurationResponse::fmb(subject.handle_configuration(
                UiConfigurationRequest {
                    db_password_opt: None,
                },
                4321,
            ))
            .unwrap();

        assert_eq!(context_id, 4321);
        assert_eq!(
            configuration,
            UiConfigurationResponse {
                blockchain_service_url_opt: Some("https://infura.io/ID".to_string()),
                current_schema_version: "1.2.3".to_string(),
                clandestine_port: 1234,
                chain_name: "ropsten".to_string(),
                gas_price: 2345,
                mnemonic_seed_opt: None,
                neighborhood_mode: String::from("standard"),
                consuming_wallet_derivation_path_opt: None,
                earning_wallet_address_opt: None,
                port_mapping_protocol_opt: Some("IGDP".to_string()),
                past_neighbors: vec![],
                start_block: 3456
            }
        );
    }

    #[test]
    #[should_panic(
        expected = "panic message (processed with: node_lib::sub_lib::utils::crash_request_analyzer)"
    )]
    fn configurator_can_be_crashed_properly_but_not_improperly() {
        let persistent_config = PersistentConfigurationMock::new();
        let mut configurator = make_subject(Some(persistent_config));
        configurator.crashable = true;

        prove_that_crash_request_handler_is_hooked_up(configurator, CRASH_KEY);
    }

    #[test]
    fn configuration_works_with_secrets() {
        let mnemonic_seed_params_arc = Arc::new(Mutex::new(vec![]));
        let mnemonic_seed = PlainData::new(&[200, 100, 50]);
        let consuming_wallet_derivation_path = "m/44'/0'/0'/0/0".to_string();
        let earning_wallet_address = "4a5e43b54c6C56Ebf7".to_string();
        let public_key = PK::from(&b"xaca4sf4a56"[..]);
        let node_addr = NodeAddr::from_str("1.2.1.3:4545").unwrap();
        let node_descriptor = NodeDescriptor::from((
            &public_key,
            &node_addr,
            Chain::EthRopsten,
            main_cryptde() as &dyn CryptDE,
        ));
        let persistent_config = PersistentConfigurationMock::new()
            .blockchain_service_url_result(Ok(None))
            .check_password_result(Ok(true))
            .chain_name_result("ropsten".to_string())
            .current_schema_version_result("1.2.3")
            .clandestine_port_result(Ok(1234))
            .gas_price_result(Ok(2345))
            .mnemonic_seed_params(&mnemonic_seed_params_arc)
            .mnemonic_seed_result(Ok(Some(mnemonic_seed.clone())))
            .consuming_wallet_derivation_path_result(Ok(Some(
                consuming_wallet_derivation_path.clone(),
            )))
            .mapping_protocol_result(Ok(Some(AutomapProtocol::Igdp)))
            .neighborhood_mode_result(Ok(NeighborhoodModeLight::ConsumeOnly))
            .past_neighbors_result(Ok(Some(vec![node_descriptor.clone()])))
            .earning_wallet_address_result(Ok(Some(earning_wallet_address.clone())))
            .start_block_result(Ok(3456));
        let mut subject = make_subject(Some(persistent_config));

        let (configuration, context_id) =
            UiConfigurationResponse::fmb(subject.handle_configuration(
                UiConfigurationRequest {
                    db_password_opt: Some("password".to_string()),
                },
                4321,
            ))
            .unwrap();

        assert_eq!(context_id, 4321);
        assert_eq!(
            configuration,
            UiConfigurationResponse {
                blockchain_service_url_opt: None,
                current_schema_version: "1.2.3".to_string(),
                clandestine_port: 1234,
                chain_name: "ropsten".to_string(),
                gas_price: 2345,
                mnemonic_seed_opt: Some(mnemonic_seed.as_slice().to_hex()),
                neighborhood_mode: String::from("consume-only"),
                consuming_wallet_derivation_path_opt: Some(consuming_wallet_derivation_path),
                earning_wallet_address_opt: Some(earning_wallet_address),
                port_mapping_protocol_opt: Some(AutomapProtocol::Igdp),
                past_neighbors: vec![node_descriptor.to_string(main_cryptde())],
                start_block: 3456
            }
        );
        let mnemonic_seed_params = mnemonic_seed_params_arc.lock().unwrap();
        assert_eq!(*mnemonic_seed_params, vec!["password".to_string()])
    }

    #[test]
    fn configuration_handles_check_password_error() {
        let persistent_config = PersistentConfigurationMock::new()
            .check_password_result(Err(PersistentConfigError::NotPresent));
        let mut subject = make_subject(Some(persistent_config));

        let result = subject.handle_configuration(
            UiConfigurationRequest {
                db_password_opt: Some("password".to_string()),
            },
            4321,
        );

        assert_eq!(
            result,
            MessageBody {
                opcode: "configuration".to_string(),
                path: MessagePath::Conversation(4321),
                payload: Err((CONFIGURATOR_READ_ERROR, "dbPassword".to_string()))
            }
        );
    }

    #[test]
    fn value_required_plain_works() {
        let result: Result<u64, MessageError> = Configurator::value_required(Ok(6), "Field");

        assert_eq!(result, Ok(6))
    }

    #[test]
    fn value_required_plain_handles_error() {
        let result: Result<u64, MessageError> =
            Configurator::value_required(Err(PersistentConfigError::NotPresent), "Field");

        assert_eq!(result, Err((CONFIGURATOR_READ_ERROR, "Field".to_string())))
    }

    #[test]
    fn value_required_handles_read_error() {
        let result: Result<String, MessageError> =
            Configurator::value_required(Err(PersistentConfigError::NotPresent), "Field");

        assert_eq!(result, Err((CONFIGURATOR_READ_ERROR, "Field".to_string())))
    }

    #[test]
    fn value_not_required_handles_read_error() {
        let result: Result<Option<String>, MessageError> =
            Configurator::value_not_required(Err(PersistentConfigError::NotPresent), "Field");

        assert_eq!(result, Err((CONFIGURATOR_READ_ERROR, "Field".to_string())))
    }

    fn make_example_generate_wallets_request() -> UiGenerateWalletsRequest {
        UiGenerateWalletsRequest {
            db_password: "password".to_string(),
            mnemonic_phrase_size: 24,
            mnemonic_phrase_language: "English".to_string(),
            mnemonic_passphrase_opt: Some("booga".to_string()),
            consuming_derivation_path: derivation_path(0, 4),
            earning_derivation_path: derivation_path(0, 5),
        }
    }

    fn make_example_recover_wallets_request() -> UiRecoverWalletsRequest {
        UiRecoverWalletsRequest {
            db_password: "password".to_string(),
            mnemonic_phrase: vec![
                "parent", "prevent", "vehicle", "tooth", "crazy", "cruel", "update", "mango",
                "female", "mad", "spread", "plunge", "tiny", "inch", "under", "engine", "enforce",
                "film", "awesome", "plunge", "cloud", "spell", "empower", "pipe",
            ]
            .into_iter()
            .map(|x| x.to_string())
            .collect::<Vec<String>>(),
            mnemonic_passphrase_opt: Some("ebullient".to_string()),
            mnemonic_phrase_language: "English".to_string(),
            consuming_derivation_path: derivation_path(0, 4),
            earning_wallet: "0x005e288d713a5fb3d7c9cf1b43810a98688c7223".to_string(),
        }
    }

    impl From<Box<dyn PersistentConfiguration>> for Configurator {
        fn from(persistent_config: Box<dyn PersistentConfiguration>) -> Self {
            Configurator {
                persistent_config,
                node_to_ui_sub: None,
                new_password_subs: None,
                crashable: false,
                logger: Logger::new("Configurator"),
            }
        }
    }

    fn make_subject(persistent_config_opt: Option<PersistentConfigurationMock>) -> Configurator {
        let persistent_config: Box<dyn PersistentConfiguration> =
            Box::new(persistent_config_opt.unwrap_or(PersistentConfigurationMock::new()));
        Configurator::from(persistent_config)
    }
}<|MERGE_RESOLUTION|>--- conflicted
+++ resolved
@@ -764,15 +764,9 @@
     use crate::sub_lib::wallet::Wallet;
     use crate::test_utils::pure_test_utils::prove_that_crash_request_handler_is_hooked_up;
     use bip39::{Language, Mnemonic};
-<<<<<<< HEAD
-    use masq_lib::test_utils::utils::{ensure_node_home_directory_exists, TEST_DEFAULT_CHAIN};
-    use masq_lib::utils::{derivation_path, AutomapProtocol};
-=======
-    use masq_lib::automap_tools::AutomapProtocol;
     use masq_lib::blockchains::chains::Chain;
     use masq_lib::test_utils::utils::ensure_node_home_directory_exists;
-    use masq_lib::utils::{derivation_path, NeighborhoodModeLight};
->>>>>>> ace88de2
+    use masq_lib::utils::{derivation_path, NeighborhoodModeLight, AutomapProtocol};
 
     #[test]
     fn constructor_connects_with_database() {
@@ -2075,7 +2069,7 @@
                 neighborhood_mode: String::from("consume-only"),
                 consuming_wallet_derivation_path_opt: Some(consuming_wallet_derivation_path),
                 earning_wallet_address_opt: Some(earning_wallet_address),
-                port_mapping_protocol_opt: Some(AutomapProtocol::Igdp),
+                port_mapping_protocol_opt: Some(AutomapProtocol::Igdp.to_string()),
                 past_neighbors: vec![node_descriptor.to_string(main_cryptde())],
                 start_block: 3456
             }
