// Copyright (c) 2019-2021, MASQ (https://masq.ai) and/or its affiliates. All rights reserved.

use std::path::PathBuf;
use std::str::FromStr;

use actix::{Actor, Context, Handler, Recipient};

use masq_lib::messages::{
    FromMessageBody, ToMessageBody, UiChangePasswordRequest, UiChangePasswordResponse,
    UiCheckPasswordRequest, UiCheckPasswordResponse, UiConfigurationRequest,
    UiConfigurationResponse, UiGenerateSeedSpec, UiGenerateWalletsRequest,
    UiGenerateWalletsResponse, UiNewPasswordBroadcast, UiPaymentThresholds, UiRatePack,
    UiRecoverWalletsRequest, UiRecoverWalletsResponse, UiScanIntervals, UiSetConfigurationRequest,
    UiSetConfigurationResponse, UiWalletAddressesRequest, UiWalletAddressesResponse,
};
use masq_lib::ui_gateway::MessageTarget::ClientId;
use masq_lib::ui_gateway::{
    MessageBody, MessagePath, MessageTarget, NodeFromUiMessage, NodeToUiMessage,
};

use crate::blockchain::bip32::Bip32EncryptionKeyProvider;
use crate::blockchain::bip39::Bip39;
use crate::database::db_initializer::DbInitializationConfig;
use crate::database::db_initializer::{DbInitializer, DbInitializerReal};
use crate::db_config::config_dao::ConfigDaoReal;
use crate::db_config::persistent_configuration::{
    PersistentConfigError, PersistentConfiguration, PersistentConfigurationReal,
};
use crate::sub_lib::configurator::NewPasswordMessage;
use crate::sub_lib::neighborhood::ConfigurationChange::UpdateMinHops;
use crate::sub_lib::neighborhood::{ConfigurationChangeMessage, Hops};
use crate::sub_lib::peer_actors::BindMessage;
use crate::sub_lib::utils::{db_connection_launch_panic, handle_ui_crash_request};
use crate::sub_lib::wallet::Wallet;
use crate::test_utils::main_cryptde;
use bip39::{Language, Mnemonic, MnemonicType, Seed};
use masq_lib::constants::{
    BAD_PASSWORD_ERROR, CONFIGURATOR_READ_ERROR, CONFIGURATOR_WRITE_ERROR, DERIVATION_PATH_ERROR,
    ILLEGAL_MNEMONIC_WORD_COUNT_ERROR, MISSING_DATA, MNEMONIC_PHRASE_ERROR, NON_PARSABLE_VALUE,
    UNKNOWN_ERROR, UNRECOGNIZED_MNEMONIC_LANGUAGE_ERROR, UNRECOGNIZED_PARAMETER,
};
use masq_lib::logger::Logger;
use masq_lib::utils::{derivation_path, to_string};
use rustc_hex::{FromHex, ToHex};
use tiny_hderive::bip32::ExtendedPrivKey;

pub const CRASH_KEY: &str = "CONFIGURATOR";

pub struct Configurator {
    persistent_config: Box<dyn PersistentConfiguration>,
    new_password_subs: Option<Vec<Recipient<NewPasswordMessage>>>, // GH-728
    node_to_ui_sub_opt: Option<Recipient<NodeToUiMessage>>,
    configuration_change_msg_sub_opt: Option<Recipient<ConfigurationChangeMessage>>,
    crashable: bool,
    logger: Logger,
}

impl Actor for Configurator {
    type Context = Context<Self>;
}

impl Handler<BindMessage> for Configurator {
    type Result = ();

    fn handle(&mut self, msg: BindMessage, _ctx: &mut Self::Context) -> Self::Result {
        self.node_to_ui_sub_opt = Some(msg.peer_actors.ui_gateway.node_to_ui_message_sub.clone());
        self.new_password_subs = Some(vec![msg.peer_actors.neighborhood.new_password_sub]); // GH-728
        self.configuration_change_msg_sub_opt =
            Some(msg.peer_actors.neighborhood.configuration_change_msg_sub);
    }
}

impl Handler<NodeFromUiMessage> for Configurator {
    type Result = ();

    fn handle(&mut self, msg: NodeFromUiMessage, _ctx: &mut Self::Context) -> Self::Result {
        if let Ok((body, context_id)) = UiChangePasswordRequest::fmb(msg.body.clone()) {
            let client_id = msg.client_id;
            self.call_handler(msg, |c| {
                c.handle_change_password(body, client_id, context_id)
            });
        } else if let Ok((body, context_id)) = UiCheckPasswordRequest::fmb(msg.body.clone()) {
            self.call_handler(msg, |c| c.handle_check_password(body, context_id));
        } else if let Ok((body, context_id)) = UiConfigurationRequest::fmb(msg.body.clone()) {
            self.call_handler(msg, |c| c.handle_configuration(body, context_id));
        } else if let Ok((body, context_id)) = UiGenerateWalletsRequest::fmb(msg.body.clone()) {
            self.call_handler(msg, |c| c.handle_generate_wallets(body, context_id));
        } else if let Ok((body, context_id)) = UiRecoverWalletsRequest::fmb(msg.body.clone()) {
            self.call_handler(msg, |c| c.handle_recover_wallets(body, context_id));
        } else if let Ok((body, context_id)) = UiSetConfigurationRequest::fmb(msg.body.clone()) {
            self.call_handler(msg, |c| c.handle_set_configuration(body, context_id));
        } else if let Ok((body, context_id)) = UiWalletAddressesRequest::fmb(msg.body.clone()) {
            self.call_handler(msg, |c| c.handle_wallet_addresses(body, context_id));
        } else {
            handle_ui_crash_request(msg, &self.logger, self.crashable, CRASH_KEY)
        }
    }
}

type MessageError = (u64, String);

impl Configurator {
    pub fn new(data_directory: PathBuf, crashable: bool) -> Self {
        let initializer = DbInitializerReal::default();
        let conn = initializer
            .initialize(
                &data_directory,
                DbInitializationConfig::panic_on_migration(),
            )
            .unwrap_or_else(|err| db_connection_launch_panic(err, &data_directory));
        let config_dao = ConfigDaoReal::new(conn);
        let persistent_config: Box<dyn PersistentConfiguration> =
            Box::new(PersistentConfigurationReal::new(Box::new(config_dao)));
        Configurator {
            persistent_config,
            new_password_subs: None, // GH-728
            node_to_ui_sub_opt: None,
            configuration_change_msg_sub_opt: None,
            crashable,
            logger: Logger::new("Configurator"),
        }
    }

    fn handle_check_password(
        &mut self,
        msg: UiCheckPasswordRequest,
        context_id: u64,
    ) -> MessageBody {
        match self
            .persistent_config
            .check_password(msg.db_password_opt.clone())
        {
            Ok(matches) => UiCheckPasswordResponse { matches }.tmb(context_id),
            Err(e) => {
                warning!(self.logger, "Failed to check password: {:?}", e);
                MessageBody {
                    opcode: msg.opcode().to_string(),
                    path: MessagePath::Conversation(context_id),
                    payload: Err((CONFIGURATOR_READ_ERROR, format!("{:?}", e))),
                }
            }
        }
    }

    fn handle_change_password(
        &mut self,
        msg: UiChangePasswordRequest,
        client_id: u64,
        context_id: u64,
    ) -> MessageBody {
        match self
            .persistent_config
            .change_password(msg.old_password_opt.clone(), &msg.new_password)
        {
            Ok(_) => {
                let broadcast = UiNewPasswordBroadcast {}.tmb(0);
                self.send_password_changes(msg.new_password.clone());
                self.send_to_ui_gateway(MessageTarget::AllExcept(client_id), broadcast);
                UiChangePasswordResponse {}.tmb(context_id)
            }

            Err(e) => {
                let error_m = Self::inspect_reason_of_password_error(e, &msg);
                warning!(self.logger, "Failed to change password: {}", error_m);
                MessageBody {
                    opcode: msg.opcode().to_string(),
                    path: MessagePath::Conversation(context_id),
                    payload: Err((CONFIGURATOR_WRITE_ERROR, error_m)),
                }
            }
        }
    }

    fn inspect_reason_of_password_error(
        e: PersistentConfigError,
        msg: &UiChangePasswordRequest,
    ) -> String {
        if msg.old_password_opt.is_none() && e == PersistentConfigError::PasswordError {
            "The database already has a password. You may only change it".to_string()
        } else {
            format!("{:?}", e)
        }
    }

    fn handle_wallet_addresses(
        &self,
        msg: UiWalletAddressesRequest,
        context_id: u64,
    ) -> MessageBody {
        match self.get_wallet_addresses(msg.db_password.clone()) {
            Ok((consuming, earning)) => UiWalletAddressesResponse {
                consuming_wallet_address: consuming,
                earning_wallet_address: earning,
            }
            .tmb(context_id),
            Err((code, e_msg)) => {
                warning!(
                    self.logger,
                    "Failed to obtain wallet addresses: {}, {}",
                    code,
                    e_msg
                );
                MessageBody {
                    opcode: msg.opcode().to_string(),
                    path: MessagePath::Conversation(context_id),
                    payload: Err((code, e_msg)),
                }
            }
        }
    }

    fn get_wallet_addresses(&self, db_password: String) -> Result<(String, String), (u64, String)> {
        let consuming_wallet_opt_result = self.persistent_config.consuming_wallet(&db_password);
        let earning_wallet_opt_result = self.persistent_config.earning_wallet();
        match (consuming_wallet_opt_result, earning_wallet_opt_result) {
            (Ok(None), Ok(None)) => {
                Err((MISSING_DATA, "Wallet pair not yet configured".to_string()))
            }
            (Ok(Some(consuming_wallet)), Ok(Some(earning_wallet))) => Ok((
                format!("{:?}", consuming_wallet.address()),
                format!("{:?}", earning_wallet.address()),
            )),
            (Ok(None), Ok(Some(_))) => {
                panic!("Database corrupted: earning wallet exists but consuming wallet does not")
            }
            (Ok(Some(_)), Ok(None)) => {
                panic!("Database corrupted: consuming wallet exists but earning wallet does not")
            }
            (Err(ce), _) => Err((
                CONFIGURATOR_READ_ERROR,
                format!("Consuming wallet error: {:?}", ce),
            )),
            (_, Err(ee)) => Err((
                CONFIGURATOR_READ_ERROR,
                format!("Earning wallet error: {:?}", ee),
            )),
        }
    }

    fn handle_generate_wallets(
        &mut self,
        msg: UiGenerateWalletsRequest,
        context_id: u64,
    ) -> MessageBody {
        match Self::unfriendly_handle_generate_wallets(msg, context_id, &mut self.persistent_config)
        {
            Ok(message_body) => message_body,
            Err((code, msg)) => MessageBody {
                opcode: "generateWallets".to_string(),
                path: MessagePath::Conversation(context_id),
                payload: Err((code, msg)),
            },
        }
    }

    fn handle_recover_wallets(
        &mut self,
        msg: UiRecoverWalletsRequest,
        context_id: u64,
    ) -> MessageBody {
        match Self::unfriendly_handle_recover_wallets(msg, context_id, &mut self.persistent_config)
        {
            Ok(message_body) => message_body,
            Err((code, msg)) => MessageBody {
                opcode: "recoverWallets".to_string(),
                path: MessagePath::Conversation(context_id),
                payload: Err((code, msg)),
            },
        }
    }

    fn unfriendly_handle_generate_wallets(
        msg: UiGenerateWalletsRequest,
        context_id: u64,
        persistent_config: &mut Box<dyn PersistentConfiguration>,
    ) -> Result<MessageBody, MessageError> {
        Self::check_database_preconditions(
            persistent_config.as_ref(),
            "generate",
            &msg.db_password,
        )?;
        let seed_spec = msg.seed_spec_opt.clone().unwrap_or(UiGenerateSeedSpec {
            mnemonic_phrase_size_opt: Some(24),
            mnemonic_phrase_language_opt: Some("English".to_string()),
            mnemonic_passphrase_opt: None,
        });
        let (seed, mnemonic_phrase) = Self::generate_seed_and_mnemonic_phrase(
            &seed_spec.mnemonic_passphrase_opt,
            &seed_spec
                .mnemonic_phrase_language_opt
                .unwrap_or_else(|| "English".to_string()),
            seed_spec.mnemonic_phrase_size_opt.unwrap_or(24),
        )?;
        let consuming_derivation_path = match &msg.consuming_derivation_path_opt {
            Some(cdp) => {
                if msg.seed_spec_opt.is_none() {
                    return Err ((MISSING_DATA, "Cannot generate consuming wallet from derivation path without seed specification".to_string()));
                }
                cdp.clone()
            }
            None => derivation_path(0, 0),
        };
        let consuming_wallet = Self::generate_wallet(&seed, &consuming_derivation_path)?;
        let consuming_private_key =
            Self::generate_private_key(seed.as_bytes(), &consuming_derivation_path)?;
        let earning_derivation_path = match &msg.earning_derivation_path_opt {
            Some(edp) => {
                if msg.seed_spec_opt.is_none() {
                    return Err ((MISSING_DATA, "Cannot generate earning wallet from derivation path without seed specification".to_string()));
                }
                edp.clone()
            }
            None => derivation_path(0, 1),
        };
        let earning_wallet = Self::generate_wallet(&seed, &earning_derivation_path)?;
        let earning_private_key =
            Self::generate_private_key(seed.as_bytes(), &earning_derivation_path)?;
        Self::set_wallet_info(
            persistent_config,
            consuming_private_key.as_str(),
            &earning_wallet.string_address_from_keypair(),
            &msg.db_password,
        )?;
        Ok(UiGenerateWalletsResponse {
            mnemonic_phrase_opt: Some(mnemonic_phrase),
            consuming_wallet_address: consuming_wallet.string_address_from_keypair(),
            consuming_wallet_private_key: consuming_private_key,
            earning_wallet_address: earning_wallet.string_address_from_keypair(),
            earning_wallet_private_key: earning_private_key,
        }
        .tmb(context_id))
    }

    fn unfriendly_handle_recover_wallets(
        msg: UiRecoverWalletsRequest,
        context_id: u64,
        persistent_config: &mut Box<dyn PersistentConfiguration>,
    ) -> Result<MessageBody, MessageError> {
        Self::check_database_preconditions(
            persistent_config.as_ref(),
            "recover",
            &msg.db_password,
        )?;
        let (consuming_wallet_private_key, earning_wallet_address) = match msg.seed_spec_opt {
            None => match (&msg.consuming_private_key_opt, msg.earning_address_opt) {
                (Some (consuming_private_key), Some (earning_address)) => (consuming_private_key.clone(), earning_address),
                _ => return Err ((MISSING_DATA, "If you supply no seed information, you must supply both consuming wallet private key and earning wallet address".to_string())),
            },
            Some (seed_spec) => {
                let seed = Self::make_seed(
                    &seed_spec.mnemonic_passphrase_opt,
                    &seed_spec.mnemonic_phrase_language_opt.unwrap_or_else (|| "English".to_string()),
                    &seed_spec.mnemonic_phrase,
                )?;
                let consuming_private_key = match (msg.consuming_private_key_opt, msg.consuming_derivation_path_opt) {
                    (Some (consuming_private_key), _) => consuming_private_key,
                    (None, Some (consuming_derivation_path)) => {
                        Self::generate_private_key(seed.as_bytes(), consuming_derivation_path.as_str())?
                    },
                    _ => return Err((MISSING_DATA, "If you supply seed information, you must supply either the consuming wallet derivation path or the consuming wallet private key".to_string())),
                };
                let earning_address = match (msg.earning_address_opt, msg.earning_derivation_path_opt) {
                    (Some (earning_address), _) => earning_address,
                    (None, Some (earning_derivation_path)) =>  {
                        let wallet = Self::generate_wallet(&seed, earning_derivation_path.as_str())?;
                        wallet.string_address_from_keypair()
                    },
                    _ => return Err((MISSING_DATA, "If you supply seed information, you must supply either the earning wallet derivation path or the earning wallet address".to_string())),
                };
                (consuming_private_key, earning_address)
            },
        };
        Self::set_wallet_info(
            persistent_config,
            consuming_wallet_private_key.as_str(),
            earning_wallet_address.as_str(),
            &msg.db_password,
        )?;
        Ok(UiRecoverWalletsResponse {}.tmb(context_id))
    }

    fn check_database_preconditions(
        persistent_config: &dyn PersistentConfiguration,
        operation: &str,
        db_password: &str,
    ) -> Result<(), MessageError> {
        match persistent_config.check_password(Some(db_password.to_string())) {
            Err(e) => {
                return Err((
                    CONFIGURATOR_READ_ERROR,
                    format!("Error checking password: {:?}", e),
                ))
            }
            Ok(true) => (),
            Ok(false) => {
                return Err((
                    BAD_PASSWORD_ERROR,
                    format!("Bad password; can't {} wallets", operation),
                ))
            }
        }
        Ok(())
    }

    fn make_passphrase(passphrase_opt: &Option<String>) -> String {
        match passphrase_opt {
            Some(phrase) => phrase.to_string(),
            None => "".to_string(),
        }
    }

    fn make_seed(
        passphrase_opt: &Option<String>,
        language_str: &str,
        mnemonic_phrase: &[String],
    ) -> Result<Seed, MessageError> {
        let language = Self::parse_language(language_str)?;
        let mnemonic_passphrase = Self::make_passphrase(passphrase_opt);
        let mnemonic = match Mnemonic::from_phrase(&mnemonic_phrase.join(" "), language) {
            Ok(m) => m,
            Err(e) => {
                return Err((
                    MNEMONIC_PHRASE_ERROR,
                    format!("Couldn't make a mnemonic out of the supplied phrase: {}", e),
                ))
            }
        };
        Ok(Bip39::seed(&mnemonic, &mnemonic_passphrase))
    }

    fn generate_seed_and_mnemonic_phrase(
        passphrase_opt: &Option<String>,
        language_str: &str,
        word_count: usize,
    ) -> Result<(Seed, Vec<String>), MessageError> {
        let language = Self::parse_language(language_str)?;
        let mnemonic_type = Self::parse_word_count(word_count)?;
        let mnemonic = Bip39::mnemonic(mnemonic_type, language);
        let mnemonic_passphrase = Self::make_passphrase(passphrase_opt);
        let seed = Bip39::seed(&mnemonic, &mnemonic_passphrase);
        let phrase_words: Vec<String> = mnemonic.into_phrase().split(' ').map(to_string).collect();
        Ok((seed, phrase_words))
    }

    fn parse_language(language_str: &str) -> Result<Language, MessageError> {
        match vec![
            ("English", Language::English),
            ("Chinese", Language::ChineseSimplified),
            ("Traditional Chinese", Language::ChineseTraditional),
            ("French", Language::French),
            ("Italian", Language::Italian),
            ("Japanese", Language::Japanese),
            ("Korean", Language::Korean),
            ("Spanish", Language::Spanish),
        ]
        .into_iter()
        .find(|(name, _)| name == &language_str)
        {
            Some((_, language)) => Ok(language),
            None => Err((
                UNRECOGNIZED_MNEMONIC_LANGUAGE_ERROR,
                language_str.to_string(),
            )),
        }
    }

    fn parse_word_count(word_count: usize) -> Result<MnemonicType, MessageError> {
        match vec![
            MnemonicType::Words12,
            MnemonicType::Words15,
            MnemonicType::Words18,
            MnemonicType::Words21,
            MnemonicType::Words24,
        ]
        .into_iter()
        .find(|mt| mt.word_count() == word_count)
        {
            Some(mt) => Ok(mt),
            None => Err((ILLEGAL_MNEMONIC_WORD_COUNT_ERROR, word_count.to_string())),
        }
    }

    fn generate_wallet(seed: &Seed, derivation_path: &str) -> Result<Wallet, MessageError> {
        match Bip32EncryptionKeyProvider::try_from((seed.as_bytes(), derivation_path)) {
            Err(e) => Err((
                DERIVATION_PATH_ERROR,
                format!("Bad derivation-path syntax: {}: {}", e, derivation_path),
            )),
            Ok(kp) => Ok(Wallet::from(kp)),
        }
    }

    fn generate_private_key(seed: &[u8], derivation_path: &str) -> Result<String, MessageError> {
        let binary = match ExtendedPrivKey::derive(seed, derivation_path) {
            Ok(epk) => epk.secret(),
            Err(e) => {
                let err_string = format!("{:?}", e);
                return match err_string.as_str() {
                    "InvalidDerivationPath" => {
                        Err((DERIVATION_PATH_ERROR, derivation_path.to_string()))
                    }
                    e => Err((UNKNOWN_ERROR, e.to_string())), // Note: don't know how to test this
                };
            }
        };
        Ok((&binary).to_hex::<String>().to_uppercase())
    }

    fn handle_configuration(
        &mut self,
        msg: UiConfigurationRequest,
        context_id: u64,
    ) -> MessageBody {
        match Self::unfriendly_handle_configuration(msg, context_id, &mut self.persistent_config) {
            Ok(message_body) => message_body,
            Err((code, msg)) => MessageBody {
                opcode: "configuration".to_string(),
                path: MessagePath::Conversation(context_id),
                payload: Err((code, msg)),
            },
        }
    }

    fn unfriendly_handle_configuration(
        msg: UiConfigurationRequest,
        context_id: u64,
        persistent_config: &mut Box<dyn PersistentConfiguration>,
    ) -> Result<MessageBody, MessageError> {
        let good_password_opt = match &msg.db_password_opt {
            None => None,
            Some(db_password) => {
                match persistent_config.check_password(Some(db_password.clone())) {
                    Ok(true) => Some(db_password),
                    Ok(false) => None,
                    Err(_) => return Err((CONFIGURATOR_READ_ERROR, "dbPassword".to_string())),
                }
            }
        };
        let blockchain_service_url_opt = Self::value_not_required(
            persistent_config.blockchain_service_url(),
            "blockchainServiceUrl",
        )?;
        let current_schema_version = persistent_config.current_schema_version();
        let clandestine_port =
            Self::value_required(persistent_config.clandestine_port(), "clandestinePort")?;
        let chain_name = persistent_config.chain_name();
        let gas_price = Self::value_required(persistent_config.gas_price(), "gasPrice")?;
        let earning_wallet_address_opt = Self::value_not_required(
            persistent_config.earning_wallet_address(),
            "earningWalletAddressOpt",
        )?;
        let start_block = Self::value_required(persistent_config.start_block(), "startBlock")?;
        let max_block_count_opt = match persistent_config.max_block_count() {
            Ok(value) => value,
            Err(e) => panic!(
                "Database corruption: Could not read max block count: {:?}",
                e
            ),
        };
        let neighborhood_mode =
            Self::value_required(persistent_config.neighborhood_mode(), "neighborhoodMode")?
                .to_string();
        let port_mapping_protocol_opt =
            Self::value_not_required(persistent_config.mapping_protocol(), "portMappingProtocol")?
                .map(to_string);
        let (consuming_wallet_private_key_opt, consuming_wallet_address_opt, past_neighbors) =
            match good_password_opt {
                Some(password) => {
                    let (consuming_wallet_private_key_opt, consuming_wallet_address_opt) = {
                        match persistent_config.consuming_wallet_private_key(password) {
                        Ok(Some (private_key_hex)) => {
                            let private_key_bytes = match private_key_hex.from_hex::<Vec<u8>>() {
                                Ok(bytes) => bytes,
                                Err(e) => panic! ("Database corruption: consuming wallet private key '{}' cannot be converted from hexadecimal: {:?}", private_key_hex, e),
                            };
                            let key_pair = match Bip32EncryptionKeyProvider::from_raw_secret(private_key_bytes.as_slice()) {
                                Ok(pair) => pair,
                                Err(e) => panic!("Database corruption: consuming wallet private key '{}' is invalid: {:?}", private_key_hex, e),
                            };
                            (Some(private_key_hex), Some(format!("{:?}", key_pair.address())))
                        },
                        Ok(None) => (None, None),
                        Err (e) => panic!("Database corruption: error retrieving consuming wallet private key: {:?}", e),
                    }
                    };
                    let past_neighbors_opt = Self::value_not_required(
                        persistent_config.past_neighbors(password),
                        "pastNeighbors",
                    )?;
                    let past_neighbors = match past_neighbors_opt {
                        None => vec![],
                        Some(pns) => pns
                            .into_iter()
                            .map(|nd| nd.to_string(main_cryptde()))
                            .collect::<Vec<String>>(),
                    };
                    (
                        consuming_wallet_private_key_opt,
                        consuming_wallet_address_opt,
                        past_neighbors,
                    )
                }
                None => (None, None, vec![]),
            };
        let rate_pack = Self::value_required(persistent_config.rate_pack(), "ratePack")?;
        let scan_intervals =
            Self::value_required(persistent_config.scan_intervals(), "scanIntervals")?;
        let payment_thresholds =
            Self::value_required(persistent_config.payment_thresholds(), "paymentThresholds")?;
        let routing_byte_rate = rate_pack.routing_byte_rate;
        let routing_service_rate = rate_pack.routing_service_rate;
        let exit_byte_rate = rate_pack.exit_byte_rate;
        let exit_service_rate = rate_pack.exit_service_rate;
        let pending_payable_sec = scan_intervals.pending_payable_scan_interval.as_secs();
        let payable_sec = scan_intervals.payable_scan_interval.as_secs();
        let receivable_sec = scan_intervals.receivable_scan_interval.as_secs();
        let threshold_interval_sec = payment_thresholds.threshold_interval_sec;
        let debt_threshold_gwei = payment_thresholds.debt_threshold_gwei;
        let payment_grace_period_sec = payment_thresholds.payment_grace_period_sec;
        let maturity_threshold_sec = payment_thresholds.maturity_threshold_sec;
        let permanent_debt_allowed_gwei = payment_thresholds.permanent_debt_allowed_gwei;
        let unban_below_gwei = payment_thresholds.unban_below_gwei;
        let response = UiConfigurationResponse {
            blockchain_service_url_opt,
            current_schema_version,
            clandestine_port,
            chain_name,
            gas_price,
            max_block_count_opt,
            neighborhood_mode,
            consuming_wallet_private_key_opt,
            consuming_wallet_address_opt,
            earning_wallet_address_opt,
            port_mapping_protocol_opt,
            past_neighbors,
            payment_thresholds: UiPaymentThresholds {
                threshold_interval_sec,
                debt_threshold_gwei,
                maturity_threshold_sec,
                payment_grace_period_sec,
                permanent_debt_allowed_gwei,
                unban_below_gwei,
            },
            rate_pack: UiRatePack {
                routing_byte_rate,
                routing_service_rate,
                exit_byte_rate,
                exit_service_rate,
            },
            start_block,
            scan_intervals: UiScanIntervals {
                pending_payable_sec,
                payable_sec,
                receivable_sec,
            },
        };
        Ok(response.tmb(context_id))
    }

    fn value_required<T>(
        result: Result<T, PersistentConfigError>,
        field_name: &str,
    ) -> Result<T, MessageError> {
        match result {
            Ok(v) => Ok(v),
            Err(_) => Err((CONFIGURATOR_READ_ERROR, field_name.to_string())),
        }
    }

    fn value_not_required<T>(
        result: Result<Option<T>, PersistentConfigError>,
        field_name: &str,
    ) -> Result<Option<T>, MessageError> {
        match result {
            Ok(option) => Ok(option),
            Err(_) => Err((CONFIGURATOR_READ_ERROR, field_name.to_string())),
        }
    }

    fn set_wallet_info(
        persistent_config: &mut Box<dyn PersistentConfiguration>,
        consuming_wallet_private_key: &str,
        earning_wallet_address: &str,
        db_password: &str,
    ) -> Result<(), MessageError> {
        if let Err(e) = persistent_config.set_wallet_info(
            consuming_wallet_private_key,
            earning_wallet_address,
            db_password,
        ) {
            return Err((
                CONFIGURATOR_WRITE_ERROR,
                format!("Wallet information could not be set: {:?}", e),
            ));
        }
        Ok(())
    }

    fn handle_set_configuration(
        &mut self,
        msg: UiSetConfigurationRequest,
        context_id: u64,
    ) -> MessageBody {
        let configuration_change_msg_sub_opt = self.configuration_change_msg_sub_opt.clone();
        let logger = &self.logger;
        debug!(
            logger,
            "A request from UI received: {:?} from context id: {}", msg, context_id
        );
        match Self::unfriendly_handle_set_configuration(
            msg,
            context_id,
            &mut self.persistent_config,
            configuration_change_msg_sub_opt,
            logger,
        ) {
            Ok(message_body) => message_body,
            Err((code, msg)) => {
                error!(
                    logger,
                    "{}",
                    format!("The UiSetConfigurationRequest failed with an error {code}: {msg}")
                );
                MessageBody {
                    opcode: "setConfiguration".to_string(),
                    path: MessagePath::Conversation(context_id),
                    payload: Err((code, msg)),
                }
            }
        }
    }

    fn unfriendly_handle_set_configuration(
        msg: UiSetConfigurationRequest,
        context_id: u64,
        persistent_config: &mut Box<dyn PersistentConfiguration>,
        configuration_change_msg_sub_opt: Option<Recipient<ConfigurationChangeMessage>>,
        logger: &Logger,
    ) -> Result<MessageBody, MessageError> {
        let password: Option<String> = None; //prepared for an upgrade with parameters requiring the password

        match password {
            None => {
                if "gas-price" == &msg.name {
                    Self::set_gas_price(msg.value, persistent_config)?;
                } else if "start-block" == &msg.name {
                    Self::set_start_block(msg.value, persistent_config)?;
                } else if "min-hops" == &msg.name {
                    Self::set_min_hops(
                        msg.value,
                        persistent_config,
                        configuration_change_msg_sub_opt,
                        logger,
                    )?;
                } else {
                    return Err((
                        UNRECOGNIZED_PARAMETER,
                        format!("This parameter name is not known: {}", &msg.name),
                    ));
                }
            }
            Some(_password) => {
                unimplemented!();
            }
        };

        Ok(UiSetConfigurationResponse {}.tmb(context_id))
    }

    fn set_gas_price(
        string_price: String,
        config: &mut Box<dyn PersistentConfiguration>,
    ) -> Result<(), (u64, String)> {
        let price_number = match string_price.parse::<u64>() {
            Ok(num) => num,
            Err(e) => return Err((NON_PARSABLE_VALUE, format!("gas price: {:?}", e))),
        };
        match config.set_gas_price(price_number) {
            Ok(_) => Ok(()),
            Err(e) => Err((CONFIGURATOR_WRITE_ERROR, format!("gas price: {:?}", e))),
        }
    }

    fn set_min_hops(
        string_number: String,
        config: &mut Box<dyn PersistentConfiguration>,
        configuration_change_msg_sub_opt: Option<Recipient<ConfigurationChangeMessage>>,
        logger: &Logger,
    ) -> Result<(), (u64, String)> {
        let min_hops = match Hops::from_str(&string_number) {
            Ok(min_hops) => min_hops,
            Err(e) => {
                return Err((NON_PARSABLE_VALUE, format!("min hops: {:?}", e)));
            }
        };
        match config.set_min_hops(min_hops) {
            Ok(_) => {
                debug!(
                    logger,
                    "The value of min-hops has been changed to {}-hop inside the database",
                    min_hops
                );
                configuration_change_msg_sub_opt
                    .as_ref()
                    .expect("Configurator is unbound")
                    .try_send(ConfigurationChangeMessage {
                        change: UpdateMinHops(min_hops),
                    })
                    .expect("Neighborhood is dead");
                Ok(())
            }
            Err(e) => Err((CONFIGURATOR_WRITE_ERROR, format!("min hops: {:?}", e))),
        }
    }

    fn set_start_block(
        string_number: String,
        config: &mut Box<dyn PersistentConfiguration>,
    ) -> Result<(), (u64, String)> {
        let block_number = match string_number.parse::<u64>() {
            Ok(num) => num,
            Err(e) => return Err((NON_PARSABLE_VALUE, format!("start block: {:?}", e))),
        };
        match config.set_start_block(block_number) {
            Ok(_) => Ok(()),
            Err(e) => Err((CONFIGURATOR_WRITE_ERROR, format!("start block: {:?}", e))),
        }
    }

    fn send_to_ui_gateway(&self, target: MessageTarget, body: MessageBody) {
        let msg = NodeToUiMessage { target, body };
        self.node_to_ui_sub_opt
            .as_ref()
            .expect("Configurator is unbound")
            .try_send(msg)
            .expect("UiGateway is dead");
    }

    fn send_password_changes(&self, new_password: String) {
        // GH-728
        let msg = NewPasswordMessage { new_password };
        self.new_password_subs
            .as_ref()
            .expect("Configurator is unbound")
            .iter()
            .for_each(|sub| {
                sub.try_send(msg.clone())
                    .expect("New password recipient is dead")
            });
    }

    fn call_handler<F: FnOnce(&mut Configurator) -> MessageBody>(
        &mut self,
        msg: NodeFromUiMessage,
        handler: F,
    ) {
        self.log_begin_handle(&msg);
        let response = handler(self);
        self.log_end_handle(&response);
        self.send_to_ui_gateway(ClientId(msg.client_id), response);
    }

    fn log_begin_handle(&self, msg: &NodeFromUiMessage) {
        debug!(
            &self.logger,
            "Handling {} message from client {}", msg.body.opcode, msg.client_id
        );
    }

    fn log_end_handle(&self, body: &MessageBody) {
        debug!(&self.logger, "Sending response to {} command:", body.opcode);
    }
}

#[cfg(test)]
mod tests {
    use actix::System;
    use masq_lib::messages::{
        ToMessageBody, UiChangePasswordResponse, UiCheckPasswordRequest, UiCheckPasswordResponse,
        UiGenerateSeedSpec, UiGenerateWalletsResponse, UiNewPasswordBroadcast, UiPaymentThresholds,
        UiRatePack, UiRecoverSeedSpec, UiScanIntervals, UiStartOrder, UiWalletAddressesRequest,
        UiWalletAddressesResponse,
    };
    use masq_lib::ui_gateway::{MessagePath, MessageTarget};
    use std::path::Path;
    use std::str::FromStr;
    use std::sync::{Arc, Mutex};
    use std::time::Duration;

    use crate::db_config::persistent_configuration::{
        PersistentConfigError, PersistentConfigurationReal,
    };
    use crate::test_utils::persistent_configuration_mock::PersistentConfigurationMock;
    use crate::test_utils::recorder::{make_recorder, peer_actors_builder};
    use masq_lib::test_utils::logging::{init_test_logging, TestLogHandler};

    use super::*;
    use crate::blockchain::bip32::Bip32EncryptionKeyProvider;
    use crate::blockchain::bip39::Bip39;
    use crate::blockchain::test_utils::make_meaningless_phrase_words;
    use crate::database::db_initializer::{DbInitializer, DbInitializerReal};
    use crate::sub_lib::accountant::{PaymentThresholds, ScanIntervals};
    use crate::sub_lib::configurator::NewPasswordMessage;
    use crate::sub_lib::cryptde::PublicKey as PK;
    use crate::sub_lib::cryptde::{CryptDE, PlainData};
    use crate::sub_lib::neighborhood::{ConfigurationChange, NodeDescriptor, RatePack};
    use crate::sub_lib::node_addr::NodeAddr;
    use crate::sub_lib::wallet::Wallet;
    use crate::test_utils::unshared_test_utils::{
        assert_on_initialization_with_panic_on_migration, configure_default_persistent_config,
        prove_that_crash_request_handler_is_hooked_up, ZERO,
    };
    use bip39::{Language, Mnemonic};
    use masq_lib::blockchains::chains::Chain;
    use masq_lib::constants::MISSING_DATA;
    use masq_lib::test_utils::utils::ensure_node_home_directory_exists;
    use masq_lib::utils::{derivation_path, AutomapProtocol, NeighborhoodModeLight};
    use rustc_hex::FromHex;
    use tiny_hderive::bip32::ExtendedPrivKey;

    #[test]
    fn constants_have_correct_values() {
        assert_eq!(CRASH_KEY, "CONFIGURATOR")
    }

    #[test]
    fn constructor_connects_with_database() {
        let data_dir =
            ensure_node_home_directory_exists("configurator", "constructor_connects_with_database");
        let verifier = PersistentConfigurationReal::new(Box::new(ConfigDaoReal::new(
            DbInitializerReal::default()
                .initialize(&data_dir, DbInitializationConfig::test_default())
                .unwrap(),
        )));
        let (recorder, _, _) = make_recorder();
        let recorder_addr = recorder.start();
        let (neighborhood, _, _) = make_recorder();
        let neighborhood_addr = neighborhood.start();

        let mut subject = Configurator::new(data_dir, false);

        subject.node_to_ui_sub_opt = Some(recorder_addr.recipient());
        subject.configuration_change_msg_sub_opt = Some(neighborhood_addr.recipient());
        subject.new_password_subs = Some(vec![]); // GH-728
        let _ = subject.handle_change_password(
            UiChangePasswordRequest {
                old_password_opt: None,
                new_password: "password".to_string(),
            },
            0,
            0,
        );
        assert_eq!(
            verifier.check_password(Some("password".to_string())),
            Ok(true)
        )
    }

    #[test]
    fn constructor_panics_on_database_migration() {
        let data_dir = ensure_node_home_directory_exists(
            "configurator",
            "constructor_panics_on_database_migration",
        );

        let act = |data_dir: &Path| {
            Configurator::new(data_dir.to_path_buf(), false);
        };

        assert_on_initialization_with_panic_on_migration(&data_dir, &act);
    }

    #[test]
    fn ignores_unexpected_message() {
        let system = System::new("test");
        let subject = make_subject(None);
        let subject_addr = subject.start();
        let (ui_gateway, _, ui_gateway_recording) = make_recorder();
        let peer_actors = peer_actors_builder().ui_gateway(ui_gateway).build();
        subject_addr.try_send(BindMessage { peer_actors }).unwrap();

        subject_addr
            .try_send(NodeFromUiMessage {
                client_id: 1234,
                body: UiStartOrder {}.tmb(4321),
            })
            .unwrap();

        System::current().stop();
        system.run();
        let recording = ui_gateway_recording.lock().unwrap();
        assert_eq!(recording.len(), 0);
    }

    #[test]
    fn check_password_works() {
        let system = System::new("test");
        let check_password_params_arc = Arc::new(Mutex::new(vec![]));
        let persistent_config = PersistentConfigurationMock::new()
            .check_password_params(&check_password_params_arc)
            .check_password_result(Ok(false));
        let subject = make_subject(Some(persistent_config));
        let subject_addr = subject.start();
        let (ui_gateway, _, ui_gateway_recording_arc) = make_recorder();
        let peer_actors = peer_actors_builder().ui_gateway(ui_gateway).build();
        subject_addr.try_send(BindMessage { peer_actors }).unwrap();

        subject_addr
            .try_send(NodeFromUiMessage {
                client_id: 1234,
                body: UiCheckPasswordRequest {
                    db_password_opt: Some("password".to_string()),
                }
                .tmb(4321),
            })
            .unwrap();

        System::current().stop();
        system.run();
        let check_password_params = check_password_params_arc.lock().unwrap();
        assert_eq!(*check_password_params, vec![Some("password".to_string())]);
        let ui_gateway_recording = ui_gateway_recording_arc.lock().unwrap();
        assert_eq!(
            ui_gateway_recording.get_record::<NodeToUiMessage>(0),
            &NodeToUiMessage {
                target: MessageTarget::ClientId(1234),
                body: UiCheckPasswordResponse { matches: false }.tmb(4321)
            }
        );
        assert_eq!(ui_gateway_recording.len(), 1);
    }

    #[test]
    fn handle_check_password_handles_error() {
        init_test_logging();
        let persistent_config = PersistentConfigurationMock::new()
            .check_password_result(Err(PersistentConfigError::NotPresent));
        let mut subject = make_subject(Some(persistent_config));
        let msg = UiCheckPasswordRequest {
            db_password_opt: None,
        };

        let result = subject.handle_check_password(msg, 4321);

        assert_eq!(
            result,
            MessageBody {
                opcode: "checkPassword".to_string(),
                path: MessagePath::Conversation(4321),
                payload: Err((CONFIGURATOR_READ_ERROR, "NotPresent".to_string()))
            }
        );
        TestLogHandler::new()
            .exists_log_containing("WARN: Configurator: Failed to check password: NotPresent");
    }

    #[test]
    fn change_password_works() {
        let system = System::new("test");
        let change_password_params_arc = Arc::new(Mutex::new(vec![]));
        let persistent_config = PersistentConfigurationMock::new()
            .change_password_params(&change_password_params_arc)
            .change_password_result(Ok(()));
        let subject = make_subject(Some(persistent_config));
        let subject_addr = subject.start();
        let (ui_gateway, _, ui_gateway_recording_arc) = make_recorder();
        let (neighborhood, _, neighborhood_recording_arc) = make_recorder();
        let peer_actors = peer_actors_builder()
            .ui_gateway(ui_gateway)
            .neighborhood(neighborhood)
            .build();
        subject_addr.try_send(BindMessage { peer_actors }).unwrap();

        subject_addr
            .try_send(NodeFromUiMessage {
                client_id: 1234,
                body: UiChangePasswordRequest {
                    old_password_opt: Some("old_password".to_string()),
                    new_password: "new_password".to_string(),
                }
                .tmb(4321),
            })
            .unwrap();

        System::current().stop();
        system.run();
        let change_password_params = change_password_params_arc.lock().unwrap();
        assert_eq!(
            *change_password_params,
            vec![(Some("old_password".to_string()), "new_password".to_string())]
        );
        let ui_gateway_recording = ui_gateway_recording_arc.lock().unwrap();
        assert_eq!(
            ui_gateway_recording.get_record::<NodeToUiMessage>(0),
            &NodeToUiMessage {
                target: MessageTarget::AllExcept(1234),
                body: UiNewPasswordBroadcast {}.tmb(0)
            }
        );
        assert_eq!(
            ui_gateway_recording.get_record::<NodeToUiMessage>(1),
            &NodeToUiMessage {
                target: MessageTarget::ClientId(1234),
                body: UiChangePasswordResponse {}.tmb(4321)
            }
        );
        let neighborhood_recording = neighborhood_recording_arc.lock().unwrap();
        // GH-728
        assert_eq!(
            neighborhood_recording.get_record::<NewPasswordMessage>(0),
            &NewPasswordMessage {
                new_password: "new_password".to_string()
            }
        );
        assert_eq!(neighborhood_recording.len(), 1);
    }

    #[test]
    fn handle_change_password_can_process_error() {
        init_test_logging();
        let persistent_config = PersistentConfigurationMock::new().change_password_result(Err(
            PersistentConfigError::DatabaseError("Didn't work good".to_string()),
        ));
        let mut subject = make_subject(Some(persistent_config));
        let msg = UiChangePasswordRequest {
            old_password_opt: None,
            new_password: "".to_string(),
        };

        let result = subject.handle_change_password(msg, 1234, 4321);

        assert_eq!(
            result,
            MessageBody {
                opcode: "changePassword".to_string(),
                path: MessagePath::Conversation(4321),
                payload: Err((
                    CONFIGURATOR_WRITE_ERROR,
                    r#"DatabaseError("Didn't work good")"#.to_string()
                )),
            }
        );
        TestLogHandler::new().exists_log_containing(
            r#"WARN: Configurator: Failed to change password: DatabaseError("Didn't work good")"#,
        );
    }

    #[test]
    fn handle_set_password_used_repeatedly_recommends_change_password_command_for_next_time() {
        init_test_logging();
        let persistent_config = PersistentConfigurationMock::new()
            .change_password_result(Err(PersistentConfigError::PasswordError));
        let mut subject = make_subject(Some(persistent_config));
        let msg = UiChangePasswordRequest {
            old_password_opt: None,
            new_password: "IAmSureThisPasswordMustBeRightDamn".to_string(),
        };

        let result = subject.handle_change_password(msg, 1234, 4321);

        assert_eq!(
            result,
            MessageBody {
                opcode: "changePassword".to_string(),
                path: MessagePath::Conversation(4321),
                payload: Err((
                    CONFIGURATOR_WRITE_ERROR,
                    "The database already has a password. You may only change it".to_string()
                )),
            }
        );
        TestLogHandler::new().exists_log_containing(
            "WARN: Configurator: Failed to change password: \
            The database already has a password. You may only change it",
        );
    }

    #[test]
    fn handle_wallet_addresses_works() {
        let system = System::new("test");
        let persistent_config = PersistentConfigurationMock::new()
            .check_password_result(Ok(true))
            .consuming_wallet_result(Ok(Some(
                Wallet::from_str("0x1234567890123456789012345678901234567890").unwrap(),
            )))
            .earning_wallet_result(Ok(Some(
                Wallet::from_str("0x01234567890aa345678901234567890123456789").unwrap(),
            )));
        let subject = make_subject(Some(persistent_config));
        let subject_addr = subject.start();
        let (ui_gateway, _, ui_gateway_recording_arc) = make_recorder();
        let peer_actors = peer_actors_builder().ui_gateway(ui_gateway).build();
        subject_addr.try_send(BindMessage { peer_actors }).unwrap();

        subject_addr
            .try_send(NodeFromUiMessage {
                client_id: 1234,
                body: UiWalletAddressesRequest {
                    db_password: "123password".to_string(),
                }
                .tmb(4321),
            })
            .unwrap();

        System::current().stop();
        system.run();
        let ui_gateway_recording = ui_gateway_recording_arc.lock().unwrap();
        assert_eq!(
            ui_gateway_recording.get_record::<NodeToUiMessage>(0),
            &NodeToUiMessage {
                target: MessageTarget::ClientId(1234),
                body: UiWalletAddressesResponse {
                    consuming_wallet_address: "0x1234567890123456789012345678901234567890"
                        .to_string(),
                    earning_wallet_address: "0x01234567890aa345678901234567890123456789"
                        .to_string()
                }
                .tmb(4321)
            }
        );
        assert_eq!(ui_gateway_recording.len(), 1);
    }

    #[test]
    fn handle_wallet_addresses_works_if_consuming_wallet_private_key_error() {
        init_test_logging();
        let persistent_config = PersistentConfigurationMock::new()
            .consuming_wallet_result(Err(PersistentConfigError::DatabaseError(
                "Unknown error 3".to_string(),
            )))
            .earning_wallet_result(Ok(Some(
                Wallet::from_str("0x0123456789012345678901234567890123456789").unwrap(),
            )));
        let subject = make_subject(Some(persistent_config));
        let msg = UiWalletAddressesRequest {
            db_password: "some password".to_string(),
        };

        let result = subject.handle_wallet_addresses(msg, 1234);

        assert_eq!(
            result,
            MessageBody {
                opcode: "walletAddresses".to_string(),
                path: MessagePath::Conversation(1234),
                payload: Err((
                    CONFIGURATOR_READ_ERROR,
                    r#"Consuming wallet error: DatabaseError("Unknown error 3")"#.to_string()
                ))
            }
        );
        TestLogHandler::new().exists_log_containing(
            r#"WARN: Configurator: Failed to obtain wallet addresses: 281474976710657, Consuming wallet error: DatabaseError("Unknown error 3")"#,
        );
    }

    #[test]
    fn handle_wallet_addresses_works_if_earning_wallet_address_triggers_database_error() {
        init_test_logging();
        let persistent_config = PersistentConfigurationMock::new()
            .consuming_wallet_result(Ok(Some(
                Wallet::from_str("0x0123456789012345678901234567890123456789").unwrap(),
            )))
            .earning_wallet_result(Err(PersistentConfigError::DatabaseError(
                "Unknown error 3".to_string(),
            )));
        let subject = make_subject(Some(persistent_config));
        let msg = UiWalletAddressesRequest {
            db_password: "some password".to_string(),
        };

        let result = subject.handle_wallet_addresses(msg, 1234);

        assert_eq!(
            result,
            MessageBody {
                opcode: "walletAddresses".to_string(),
                path: MessagePath::Conversation(1234),
                payload: Err((
                    CONFIGURATOR_READ_ERROR,
                    r#"Earning wallet error: DatabaseError("Unknown error 3")"#.to_string()
                ))
            }
        );
        TestLogHandler::new().exists_log_containing(
            r#"WARN: Configurator: Failed to obtain wallet addresses: 281474976710657, Earning wallet error: DatabaseError("Unknown error 3")"#,
        );
    }

    #[test]
    #[should_panic(
        expected = "Database corrupted: consuming wallet exists but earning wallet does not"
    )]
    fn handle_wallet_addresses_panics_if_earning_wallet_address_is_missing() {
        let persistent_config = PersistentConfigurationMock::new()
            .consuming_wallet_result(Ok(Some(
                Wallet::from_str("0x0123456789012345678901234567890123456789").unwrap(),
            )))
            .earning_wallet_result(Ok(None));
        let subject = make_subject(Some(persistent_config));
        let msg = UiWalletAddressesRequest {
            db_password: "some password".to_string(),
        };

        let _ = subject.handle_wallet_addresses(msg, 1234);
    }

    #[test]
    #[should_panic(
        expected = "Database corrupted: earning wallet exists but consuming wallet does not"
    )]
    fn handle_wallet_addresses_panics_if_consuming_wallet_address_is_missing() {
        let persistent_config = PersistentConfigurationMock::new()
            .consuming_wallet_result(Ok(None))
            .earning_wallet_result(Ok(Some(
                Wallet::from_str("0x0123456789012345678901234567890123456789").unwrap(),
            )));
        let subject = make_subject(Some(persistent_config));
        let msg = UiWalletAddressesRequest {
            db_password: "some password".to_string(),
        };

        let _ = subject.handle_wallet_addresses(msg, 1234);
    }

    #[test]
    fn generate_private_key_handles_bad_derivation_path() {
        let seed = PlainData::new(b"0123456789ABCDEF0123456789ABCDEF");
        let derivation_path = "booga";

        let result = Configurator::generate_private_key(seed.as_ref(), derivation_path);

        assert_eq!(result, Err((DERIVATION_PATH_ERROR, "booga".to_string())));
    }

    #[test]
    fn handle_generate_wallets_works() {
        let check_password_params_arc = Arc::new(Mutex::new(vec![]));
        let set_wallet_info_params_arc = Arc::new(Mutex::new(vec![]));
        let (ui_gateway, _, ui_gateway_recording_arc) = make_recorder();
        let persistent_config = PersistentConfigurationMock::new()
            .check_password_params(&check_password_params_arc)
            .check_password_result(Ok(true))
            .set_wallet_info_params(&set_wallet_info_params_arc)
            .set_wallet_info_result(Ok(()));
        let subject = make_subject(Some(persistent_config));
        let subject_addr = subject.start();
        let peer_actors = peer_actors_builder().ui_gateway(ui_gateway).build();
        subject_addr.try_send(BindMessage { peer_actors }).unwrap();

        subject_addr
            .try_send(NodeFromUiMessage {
                client_id: 1234,
                body: make_example_generate_wallets_request().tmb(4321),
            })
            .unwrap();

        let system = System::new("test");
        System::current().stop();
        system.run();
        let ui_gateway_recording = ui_gateway_recording_arc.lock().unwrap();
        let response = ui_gateway_recording.get_record::<NodeToUiMessage>(0);
        let (generated_wallets, context_id) =
            UiGenerateWalletsResponse::fmb(response.body.clone()).unwrap();
        assert_eq!(context_id, 4321);
        let mnemonic_phrase = generated_wallets.mnemonic_phrase_opt.unwrap();
        assert_eq!(mnemonic_phrase.len(), 24);
        let mnemonic_phrase_string = mnemonic_phrase.join(" ");
        let mnemonic = Mnemonic::from_phrase(&mnemonic_phrase_string, Language::English).unwrap();
        let seed = PlainData::new(Bip39::seed(&mnemonic, "booga").as_ref());
        let consuming_epk =
            ExtendedPrivKey::derive(seed.as_slice(), derivation_path(0, 4).as_str()).unwrap();
        let consuming_private_key = consuming_epk.secret().to_hex::<String>().to_uppercase();
        let consuming_wallet = Wallet::from(
            Bip32EncryptionKeyProvider::try_from((seed.as_slice(), derivation_path(0, 4).as_str()))
                .unwrap(),
        );
        assert_eq!(
            generated_wallets.consuming_wallet_address,
            consuming_wallet.string_address_from_keypair()
        );
        assert_eq!(
            generated_wallets.consuming_wallet_private_key,
            Configurator::generate_private_key(
                &Bip39::seed(&mnemonic, "booga").as_bytes(),
                derivation_path(0, 4).as_str()
            )
            .unwrap()
        );
        let earning_wallet = Wallet::from(
            Bip32EncryptionKeyProvider::try_from((seed.as_slice(), derivation_path(0, 5).as_str()))
                .unwrap(),
        );
        assert_eq!(
            generated_wallets.earning_wallet_address,
            earning_wallet.string_address_from_keypair()
        );
        assert_eq!(
            generated_wallets.earning_wallet_private_key,
            Configurator::generate_private_key(
                &Bip39::seed(&mnemonic, "booga").as_bytes(),
                derivation_path(0, 5).as_str()
            )
            .unwrap()
        );
        let check_password_params = check_password_params_arc.lock().unwrap();
        assert_eq!(*check_password_params, vec![Some("password".to_string())]);

        let set_wallet_info_params = set_wallet_info_params_arc.lock().unwrap();
        assert_eq!(
            *set_wallet_info_params,
            vec![(
                consuming_private_key,
                earning_wallet.string_address_from_keypair(),
                "password".to_string(),
            )]
        );
    }

    #[test]
    fn handle_generate_wallets_works_if_check_password_fails() {
        let persistent_config = PersistentConfigurationMock::new()
            .check_password_result(Err(PersistentConfigError::NotPresent));
        let mut subject = make_subject(Some(persistent_config));

        let result = subject.handle_generate_wallets(make_example_generate_wallets_request(), 4321);

        assert_eq!(
            result,
            MessageBody {
                opcode: "generateWallets".to_string(),
                path: MessagePath::Conversation(4321),
                payload: Err((
                    CONFIGURATOR_READ_ERROR,
                    "Error checking password: NotPresent".to_string()
                ))
            }
        )
    }

    #[test]
    fn handle_generate_wallets_works_if_password_is_incorrect() {
        let persistent_config = PersistentConfigurationMock::new().check_password_result(Ok(false));
        let mut subject = make_subject(Some(persistent_config));

        let result = subject.handle_generate_wallets(make_example_generate_wallets_request(), 4321);

        assert_eq!(
            result,
            MessageBody {
                opcode: "generateWallets".to_string(),
                path: MessagePath::Conversation(4321),
                payload: Err((
                    BAD_PASSWORD_ERROR,
                    "Bad password; can't generate wallets".to_string()
                ))
            }
        )
    }

    #[test]
    fn handle_generate_wallets_manages_error_if_chosen_language_isnt_in_list() {
        let persistent_config = PersistentConfigurationMock::new().check_password_result(Ok(true));
        let mut subject = make_subject(Some(persistent_config));
        let msg = UiGenerateWalletsRequest {
            db_password: "blabla".to_string(),
            seed_spec_opt: Some(UiGenerateSeedSpec {
                mnemonic_phrase_size_opt: Some(24),
                mnemonic_phrase_language_opt: Some("SuperSpecial".to_string()),
                mnemonic_passphrase_opt: None,
            }),
            consuming_derivation_path_opt: Some(derivation_path(0, 4)),
            earning_derivation_path_opt: Some(derivation_path(0, 5)),
        };

        let result = subject.handle_generate_wallets(msg, 4321);

        assert_eq!(
            result,
            MessageBody {
                opcode: "generateWallets".to_string(),
                path: MessagePath::Conversation(4321),
                payload: Err((
                    UNRECOGNIZED_MNEMONIC_LANGUAGE_ERROR,
                    "SuperSpecial".to_string()
                ))
            }
        )
    }

    #[test]
    fn handle_generate_wallets_works_if_wallet_info_cant_be_set() {
        let persistent_config = PersistentConfigurationMock::new()
            .check_password_result(Ok(true))
            .set_wallet_info_result(Err(PersistentConfigError::BadDerivationPathFormat(
                "booga".to_string(),
            )));
        let mut subject = make_subject(Some(persistent_config));

        let result = subject.handle_generate_wallets(make_example_generate_wallets_request(), 4321);

        assert_eq!(
            result,
            MessageBody {
                opcode: "generateWallets".to_string(),
                path: MessagePath::Conversation(4321),
                payload: Err((
                    CONFIGURATOR_WRITE_ERROR,
                    "Wallet information could not be set: BadDerivationPathFormat(\"booga\")"
                        .to_string()
                ))
            }
        )
    }

    #[test]
    fn unfriendly_handle_generate_wallets_handles_consuming_path_without_seed_spec() {
        let mut persistent_config: Box<dyn PersistentConfiguration> =
            Box::new(PersistentConfigurationMock::new().check_password_result(Ok(true)));
        let msg = UiGenerateWalletsRequest {
            db_password: "password".to_string(),
            seed_spec_opt: None,
            consuming_derivation_path_opt: Some("doesn't matter".to_string()),
            earning_derivation_path_opt: None,
        };

        let result =
            Configurator::unfriendly_handle_generate_wallets(msg, 1234, &mut persistent_config)
                .err()
                .unwrap();

        assert_eq!(
            result,
            (
                MISSING_DATA,
                "Cannot generate consuming wallet from derivation path without seed specification"
                    .to_string()
            )
        )
    }

    #[test]
    fn unfriendly_handle_generate_wallets_handles_earning_path_without_seed_spec() {
        let mut persistent_config: Box<dyn PersistentConfiguration> =
            Box::new(PersistentConfigurationMock::new().check_password_result(Ok(true)));
        let msg = UiGenerateWalletsRequest {
            db_password: "password".to_string(),
            seed_spec_opt: None,
            consuming_derivation_path_opt: None,
            earning_derivation_path_opt: Some("doesn't matter".to_string()),
        };

        let result =
            Configurator::unfriendly_handle_generate_wallets(msg, 1234, &mut persistent_config)
                .err()
                .unwrap();

        assert_eq!(
            result,
            (
                MISSING_DATA,
                "Cannot generate earning wallet from derivation path without seed specification"
                    .to_string()
            )
        )
    }

    #[test]
    fn unfriendly_handle_generate_wallets_defaults_language_to_english_and_words_to_24() {
        let mut persistent_config: Box<dyn PersistentConfiguration> = Box::new(
            PersistentConfigurationMock::new()
                .check_password_result(Ok(true))
                .set_wallet_info_result(Ok(())),
        );
        let derivation_path = derivation_path(10, 20);
        let msg = UiGenerateWalletsRequest {
            db_password: "password".to_string(),
            seed_spec_opt: Some(UiGenerateSeedSpec {
                mnemonic_phrase_size_opt: None,
                mnemonic_phrase_language_opt: None,
                mnemonic_passphrase_opt: None,
            }),
            consuming_derivation_path_opt: Some(derivation_path.clone()),
            earning_derivation_path_opt: None,
        };

        let result =
            Configurator::unfriendly_handle_generate_wallets(msg, 1234, &mut persistent_config)
                .unwrap();

        let response = UiGenerateWalletsResponse::fmb(result).unwrap().0;
        assert_eq!(response.mnemonic_phrase_opt.as_ref().unwrap().len(), 24);
        let phrase_str = response.mnemonic_phrase_opt.unwrap().join(" ");
        // only works if phrase is in English
        let _ = Mnemonic::from_phrase(&phrase_str, Language::English).unwrap();
    }

    #[test]
    fn handle_recover_wallets_works_with_earning_wallet_address() {
        let check_password_params_arc = Arc::new(Mutex::new(vec![]));
        let set_wallet_info_params_arc = Arc::new(Mutex::new(vec![]));
        let (ui_gateway, _, ui_gateway_recording_arc) = make_recorder();
        let persistent_config = PersistentConfigurationMock::new()
            .check_password_params(&check_password_params_arc)
            .check_password_result(Ok(true))
            .set_wallet_info_params(&set_wallet_info_params_arc)
            .set_wallet_info_result(Ok(()));
        let subject = make_subject(Some(persistent_config));
        let subject_addr = subject.start();
        let peer_actors = peer_actors_builder().ui_gateway(ui_gateway).build();
        subject_addr.try_send(BindMessage { peer_actors }).unwrap();
        let mut request = make_example_recover_wallets_request_with_paths();
        request.earning_derivation_path_opt = None;
        request.earning_address_opt =
            Some("0x005e288d713a5fb3d7c9cf1b43810a98688c7223".to_string());

        subject_addr
            .try_send(NodeFromUiMessage {
                client_id: 1234,
                body: request.clone().tmb(4321),
            })
            .unwrap();

        let system = System::new("test");
        System::current().stop();
        system.run();
        let ui_gateway_recording = ui_gateway_recording_arc.lock().unwrap();
        let response = ui_gateway_recording.get_record::<NodeToUiMessage>(0);
        let (_, context_id) = UiRecoverWalletsResponse::fmb(response.body.clone()).unwrap();
        assert_eq!(context_id, 4321);
        let mnemonic_phrase = request
            .seed_spec_opt
            .as_ref()
            .unwrap()
            .mnemonic_phrase
            .join(" ");
        let mnemonic = Mnemonic::from_phrase(&mnemonic_phrase, Language::English).unwrap();
        let seed = PlainData::new(
            Bip39::seed(
                &mnemonic,
                request
                    .seed_spec_opt
                    .as_ref()
                    .unwrap()
                    .mnemonic_passphrase_opt
                    .as_ref()
                    .unwrap(),
            )
            .as_ref(),
        );
        let consuming_epk = ExtendedPrivKey::derive(
            seed.as_slice(),
            request.consuming_derivation_path_opt.unwrap().as_str(),
        )
        .unwrap();
        let consuming_private_key = consuming_epk.secret().to_hex::<String>().to_uppercase();
        let check_password_params = check_password_params_arc.lock().unwrap();
        assert_eq!(
            *check_password_params,
            vec![Some(request.db_password.clone())]
        );

        let set_wallet_info_params = set_wallet_info_params_arc.lock().unwrap();
        assert_eq!(
            *set_wallet_info_params,
            vec![(
                consuming_private_key,
                request.earning_address_opt.unwrap(),
                request.db_password,
            )]
        );
    }

    #[test]
    fn handle_recover_wallets_works_with_earning_wallet_derivation_path() {
        let set_wallet_info_params_arc = Arc::new(Mutex::new(vec![]));
        let persistent_config = PersistentConfigurationMock::new()
            .check_password_result(Ok(true))
            .set_wallet_info_params(&set_wallet_info_params_arc)
            .set_wallet_info_result(Ok(()));
        let mut subject = make_subject(Some(persistent_config));
        let mut request = make_example_recover_wallets_request_with_paths();
        request.earning_derivation_path_opt = Some(derivation_path(0, 5));

        let result = subject.handle_recover_wallets(request.clone(), 1234);

        assert_eq!(result, UiRecoverWalletsResponse {}.tmb(1234));
        let mnemonic_phrase = request
            .seed_spec_opt
            .as_ref()
            .unwrap()
            .mnemonic_phrase
            .join(" ");
        let mnemonic = Mnemonic::from_phrase(&mnemonic_phrase, Language::English).unwrap();
        let seed = Bip39::seed(
            &mnemonic,
            request
                .seed_spec_opt
                .as_ref()
                .unwrap()
                .mnemonic_passphrase_opt
                .as_ref()
                .unwrap(),
        );
        let consuming_epk = ExtendedPrivKey::derive(
            seed.as_bytes(),
            request.consuming_derivation_path_opt.unwrap().as_str(),
        )
        .unwrap();
        let consuming_private_key = consuming_epk.secret().to_hex::<String>().to_uppercase();
        let earning_wallet = Configurator::generate_wallet(
            &seed,
            request.earning_derivation_path_opt.as_ref().unwrap(),
        )
        .unwrap();
        let set_wallet_info_params = set_wallet_info_params_arc.lock().unwrap();
        assert_eq!(
            *set_wallet_info_params,
            vec![(
                consuming_private_key,
                earning_wallet.string_address_from_keypair(),
                request.db_password,
            )]
        );
    }

    #[test]
    fn handle_recover_wallets_works_without_passphrase() {
        let set_wallet_info_params_arc = Arc::new(Mutex::new(vec![]));
        let persistent_config = PersistentConfigurationMock::new()
            .check_password_result(Ok(true))
            .set_wallet_info_params(&set_wallet_info_params_arc)
            .set_wallet_info_result(Ok(()));
        let mut subject = make_subject(Some(persistent_config));
        let mut request = make_example_recover_wallets_request_with_paths();
        request
            .seed_spec_opt
            .as_mut()
            .unwrap()
            .mnemonic_passphrase_opt = None;

        let result = subject.handle_recover_wallets(request.clone(), 1234);

        assert_eq!(result, UiRecoverWalletsResponse {}.tmb(1234));
        let mnemonic_phrase = request
            .seed_spec_opt
            .as_ref()
            .unwrap()
            .mnemonic_phrase
            .join(" ");
        let mnemonic = Mnemonic::from_phrase(&mnemonic_phrase, Language::English).unwrap();
        let seed = Bip39::seed(&mnemonic, "");
        let consuming_epk = ExtendedPrivKey::derive(
            seed.as_bytes(),
            request.consuming_derivation_path_opt.unwrap().as_str(),
        )
        .unwrap();
        let consuming_private_key = consuming_epk.secret().to_hex::<String>().to_uppercase();
        let earning_private_key = ExtendedPrivKey::derive(
            seed.as_bytes(),
            request
                .earning_derivation_path_opt
                .as_ref()
                .unwrap()
                .as_str(),
        )
        .unwrap();
        let earning_keypair =
            Bip32EncryptionKeyProvider::from_raw_secret(&earning_private_key.secret()).unwrap();
        let earning_wallet = Wallet::from(earning_keypair);
        let set_wallet_info_params = set_wallet_info_params_arc.lock().unwrap();
        assert_eq!(
            *set_wallet_info_params,
            vec![(
                consuming_private_key,
                format!("{:?}", earning_wallet.address()),
                request.db_password,
            )]
        );
    }

    #[test]
    fn handle_recover_wallets_works_with_check_password_error() {
        let persistent_config = PersistentConfigurationMock::new()
            .check_password_result(Err(PersistentConfigError::NotPresent));
        let mut subject = make_subject(Some(persistent_config));
        let request = make_example_recover_wallets_request_with_paths();

        let result = subject.handle_recover_wallets(request, 1234);

        assert_eq!(
            result,
            MessageBody {
                opcode: "recoverWallets".to_string(),
                path: MessagePath::Conversation(1234),
                payload: Err((
                    CONFIGURATOR_READ_ERROR,
                    "Error checking password: NotPresent".to_string()
                ))
            }
        )
    }

    #[test]
    fn handle_recover_wallets_works_with_incorrect_password() {
        let persistent_config = PersistentConfigurationMock::new().check_password_result(Ok(false));
        let mut subject = make_subject(Some(persistent_config));
        let request = make_example_recover_wallets_request_with_paths();

        let result = subject.handle_recover_wallets(request, 1234);

        assert_eq!(
            result,
            MessageBody {
                opcode: "recoverWallets".to_string(),
                path: MessagePath::Conversation(1234),
                payload: Err((
                    BAD_PASSWORD_ERROR,
                    "Bad password; can't recover wallets".to_string(),
                ))
            }
        )
    }

    #[test]
    fn handle_recover_wallets_works_if_mnemonic_cant_be_generated_from_phrase() {
        let persistent_config = PersistentConfigurationMock::new().check_password_result(Ok(true));
        let mut subject = make_subject(Some(persistent_config));
        let mut request = make_example_recover_wallets_request_with_paths();
        request.seed_spec_opt.as_mut().unwrap().mnemonic_phrase =
            vec!["ooga".to_string(), "booga".to_string()];

        let result = subject.handle_recover_wallets(request, 4321);

        assert_eq!(
            result,
            MessageBody {
                opcode: "recoverWallets".to_string(),
                path: MessagePath::Conversation(4321),
                payload: Err((
                    MNEMONIC_PHRASE_ERROR,
                    "Couldn't make a mnemonic out of the supplied phrase: invalid word in phrase"
                        .to_string()
                ))
            }
        )
    }

    #[test]
    fn handle_recover_wallets_works_if_wallet_info_cant_be_set() {
        let persistent_config = PersistentConfigurationMock::new()
            .check_password_result(Ok(true))
            .set_wallet_info_result(Err(PersistentConfigError::BadDerivationPathFormat(
                "booga".to_string(),
            )));
        let mut subject = make_subject(Some(persistent_config));

        let result =
            subject.handle_recover_wallets(make_example_recover_wallets_request_with_paths(), 4321);

        assert_eq!(
            result,
            MessageBody {
                opcode: "recoverWallets".to_string(),
                path: MessagePath::Conversation(4321),
                payload: Err((
                    CONFIGURATOR_WRITE_ERROR,
                    "Wallet information could not be set: BadDerivationPathFormat(\"booga\")"
                        .to_string()
                ))
            }
        )
    }

    #[test]
    fn unfriendly_handle_recover_wallets_handles_useless_seed_spec_with_key_and_address() {
        let db_password = "password".to_string();
        let consuming_private_key =
            "0123456789ABCDEF0123456789ABCDEF0123456789ABCDEF0123456789ABCDEF".to_string();
        let earning_address = "0x0123456789012345678901234567890123456789".to_string();
        let msg = UiRecoverWalletsRequest {
            db_password: db_password.clone(),
            seed_spec_opt: Some(UiRecoverSeedSpec {
                mnemonic_phrase: make_meaningless_phrase_words(),
                mnemonic_phrase_language_opt: Some("English".to_string()),
                mnemonic_passphrase_opt: None,
            }),
            consuming_derivation_path_opt: None,
            consuming_private_key_opt: Some(consuming_private_key.clone()),
            earning_derivation_path_opt: None,
            earning_address_opt: Some(earning_address.clone()),
        };
        let set_wallet_info_params_arc = Arc::new(Mutex::new(vec![]));
        let mut persistent_config: Box<dyn PersistentConfiguration> = Box::new(
            configure_default_persistent_config(ZERO)
                .check_password_result(Ok(true))
                .set_wallet_info_params(&set_wallet_info_params_arc)
                .set_wallet_info_result(Ok(())),
        );

        let _ = Configurator::unfriendly_handle_recover_wallets(msg, 1234, &mut persistent_config)
            .unwrap();

        let set_wallet_info_params = set_wallet_info_params_arc.lock().unwrap();
        assert_eq!(
            *set_wallet_info_params,
            vec![(consuming_private_key, earning_address, db_password)]
        )
    }

    #[test]
    fn unfriendly_handle_recover_wallets_handles_no_seed_spec_and_only_earning_wallet_address() {
        let msg = UiRecoverWalletsRequest {
            db_password: "password".to_string(),
            seed_spec_opt: None,
            consuming_derivation_path_opt: None,
            consuming_private_key_opt: None,
            earning_derivation_path_opt: None,
            earning_address_opt: Some("0x0123456789012345678901234567890123456789".to_string()),
        };
        let mut persistent_config: Box<dyn PersistentConfiguration> =
            Box::new(configure_default_persistent_config(ZERO).check_password_result(Ok(true)));

        let result =
            Configurator::unfriendly_handle_recover_wallets(msg, 1234, &mut persistent_config);

        assert_eq! (result, Err((MISSING_DATA, "If you supply no seed information, you must supply both consuming wallet private key and earning wallet address".to_string())));
    }

    #[test]
    fn unfriendly_handle_recover_wallets_handles_seed_but_nothing_about_consuming_wallet() {
        let db_password = "password".to_string();
        let earning_address = "0x0123456789012345678901234567890123456789".to_string();
        let msg = UiRecoverWalletsRequest {
            db_password,
            seed_spec_opt: Some(UiRecoverSeedSpec {
                mnemonic_phrase: make_meaningless_phrase_words(),
                mnemonic_phrase_language_opt: Some("English".to_string()),
                mnemonic_passphrase_opt: None,
            }),
            consuming_derivation_path_opt: None,
            consuming_private_key_opt: None,
            earning_derivation_path_opt: None,
            earning_address_opt: Some(earning_address),
        };
        let mut persistent_config: Box<dyn PersistentConfiguration> =
            Box::new(configure_default_persistent_config(ZERO).check_password_result(Ok(true)));

        let result =
            Configurator::unfriendly_handle_recover_wallets(msg, 1234, &mut persistent_config);

        assert_eq! (result, Err((MISSING_DATA, "If you supply seed information, you must supply either the consuming wallet derivation path or the consuming wallet private key".to_string())));
    }

    #[test]
    fn unfriendly_handle_recover_wallets_handles_seed_but_nothing_about_earning_wallet() {
        let db_password = "password".to_string();
        let consuming_private_key =
            "0123456789ABCDEF0123456789ABCDEF0123456789ABCDEF0123456789ABCDEF".to_string();
        let msg = UiRecoverWalletsRequest {
            db_password,
            seed_spec_opt: Some(UiRecoverSeedSpec {
                mnemonic_phrase: make_meaningless_phrase_words(),
                mnemonic_phrase_language_opt: Some("English".to_string()),
                mnemonic_passphrase_opt: None,
            }),
            consuming_derivation_path_opt: None,
            consuming_private_key_opt: Some(consuming_private_key),
            earning_derivation_path_opt: None,
            earning_address_opt: None,
        };
        let mut persistent_config: Box<dyn PersistentConfiguration> =
            Box::new(configure_default_persistent_config(ZERO).check_password_result(Ok(true)));

        let result =
            Configurator::unfriendly_handle_recover_wallets(msg, 1234, &mut persistent_config);

        assert_eq! (result, Err((MISSING_DATA, "If you supply seed information, you must supply either the earning wallet derivation path or the earning wallet address".to_string())));
    }

    #[test]
    fn unfriendly_handle_recover_wallets_defaults_language_to_english() {
        let db_password = "password".to_string();
        let msg = UiRecoverWalletsRequest {
            db_password,
            seed_spec_opt: Some(UiRecoverSeedSpec {
                mnemonic_phrase: make_meaningless_phrase_words(),
                mnemonic_phrase_language_opt: None,
                mnemonic_passphrase_opt: None,
            }),
            consuming_derivation_path_opt: Some(derivation_path(10, 20)),
            consuming_private_key_opt: None,
            earning_derivation_path_opt: None,
            earning_address_opt: Some("0x0123456789012345678901234567890123456789".to_string()),
        };
        let mut persistent_config: Box<dyn PersistentConfiguration> = Box::new(
            configure_default_persistent_config(ZERO)
                .check_password_result(Ok(true))
                .set_wallet_info_result(Ok(())),
        );

        let result =
            Configurator::unfriendly_handle_recover_wallets(msg, 1234, &mut persistent_config);

        assert_eq!(result.is_ok(), true); // phrase is in English; if language didn't default there, test would blow up
    }

    #[test]
    fn handle_set_configuration_works() {
        init_test_logging();
        let test_name = "handle_set_configuration_works";
        let set_start_block_params_arc = Arc::new(Mutex::new(vec![]));
        let (ui_gateway, _, ui_gateway_recording_arc) = make_recorder();
        let persistent_config = PersistentConfigurationMock::new()
            .set_start_block_params(&set_start_block_params_arc)
            .set_start_block_result(Ok(()));
        let mut subject = make_subject(Some(persistent_config));
        subject.logger = Logger::new(test_name);
        let subject_addr = subject.start();
        let peer_actors = peer_actors_builder().ui_gateway(ui_gateway).build();
        subject_addr.try_send(BindMessage { peer_actors }).unwrap();
        let msg = UiSetConfigurationRequest {
            name: "start-block".to_string(),
            value: "166666".to_string(),
        };
        let context_id = 4444;

        subject_addr
            .try_send(NodeFromUiMessage {
                client_id: 1234,
                body: msg.clone().tmb(context_id),
            })
            .unwrap();

        let system = System::new("test");
        System::current().stop();
        system.run();
        let ui_gateway_recording = ui_gateway_recording_arc.lock().unwrap();
        let response = ui_gateway_recording.get_record::<NodeToUiMessage>(0);
        let (_, context_id) = UiSetConfigurationResponse::fmb(response.body.clone()).unwrap();
        assert_eq!(context_id, 4444);
        let check_start_block_params = set_start_block_params_arc.lock().unwrap();
        assert_eq!(*check_start_block_params, vec![166666]);
        TestLogHandler::new().exists_log_containing(&format!(
            "DEBUG: {}: A request from UI received: {:?} from context id: {}",
            test_name, msg, context_id
        ));
    }

    #[test]
    fn handle_set_configuration_works_for_gas_price() {
        let set_gas_price_params_arc = Arc::new(Mutex::new(vec![]));
        let persistent_config = PersistentConfigurationMock::new()
            .set_gas_price_params(&set_gas_price_params_arc)
            .set_gas_price_result(Ok(()));
        let mut subject = make_subject(Some(persistent_config));

        let result = subject.handle_set_configuration(
            UiSetConfigurationRequest {
                name: "gas-price".to_string(),
                value: "68".to_string(),
            },
            4000,
        );

        assert_eq!(
            result,
            MessageBody {
                opcode: "setConfiguration".to_string(),
                path: MessagePath::Conversation(4000),
                payload: Ok(r#"{}"#.to_string())
            }
        );
        let set_gas_price_params = set_gas_price_params_arc.lock().unwrap();
        assert_eq!(*set_gas_price_params, vec![68])
    }

    #[test]
    fn handle_set_configuration_handles_failure_on_gas_price_database_issue() {
        let persistent_config = PersistentConfigurationMock::new()
            .set_gas_price_result(Err(PersistentConfigError::TransactionError));
        let mut subject = make_subject(Some(persistent_config));

        let result = subject.handle_set_configuration(
            UiSetConfigurationRequest {
                name: "gas-price".to_string(),
                value: "55".to_string(),
            },
            4000,
        );

        assert_eq!(
            result,
            MessageBody {
                opcode: "setConfiguration".to_string(),
                path: MessagePath::Conversation(4000),
                payload: Err((
                    CONFIGURATOR_WRITE_ERROR,
                    "gas price: TransactionError".to_string()
                ))
            }
        );
    }

    #[test]
    fn handle_set_configuration_handle_gas_price_non_parsable_value_issue() {
        let persistent_config = PersistentConfigurationMock::new();
        let mut subject = make_subject(Some(persistent_config));

        let result = subject.handle_set_configuration(
            UiSetConfigurationRequest {
                name: "gas-price".to_string(),
                value: "fiftyfive".to_string(),
            },
            4000,
        );

        assert_eq!(
            result,
            MessageBody {
                opcode: "setConfiguration".to_string(),
                path: MessagePath::Conversation(4000),
                payload: Err((
                    NON_PARSABLE_VALUE,
                    "gas price: ParseIntError { kind: InvalidDigit }".to_string()
                ))
            }
        );
    }

    #[test]
    fn handle_set_configuration_terminates_after_failure_on_start_block() {
        let persistent_config = PersistentConfigurationMock::new().set_start_block_result(Err(
            PersistentConfigError::DatabaseError("dunno".to_string()),
        ));
        let mut subject = make_subject(Some(persistent_config));

        let result = subject.handle_set_configuration(
            UiSetConfigurationRequest {
                name: "start-block".to_string(),
                value: "166666".to_string(),
            },
            4000,
        );

        assert_eq!(
            result,
            MessageBody {
                opcode: "setConfiguration".to_string(),
                path: MessagePath::Conversation(4000),
                payload: Err((
                    CONFIGURATOR_WRITE_ERROR,
                    r#"start block: DatabaseError("dunno")"#.to_string()
                ))
            }
        );
    }

    #[test]
    fn handle_set_configuration_argue_decently_about_non_parsable_value_at_start_block() {
        let persistent_config = PersistentConfigurationMock::new();
        let mut subject = make_subject(Some(persistent_config));

        let result = subject.handle_set_configuration(
            UiSetConfigurationRequest {
                name: "start-block".to_string(),
                value: "hundred_and_half".to_string(),
            },
            4000,
        );

        assert_eq!(
            result,
            MessageBody {
                opcode: "setConfiguration".to_string(),
                path: MessagePath::Conversation(4000),
                payload: Err((
                    NON_PARSABLE_VALUE,
                    r#"start block: ParseIntError { kind: InvalidDigit }"#.to_string()
                ))
            }
        );
    }

    #[test]
    fn handle_set_configuration_works_for_min_hops() {
        init_test_logging();
        let test_name = "handle_set_configuration_works_for_min_hops";
        let new_min_hops = Hops::SixHops;
        let set_min_hops_params_arc = Arc::new(Mutex::new(vec![]));
        let persistent_config = PersistentConfigurationMock::new()
            .set_min_hops_params(&set_min_hops_params_arc)
            .set_min_hops_result(Ok(()));
        let system = System::new("handle_set_configuration_works_for_min_hops");
        let (neighborhood, _, neighborhood_recording_arc) = make_recorder();
        let neighborhood_addr = neighborhood.start();
        let mut subject = make_subject(Some(persistent_config));
        subject.logger = Logger::new(test_name);
        subject.configuration_change_msg_sub_opt =
            Some(neighborhood_addr.recipient::<ConfigurationChangeMessage>());

        let result = subject.handle_set_configuration(
            UiSetConfigurationRequest {
                name: "min-hops".to_string(),
                value: new_min_hops.to_string(),
            },
            4000,
        );

        System::current().stop();
        system.run();
        let neighborhood_recording = neighborhood_recording_arc.lock().unwrap();
        let message_to_neighborhood =
            neighborhood_recording.get_record::<ConfigurationChangeMessage>(0);
        let set_min_hops_params = set_min_hops_params_arc.lock().unwrap();
        let min_hops_in_db = set_min_hops_params.get(0).unwrap();
        assert_eq!(
            result,
            MessageBody {
                opcode: "setConfiguration".to_string(),
                path: MessagePath::Conversation(4000),
                payload: Ok(r#"{}"#.to_string())
            }
        );
        assert_eq!(
            message_to_neighborhood,
            &ConfigurationChangeMessage {
                change: ConfigurationChange::UpdateMinHops(new_min_hops)
            }
        );
        assert_eq!(*min_hops_in_db, new_min_hops);
        TestLogHandler::new().exists_log_containing(&format!(
           "DEBUG: {test_name}: The value of min-hops has been changed to {new_min_hops}-hop inside the database"
        ));
    }

    #[test]
    fn handle_set_configuration_throws_err_for_invalid_min_hops() {
        init_test_logging();
        let test_name = "handle_set_configuration_throws_err_for_invalid_min_hops";
        let mut subject = make_subject(None);
        subject.logger = Logger::new(test_name);

        let result = subject.handle_set_configuration(
            UiSetConfigurationRequest {
                name: "min-hops".to_string(),
                value: "600".to_string(),
            },
            4000,
        );

        assert_eq!(
            result,
            MessageBody {
                opcode: "setConfiguration".to_string(),
                path: MessagePath::Conversation(4000),
                payload: Err((
                    NON_PARSABLE_VALUE,
                    "min hops: \"Invalid value for min hops provided\"".to_string()
                ))
            }
        );
        TestLogHandler::new().exists_log_containing(&format!(
            "ERROR: {test_name}: The UiSetConfigurationRequest failed with an error \
             281474976710668: min hops: \"Invalid value for min hops provided\""
        ));
    }

    #[test]
    fn handle_set_configuration_handles_failure_on_min_hops_database_issue() {
        init_test_logging();
        let test_name = "handle_set_configuration_handles_failure_on_min_hops_database_issue";
        let persistent_config = PersistentConfigurationMock::new()
            .set_min_hops_result(Err(PersistentConfigError::TransactionError));
        let system =
            System::new("handle_set_configuration_handles_failure_on_min_hops_database_issue");
        let (neighborhood, _, neighborhood_recording_arc) = make_recorder();
        let configuration_change_msg_sub = neighborhood
            .start()
            .recipient::<ConfigurationChangeMessage>();
        let mut subject = make_subject(Some(persistent_config));
        subject.configuration_change_msg_sub_opt = Some(configuration_change_msg_sub);
        subject.logger = Logger::new(test_name);

        let result = subject.handle_set_configuration(
            UiSetConfigurationRequest {
                name: "min-hops".to_string(),
                value: "4".to_string(),
            },
            4000,
        );

        System::current().stop();
        system.run();
        let recording = neighborhood_recording_arc.lock().unwrap();
        assert!(recording.is_empty());
        assert_eq!(
            result,
            MessageBody {
                opcode: "setConfiguration".to_string(),
                path: MessagePath::Conversation(4000),
                payload: Err((
                    CONFIGURATOR_WRITE_ERROR,
                    "min hops: TransactionError".to_string()
                ))
            }
        );
        TestLogHandler::new().exists_log_containing(&format!(
            "ERROR: {test_name}: The UiSetConfigurationRequest failed with an error \
                281474976710658: min hops: TransactionError"
        ));
    }

    #[test]
    fn handle_set_configuration_complains_about_unexpected_parameter() {
        let persistent_config = PersistentConfigurationMock::new();
        let mut subject = make_subject(Some(persistent_config));

        let result = subject.handle_set_configuration(
            UiSetConfigurationRequest {
                name: "blabla".to_string(),
                value: "166666".to_string(),
            },
            4000,
        );

        assert_eq!(
            result,
            MessageBody {
                opcode: "setConfiguration".to_string(),
                path: MessagePath::Conversation(4000),
                payload: Err((
                    UNRECOGNIZED_PARAMETER,
                    "This parameter name is not known: blabla".to_string()
                ))
            }
        );
    }

    #[test]
    fn parse_language_handles_expected_languages() {
        vec![
            "English",
            "Chinese",
            "Traditional Chinese",
            "French",
            "Italian",
            "Japanese",
            "Korean",
            "Spanish",
        ]
        .into_iter()
        .for_each(|input| {
            let result = Configurator::parse_language(input)
                .expect(format!("{} didn't parse", input).as_str());

            // I can't believe that PartialEq is not implemented for Language. Sheesh!
            match result {
                Language::English => assert_eq!(input, "English"),
                Language::ChineseSimplified => assert_eq!(input, "Chinese"),
                Language::ChineseTraditional => assert_eq!(input, "Traditional Chinese"),
                Language::French => assert_eq!(input, "French"),
                Language::Italian => assert_eq!(input, "Italian"),
                Language::Japanese => assert_eq!(input, "Japanese"),
                Language::Korean => assert_eq!(input, "Korean"),
                Language::Spanish => assert_eq!(input, "Spanish"),
            }
        })
    }

    #[test]
    fn parse_word_count_handles_expected_counts() {
        vec![12, 15, 18, 21, 24].into_iter().for_each(|input| {
            let result = Configurator::parse_word_count(input)
                .expect(format!("{} didn't parse", input).as_str());

            assert_eq!(result.word_count(), input);
        })
    }

    #[test]
    fn parse_word_count_handles_unexpected_count() {
        let result = Configurator::parse_word_count(13).err().unwrap();

        assert_eq!(
            result,
            (ILLEGAL_MNEMONIC_WORD_COUNT_ERROR, "13".to_string())
        );
    }

    #[test]
    fn generate_seed_and_mnemonic_phrase_works_without_passphrase() {
        let (actual_seed, phrase_words) =
            Configurator::generate_seed_and_mnemonic_phrase(&None, "English", 12).unwrap();

        let mnemonic_phrase = phrase_words.join(" ");
        let mnemonic = Mnemonic::from_phrase(&mnemonic_phrase, Language::English).unwrap();
        let expected_seed = Bip39::seed(&mnemonic, "");
        assert_eq!(actual_seed.as_ref(), expected_seed.as_ref());
    }

    #[test]
    fn configuration_works_with_no_password() {
        let consuming_wallet_private_key =
            "0123456789ABCDEF0123456789ABCDEF0123456789ABCDEF0123456789ABCDEF".to_string();
        let earning_wallet_address = "4a5e43b54c6C56Ebf7".to_string();
        let public_key = PK::from(&b"xaca4sf4a56"[..]);
        let node_addr = NodeAddr::from_str("1.2.1.3:4545").unwrap();
        let node_descriptor = NodeDescriptor::from((
            &public_key,
            &node_addr,
            Chain::EthRopsten,
            main_cryptde() as &dyn CryptDE,
        ));
        let persistent_config = PersistentConfigurationMock::new()
            .blockchain_service_url_result(Ok(None))
            .check_password_result(Ok(true))
            .chain_name_result("ropsten".to_string())
            .current_schema_version_result("3")
            .clandestine_port_result(Ok(1234))
            .gas_price_result(Ok(2345))
            .consuming_wallet_private_key_result(Ok(Some(consuming_wallet_private_key)))
            .mapping_protocol_result(Ok(Some(AutomapProtocol::Igdp)))
            .max_block_count_result(Ok(Some(100000)))
            .neighborhood_mode_result(Ok(NeighborhoodModeLight::Standard))
            .past_neighbors_result(Ok(Some(vec![node_descriptor.clone()])))
            .earning_wallet_address_result(Ok(Some(earning_wallet_address.clone())))
            .start_block_result(Ok(3456));
        let persistent_config = payment_thresholds_scan_intervals_rate_pack(persistent_config);
        let mut subject = make_subject(Some(persistent_config));

        let (configuration, context_id) =
            UiConfigurationResponse::fmb(subject.handle_configuration(
                UiConfigurationRequest {
                    db_password_opt: None,
                },
                4321,
            ))
            .unwrap();

        assert_eq!(context_id, 4321);
        assert_eq!(
            configuration,
            UiConfigurationResponse {
                blockchain_service_url_opt: None,
                current_schema_version: "3".to_string(),
                clandestine_port: 1234,
                chain_name: "ropsten".to_string(),
                gas_price: 2345,
                max_block_count_opt: Some(100000),
                neighborhood_mode: String::from("standard"),
                consuming_wallet_private_key_opt: None,
                consuming_wallet_address_opt: None,
                earning_wallet_address_opt: Some(earning_wallet_address),
                port_mapping_protocol_opt: Some("IGDP".to_string()),
                past_neighbors: vec![],
                payment_thresholds: UiPaymentThresholds {
                    threshold_interval_sec: 10_000,
                    debt_threshold_gwei: 5_000_000,
                    maturity_threshold_sec: 1200,
                    payment_grace_period_sec: 1000,
                    permanent_debt_allowed_gwei: 20_000,
                    unban_below_gwei: 20_000
                },
                rate_pack: UiRatePack {
                    routing_byte_rate: 6,
                    routing_service_rate: 8,
                    exit_byte_rate: 10,
                    exit_service_rate: 13
                },
                start_block: 3456,
                scan_intervals: UiScanIntervals {
                    pending_payable_sec: 122,
                    payable_sec: 125,
                    receivable_sec: 128
                }
            }
        );
    }

    fn payment_thresholds_scan_intervals_rate_pack(
        persistent_config: PersistentConfigurationMock,
    ) -> PersistentConfigurationMock {
        persistent_config
            .rate_pack_result(Ok(RatePack {
                routing_byte_rate: 6,
                routing_service_rate: 8,
                exit_byte_rate: 10,
                exit_service_rate: 13,
            }))
            .scan_intervals_result(Ok(ScanIntervals {
                pending_payable_scan_interval: Duration::from_secs(122),
                payable_scan_interval: Duration::from_secs(125),
                receivable_scan_interval: Duration::from_secs(128),
            }))
            .payment_thresholds_result(Ok(PaymentThresholds {
                threshold_interval_sec: 10000,
                debt_threshold_gwei: 5000000,
                payment_grace_period_sec: 1000,
                maturity_threshold_sec: 1200,
                permanent_debt_allowed_gwei: 20000,
                unban_below_gwei: 20000,
            }))
    }

    #[test]
    #[should_panic(
        expected = "panic message (processed with: node_lib::sub_lib::utils::crash_request_analyzer)"
    )]
    fn configurator_can_be_crashed_properly_but_not_improperly() {
        let persistent_config = PersistentConfigurationMock::new();
        let mut configurator = make_subject(Some(persistent_config));
        configurator.crashable = true;

        prove_that_crash_request_handler_is_hooked_up(configurator, CRASH_KEY);
    }

    #[test]
    fn configuration_works_with_secrets() {
        let consuming_wallet_private_key_params_arc = Arc::new(Mutex::new(vec![]));
        let past_neighbors_params_arc = Arc::new(Mutex::new(vec![]));
        let consuming_wallet_private_key =
            "0123456789ABCDEF0123456789ABCDEF0123456789ABCDEF0123456789ABCDEF".to_string();
        let consuming_wallet_address = format!(
            "{:?}",
            Bip32EncryptionKeyProvider::from_raw_secret(
                consuming_wallet_private_key
                    .from_hex::<Vec<u8>>()
                    .unwrap()
                    .as_slice()
            )
            .unwrap()
            .address()
        );
        let earning_wallet_address = "4a5e43b54c6C56Ebf7".to_string();
        let public_key = PK::from(&b"xaca4sf4a56"[..]);
        let node_addr = NodeAddr::from_str("1.2.1.3:4545").unwrap();
        let node_descriptor = NodeDescriptor::from((
            &public_key,
            &node_addr,
            Chain::EthRopsten,
            main_cryptde() as &dyn CryptDE,
        ));
        let persistent_config = PersistentConfigurationMock::new()
            .blockchain_service_url_result(Ok(None))
            .check_password_result(Ok(true))
            .chain_name_result("ropsten".to_string())
            .current_schema_version_result("3")
            .clandestine_port_result(Ok(1234))
            .gas_price_result(Ok(2345))
            .consuming_wallet_private_key_params(&consuming_wallet_private_key_params_arc)
            .consuming_wallet_private_key_result(Ok(Some(consuming_wallet_private_key.clone())))
            .mapping_protocol_result(Ok(Some(AutomapProtocol::Igdp)))
<<<<<<< HEAD
            .max_block_count_result(Ok(Some(100000)))
=======
            .max_block_count_result(Ok(None))
>>>>>>> b2d0b07b
            .neighborhood_mode_result(Ok(NeighborhoodModeLight::ConsumeOnly))
            .past_neighbors_params(&past_neighbors_params_arc)
            .past_neighbors_result(Ok(Some(vec![node_descriptor.clone()])))
            .earning_wallet_address_result(Ok(Some(earning_wallet_address.clone())))
            .start_block_result(Ok(3456))
            .start_block_result(Ok(3456));
        let persistent_config = payment_thresholds_scan_intervals_rate_pack(persistent_config);
        let mut subject = make_subject(Some(persistent_config));

        let (configuration, context_id) =
            UiConfigurationResponse::fmb(subject.handle_configuration(
                UiConfigurationRequest {
                    db_password_opt: Some("password".to_string()),
                },
                4321,
            ))
            .unwrap();

        assert_eq!(context_id, 4321);
        assert_eq!(
            configuration,
            UiConfigurationResponse {
                blockchain_service_url_opt: None,
                current_schema_version: "3".to_string(),
                clandestine_port: 1234,
                chain_name: "ropsten".to_string(),
                gas_price: 2345,
<<<<<<< HEAD
                max_block_count_opt: Some(100000),
=======
                max_block_count_opt: None,
>>>>>>> b2d0b07b
                neighborhood_mode: String::from("consume-only"),
                consuming_wallet_private_key_opt: Some(consuming_wallet_private_key),
                consuming_wallet_address_opt: Some(consuming_wallet_address),
                earning_wallet_address_opt: Some(earning_wallet_address),
                port_mapping_protocol_opt: Some(AutomapProtocol::Igdp.to_string()),
                past_neighbors: vec![node_descriptor.to_string(main_cryptde())],
                payment_thresholds: UiPaymentThresholds {
                    threshold_interval_sec: 10_000,
                    debt_threshold_gwei: 5_000_000,
                    maturity_threshold_sec: 1200,
                    payment_grace_period_sec: 1000,
                    permanent_debt_allowed_gwei: 20_000,
                    unban_below_gwei: 20_000
                },
                rate_pack: UiRatePack {
                    routing_byte_rate: 6,
                    routing_service_rate: 8,
                    exit_byte_rate: 10,
                    exit_service_rate: 13
                },
                start_block: 3456,
                scan_intervals: UiScanIntervals {
                    pending_payable_sec: 122,
                    payable_sec: 125,
                    receivable_sec: 128
                }
            }
        );
        let consuming_wallet_private_key_params =
            consuming_wallet_private_key_params_arc.lock().unwrap();
        assert_eq!(
            *consuming_wallet_private_key_params,
            vec!["password".to_string()]
        );
        let past_neighbors_params = past_neighbors_params_arc.lock().unwrap();
        assert_eq!(*past_neighbors_params, vec!["password".to_string()])
    }

    #[test]
<<<<<<< HEAD
    fn configuration_handles_retrieving_max_block_count_none() {
        let persistent_config = PersistentConfigurationMock::new()
            .check_password_result(Ok(true))
=======
    fn configuration_handles_retrieving_all_possible_none_values() {
        let persistent_config = PersistentConfigurationMock::new()
>>>>>>> b2d0b07b
            .blockchain_service_url_result(Ok(None))
            .current_schema_version_result("3")
            .clandestine_port_result(Ok(1234))
            .chain_name_result("ropsten".to_string())
            .gas_price_result(Ok(2345))
            .earning_wallet_address_result(Ok(None))
            .start_block_result(Ok(3456))
            .max_block_count_result(Ok(None))
            .neighborhood_mode_result(Ok(NeighborhoodModeLight::ZeroHop))
            .mapping_protocol_result(Ok(None))
            .consuming_wallet_private_key_result(Ok(None))
            .past_neighbors_result(Ok(None))
            .rate_pack_result(Ok(RatePack {
                routing_byte_rate: 0,
                routing_service_rate: 0,
                exit_byte_rate: 0,
                exit_service_rate: 0,
            }))
            .scan_intervals_result(Ok(ScanIntervals {
                pending_payable_scan_interval: Default::default(),
                payable_scan_interval: Default::default(),
                receivable_scan_interval: Default::default(),
            }))
            .payment_thresholds_result(Ok(PaymentThresholds {
                debt_threshold_gwei: 0,
                maturity_threshold_sec: 0,
                payment_grace_period_sec: 0,
                permanent_debt_allowed_gwei: 0,
                threshold_interval_sec: 0,
                unban_below_gwei: 0,
            }));
        let mut subject = make_subject(Some(persistent_config));

        let (configuration, context_id) =
            UiConfigurationResponse::fmb(subject.handle_configuration(
                UiConfigurationRequest {
<<<<<<< HEAD
                    db_password_opt: Some("password".to_string()),
=======
                    db_password_opt: None,
>>>>>>> b2d0b07b
                },
                4321,
            ))
            .unwrap();

        assert_eq!(context_id, 4321);
        assert_eq!(
            configuration,
            UiConfigurationResponse {
                blockchain_service_url_opt: None,
                current_schema_version: "3".to_string(),
                clandestine_port: 1234,
                chain_name: "ropsten".to_string(),
                gas_price: 2345,
                max_block_count_opt: None,
                neighborhood_mode: String::from("zero-hop"),
                consuming_wallet_private_key_opt: None,
                consuming_wallet_address_opt: None,
                earning_wallet_address_opt: None,
                port_mapping_protocol_opt: None,
                past_neighbors: vec![],
                payment_thresholds: UiPaymentThresholds {
                    threshold_interval_sec: 0,
                    debt_threshold_gwei: 0,
                    maturity_threshold_sec: 0,
                    payment_grace_period_sec: 0,
                    permanent_debt_allowed_gwei: 0,
                    unban_below_gwei: 0
                },
                rate_pack: UiRatePack {
                    routing_byte_rate: 0,
                    routing_service_rate: 0,
                    exit_byte_rate: 0,
                    exit_service_rate: 0
                },
                start_block: 3456,
                scan_intervals: UiScanIntervals {
                    pending_payable_sec: 0,
                    payable_sec: 0,
                    receivable_sec: 0
                }
            }
        );
    }

    #[test]
    #[should_panic(
        expected = "Database corruption: Could not read max block count: DatabaseError(\"Corruption\")"
    )]
    fn configuration_panic_on_error_retrieving_max_block_count() {
        let persistent_config = PersistentConfigurationMock::new()
            .check_password_result(Ok(true))
            .blockchain_service_url_result(Ok(None))
            .current_schema_version_result("3")
            .clandestine_port_result(Ok(1234))
            .chain_name_result("ropsten".to_string())
            .gas_price_result(Ok(2345))
            .earning_wallet_address_result(Ok(Some("4a5e43b54c6C56Ebf7".to_string())))
            .start_block_result(Ok(3456))
            .max_block_count_result(Err(PersistentConfigError::DatabaseError(
                "Corruption".to_string(),
            )));
        let mut subject = make_subject(Some(persistent_config));

        let _result = subject.handle_configuration(
            UiConfigurationRequest {
                db_password_opt: Some("password".to_string()),
            },
            4321,
        );
    }

    #[test]
    fn configuration_handles_check_password_error() {
        let persistent_config = PersistentConfigurationMock::new()
            .check_password_result(Err(PersistentConfigError::NotPresent));
        let mut subject = make_subject(Some(persistent_config));

        let result = subject.handle_configuration(
            UiConfigurationRequest {
                db_password_opt: Some("password".to_string()),
            },
            4321,
        );

        assert_eq!(
            result,
            MessageBody {
                opcode: "configuration".to_string(),
                path: MessagePath::Conversation(4321),
                payload: Err((CONFIGURATOR_READ_ERROR, "dbPassword".to_string()))
            }
        );
    }

    fn check_configuration_handles_unexpected_consuming_wallet_private_key(
        cwpk: Result<Option<String>, PersistentConfigError>,
    ) {
        let persistent_config = PersistentConfigurationMock::new()
            .check_password_result(Ok(true))
            .blockchain_service_url_result(Ok(None))
            .current_schema_version_result("1.2.3")
            .clandestine_port_result(Ok(1234))
            .chain_name_result("ropsten".to_string())
            .gas_price_result(Ok(2345))
            .earning_wallet_address_result(Ok(Some(
                "0x0123456789012345678901234567890123456789".to_string(),
            )))
            .start_block_result(Ok(3456))
            .max_block_count_result(Ok(Some(100000)))
            .neighborhood_mode_result(Ok(NeighborhoodModeLight::ConsumeOnly))
            .mapping_protocol_result(Ok(Some(AutomapProtocol::Igdp)))
            .consuming_wallet_private_key_result(cwpk);
        let mut subject = make_subject(Some(persistent_config));

        let _ = subject.handle_configuration(
            UiConfigurationRequest {
                db_password_opt: Some("password".to_string()),
            },
            4321,
        );
    }

    #[test]
    #[should_panic(
        expected = "Database corruption: error retrieving consuming wallet private key: NotPresent"
    )]
    fn configuration_handles_error_retrieving_consuming_wallet_private_key() {
        check_configuration_handles_unexpected_consuming_wallet_private_key(Err(
            PersistentConfigError::NotPresent,
        ));
    }

    #[test]
    #[should_panic(
        expected = "Database corruption: consuming wallet private key 'Look, Ma, I'm not hexadecimal!' cannot be converted from hexadecimal: Invalid character 'L' at position 0"
    )]
    fn configuration_handles_consuming_wallet_private_key_that_is_not_hexadecimal() {
        check_configuration_handles_unexpected_consuming_wallet_private_key(Ok(Some(
            "Look, Ma, I'm not hexadecimal!".to_string(),
        )));
    }

    #[test]
    #[should_panic(
        expected = "Database corruption: consuming wallet private key 'CAFEBABE' is invalid: \"Number of bytes of the secret differs from 32: 4\""
    )]
    fn configuration_handles_consuming_wallet_private_key_that_is_an_invalid_private_key() {
        check_configuration_handles_unexpected_consuming_wallet_private_key(Ok(Some(
            "CAFEBABE".to_string(),
        )));
    }

    #[test]
    fn value_required_plain_works() {
        let result: Result<u64, MessageError> = Configurator::value_required(Ok(6), "Field");

        assert_eq!(result, Ok(6))
    }

    #[test]
    fn value_required_plain_handles_error() {
        let result: Result<u64, MessageError> =
            Configurator::value_required(Err(PersistentConfigError::NotPresent), "Field");

        assert_eq!(result, Err((CONFIGURATOR_READ_ERROR, "Field".to_string())))
    }

    #[test]
    fn value_required_handles_read_error() {
        let result: Result<String, MessageError> =
            Configurator::value_required(Err(PersistentConfigError::NotPresent), "Field");

        assert_eq!(result, Err((CONFIGURATOR_READ_ERROR, "Field".to_string())))
    }

    #[test]
    fn value_not_required_handles_read_error() {
        let result: Result<Option<String>, MessageError> =
            Configurator::value_not_required(Err(PersistentConfigError::NotPresent), "Field");

        assert_eq!(result, Err((CONFIGURATOR_READ_ERROR, "Field".to_string())))
    }

    fn make_example_generate_wallets_request() -> UiGenerateWalletsRequest {
        UiGenerateWalletsRequest {
            db_password: "password".to_string(),
            seed_spec_opt: Some(UiGenerateSeedSpec {
                mnemonic_phrase_size_opt: Some(24),
                mnemonic_phrase_language_opt: Some("English".to_string()),
                mnemonic_passphrase_opt: Some("booga".to_string()),
            }),
            consuming_derivation_path_opt: Some(derivation_path(0, 4)),
            earning_derivation_path_opt: Some(derivation_path(0, 5)),
        }
    }

    fn make_example_recover_wallets_request_with_paths() -> UiRecoverWalletsRequest {
        UiRecoverWalletsRequest {
            db_password: "password".to_string(),
            seed_spec_opt: Some(UiRecoverSeedSpec {
                mnemonic_phrase: make_meaningless_phrase_words(),
                mnemonic_passphrase_opt: Some("ebullient".to_string()),
                mnemonic_phrase_language_opt: Some("English".to_string()),
            }),
            consuming_derivation_path_opt: Some(derivation_path(0, 4)),
            consuming_private_key_opt: None,
            earning_derivation_path_opt: Some(derivation_path(0, 5)),
            earning_address_opt: None,
        }
    }

    impl From<Box<dyn PersistentConfiguration>> for Configurator {
        fn from(persistent_config: Box<dyn PersistentConfiguration>) -> Self {
            Configurator {
                persistent_config,
                new_password_subs: None, // GH-728
                node_to_ui_sub_opt: None,
                configuration_change_msg_sub_opt: None,
                crashable: false,
                logger: Logger::new("Configurator"),
            }
        }
    }

    fn make_subject(persistent_config_opt: Option<PersistentConfigurationMock>) -> Configurator {
        let persistent_config: Box<dyn PersistentConfiguration> =
            Box::new(persistent_config_opt.unwrap_or(PersistentConfigurationMock::new()));
        Configurator::from(persistent_config)
    }
}<|MERGE_RESOLUTION|>--- conflicted
+++ resolved
@@ -2551,11 +2551,7 @@
             .consuming_wallet_private_key_params(&consuming_wallet_private_key_params_arc)
             .consuming_wallet_private_key_result(Ok(Some(consuming_wallet_private_key.clone())))
             .mapping_protocol_result(Ok(Some(AutomapProtocol::Igdp)))
-<<<<<<< HEAD
-            .max_block_count_result(Ok(Some(100000)))
-=======
             .max_block_count_result(Ok(None))
->>>>>>> b2d0b07b
             .neighborhood_mode_result(Ok(NeighborhoodModeLight::ConsumeOnly))
             .past_neighbors_params(&past_neighbors_params_arc)
             .past_neighbors_result(Ok(Some(vec![node_descriptor.clone()])))
@@ -2583,11 +2579,7 @@
                 clandestine_port: 1234,
                 chain_name: "ropsten".to_string(),
                 gas_price: 2345,
-<<<<<<< HEAD
-                max_block_count_opt: Some(100000),
-=======
                 max_block_count_opt: None,
->>>>>>> b2d0b07b
                 neighborhood_mode: String::from("consume-only"),
                 consuming_wallet_private_key_opt: Some(consuming_wallet_private_key),
                 consuming_wallet_address_opt: Some(consuming_wallet_address),
@@ -2627,14 +2619,8 @@
     }
 
     #[test]
-<<<<<<< HEAD
-    fn configuration_handles_retrieving_max_block_count_none() {
-        let persistent_config = PersistentConfigurationMock::new()
-            .check_password_result(Ok(true))
-=======
     fn configuration_handles_retrieving_all_possible_none_values() {
         let persistent_config = PersistentConfigurationMock::new()
->>>>>>> b2d0b07b
             .blockchain_service_url_result(Ok(None))
             .current_schema_version_result("3")
             .clandestine_port_result(Ok(1234))
@@ -2671,11 +2657,7 @@
         let (configuration, context_id) =
             UiConfigurationResponse::fmb(subject.handle_configuration(
                 UiConfigurationRequest {
-<<<<<<< HEAD
-                    db_password_opt: Some("password".to_string()),
-=======
                     db_password_opt: None,
->>>>>>> b2d0b07b
                 },
                 4321,
             ))
