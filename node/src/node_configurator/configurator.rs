use std::path::PathBuf;

use actix::{Actor, Context, Handler, Recipient};

use masq_lib::messages::{
    FromMessageBody, ToMessageBody, UiChangePasswordRequest, UiChangePasswordResponse,
    UiCheckPasswordRequest, UiCheckPasswordResponse, UiConfigurationRequest,
    UiConfigurationResponse, UiGenerateWalletsRequest, UiGenerateWalletsResponse,
    UiNewPasswordBroadcast, UiRecoverWalletsRequest, UiRecoverWalletsResponse,
    UiSetConfigurationRequest, UiSetConfigurationResponse, UiWalletAddressesRequest,
    UiWalletAddressesResponse,
};
use masq_lib::ui_gateway::MessageTarget::ClientId;
use masq_lib::ui_gateway::{
    MessageBody, MessagePath, MessageTarget, NodeFromUiMessage, NodeToUiMessage,
};

use crate::blockchain::bip32::Bip32ECKeyPair;
use crate::blockchain::bip39::Bip39;
use crate::database::db_initializer::{DbInitializer, DbInitializerReal};
use crate::database::db_migrations::MigratorConfig;
use crate::db_config::config_dao::ConfigDaoReal;
use crate::db_config::persistent_configuration::{
    PersistentConfigError, PersistentConfiguration, PersistentConfigurationReal,
};
use crate::sub_lib::configurator::NewPasswordMessage;
use crate::sub_lib::cryptde::PlainData;
use crate::sub_lib::logger::Logger;
use crate::sub_lib::peer_actors::BindMessage;
use crate::sub_lib::utils::handle_ui_crash_request;
use crate::sub_lib::wallet::{Wallet, WalletError};
use crate::test_utils::main_cryptde;
use bip39::{Language, Mnemonic, MnemonicType, Seed};
use masq_lib::blockchains::chains::Chain;
use masq_lib::constants::{
    ALREADY_INITIALIZED_ERROR, BAD_PASSWORD_ERROR, CONFIGURATOR_READ_ERROR,
    CONFIGURATOR_WRITE_ERROR, DERIVATION_PATH_ERROR, EARLY_QUESTIONING_ABOUT_DATA,
    ILLEGAL_MNEMONIC_WORD_COUNT_ERROR, KEY_PAIR_CONSTRUCTION_ERROR, MNEMONIC_PHRASE_ERROR,
    NON_PARSABLE_VALUE, UNRECOGNIZED_MNEMONIC_LANGUAGE_ERROR, UNRECOGNIZED_PARAMETER,
};
use rustc_hex::ToHex;
use std::str::FromStr;

pub const CRASH_KEY: &str = "CONFIGURATOR";

pub struct Configurator {
    persistent_config: Box<dyn PersistentConfiguration>,
    node_to_ui_sub: Option<Recipient<NodeToUiMessage>>,
    new_password_subs: Option<Vec<Recipient<NewPasswordMessage>>>,
    crashable: bool,
    logger: Logger,
}

impl Actor for Configurator {
    type Context = Context<Self>;
}

impl Handler<BindMessage> for Configurator {
    type Result = ();

    fn handle(&mut self, msg: BindMessage, _ctx: &mut Self::Context) -> Self::Result {
        self.node_to_ui_sub = Some(msg.peer_actors.ui_gateway.node_to_ui_message_sub.clone());
        self.new_password_subs = Some(vec![msg.peer_actors.neighborhood.new_password_sub])
    }
}

impl Handler<NodeFromUiMessage> for Configurator {
    type Result = ();

    fn handle(&mut self, msg: NodeFromUiMessage, _ctx: &mut Self::Context) -> Self::Result {
        if let Ok((body, context_id)) = UiChangePasswordRequest::fmb(msg.body.clone()) {
            let client_id = msg.client_id;
            self.call_handler(msg, |c| {
                c.handle_change_password(body, client_id, context_id)
            });
        } else if let Ok((body, context_id)) = UiCheckPasswordRequest::fmb(msg.body.clone()) {
            self.call_handler(msg, |c| c.handle_check_password(body, context_id));
        } else if let Ok((body, context_id)) = UiConfigurationRequest::fmb(msg.body.clone()) {
            self.call_handler(msg, |c| c.handle_configuration(body, context_id));
        } else if let Ok((body, context_id)) = UiGenerateWalletsRequest::fmb(msg.body.clone()) {
            self.call_handler(msg, |c| c.handle_generate_wallets(body, context_id));
        } else if let Ok((body, context_id)) = UiRecoverWalletsRequest::fmb(msg.body.clone()) {
            self.call_handler(msg, |c| c.handle_recover_wallets(body, context_id));
        } else if let Ok((body, context_id)) = UiSetConfigurationRequest::fmb(msg.body.clone()) {
            self.call_handler(msg, |c| c.handle_set_configuration(body, context_id));
        } else if let Ok((body, context_id)) = UiWalletAddressesRequest::fmb(msg.body.clone()) {
            self.call_handler(msg, |c| c.handle_wallet_addresses(body, context_id));
        } else {
            handle_ui_crash_request(msg, &self.logger, self.crashable, CRASH_KEY)
        }
    }
}

type MessageError = (u64, String);

impl Configurator {
<<<<<<< HEAD
    pub fn new(data_directory: PathBuf) -> Self {
        let initializer = DbInitializerReal::default();
        let conn = initializer
            .initialize(&data_directory, false, MigratorConfig::panic_on_migration())
=======
    pub fn new(data_directory: PathBuf, chain: Chain, crashable: bool) -> Self {
        let initializer = DbInitializerReal::default();
        let conn = initializer
            .initialize(&data_directory, chain, false)
>>>>>>> 46f76b69
            .expect("Couldn't initialize database");
        let config_dao = ConfigDaoReal::new(conn);
        let persistent_config: Box<dyn PersistentConfiguration> =
            Box::new(PersistentConfigurationReal::new(Box::new(config_dao)));
        Configurator {
            persistent_config,
            node_to_ui_sub: None,
            new_password_subs: None,
            crashable,
            logger: Logger::new("Configurator"),
        }
    }

    fn handle_check_password(
        &mut self,
        msg: UiCheckPasswordRequest,
        context_id: u64,
    ) -> MessageBody {
        match self
            .persistent_config
            .check_password(msg.db_password_opt.clone())
        {
            Ok(matches) => UiCheckPasswordResponse { matches }.tmb(context_id),
            Err(e) => {
                warning!(self.logger, "Failed to check password: {:?}", e);
                MessageBody {
                    opcode: msg.opcode().to_string(),
                    path: MessagePath::Conversation(context_id),
                    payload: Err((CONFIGURATOR_READ_ERROR, format!("{:?}", e))),
                }
            }
        }
    }

    fn handle_change_password(
        &mut self,
        msg: UiChangePasswordRequest,
        client_id: u64,
        context_id: u64,
    ) -> MessageBody {
        match self
            .persistent_config
            .change_password(msg.old_password_opt.clone(), &msg.new_password)
        {
            Ok(_) => {
                let broadcast = UiNewPasswordBroadcast {}.tmb(0);
                self.send_password_changes(msg.new_password.clone());
                self.send_to_ui_gateway(MessageTarget::AllExcept(client_id), broadcast);
                UiChangePasswordResponse {}.tmb(context_id)
            }

            Err(e) => {
                let error_m = Self::inspect_reason_of_password_error(e, &msg);
                warning!(self.logger, "Failed to change password: {}", error_m);
                MessageBody {
                    opcode: msg.opcode().to_string(),
                    path: MessagePath::Conversation(context_id),
                    payload: Err((CONFIGURATOR_WRITE_ERROR, error_m)),
                }
            }
        }
    }

    fn inspect_reason_of_password_error(
        e: PersistentConfigError,
        msg: &UiChangePasswordRequest,
    ) -> String {
        if msg.old_password_opt.is_none() && e == PersistentConfigError::PasswordError {
            "The database already has a password. You may only change it".to_string()
        } else {
            format!("{:?}", e)
        }
    }

    fn handle_wallet_addresses(
        &self,
        msg: UiWalletAddressesRequest,
        context_id: u64,
    ) -> MessageBody {
        match self.get_wallet_addresses(msg.db_password.clone()) {
            Ok((consuming, earning)) => UiWalletAddressesResponse {
                consuming_wallet_address: consuming,
                earning_wallet_address: earning,
            }
            .tmb(context_id),
            Err((code, e_msg)) => {
                warning!(
                    self.logger,
                    "Failed to obtain wallet addresses: {}, {}",
                    code,
                    e_msg
                );
                MessageBody {
                    opcode: msg.opcode().to_string(),
                    path: MessagePath::Conversation(context_id),
                    payload: Err((code, e_msg)),
                }
            }
        }
    }

    fn get_wallet_addresses(&self, db_password: String) -> Result<(String, String), (u64, String)> {
        let mnemonic = match Self::process_value_with_dif_treatment_of_none(
            self.persistent_config.mnemonic_seed(&db_password),
            || {
                (
                    EARLY_QUESTIONING_ABOUT_DATA,
                    "Wallets must exist prior to demanding info \
                    on them (recover or generate wallets first)"
                        .to_string(),
                )
            },
        ) {
            Ok(val) => val,
            Err(e) => return Err(e),
        };

        let derivation_path = match Self::process_value_with_dif_treatment_of_none(
            self.persistent_config.consuming_wallet_derivation_path(),
            || {
                panic!(
                    "Database corrupted: consuming derivation path \
                     not present despite mnemonic seed in place!"
                )
            },
        ) {
            Ok(val) => val,
            Err(e) => return Err(e),
        };

        let consuming_wallet_address =
            match Self::recalculate_consuming_wallet(mnemonic, derivation_path) {
                Ok(wallet) => wallet.string_address_from_keypair(),
                Err(e) => return Err((KEY_PAIR_CONSTRUCTION_ERROR, e)),
            };

        let earning_wallet_address = match Self::process_value_with_dif_treatment_of_none(
            self.persistent_config.earning_wallet_address(),
            || {
                panic!(
                    "Database corrupted: missing earning wallet address \
                      despite other values for wallets in place!"
                )
            },
        ) {
            Ok(val) => val,
            Err(e) => return Err(e),
        };

        Ok((consuming_wallet_address, earning_wallet_address))
    }

    fn process_value_with_dif_treatment_of_none<T>(
        data: Result<Option<T>, PersistentConfigError>,
        closure_for_none: fn() -> (u64, String),
    ) -> Result<T, (u64, String)> {
        match data {
            Ok(value) => match value {
                None => Err(closure_for_none()),
                Some(value) => Ok(value),
            },
            Err(e) => Err((CONFIGURATOR_READ_ERROR, format!("{:?}", e))),
        }
    }

    fn recalculate_consuming_wallet(
        seed: PlainData,
        derivation_path: String,
    ) -> Result<Wallet, String> {
        match Bip32ECKeyPair::from_raw(seed.as_ref(), &derivation_path) {
            Err(e) => Err(format!(
                "Consuming wallet address error during generation: {}",
                e
            )),
            Ok(kp) => Ok(Wallet::from(kp)),
        }
    }

    fn handle_generate_wallets(
        &mut self,
        msg: UiGenerateWalletsRequest,
        context_id: u64,
    ) -> MessageBody {
        match Self::unfriendly_handle_generate_wallets(msg, context_id, &mut self.persistent_config)
        {
            Ok(message_body) => message_body,
            Err((code, msg)) => MessageBody {
                opcode: "generateWallets".to_string(),
                path: MessagePath::Conversation(context_id),
                payload: Err((code, msg)),
            },
        }
    }

    fn handle_recover_wallets(
        &mut self,
        msg: UiRecoverWalletsRequest,
        context_id: u64,
    ) -> MessageBody {
        match Self::unfriendly_handle_recover_wallets(msg, context_id, &mut self.persistent_config)
        {
            Ok(message_body) => message_body,
            Err((code, msg)) => MessageBody {
                opcode: "recoverWallets".to_string(),
                path: MessagePath::Conversation(context_id),
                payload: Err((code, msg)),
            },
        }
    }

    fn unfriendly_handle_generate_wallets(
        msg: UiGenerateWalletsRequest,
        context_id: u64,
        persistent_config: &mut Box<dyn PersistentConfiguration>,
    ) -> Result<MessageBody, MessageError> {
        Self::check_preconditions(persistent_config, "generate", &msg.db_password)?;
        let (seed, mnemonic_phrase) = Self::generate_mnemonic(
            &msg.mnemonic_passphrase_opt,
            &msg.mnemonic_phrase_language,
            msg.mnemonic_phrase_size,
        )?;
        let consuming_wallet = Self::generate_wallet(&seed, &msg.consuming_derivation_path)?;
        let earning_wallet = Self::generate_wallet(&seed, &msg.earning_derivation_path)?;
        Self::set_wallet_info(
            persistent_config,
            &seed,
            &msg.consuming_derivation_path,
            &earning_wallet.string_address_from_keypair(),
            &msg.db_password,
        )?;
        Ok(UiGenerateWalletsResponse {
            mnemonic_phrase,
            consuming_wallet_address: consuming_wallet.string_address_from_keypair(),
            earning_wallet_address: earning_wallet.string_address_from_keypair(),
        }
        .tmb(context_id))
    }

    fn unfriendly_handle_recover_wallets(
        msg: UiRecoverWalletsRequest,
        context_id: u64,
        persistent_config: &mut Box<dyn PersistentConfiguration>,
    ) -> Result<MessageBody, MessageError> {
        Self::check_preconditions(persistent_config, "recover", &msg.db_password)?;
        let language = Self::parse_language(&msg.mnemonic_phrase_language)?;
        let mnemonic = match Mnemonic::from_phrase(msg.mnemonic_phrase.join(" "), language) {
            Ok(m) => m,
            Err(e) => {
                return Err((
                    MNEMONIC_PHRASE_ERROR,
                    format!("Couldn't make a mnemonic out of the supplied phrase: {}", e),
                ))
            }
        };
        let passphrase = msg.mnemonic_passphrase_opt.unwrap_or_default();
        let seed = Seed::new(&mnemonic, &passphrase);
        let _ = Self::generate_wallet(&seed, &msg.consuming_derivation_path)?;
        let earning_wallet = match Wallet::from_str(&msg.earning_wallet) {
            Ok(w) => w,
            Err(WalletError::InvalidAddress) => Self::generate_wallet(&seed, &msg.earning_wallet)?,
            Err(e) => panic!("Unexpected error making Wallet from address: {:?}", e),
        };
        Self::set_wallet_info(
            persistent_config,
            &seed,
            &msg.consuming_derivation_path,
            &earning_wallet.string_address_from_keypair(),
            &msg.db_password,
        )?;
        Ok(UiRecoverWalletsResponse {}.tmb(context_id))
    }

    #[allow(clippy::borrowed_box)]
    fn check_preconditions(
        persistent_config: &Box<dyn PersistentConfiguration>,
        operation: &str,
        db_password: &str,
    ) -> Result<(), MessageError> {
        match persistent_config.check_password(Some(db_password.to_string())) {
            Err(e) => {
                return Err((
                    CONFIGURATOR_READ_ERROR,
                    format!("Error checking password: {:?}", e),
                ))
            }
            Ok(true) => (),
            Ok(false) => {
                return Err((
                    BAD_PASSWORD_ERROR,
                    format!("Bad password; can't {} wallets", operation),
                ))
            }
        }
        match persistent_config.mnemonic_seed_exists() {
            Err(e) => {
                return Err((
                    CONFIGURATOR_READ_ERROR,
                    format!("Error checking mnemonic seed: {:?}", e),
                ))
            }
            Ok(true) => {
                return Err((
                    ALREADY_INITIALIZED_ERROR,
                    format!(
                        "Node already has a wallet pair; can't {} another",
                        operation
                    ),
                ))
            }
            Ok(false) => (),
        }
        Ok(())
    }

    fn generate_mnemonic(
        passphrase_opt: &Option<String>,
        language_str: &str,
        word_count: usize,
    ) -> Result<(Seed, Vec<String>), MessageError> {
        let language = Self::parse_language(language_str)?;
        let mnemonic_type = Self::parse_word_count(word_count)?;
        let mnemonic = Bip39::mnemonic(mnemonic_type, language);
        let mnemonic_passphrase = match passphrase_opt {
            Some(phrase) => phrase.to_string(),
            None => "".to_string(),
        };
        let seed = Bip39::seed(&mnemonic, &mnemonic_passphrase);
        let phrase_words: Vec<String> = mnemonic
            .into_phrase()
            .split(' ')
            .map(|w| w.to_string())
            .collect();
        Ok((seed, phrase_words))
    }

    fn parse_language(language_str: &str) -> Result<Language, MessageError> {
        match vec![
            ("English", Language::English),
            ("Chinese", Language::ChineseSimplified),
            ("Traditional Chinese", Language::ChineseTraditional),
            ("French", Language::French),
            ("Italian", Language::Italian),
            ("Japanese", Language::Japanese),
            ("Korean", Language::Korean),
            ("Spanish", Language::Spanish),
        ]
        .into_iter()
        .find(|(name, _)| name == &language_str)
        {
            Some((_, language)) => Ok(language),
            None => Err((
                UNRECOGNIZED_MNEMONIC_LANGUAGE_ERROR,
                language_str.to_string(),
            )),
        }
    }

    fn parse_word_count(word_count: usize) -> Result<MnemonicType, MessageError> {
        match vec![
            MnemonicType::Words12,
            MnemonicType::Words15,
            MnemonicType::Words18,
            MnemonicType::Words21,
            MnemonicType::Words24,
        ]
        .into_iter()
        .find(|mt| mt.word_count() == word_count)
        {
            Some(mt) => Ok(mt),
            None => Err((ILLEGAL_MNEMONIC_WORD_COUNT_ERROR, word_count.to_string())),
        }
    }

    fn generate_wallet(seed: &Seed, derivation_path: &str) -> Result<Wallet, MessageError> {
        match Bip32ECKeyPair::from_raw(seed.as_bytes(), derivation_path) {
            Err(e) => Err((
                DERIVATION_PATH_ERROR,
                format!("Bad derivation-path syntax: {}: {}", e, derivation_path),
            )),
            Ok(kp) => Ok(Wallet::from(kp)),
        }
    }

    fn handle_configuration(
        &mut self,
        msg: UiConfigurationRequest,
        context_id: u64,
    ) -> MessageBody {
        match Self::unfriendly_handle_configuration(msg, context_id, &mut self.persistent_config) {
            Ok(message_body) => message_body,
            Err((code, msg)) => MessageBody {
                opcode: "configuration".to_string(),
                path: MessagePath::Conversation(context_id),
                payload: Err((code, msg)),
            },
        }
    }

    fn unfriendly_handle_configuration(
        msg: UiConfigurationRequest,
        context_id: u64,
        persistent_config: &mut Box<dyn PersistentConfiguration>,
    ) -> Result<MessageBody, MessageError> {
        let good_password = match &msg.db_password_opt {
            None => None,
            Some(db_password) => {
                match persistent_config.check_password(Some(db_password.clone())) {
                    Ok(true) => Some(db_password),
                    Ok(false) => None,
                    Err(_) => return Err((CONFIGURATOR_READ_ERROR, "dbPassword".to_string())),
                }
            }
        };
        let blockchain_service_url_opt = Self::value_not_required(
            persistent_config.blockchain_service_url(),
            "blockchainServiceUrl",
        )?;
        let current_schema_version = persistent_config.current_schema_version();
        let clandestine_port =
            Self::value_required(persistent_config.clandestine_port(), "clandestinePort")?;
        let chain_name = persistent_config.chain_name();
        let gas_price = Self::value_required(persistent_config.gas_price(), "gasPrice")?;
        let consuming_wallet_derivation_path_opt = Self::value_not_required(
            persistent_config.consuming_wallet_derivation_path(),
            "consumingWalletDerivationPathOpt",
        )?;
        let earning_wallet_address_opt = Self::value_not_required(
            persistent_config.earning_wallet_address(),
            "earningWalletAddressOpt",
        )?;
        let start_block = Self::value_required(persistent_config.start_block(), "startBlock")?;
        let neighborhood_mode =
            Self::value_required(persistent_config.neighborhood_mode(), "neighborhoodMode")?
                .to_string();
        let port_mapping_protocol_opt =
            Self::value_not_required(persistent_config.mapping_protocol(), "portMappingProtocol")?;
        let (mnemonic_seed_opt, past_neighbors) = match good_password {
            Some(password) => {
                let mnemonic_seed_opt = Self::value_not_required(
                    persistent_config.mnemonic_seed(password),
                    "mnemonicSeedOpt",
                )?
                .map(|bytes| bytes.as_slice().to_hex::<String>());
                let past_neighbors_opt = Self::value_not_required(
                    persistent_config.past_neighbors(password),
                    "pastNeighbors",
                )?;
                let past_neighbors = match past_neighbors_opt {
                    None => vec![],
                    Some(pns) => pns
                        .into_iter()
                        .map(|nd| nd.to_string(main_cryptde()))
                        .collect::<Vec<String>>(),
                };
                (mnemonic_seed_opt, past_neighbors)
            }
            None => (None, vec![]),
        };
        let response = UiConfigurationResponse {
            blockchain_service_url_opt,
            current_schema_version,
            clandestine_port,
            chain_name,
            gas_price,
            mnemonic_seed_opt,
            neighborhood_mode,
            consuming_wallet_derivation_path_opt,
            earning_wallet_address_opt,
            port_mapping_protocol_opt,
            past_neighbors,
            start_block,
        };
        Ok(response.tmb(context_id))
    }

    fn value_required<T>(
        result: Result<T, PersistentConfigError>,
        field_name: &str,
    ) -> Result<T, MessageError> {
        match result {
            Ok(v) => Ok(v),
            Err(_) => Err((CONFIGURATOR_READ_ERROR, field_name.to_string())),
        }
    }

    fn value_not_required<T>(
        result: Result<Option<T>, PersistentConfigError>,
        field_name: &str,
    ) -> Result<Option<T>, MessageError> {
        match result {
            Ok(option) => Ok(option),
            Err(_) => Err((CONFIGURATOR_READ_ERROR, field_name.to_string())),
        }
    }

    fn set_wallet_info(
        persistent_config: &mut Box<dyn PersistentConfiguration>,
        seed: &dyn AsRef<[u8]>,
        consuming_derivation_path: &str,
        earning_wallet_address: &str,
        db_password: &str,
    ) -> Result<(), MessageError> {
        if let Err(e) = persistent_config.set_wallet_info(
            seed,
            consuming_derivation_path,
            earning_wallet_address,
            db_password,
        ) {
            return Err((
                CONFIGURATOR_WRITE_ERROR,
                format!("Wallet information could not be set: {:?}", e),
            ));
        }
        Ok(())
    }

    fn handle_set_configuration(
        &mut self,
        msg: UiSetConfigurationRequest,
        context_id: u64,
    ) -> MessageBody {
        match Self::unfriendly_handle_set_configuration(
            msg,
            context_id,
            &mut self.persistent_config,
        ) {
            Ok(message_body) => message_body,
            Err((code, msg)) => MessageBody {
                opcode: "setConfiguration".to_string(),
                path: MessagePath::Conversation(context_id),
                payload: Err((code, msg)),
            },
        }
    }

    fn unfriendly_handle_set_configuration(
        msg: UiSetConfigurationRequest,
        context_id: u64,
        persist_config: &mut Box<dyn PersistentConfiguration>,
    ) -> Result<MessageBody, MessageError> {
        let password: Option<String> = None; //prepared for an upgrade with parameters requiring the password

        let _ = match password {
            None => {
                if "gas-price" == &msg.name {
                    Self::set_gas_price(msg.value, persist_config)?;
                } else if "start-block" == &msg.name {
                    Self::set_start_block(msg.value, persist_config)?;
                } else {
                    return Err((
                        UNRECOGNIZED_PARAMETER,
                        format!("This parameter name is not known: {}", &msg.name),
                    ));
                }
            }
            Some(_password) => {
                unimplemented!();
            }
        };

        Ok(UiSetConfigurationResponse {}.tmb(context_id))
    }

    fn set_gas_price(
        string_price: String,
        config: &mut Box<dyn PersistentConfiguration>,
    ) -> Result<(), (u64, String)> {
        let price_number = match string_price.parse::<u64>() {
            Ok(num) => num,
            Err(e) => return Err((NON_PARSABLE_VALUE, format!("gas price: {:?}", e))),
        };
        match config.set_gas_price(price_number) {
            Ok(_) => Ok(()),
            Err(e) => Err((CONFIGURATOR_WRITE_ERROR, format!("gas price: {:?}", e))),
        }
    }

    fn set_start_block(
        string_number: String,
        config: &mut Box<dyn PersistentConfiguration>,
    ) -> Result<(), (u64, String)> {
        let block_number = match string_number.parse::<u64>() {
            Ok(num) => num,
            Err(e) => return Err((NON_PARSABLE_VALUE, format!("start block: {:?}", e))),
        };
        match config.set_start_block(block_number) {
            Ok(_) => Ok(()),
            Err(e) => Err((CONFIGURATOR_WRITE_ERROR, format!("start block: {:?}", e))),
        }
    }

    fn send_to_ui_gateway(&self, target: MessageTarget, body: MessageBody) {
        let msg = NodeToUiMessage { target, body };
        self.node_to_ui_sub
            .as_ref()
            .expect("Configurator is unbound")
            .try_send(msg)
            .expect("UiGateway is dead");
    }

    fn send_password_changes(&self, new_password: String) {
        let msg = NewPasswordMessage { new_password };
        self.new_password_subs
            .as_ref()
            .expect("Configurator is unbound")
            .iter()
            .for_each(|sub| {
                sub.try_send(msg.clone())
                    .expect("New password recipient is dead")
            });
    }

    fn call_handler<F: FnOnce(&mut Configurator) -> MessageBody>(
        &mut self,
        msg: NodeFromUiMessage,
        handler: F,
    ) {
        self.log_begin_handle(&msg);
        let response = handler(self);
        self.log_end_handle(&response);
        self.send_to_ui_gateway(ClientId(msg.client_id), response);
    }

    fn log_begin_handle(&self, msg: &NodeFromUiMessage) {
        debug!(
            &self.logger,
            "Handling {} message from client {}", msg.body.opcode, msg.client_id
        );
    }

    fn log_end_handle(&self, body: &MessageBody) {
        debug!(&self.logger, "Sending response to {} command:", body.opcode);
    }
}

#[cfg(test)]
mod tests {
    use actix::System;
    use masq_lib::messages::{
        ToMessageBody, UiChangePasswordResponse, UiCheckPasswordRequest, UiCheckPasswordResponse,
        UiGenerateWalletsResponse, UiNewPasswordBroadcast, UiStartOrder, UiWalletAddressesRequest,
        UiWalletAddressesResponse,
    };
    use masq_lib::ui_gateway::{MessagePath, MessageTarget};
    use std::sync::{Arc, Mutex};

    use crate::db_config::persistent_configuration::{
        PersistentConfigError, PersistentConfigurationReal,
    };
    use crate::test_utils::logging::{init_test_logging, TestLogHandler};
    use crate::test_utils::persistent_configuration_mock::PersistentConfigurationMock;
    use crate::test_utils::recorder::{make_recorder, peer_actors_builder};

    use super::*;
    use crate::blockchain::bip32::Bip32ECKeyPair;
    use crate::blockchain::bip39::Bip39;
    use crate::database::db_initializer::{DbInitializer, DbInitializerReal};
    use crate::sub_lib::cryptde::PublicKey as PK;
    use crate::sub_lib::cryptde::{CryptDE, PlainData};
    use crate::sub_lib::neighborhood::NodeDescriptor;
    use crate::sub_lib::node_addr::NodeAddr;
    use crate::sub_lib::wallet::Wallet;
    use crate::test_utils::pure_test_utils::prove_that_crash_request_handler_is_hooked_up;
    use bip39::{Language, Mnemonic};
    use masq_lib::automap_tools::AutomapProtocol;
<<<<<<< HEAD
    use masq_lib::test_utils::utils::ensure_node_home_directory_exists;
    use masq_lib::utils::{derivation_path, NeighborhoodModeLight};
=======
    use masq_lib::test_utils::utils::{ensure_node_home_directory_exists, TEST_DEFAULT_CHAIN};
    use masq_lib::utils::derivation_path;
>>>>>>> 46f76b69

    #[test]
    fn constructor_connects_with_database() {
        let data_dir =
            ensure_node_home_directory_exists("configurator", "constructor_connects_with_database");
        let verifier = PersistentConfigurationReal::new(Box::new(ConfigDaoReal::new(
            DbInitializerReal::default()
<<<<<<< HEAD
                .initialize(&data_dir, true, MigratorConfig::test_default())
=======
                .initialize(&data_dir, TEST_DEFAULT_CHAIN, true)
>>>>>>> 46f76b69
                .unwrap(),
        )));
        let (recorder, _, _) = make_recorder();
        let recorder_addr = recorder.start();
<<<<<<< HEAD
        let mut subject = Configurator::new(data_dir);
=======
        let mut subject = Configurator::new(data_dir, TEST_DEFAULT_CHAIN, false);
>>>>>>> 46f76b69
        subject.node_to_ui_sub = Some(recorder_addr.recipient());
        subject.new_password_subs = Some(vec![]);

        let _ = subject.handle_change_password(
            UiChangePasswordRequest {
                old_password_opt: None,
                new_password: "password".to_string(),
            },
            0,
            0,
        );

        assert_eq!(
            verifier.check_password(Some("password".to_string())),
            Ok(true)
        )
    }

    #[test]
    fn ignores_unexpected_message() {
        let system = System::new("test");
        let subject = make_subject(None);
        let subject_addr = subject.start();
        let (ui_gateway, _, ui_gateway_recording) = make_recorder();
        let peer_actors = peer_actors_builder().ui_gateway(ui_gateway).build();
        subject_addr.try_send(BindMessage { peer_actors }).unwrap();

        subject_addr
            .try_send(NodeFromUiMessage {
                client_id: 1234,
                body: UiStartOrder {}.tmb(4321),
            })
            .unwrap();

        System::current().stop();
        system.run();
        let recording = ui_gateway_recording.lock().unwrap();
        assert_eq!(recording.len(), 0);
    }

    #[test]
    fn check_password_works() {
        let system = System::new("test");
        let check_password_params_arc = Arc::new(Mutex::new(vec![]));
        let persistent_config = PersistentConfigurationMock::new()
            .check_password_params(&check_password_params_arc)
            .check_password_result(Ok(false));
        let subject = make_subject(Some(persistent_config));
        let subject_addr = subject.start();
        let (ui_gateway, _, ui_gateway_recording_arc) = make_recorder();
        let peer_actors = peer_actors_builder().ui_gateway(ui_gateway).build();
        subject_addr.try_send(BindMessage { peer_actors }).unwrap();

        subject_addr
            .try_send(NodeFromUiMessage {
                client_id: 1234,
                body: UiCheckPasswordRequest {
                    db_password_opt: Some("password".to_string()),
                }
                .tmb(4321),
            })
            .unwrap();

        System::current().stop();
        system.run();
        let check_password_params = check_password_params_arc.lock().unwrap();
        assert_eq!(*check_password_params, vec![Some("password".to_string())]);
        let ui_gateway_recording = ui_gateway_recording_arc.lock().unwrap();
        assert_eq!(
            ui_gateway_recording.get_record::<NodeToUiMessage>(0),
            &NodeToUiMessage {
                target: MessageTarget::ClientId(1234),
                body: UiCheckPasswordResponse { matches: false }.tmb(4321)
            }
        );
        assert_eq!(ui_gateway_recording.len(), 1);
    }

    #[test]
    fn handle_check_password_handles_error() {
        init_test_logging();
        let persistent_config = PersistentConfigurationMock::new()
            .check_password_result(Err(PersistentConfigError::NotPresent));
        let mut subject = make_subject(Some(persistent_config));
        let msg = UiCheckPasswordRequest {
            db_password_opt: None,
        };

        let result = subject.handle_check_password(msg, 4321);

        assert_eq!(
            result,
            MessageBody {
                opcode: "checkPassword".to_string(),
                path: MessagePath::Conversation(4321),
                payload: Err((CONFIGURATOR_READ_ERROR, "NotPresent".to_string()))
            }
        );
        TestLogHandler::new()
            .exists_log_containing("WARN: Configurator: Failed to check password: NotPresent");
    }

    #[test]
    fn change_password_works() {
        let system = System::new("test");
        let change_password_params_arc = Arc::new(Mutex::new(vec![]));
        let persistent_config = PersistentConfigurationMock::new()
            .change_password_params(&change_password_params_arc)
            .change_password_result(Ok(()));
        let subject = make_subject(Some(persistent_config));
        let subject_addr = subject.start();
        let (ui_gateway, _, ui_gateway_recording_arc) = make_recorder();
        let (neighborhood, _, neighborhood_recording_arc) = make_recorder();
        let peer_actors = peer_actors_builder()
            .ui_gateway(ui_gateway)
            .neighborhood(neighborhood)
            .build();
        subject_addr.try_send(BindMessage { peer_actors }).unwrap();

        subject_addr
            .try_send(NodeFromUiMessage {
                client_id: 1234,
                body: UiChangePasswordRequest {
                    old_password_opt: Some("old_password".to_string()),
                    new_password: "new_password".to_string(),
                }
                .tmb(4321),
            })
            .unwrap();

        System::current().stop();
        system.run();
        let change_password_params = change_password_params_arc.lock().unwrap();
        assert_eq!(
            *change_password_params,
            vec![(Some("old_password".to_string()), "new_password".to_string())]
        );
        let ui_gateway_recording = ui_gateway_recording_arc.lock().unwrap();
        assert_eq!(
            ui_gateway_recording.get_record::<NodeToUiMessage>(0),
            &NodeToUiMessage {
                target: MessageTarget::AllExcept(1234),
                body: UiNewPasswordBroadcast {}.tmb(0)
            }
        );
        assert_eq!(
            ui_gateway_recording.get_record::<NodeToUiMessage>(1),
            &NodeToUiMessage {
                target: MessageTarget::ClientId(1234),
                body: UiChangePasswordResponse {}.tmb(4321)
            }
        );
        let neighborhood_recording = neighborhood_recording_arc.lock().unwrap();
        assert_eq!(
            neighborhood_recording.get_record::<NewPasswordMessage>(0),
            &NewPasswordMessage {
                new_password: "new_password".to_string()
            }
        );
        assert_eq!(neighborhood_recording.len(), 1);
    }

    #[test]
    fn handle_change_password_can_process_error() {
        init_test_logging();
        let persistent_config = PersistentConfigurationMock::new().change_password_result(Err(
            PersistentConfigError::DatabaseError("Didn't work good".to_string()),
        ));
        let mut subject = make_subject(Some(persistent_config));
        let msg = UiChangePasswordRequest {
            old_password_opt: None,
            new_password: "".to_string(),
        };

        let result = subject.handle_change_password(msg, 1234, 4321);

        assert_eq!(
            result,
            MessageBody {
                opcode: "changePassword".to_string(),
                path: MessagePath::Conversation(4321),
                payload: Err((
                    CONFIGURATOR_WRITE_ERROR,
                    r#"DatabaseError("Didn't work good")"#.to_string()
                )),
            }
        );
        TestLogHandler::new().exists_log_containing(
            r#"WARN: Configurator: Failed to change password: DatabaseError("Didn't work good")"#,
        );
    }

    #[test]
    fn handle_set_password_used_repeatedly_recommends_change_password_command_for_next_time() {
        init_test_logging();
        let persistent_config = PersistentConfigurationMock::new()
            .change_password_result(Err(PersistentConfigError::PasswordError));
        let mut subject = make_subject(Some(persistent_config));
        let msg = UiChangePasswordRequest {
            old_password_opt: None,
            new_password: "IAmSureThisPasswordMustBeRightDamn".to_string(),
        };

        let result = subject.handle_change_password(msg, 1234, 4321);

        assert_eq!(
            result,
            MessageBody {
                opcode: "changePassword".to_string(),
                path: MessagePath::Conversation(4321),
                payload: Err((
                    CONFIGURATOR_WRITE_ERROR,
                    "The database already has a password. You may only change it".to_string()
                )),
            }
        );
        TestLogHandler::new().exists_log_containing(
            "WARN: Configurator: Failed to change password: \
            The database already has a password. You may only change it",
        );
    }

    #[test]
    fn handle_wallet_addresses_works() {
        let system = System::new("test");
        let mnemonic_seed_params_arc = Arc::new(Mutex::new(vec![]));
        let persistent_config = PersistentConfigurationMock::new()
            .check_password_result(Ok(true))
            .mnemonic_seed_params(&mnemonic_seed_params_arc)
            .mnemonic_seed_result(Ok(Some(PlainData::new(
                "snake, goal, cook, doom".as_bytes(),
            ))))
            .consuming_wallet_derivation_path_result(Ok(Some(String::from(derivation_path(0, 4)))))
            .earning_wallet_address_result(Ok(Some(String::from(
                "0x01234567890aa345678901234567890123456789",
            ))));
        let subject = make_subject(Some(persistent_config));
        let subject_addr = subject.start();
        let (ui_gateway, _, ui_gateway_recording_arc) = make_recorder();
        let peer_actors = peer_actors_builder().ui_gateway(ui_gateway).build();
        subject_addr.try_send(BindMessage { peer_actors }).unwrap();

        subject_addr
            .try_send(NodeFromUiMessage {
                client_id: 1234,
                body: UiWalletAddressesRequest {
                    db_password: "123password".to_string(),
                }
                .tmb(4321),
            })
            .unwrap();

        System::current().stop();
        system.run();
        let mnemonic_seed_params = mnemonic_seed_params_arc.lock().unwrap();
        assert_eq!(*mnemonic_seed_params, vec!["123password".to_string()]);
        let ui_gateway_recording = ui_gateway_recording_arc.lock().unwrap();
        assert_eq!(
            ui_gateway_recording.get_record::<NodeToUiMessage>(0),
            &NodeToUiMessage {
                target: MessageTarget::ClientId(1234),
                body: UiWalletAddressesResponse {
                    consuming_wallet_address: "0x84646fb4dd69dd12fd779a569f7cdbe1e133b29b"
                        .to_string(),
                    earning_wallet_address: "0x01234567890aa345678901234567890123456789"
                        .to_string()
                }
                .tmb(4321)
            }
        );
        assert_eq!(ui_gateway_recording.len(), 1);
    }

    #[test]
    fn handle_wallet_addresses_works_if_mnemonic_seed_causes_error() {
        // also consider as a test for bad password supplied; mnemonic_seed solves that within
        init_test_logging();
        let persistent_config = PersistentConfigurationMock::new().mnemonic_seed_result(Err(
            PersistentConfigError::DatabaseError("Unknown error".to_string()),
        ));
        let subject = make_subject(Some(persistent_config));
        let msg = UiWalletAddressesRequest {
            db_password: "some password".to_string(),
        };

        let result = subject.handle_wallet_addresses(msg, 1234);

        assert_eq!(
            result,
            MessageBody {
                opcode: "walletAddresses".to_string(),
                path: MessagePath::Conversation(1234),
                payload: Err((
                    CONFIGURATOR_READ_ERROR,
                    r#"DatabaseError("Unknown error")"#.to_string()
                ))
            }
        );
        TestLogHandler::new().exists_log_containing(
            r#"WARN: Configurator: Failed to obtain wallet addresses: 281474976710657, DatabaseError("Unknown error")"#,
        );
    }

    #[test]
    fn handle_wallet_addresses_works_if_mnemonic_seed_is_none() {
        init_test_logging();
        let persistent_config = PersistentConfigurationMock::new().mnemonic_seed_result(Ok(None));
        let subject = make_subject(Some(persistent_config));
        let msg = UiWalletAddressesRequest {
            db_password: "some password".to_string(),
        };

        let result = subject.handle_wallet_addresses(msg, 1234);

        assert_eq!(
            result,
            MessageBody {
                opcode: "walletAddresses".to_string(),
                path: MessagePath::Conversation(1234),
                payload: Err((
                    EARLY_QUESTIONING_ABOUT_DATA,
                    "Wallets must exist prior to demanding info on them (recover or generate wallets first)".to_string()
                ))
            }
        );
        TestLogHandler::new().exists_log_containing(
            "WARN: Configurator: Failed to obtain wallet addresses: 281474976710666, Wallets \
             must exist prior to demanding info on them (recover or generate wallets first)",
        );
    }

    #[test]
    #[should_panic(
        expected = "Database corrupted: consuming derivation path not present despite mnemonic seed in place!"
    )]
    fn handle_wallet_addresses_panics_if_derivation_path_is_none() {
        let persistent_config = PersistentConfigurationMock::new()
            .mnemonic_seed_result(Ok(Some(PlainData::new(b"snake, goal, cook, doom"))))
            .consuming_wallet_derivation_path_result(Ok(None));
        let subject = make_subject(Some(persistent_config));
        let msg = UiWalletAddressesRequest {
            db_password: "some password".to_string(),
        };

        let _ = subject.handle_wallet_addresses(msg, 1234);
    }

    #[test]
    fn handle_wallet_addresses_works_if_derivation_path_causes_error() {
        init_test_logging();
        let persistent_config = PersistentConfigurationMock::new()
            .mnemonic_seed_result(Ok(Some(PlainData::new(b"snake, goal, cook, doom"))))
            .consuming_wallet_derivation_path_result(Err(PersistentConfigError::DatabaseError(
                "Unknown error 2".to_string(),
            )));
        let subject = make_subject(Some(persistent_config));
        let msg = UiWalletAddressesRequest {
            db_password: "some password".to_string(),
        };

        let result = subject.handle_wallet_addresses(msg, 1234);

        assert_eq!(
            result,
            MessageBody {
                opcode: "walletAddresses".to_string(),
                path: MessagePath::Conversation(1234),
                payload: Err((
                    CONFIGURATOR_READ_ERROR,
                    r#"DatabaseError("Unknown error 2")"#.to_string()
                ))
            }
        );
        TestLogHandler::new().exists_log_containing(
            r#"WARN: Configurator: Failed to obtain wallet addresses: 281474976710657, DatabaseError("Unknown error 2")"#,
        );
    }

    #[test]
    fn handle_wallet_addresses_works_if_consuming_wallet_address_error() {
        init_test_logging();
        let persistent_config = PersistentConfigurationMock::new()
            .mnemonic_seed_result(Ok(Some(PlainData::new(b"snake, goal, cook, doom"))))
            .consuming_wallet_derivation_path_result(Ok(Some(String::from("*************"))));
        let subject = make_subject(Some(persistent_config));
        let msg = UiWalletAddressesRequest {
            db_password: "some password".to_string(),
        };

        let result = subject.handle_wallet_addresses(msg, 1234);

        assert_eq!(
            result,
            MessageBody {
                opcode: "walletAddresses".to_string(),
                path: MessagePath::Conversation(1234),
                payload: Err((
                    KEY_PAIR_CONSTRUCTION_ERROR,
                    r#"Consuming wallet address error during generation: InvalidDerivationPath"#
                        .to_string()
                ))
            }
        );
        TestLogHandler::new().exists_log_containing(
            "WARN: Configurator: Failed to obtain wallet addresses: 281474976710661, Consuming \
             wallet address error during generation: InvalidDerivationPath",
        );
    }

    #[test]
    fn handle_wallet_addresses_works_if_earning_wallet_address_triggers_database_error() {
        init_test_logging();
        let persistent_config = PersistentConfigurationMock::new()
            .mnemonic_seed_result(Ok(Some(PlainData::new(
                "snake, goal, cook, doom".as_bytes(),
            ))))
            .consuming_wallet_derivation_path_result(Ok(Some(String::from(derivation_path(0, 4)))))
            .earning_wallet_address_result(Err(PersistentConfigError::DatabaseError(
                "Unknown error 3".to_string(),
            )));
        let subject = make_subject(Some(persistent_config));
        let msg = UiWalletAddressesRequest {
            db_password: "some password".to_string(),
        };

        let result = subject.handle_wallet_addresses(msg, 1234);

        assert_eq!(
            result,
            MessageBody {
                opcode: "walletAddresses".to_string(),
                path: MessagePath::Conversation(1234),
                payload: Err((
                    CONFIGURATOR_READ_ERROR,
                    r#"DatabaseError("Unknown error 3")"#.to_string()
                ))
            }
        );
        TestLogHandler::new().exists_log_containing(
            r#"WARN: Configurator: Failed to obtain wallet addresses: 281474976710657, DatabaseError("Unknown error 3")"#,
        );
    }

    #[test]
    #[should_panic(
        expected = "Database corrupted: missing earning wallet address despite other values for wallets in place!"
    )]
    fn handle_wallet_addresses_panics_if_earning_wallet_address_is_missing() {
        let persistent_config = PersistentConfigurationMock::new()
            .mnemonic_seed_result(Ok(Some(PlainData::new(b"snake, goal, cook, doom"))))
            .consuming_wallet_derivation_path_result(Ok(Some(String::from(derivation_path(0, 4)))))
            .earning_wallet_address_result(Ok(None));
        let subject = make_subject(Some(persistent_config));
        let msg = UiWalletAddressesRequest {
            db_password: "some password".to_string(),
        };

        let _ = subject.handle_wallet_addresses(msg, 1234);
    }

    #[test]
    fn handle_generate_wallets_works() {
        let check_password_params_arc = Arc::new(Mutex::new(vec![]));
        let set_wallet_info_params_arc = Arc::new(Mutex::new(vec![]));
        let (ui_gateway, _, ui_gateway_recording_arc) = make_recorder();
        let persistent_config = PersistentConfigurationMock::new()
            .check_password_params(&check_password_params_arc)
            .check_password_result(Ok(true))
            .mnemonic_seed_exists_result(Ok(false))
            .set_wallet_info_params(&set_wallet_info_params_arc)
            .set_wallet_info_result(Ok(()));
        let subject = make_subject(Some(persistent_config));
        let subject_addr = subject.start();
        let peer_actors = peer_actors_builder().ui_gateway(ui_gateway).build();
        subject_addr.try_send(BindMessage { peer_actors }).unwrap();

        subject_addr
            .try_send(NodeFromUiMessage {
                client_id: 1234,
                body: make_example_generate_wallets_request().tmb(4321),
            })
            .unwrap();

        let system = System::new("test");
        System::current().stop();
        system.run();
        let ui_gateway_recording = ui_gateway_recording_arc.lock().unwrap();
        let response = ui_gateway_recording.get_record::<NodeToUiMessage>(0);
        let (generated_wallets, context_id) =
            UiGenerateWalletsResponse::fmb(response.body.clone()).unwrap();
        assert_eq!(context_id, 4321);
        assert_eq!(generated_wallets.mnemonic_phrase.len(), 24);
        let mnemonic_phrase = generated_wallets.mnemonic_phrase.join(" ");
        let mnemonic = Mnemonic::from_phrase(&mnemonic_phrase, Language::English).unwrap();
        let seed = PlainData::new(Bip39::seed(&mnemonic, "booga").as_ref());
        let consuming_wallet = Wallet::from(
            Bip32ECKeyPair::from_raw(seed.as_slice(), &derivation_path(0, 4)).unwrap(),
        );
        assert_eq!(
            generated_wallets.consuming_wallet_address,
            consuming_wallet.string_address_from_keypair()
        );
        let earning_wallet = Wallet::from(
            Bip32ECKeyPair::from_raw(seed.as_slice(), &derivation_path(0, 5)).unwrap(),
        );
        assert_eq!(
            generated_wallets.earning_wallet_address,
            earning_wallet.string_address_from_keypair()
        );
        let check_password_params = check_password_params_arc.lock().unwrap();
        assert_eq!(*check_password_params, vec![Some("password".to_string())]);

        let set_wallet_info_params = set_wallet_info_params_arc.lock().unwrap();
        assert_eq!(
            *set_wallet_info_params,
            vec![(
                seed,
                derivation_path(0, 4),
                earning_wallet.string_address_from_keypair(),
                "password".to_string(),
            )]
        );
    }

    #[test]
    fn handle_generate_wallets_works_if_check_password_fails() {
        let persistent_config = PersistentConfigurationMock::new()
            .check_password_result(Err(PersistentConfigError::NotPresent));
        let mut subject = make_subject(Some(persistent_config));

        let result = subject.handle_generate_wallets(make_example_generate_wallets_request(), 4321);

        assert_eq!(
            result,
            MessageBody {
                opcode: "generateWallets".to_string(),
                path: MessagePath::Conversation(4321),
                payload: Err((
                    CONFIGURATOR_READ_ERROR,
                    "Error checking password: NotPresent".to_string()
                ))
            }
        )
    }

    #[test]
    fn handle_generate_wallets_works_if_password_is_incorrect() {
        let persistent_config = PersistentConfigurationMock::new().check_password_result(Ok(false));
        let mut subject = make_subject(Some(persistent_config));

        let result = subject.handle_generate_wallets(make_example_generate_wallets_request(), 4321);

        assert_eq!(
            result,
            MessageBody {
                opcode: "generateWallets".to_string(),
                path: MessagePath::Conversation(4321),
                payload: Err((
                    BAD_PASSWORD_ERROR,
                    "Bad password; can't generate wallets".to_string()
                ))
            }
        )
    }

    #[test]
    fn handle_generate_wallets_works_if_mnemonic_seed_cant_be_read() {
        let persistent_config = PersistentConfigurationMock::new()
            .check_password_result(Ok(true))
            .mnemonic_seed_exists_result(Err(PersistentConfigError::NotPresent));
        let mut subject = make_subject(Some(persistent_config));

        let result = subject.handle_generate_wallets(make_example_generate_wallets_request(), 4321);

        assert_eq!(
            result,
            MessageBody {
                opcode: "generateWallets".to_string(),
                path: MessagePath::Conversation(4321),
                payload: Err((
                    CONFIGURATOR_READ_ERROR,
                    "Error checking mnemonic seed: NotPresent".to_string()
                ))
            }
        )
    }

    #[test]
    fn handle_generate_wallets_manages_error_if_chosen_language_isnt_in_list() {
        let persistent_config = PersistentConfigurationMock::new()
            .check_password_result(Ok(true))
            .mnemonic_seed_exists_result(Ok(false));
        let mut subject = make_subject(Some(persistent_config));
        let msg = UiGenerateWalletsRequest {
            db_password: "blabla".to_string(),
            mnemonic_phrase_size: 24,
            mnemonic_phrase_language: "SuperSpecial".to_string(),
            mnemonic_passphrase_opt: None,
            consuming_derivation_path: derivation_path(0, 4),
            earning_derivation_path: derivation_path(0, 5),
        };

        let result = subject.handle_generate_wallets(msg, 4321);

        assert_eq!(
            result,
            MessageBody {
                opcode: "generateWallets".to_string(),
                path: MessagePath::Conversation(4321),
                payload: Err((
                    UNRECOGNIZED_MNEMONIC_LANGUAGE_ERROR,
                    "SuperSpecial".to_string()
                ))
            }
        )
    }

    #[test]
    fn handle_generate_wallets_works_if_mnemonic_seed_is_already_set() {
        let persistent_config = PersistentConfigurationMock::new()
            .check_password_result(Ok(true))
            .mnemonic_seed_exists_result(Ok(true));
        let mut subject = make_subject(Some(persistent_config));

        let result = subject.handle_generate_wallets(make_example_generate_wallets_request(), 4321);

        assert_eq!(
            result,
            MessageBody {
                opcode: "generateWallets".to_string(),
                path: MessagePath::Conversation(4321),
                payload: Err((
                    ALREADY_INITIALIZED_ERROR,
                    "Node already has a wallet pair; can't generate another".to_string()
                ))
            }
        )
    }

    #[test]
    fn handle_generate_wallets_works_if_wallet_info_cant_be_set() {
        let persistent_config = PersistentConfigurationMock::new()
            .check_password_result(Ok(true))
            .mnemonic_seed_exists_result(Ok(false))
            .set_wallet_info_result(Err(PersistentConfigError::BadDerivationPathFormat(
                "booga".to_string(),
            )));
        let mut subject = make_subject(Some(persistent_config));

        let result = subject.handle_generate_wallets(make_example_generate_wallets_request(), 4321);

        assert_eq!(
            result,
            MessageBody {
                opcode: "generateWallets".to_string(),
                path: MessagePath::Conversation(4321),
                payload: Err((
                    CONFIGURATOR_WRITE_ERROR,
                    "Wallet information could not be set: BadDerivationPathFormat(\"booga\")"
                        .to_string()
                ))
            }
        )
    }

    #[test]
    fn handle_recover_wallets_works_with_earning_wallet_address() {
        let check_password_params_arc = Arc::new(Mutex::new(vec![]));
        let set_wallet_info_params_arc = Arc::new(Mutex::new(vec![]));
        let (ui_gateway, _, ui_gateway_recording_arc) = make_recorder();
        let persistent_config = PersistentConfigurationMock::new()
            .check_password_params(&check_password_params_arc)
            .check_password_result(Ok(true))
            .mnemonic_seed_exists_result(Ok(false))
            .set_wallet_info_params(&set_wallet_info_params_arc)
            .set_wallet_info_result(Ok(()));
        let subject = make_subject(Some(persistent_config));
        let subject_addr = subject.start();
        let peer_actors = peer_actors_builder().ui_gateway(ui_gateway).build();
        subject_addr.try_send(BindMessage { peer_actors }).unwrap();
        let request = make_example_recover_wallets_request();

        subject_addr
            .try_send(NodeFromUiMessage {
                client_id: 1234,
                body: request.clone().tmb(4321),
            })
            .unwrap();

        let system = System::new("test");
        System::current().stop();
        system.run();
        let ui_gateway_recording = ui_gateway_recording_arc.lock().unwrap();
        let response = ui_gateway_recording.get_record::<NodeToUiMessage>(0);
        let (_, context_id) = UiRecoverWalletsResponse::fmb(response.body.clone()).unwrap();
        assert_eq!(context_id, 4321);
        let mnemonic_phrase = request.mnemonic_phrase.join(" ");
        let mnemonic = Mnemonic::from_phrase(&mnemonic_phrase, Language::English).unwrap();
        let seed = PlainData::new(
            Bip39::seed(&mnemonic, &request.mnemonic_passphrase_opt.unwrap()).as_ref(),
        );
        let check_password_params = check_password_params_arc.lock().unwrap();
        assert_eq!(
            *check_password_params,
            vec![Some(request.db_password.clone())]
        );

        let set_wallet_info_params = set_wallet_info_params_arc.lock().unwrap();
        assert_eq!(
            *set_wallet_info_params,
            vec![(
                seed,
                request.consuming_derivation_path,
                request.earning_wallet,
                request.db_password,
            )]
        );
    }

    #[test]
    fn handle_recover_wallets_works_with_earning_wallet_derivation_path() {
        let set_wallet_info_params_arc = Arc::new(Mutex::new(vec![]));
        let persistent_config = PersistentConfigurationMock::new()
            .check_password_result(Ok(true))
            .mnemonic_seed_exists_result(Ok(false))
            .set_wallet_info_params(&set_wallet_info_params_arc)
            .set_wallet_info_result(Ok(()));
        let mut subject = make_subject(Some(persistent_config));
        let mut request = make_example_recover_wallets_request();
        request.earning_wallet = derivation_path(0, 5);

        let result = subject.handle_recover_wallets(request.clone(), 1234);

        assert_eq!(result, UiRecoverWalletsResponse {}.tmb(1234));
        let mnemonic_phrase = request.mnemonic_phrase.join(" ");
        let mnemonic = Mnemonic::from_phrase(&mnemonic_phrase, Language::English).unwrap();
        let seed = Bip39::seed(&mnemonic, &request.mnemonic_passphrase_opt.unwrap());
        let earning_wallet = Configurator::generate_wallet(&seed, &request.earning_wallet).unwrap();
        let set_wallet_info_params = set_wallet_info_params_arc.lock().unwrap();
        assert_eq!(
            *set_wallet_info_params,
            vec![(
                PlainData::new(&seed.as_ref()),
                request.consuming_derivation_path,
                earning_wallet.string_address_from_keypair(),
                request.db_password,
            )]
        );
    }

    #[test]
    fn handle_recover_wallets_works_without_passphrase() {
        let set_wallet_info_params_arc = Arc::new(Mutex::new(vec![]));
        let persistent_config = PersistentConfigurationMock::new()
            .check_password_result(Ok(true))
            .mnemonic_seed_exists_result(Ok(false))
            .set_wallet_info_params(&set_wallet_info_params_arc)
            .set_wallet_info_result(Ok(()));
        let mut subject = make_subject(Some(persistent_config));
        let mut request = make_example_recover_wallets_request();
        request.mnemonic_passphrase_opt = None;

        let result = subject.handle_recover_wallets(request.clone(), 1234);

        assert_eq!(result, UiRecoverWalletsResponse {}.tmb(1234));
        let mnemonic_phrase = request.mnemonic_phrase.join(" ");
        let mnemonic = Mnemonic::from_phrase(&mnemonic_phrase, Language::English).unwrap();
        let seed = Bip39::seed(&mnemonic, "");
        let set_wallet_info_params = set_wallet_info_params_arc.lock().unwrap();
        assert_eq!(
            *set_wallet_info_params,
            vec![(
                PlainData::new(&seed.as_ref()),
                request.consuming_derivation_path,
                request.earning_wallet,
                request.db_password,
            )]
        );
    }

    #[test]
    fn handle_recover_wallets_works_with_check_password_error() {
        let persistent_config = PersistentConfigurationMock::new()
            .check_password_result(Err(PersistentConfigError::NotPresent));
        let mut subject = make_subject(Some(persistent_config));
        let request = make_example_recover_wallets_request();

        let result = subject.handle_recover_wallets(request, 1234);

        assert_eq!(
            result,
            MessageBody {
                opcode: "recoverWallets".to_string(),
                path: MessagePath::Conversation(1234),
                payload: Err((
                    CONFIGURATOR_READ_ERROR,
                    "Error checking password: NotPresent".to_string()
                ))
            }
        )
    }

    #[test]
    fn handle_recover_wallets_works_with_incorrect_password() {
        let persistent_config = PersistentConfigurationMock::new().check_password_result(Ok(false));
        let mut subject = make_subject(Some(persistent_config));
        let request = make_example_recover_wallets_request();

        let result = subject.handle_recover_wallets(request, 1234);

        assert_eq!(
            result,
            MessageBody {
                opcode: "recoverWallets".to_string(),
                path: MessagePath::Conversation(1234),
                payload: Err((
                    BAD_PASSWORD_ERROR,
                    "Bad password; can't recover wallets".to_string(),
                ))
            }
        )
    }

    #[test]
    fn handle_recover_wallets_handles_error_checking_for_mnemonic_seed() {
        let persistent_config = PersistentConfigurationMock::new()
            .check_password_result(Ok(true))
            .mnemonic_seed_exists_result(Err(PersistentConfigError::NotPresent));
        let mut subject = make_subject(Some(persistent_config));
        let request = make_example_recover_wallets_request();

        let result = subject.handle_recover_wallets(request, 1234);

        assert_eq!(
            result,
            MessageBody {
                opcode: "recoverWallets".to_string(),
                path: MessagePath::Conversation(1234),
                payload: Err((
                    CONFIGURATOR_READ_ERROR,
                    "Error checking mnemonic seed: NotPresent".to_string()
                ))
            }
        )
    }

    #[test]
    fn handle_recover_wallets_works_if_mnemonic_seed_is_already_set() {
        let persistent_config = PersistentConfigurationMock::new()
            .check_password_result(Ok(true))
            .mnemonic_seed_exists_result(Ok(true));
        let mut subject = make_subject(Some(persistent_config));

        let result = subject.handle_recover_wallets(make_example_recover_wallets_request(), 4321);

        assert_eq!(
            result,
            MessageBody {
                opcode: "recoverWallets".to_string(),
                path: MessagePath::Conversation(4321),
                payload: Err((
                    ALREADY_INITIALIZED_ERROR,
                    "Node already has a wallet pair; can't recover another".to_string()
                ))
            }
        )
    }

    #[test]
    fn handle_recover_wallets_works_if_mnemonic_cant_be_generated_from_phrase() {
        let persistent_config = PersistentConfigurationMock::new()
            .check_password_result(Ok(true))
            .mnemonic_seed_exists_result(Ok(false));
        let mut subject = make_subject(Some(persistent_config));
        let mut request = make_example_recover_wallets_request();
        request.mnemonic_phrase = vec!["ooga".to_string(), "booga".to_string()];

        let result = subject.handle_recover_wallets(request, 4321);

        assert_eq!(
            result,
            MessageBody {
                opcode: "recoverWallets".to_string(),
                path: MessagePath::Conversation(4321),
                payload: Err((
                    MNEMONIC_PHRASE_ERROR,
                    "Couldn't make a mnemonic out of the supplied phrase: invalid word in phrase"
                        .to_string()
                ))
            }
        )
    }

    #[test]
    fn handle_recover_wallets_works_if_wallet_info_cant_be_set() {
        let persistent_config = PersistentConfigurationMock::new()
            .check_password_result(Ok(true))
            .mnemonic_seed_exists_result(Ok(false))
            .set_wallet_info_result(Err(PersistentConfigError::BadDerivationPathFormat(
                "booga".to_string(),
            )));
        let mut subject = make_subject(Some(persistent_config));

        let result = subject.handle_recover_wallets(make_example_recover_wallets_request(), 4321);

        assert_eq!(
            result,
            MessageBody {
                opcode: "recoverWallets".to_string(),
                path: MessagePath::Conversation(4321),
                payload: Err((
                    CONFIGURATOR_WRITE_ERROR,
                    "Wallet information could not be set: BadDerivationPathFormat(\"booga\")"
                        .to_string()
                ))
            }
        )
    }
    #[test]
    fn handle_set_configuration_works() {
        let set_start_block_params_arc = Arc::new(Mutex::new(vec![]));
        let (ui_gateway, _, ui_gateway_recording_arc) = make_recorder();
        let persistent_config = PersistentConfigurationMock::new()
            .set_start_block_params(&set_start_block_params_arc)
            .set_start_block_result(Ok(()));
        let subject = make_subject(Some(persistent_config));
        let subject_addr = subject.start();
        let peer_actors = peer_actors_builder().ui_gateway(ui_gateway).build();
        subject_addr.try_send(BindMessage { peer_actors }).unwrap();

        subject_addr
            .try_send(NodeFromUiMessage {
                client_id: 1234,
                body: UiSetConfigurationRequest {
                    name: "start-block".to_string(),
                    value: "166666".to_string(),
                }
                .tmb(4444),
            })
            .unwrap();

        let system = System::new("test");
        System::current().stop();
        system.run();
        let ui_gateway_recording = ui_gateway_recording_arc.lock().unwrap();
        let response = ui_gateway_recording.get_record::<NodeToUiMessage>(0);
        let (_, context_id) = UiSetConfigurationResponse::fmb(response.body.clone()).unwrap();
        assert_eq!(context_id, 4444);

        let check_start_block_params = set_start_block_params_arc.lock().unwrap();
        assert_eq!(*check_start_block_params, vec![166666]);
    }

    #[test]
    fn handle_set_configuration_works_for_gas_price() {
        let set_gas_price_params_arc = Arc::new(Mutex::new(vec![]));
        let persistent_config = PersistentConfigurationMock::new()
            .set_gas_price_params(&set_gas_price_params_arc)
            .set_gas_price_result(Ok(()));
        let mut subject = make_subject(Some(persistent_config));

        let result = subject.handle_set_configuration(
            UiSetConfigurationRequest {
                name: "gas-price".to_string(),
                value: "68".to_string(),
            },
            4000,
        );

        assert_eq!(
            result,
            MessageBody {
                opcode: "setConfiguration".to_string(),
                path: MessagePath::Conversation(4000),
                payload: Ok(r#"{}"#.to_string())
            }
        );
        let set_gas_price_params = set_gas_price_params_arc.lock().unwrap();
        assert_eq!(*set_gas_price_params, vec![68])
    }

    #[test]
    fn handle_set_configuration_handles_failure_on_gas_price_database_issue() {
        let persistent_config = PersistentConfigurationMock::new()
            .set_gas_price_result(Err(PersistentConfigError::TransactionError));
        let mut subject = make_subject(Some(persistent_config));

        let result = subject.handle_set_configuration(
            UiSetConfigurationRequest {
                name: "gas-price".to_string(),
                value: "55".to_string(),
            },
            4000,
        );

        assert_eq!(
            result,
            MessageBody {
                opcode: "setConfiguration".to_string(),
                path: MessagePath::Conversation(4000),
                payload: Err((
                    CONFIGURATOR_WRITE_ERROR,
                    "gas price: TransactionError".to_string()
                ))
            }
        );
    }

    #[test]
    fn handle_set_configuration_handle_gas_price_non_parsable_value_issue() {
        let persistent_config = PersistentConfigurationMock::new();
        let mut subject = make_subject(Some(persistent_config));

        let result = subject.handle_set_configuration(
            UiSetConfigurationRequest {
                name: "gas-price".to_string(),
                value: "fiftyfive".to_string(),
            },
            4000,
        );

        assert_eq!(
            result,
            MessageBody {
                opcode: "setConfiguration".to_string(),
                path: MessagePath::Conversation(4000),
                payload: Err((
                    NON_PARSABLE_VALUE,
                    "gas price: ParseIntError { kind: InvalidDigit }".to_string()
                ))
            }
        );
    }

    #[test]
    fn handle_set_configuration_terminates_after_failure_on_start_block() {
        let persistent_config = PersistentConfigurationMock::new().set_start_block_result(Err(
            PersistentConfigError::DatabaseError("dunno".to_string()),
        ));
        let mut subject = make_subject(Some(persistent_config));

        let result = subject.handle_set_configuration(
            UiSetConfigurationRequest {
                name: "start-block".to_string(),
                value: "166666".to_string(),
            },
            4000,
        );

        assert_eq!(
            result,
            MessageBody {
                opcode: "setConfiguration".to_string(),
                path: MessagePath::Conversation(4000),
                payload: Err((
                    CONFIGURATOR_WRITE_ERROR,
                    r#"start block: DatabaseError("dunno")"#.to_string()
                ))
            }
        );
    }

    #[test]
    fn handle_set_configuration_argue_decently_about_non_parsable_value_at_start_block() {
        let persistent_config = PersistentConfigurationMock::new();
        let mut subject = make_subject(Some(persistent_config));

        let result = subject.handle_set_configuration(
            UiSetConfigurationRequest {
                name: "start-block".to_string(),
                value: "hundred_and_half".to_string(),
            },
            4000,
        );

        assert_eq!(
            result,
            MessageBody {
                opcode: "setConfiguration".to_string(),
                path: MessagePath::Conversation(4000),
                payload: Err((
                    NON_PARSABLE_VALUE,
                    r#"start block: ParseIntError { kind: InvalidDigit }"#.to_string()
                ))
            }
        );
    }

    #[test]
    fn handle_set_configuration_complains_about_unexpected_parameter() {
        let persistent_config = PersistentConfigurationMock::new();
        let mut subject = make_subject(Some(persistent_config));

        let result = subject.handle_set_configuration(
            UiSetConfigurationRequest {
                name: "blabla".to_string(),
                value: "166666".to_string(),
            },
            4000,
        );

        assert_eq!(
            result,
            MessageBody {
                opcode: "setConfiguration".to_string(),
                path: MessagePath::Conversation(4000),
                payload: Err((
                    UNRECOGNIZED_PARAMETER,
                    "This parameter name is not known: blabla".to_string()
                ))
            }
        );
    }

    #[test]
    fn parse_language_handles_expected_languages() {
        vec![
            "English",
            "Chinese",
            "Traditional Chinese",
            "French",
            "Italian",
            "Japanese",
            "Korean",
            "Spanish",
        ]
        .into_iter()
        .for_each(|input| {
            let result = Configurator::parse_language(input)
                .expect(format!("{} didn't parse", input).as_str());

            // I can't believe that PartialEq is not implemented for Language. Sheesh!
            match result {
                Language::English => assert_eq!(input, "English"),
                Language::ChineseSimplified => assert_eq!(input, "Chinese"),
                Language::ChineseTraditional => assert_eq!(input, "Traditional Chinese"),
                Language::French => assert_eq!(input, "French"),
                Language::Italian => assert_eq!(input, "Italian"),
                Language::Japanese => assert_eq!(input, "Japanese"),
                Language::Korean => assert_eq!(input, "Korean"),
                Language::Spanish => assert_eq!(input, "Spanish"),
            }
        })
    }

    #[test]
    fn parse_word_count_handles_expected_counts() {
        vec![12, 15, 18, 21, 24].into_iter().for_each(|input| {
            let result = Configurator::parse_word_count(input)
                .expect(format!("{} didn't parse", input).as_str());

            assert_eq!(result.word_count(), input);
        })
    }

    #[test]
    fn parse_word_count_handles_unexpected_count() {
        let result = Configurator::parse_word_count(13).err().unwrap();

        assert_eq!(
            result,
            (ILLEGAL_MNEMONIC_WORD_COUNT_ERROR, "13".to_string())
        );
    }

    #[test]
    fn generate_mnemonic_works_without_passphrase() {
        let (actual_seed, phrase_words) =
            Configurator::generate_mnemonic(&None, "English", 12).unwrap();

        let mnemonic_phrase = phrase_words.join(" ");
        let mnemonic = Mnemonic::from_phrase(&mnemonic_phrase, Language::English).unwrap();
        let expected_seed = Bip39::seed(&mnemonic, "");
        assert_eq!(actual_seed.as_ref(), expected_seed.as_ref());
    }

    #[test]
    fn configuration_works_with_no_password() {
        let mnemonic_seed_params_arc = Arc::new(Mutex::new(vec![]));
        let persistent_config = PersistentConfigurationMock::new()
            .blockchain_service_url_result(Ok(Some("https://infura.io/ID".to_string())))
            .chain_name_result("ropsten".to_string())
            .current_schema_version_result("1.2.3")
            .clandestine_port_result(Ok(1234))
            .gas_price_result(Ok(2345))
            .mnemonic_seed_params(&mnemonic_seed_params_arc)
            .consuming_wallet_derivation_path_result(Ok(None))
            .mapping_protocol_result(Ok(Some(AutomapProtocol::Igdp)))
            .neighborhood_mode_result(Ok(NeighborhoodModeLight::Standard))
            .earning_wallet_address_result(Ok(None))
            .start_block_result(Ok(3456));
        let mut subject = make_subject(Some(persistent_config));

        let (configuration, context_id) =
            UiConfigurationResponse::fmb(subject.handle_configuration(
                UiConfigurationRequest {
                    db_password_opt: None,
                },
                4321,
            ))
            .unwrap();

        assert_eq!(context_id, 4321);
        assert_eq!(
            configuration,
            UiConfigurationResponse {
                blockchain_service_url_opt: Some("https://infura.io/ID".to_string()),
                current_schema_version: "1.2.3".to_string(),
                clandestine_port: 1234,
                chain_name: "ropsten".to_string(),
                gas_price: 2345,
                mnemonic_seed_opt: None,
                neighborhood_mode: String::from("standard"),
                consuming_wallet_derivation_path_opt: None,
                earning_wallet_address_opt: None,
                port_mapping_protocol_opt: Some(AutomapProtocol::Igdp),
                past_neighbors: vec![],
                start_block: 3456
            }
        );
    }

    #[test]
<<<<<<< HEAD
    fn configuration_works_with_secrets() {
        let mnemonic_seed_params_arc = Arc::new(Mutex::new(vec![]));
        let mnemonic_seed = PlainData::new(&[200, 100, 50]);
        let consuming_wallet_derivation_path = "m/44'/0'/0'/0/0".to_string();
        let earning_wallet_address = "4a5e43b54c6C56Ebf7".to_string();
        let public_key = PK::from(&b"xaca4sf4a56"[..]);
        let node_addr = NodeAddr::from_str("1.2.1.3:4545").unwrap();
        let node_descriptor = NodeDescriptor::from((
            &public_key,
            &node_addr,
            true,
            main_cryptde() as &dyn CryptDE,
        ));
        let persistent_config = PersistentConfigurationMock::new()
            .blockchain_service_url_result(Ok(None))
            .check_password_result(Ok(true))
            .chain_name_result("ropsten".to_string())
            .current_schema_version_result("1.2.3")
            .clandestine_port_result(Ok(1234))
            .gas_price_result(Ok(2345))
            .mnemonic_seed_params(&mnemonic_seed_params_arc)
            .mnemonic_seed_result(Ok(Some(mnemonic_seed.clone())))
            .consuming_wallet_derivation_path_result(Ok(Some(
                consuming_wallet_derivation_path.clone(),
            )))
            .mapping_protocol_result(Ok(Some(AutomapProtocol::Igdp)))
            .neighborhood_mode_result(Ok(NeighborhoodModeLight::ConsumeOnly))
            .past_neighbors_result(Ok(Some(vec![node_descriptor.clone()])))
            .earning_wallet_address_result(Ok(Some(earning_wallet_address.clone())))
            .start_block_result(Ok(3456));
        let mut subject = make_subject(Some(persistent_config));

        let (configuration, context_id) =
            UiConfigurationResponse::fmb(subject.handle_configuration(
                UiConfigurationRequest {
                    db_password_opt: Some("password".to_string()),
                },
                4321,
            ))
            .unwrap();

        assert_eq!(context_id, 4321);
        assert_eq!(
            configuration,
            UiConfigurationResponse {
                blockchain_service_url_opt: None,
                current_schema_version: "1.2.3".to_string(),
                clandestine_port: 1234,
                chain_name: "ropsten".to_string(),
                gas_price: 2345,
                mnemonic_seed_opt: Some(mnemonic_seed.as_slice().to_hex()),
                neighborhood_mode: String::from("consume-only"),
                consuming_wallet_derivation_path_opt: Some(consuming_wallet_derivation_path),
                earning_wallet_address_opt: Some(earning_wallet_address),
                port_mapping_protocol_opt: Some(AutomapProtocol::Igdp),
                past_neighbors: vec![node_descriptor.to_string(main_cryptde())],
                start_block: 3456
            }
        );
        let mnemonic_seed_params = mnemonic_seed_params_arc.lock().unwrap();
        assert_eq!(*mnemonic_seed_params, vec!["password".to_string()])
=======
    #[should_panic(
        expected = "panic message (processed with: node_lib::sub_lib::utils::crash_request_analyzer)"
    )]
    fn configurator_can_be_crashed_properly_but_not_improperly() {
        let persistent_config = PersistentConfigurationMock::new();
        let mut configurator = make_subject(Some(persistent_config));
        configurator.crashable = true;

        prove_that_crash_request_handler_is_hooked_up(configurator, CRASH_KEY);
>>>>>>> 46f76b69
    }

    #[test]
    fn configuration_handles_check_password_error() {
        let persistent_config = PersistentConfigurationMock::new()
            .check_password_result(Err(PersistentConfigError::NotPresent));
        let mut subject = make_subject(Some(persistent_config));

        let result = subject.handle_configuration(
            UiConfigurationRequest {
                db_password_opt: Some("password".to_string()),
            },
            4321,
        );

        assert_eq!(
            result,
            MessageBody {
                opcode: "configuration".to_string(),
                path: MessagePath::Conversation(4321),
                payload: Err((CONFIGURATOR_READ_ERROR, "dbPassword".to_string()))
            }
        );
    }

    #[test]
    fn value_required_plain_works() {
        let result: Result<u64, MessageError> = Configurator::value_required(Ok(6), "Field");

        assert_eq!(result, Ok(6))
    }

    #[test]
    fn value_required_plain_handles_error() {
        let result: Result<u64, MessageError> =
            Configurator::value_required(Err(PersistentConfigError::NotPresent), "Field");

        assert_eq!(result, Err((CONFIGURATOR_READ_ERROR, "Field".to_string())))
    }

    #[test]
    fn value_required_handles_read_error() {
        let result: Result<String, MessageError> =
            Configurator::value_required(Err(PersistentConfigError::NotPresent), "Field");

        assert_eq!(result, Err((CONFIGURATOR_READ_ERROR, "Field".to_string())))
    }

    #[test]
    fn value_not_required_handles_read_error() {
        let result: Result<Option<String>, MessageError> =
            Configurator::value_not_required(Err(PersistentConfigError::NotPresent), "Field");

        assert_eq!(result, Err((CONFIGURATOR_READ_ERROR, "Field".to_string())))
    }

    fn make_example_generate_wallets_request() -> UiGenerateWalletsRequest {
        UiGenerateWalletsRequest {
            db_password: "password".to_string(),
            mnemonic_phrase_size: 24,
            mnemonic_phrase_language: "English".to_string(),
            mnemonic_passphrase_opt: Some("booga".to_string()),
            consuming_derivation_path: derivation_path(0, 4),
            earning_derivation_path: derivation_path(0, 5),
        }
    }

    fn make_example_recover_wallets_request() -> UiRecoverWalletsRequest {
        UiRecoverWalletsRequest {
            db_password: "password".to_string(),
            mnemonic_phrase: vec![
                "parent", "prevent", "vehicle", "tooth", "crazy", "cruel", "update", "mango",
                "female", "mad", "spread", "plunge", "tiny", "inch", "under", "engine", "enforce",
                "film", "awesome", "plunge", "cloud", "spell", "empower", "pipe",
            ]
            .into_iter()
            .map(|x| x.to_string())
            .collect::<Vec<String>>(),
            mnemonic_passphrase_opt: Some("ebullient".to_string()),
            mnemonic_phrase_language: "English".to_string(),
            consuming_derivation_path: derivation_path(0, 4),
            earning_wallet: "0x005e288d713a5fb3d7c9cf1b43810a98688c7223".to_string(),
        }
    }

    impl From<Box<dyn PersistentConfiguration>> for Configurator {
        fn from(persistent_config: Box<dyn PersistentConfiguration>) -> Self {
            Configurator {
                persistent_config,
                node_to_ui_sub: None,
                new_password_subs: None,
                crashable: false,
                logger: Logger::new("Configurator"),
            }
        }
    }

    fn make_subject(persistent_config_opt: Option<PersistentConfigurationMock>) -> Configurator {
        let persistent_config: Box<dyn PersistentConfiguration> =
            Box::new(persistent_config_opt.unwrap_or(PersistentConfigurationMock::new()));
        Configurator::from(persistent_config)
    }
}<|MERGE_RESOLUTION|>--- conflicted
+++ resolved
@@ -94,17 +94,10 @@
 type MessageError = (u64, String);
 
 impl Configurator {
-<<<<<<< HEAD
     pub fn new(data_directory: PathBuf) -> Self {
         let initializer = DbInitializerReal::default();
         let conn = initializer
             .initialize(&data_directory, false, MigratorConfig::panic_on_migration())
-=======
-    pub fn new(data_directory: PathBuf, chain: Chain, crashable: bool) -> Self {
-        let initializer = DbInitializerReal::default();
-        let conn = initializer
-            .initialize(&data_directory, chain, false)
->>>>>>> 46f76b69
             .expect("Couldn't initialize database");
         let config_dao = ConfigDaoReal::new(conn);
         let persistent_config: Box<dyn PersistentConfiguration> =
@@ -770,13 +763,8 @@
     use crate::test_utils::pure_test_utils::prove_that_crash_request_handler_is_hooked_up;
     use bip39::{Language, Mnemonic};
     use masq_lib::automap_tools::AutomapProtocol;
-<<<<<<< HEAD
     use masq_lib::test_utils::utils::ensure_node_home_directory_exists;
     use masq_lib::utils::{derivation_path, NeighborhoodModeLight};
-=======
-    use masq_lib::test_utils::utils::{ensure_node_home_directory_exists, TEST_DEFAULT_CHAIN};
-    use masq_lib::utils::derivation_path;
->>>>>>> 46f76b69
 
     #[test]
     fn constructor_connects_with_database() {
@@ -784,20 +772,12 @@
             ensure_node_home_directory_exists("configurator", "constructor_connects_with_database");
         let verifier = PersistentConfigurationReal::new(Box::new(ConfigDaoReal::new(
             DbInitializerReal::default()
-<<<<<<< HEAD
                 .initialize(&data_dir, true, MigratorConfig::test_default())
-=======
-                .initialize(&data_dir, TEST_DEFAULT_CHAIN, true)
->>>>>>> 46f76b69
                 .unwrap(),
         )));
         let (recorder, _, _) = make_recorder();
         let recorder_addr = recorder.start();
-<<<<<<< HEAD
         let mut subject = Configurator::new(data_dir);
-=======
-        let mut subject = Configurator::new(data_dir, TEST_DEFAULT_CHAIN, false);
->>>>>>> 46f76b69
         subject.node_to_ui_sub = Some(recorder_addr.recipient());
         subject.new_password_subs = Some(vec![]);
 
@@ -2021,7 +2001,18 @@
     }
 
     #[test]
-<<<<<<< HEAD
+    #[should_panic(
+        expected = "panic message (processed with: node_lib::sub_lib::utils::crash_request_analyzer)"
+    )]
+    fn configurator_can_be_crashed_properly_but_not_improperly() {
+        let persistent_config = PersistentConfigurationMock::new();
+        let mut configurator = make_subject(Some(persistent_config));
+        configurator.crashable = true;
+
+        prove_that_crash_request_handler_is_hooked_up(configurator, CRASH_KEY);
+    }
+
+    #[test]
     fn configuration_works_with_secrets() {
         let mnemonic_seed_params_arc = Arc::new(Mutex::new(vec![]));
         let mnemonic_seed = PlainData::new(&[200, 100, 50]);
@@ -2083,17 +2074,6 @@
         );
         let mnemonic_seed_params = mnemonic_seed_params_arc.lock().unwrap();
         assert_eq!(*mnemonic_seed_params, vec!["password".to_string()])
-=======
-    #[should_panic(
-        expected = "panic message (processed with: node_lib::sub_lib::utils::crash_request_analyzer)"
-    )]
-    fn configurator_can_be_crashed_properly_but_not_improperly() {
-        let persistent_config = PersistentConfigurationMock::new();
-        let mut configurator = make_subject(Some(persistent_config));
-        configurator.crashable = true;
-
-        prove_that_crash_request_handler_is_hooked_up(configurator, CRASH_KEY);
->>>>>>> 46f76b69
     }
 
     #[test]
