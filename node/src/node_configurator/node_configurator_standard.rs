// Copyright (c) 2019, MASQ (https://masq.ai) and/or its affiliates. All rights reserved.

use crate::bootstrapper::BootstrapperConfig;
use crate::node_configurator::DirsWrapperReal;
use crate::node_configurator::{initialize_database, DirsWrapper, NodeConfigurator};
use masq_lib::crash_point::CrashPoint;
use masq_lib::logger::Logger;
use masq_lib::multi_config::MultiConfig;
use masq_lib::shared_schema::ConfiguratorError;
use masq_lib::utils::{ExpectValue, NeighborhoodModeLight};
use std::net::SocketAddr;
use std::net::{IpAddr, Ipv4Addr};

use clap::value_t;
use log::LevelFilter;

use crate::apps::app_node;
use crate::bootstrapper::PortConfiguration;
use crate::database::db_initializer::{DbInitializationConfig, ExternalData};
use crate::db_config::persistent_configuration::PersistentConfiguration;
use crate::http_request_start_finder::HttpRequestDiscriminatorFactory;
use crate::node_configurator::unprivileged_parse_args_configuration::{
    UnprivilegedParseArgsConfiguration, UnprivilegedParseArgsConfigurationDaoReal,
};
use crate::node_configurator::{
    data_directory_from_context, determine_config_file_path,
    real_user_data_directory_opt_and_chain, real_user_from_multi_config_or_populate,
};
use crate::server_initializer::GatheredParams;
use crate::sub_lib::cryptde::PublicKey;
use crate::sub_lib::cryptde_null::CryptDENull;
use crate::sub_lib::utils::make_new_multi_config;
use crate::tls_discriminator_factory::TlsDiscriminatorFactory;
use masq_lib::constants::{DEFAULT_UI_PORT, HTTP_PORT, TLS_PORT};
use masq_lib::multi_config::{CommandLineVcl, ConfigFileVcl, EnvironmentVcl};
use masq_lib::utils::WrapResult;
use std::str::FromStr;

pub struct NodeConfiguratorStandardPrivileged {
    dirs_wrapper: Box<dyn DirsWrapper>,
}

impl NodeConfigurator<BootstrapperConfig> for NodeConfiguratorStandardPrivileged {
    fn configure(
        &self,
        multi_config: &MultiConfig,
    ) -> Result<BootstrapperConfig, ConfiguratorError> {
        let mut bootstrapper_config = BootstrapperConfig::new();
        establish_port_configurations(&mut bootstrapper_config);
        privileged_parse_args(
            self.dirs_wrapper.as_ref(),
            multi_config,
            &mut bootstrapper_config,
        )?;
        Ok(bootstrapper_config)
    }
}

impl Default for NodeConfiguratorStandardPrivileged {
    fn default() -> Self {
        Self::new()
    }
}

impl NodeConfiguratorStandardPrivileged {
    pub fn new() -> Self {
        Self {
            dirs_wrapper: Box::new(DirsWrapperReal {}),
        }
    }
}

pub struct NodeConfiguratorStandardUnprivileged {
    privileged_config: BootstrapperConfig,
    logger: Logger,
}

impl NodeConfigurator<BootstrapperConfig> for NodeConfiguratorStandardUnprivileged {
    fn configure(
        &self,
        multi_config: &MultiConfig,
    ) -> Result<BootstrapperConfig, ConfiguratorError> {
        let mut persistent_config = initialize_database(
            &self.privileged_config.data_directory,
            DbInitializationConfig::create_or_migrate(ExternalData::from((self, multi_config))),
        );
        let mut unprivileged_config = BootstrapperConfig::new();
        let parse_args_configurator = UnprivilegedParseArgsConfigurationDaoReal {};
        parse_args_configurator.unprivileged_parse_args(
            multi_config,
            &mut unprivileged_config,
            persistent_config.as_mut(),
            &self.logger,
        )?;
        configure_database(&unprivileged_config, persistent_config.as_mut())?;
        Ok(unprivileged_config)
    }
}

impl<'a>
    From<(
        &'a NodeConfiguratorStandardUnprivileged,
        &'a MultiConfig<'a>,
    )> for ExternalData
{
    fn from(tuple: (&'a NodeConfiguratorStandardUnprivileged, &'a MultiConfig)) -> ExternalData {
        let (node_configurator_standard, multi_config) = tuple;
        let (neighborhood_mode, db_password_opt) =
            collect_externals_from_multi_config(multi_config);
        ExternalData::new(
            node_configurator_standard
                .privileged_config
                .blockchain_bridge_config
                .chain,
            neighborhood_mode,
            db_password_opt,
        )
    }
}

impl NodeConfiguratorStandardUnprivileged {
    pub fn new(privileged_config: &BootstrapperConfig) -> Self {
        Self {
            privileged_config: privileged_config.clone(),
            logger: Logger::new("NodeConfiguratorStandardUnprivileged"),
        }
    }
}

fn collect_externals_from_multi_config(
    multi_config: &MultiConfig,
) -> (NeighborhoodModeLight, Option<String>) {
    (
        value_m!(multi_config, "neighborhood-mode", NeighborhoodModeLight)
            .unwrap_or(NeighborhoodModeLight::Standard),
        value_m!(multi_config, "db-password", String),
    )
}

pub fn server_initializer_collected_params<'a>(
    dirs_wrapper: &dyn DirsWrapper,
    args: &[String],
) -> Result<GatheredParams<'a>, ConfiguratorError> {
    let app = app_node();
    let (config_file_path, user_specified) = determine_config_file_path(dirs_wrapper, &app, args)?;
    let config_file_vcl = match ConfigFileVcl::new(&config_file_path, user_specified) {
        Ok(cfv) => Box::new(cfv),
        Err(e) => return Err(ConfiguratorError::required("config-file", &e.to_string())),
    };
    let multi_config = make_new_multi_config(
        &app,
        vec![
            Box::new(CommandLineVcl::new(args.to_vec())),
            Box::new(EnvironmentVcl::new(&app)),
            config_file_vcl,
        ],
    )?;
    let data_directory = config_file_path
        .parent()
        .map(|dir| dir.to_path_buf())
        .expectv("data_directory");
    let real_user = real_user_from_multi_config_or_populate(&multi_config, dirs_wrapper);
    GatheredParams::new(multi_config, data_directory, real_user).wrap_to_ok()
}

pub fn establish_port_configurations(config: &mut BootstrapperConfig) {
    config.port_configurations.insert(
        HTTP_PORT,
        PortConfiguration::new(
            vec![Box::new(HttpRequestDiscriminatorFactory::new())],
            false,
        ),
    );
    config.port_configurations.insert(
        TLS_PORT,
        PortConfiguration::new(
            vec![
                Box::new(TlsDiscriminatorFactory::new()),
                Box::new(HttpRequestDiscriminatorFactory::new()),
            ],
            false,
        ),
    );
}

// All initialization that doesn't specifically require lack of privilege should be done here.
pub fn privileged_parse_args(
    dirs_wrapper: &dyn DirsWrapper,
    multi_config: &MultiConfig,
    privileged_config: &mut BootstrapperConfig,
) -> Result<(), ConfiguratorError> {
    let (real_user, data_directory_opt, chain) =
        real_user_data_directory_opt_and_chain(dirs_wrapper, multi_config);
    let directory =
        data_directory_from_context(dirs_wrapper, &real_user, &data_directory_opt, chain);
    privileged_config.real_user = real_user;
    privileged_config.data_directory = directory;
    privileged_config.blockchain_bridge_config.chain = chain;

    let joined_dns_servers_opt = value_m!(multi_config, "dns-servers", String);
    privileged_config.dns_servers = match joined_dns_servers_opt {
        Some(joined_dns_servers) => joined_dns_servers
            .split(',')
            .map(|ip_str| {
                SocketAddr::new(
                    IpAddr::from_str(ip_str).expect("Bad clap validation for dns-servers"),
                    53,
                )
            })
            .collect(),
        None => vec![SocketAddr::new(IpAddr::V4(Ipv4Addr::new(1, 1, 1, 1)), 53)],
    };

    privileged_config.log_level =
        value_m!(multi_config, "log-level", LevelFilter).unwrap_or(LevelFilter::Warn);

    privileged_config.ui_gateway_config.ui_port =
        value_m!(multi_config, "ui-port", u16).unwrap_or(DEFAULT_UI_PORT);

    privileged_config.crash_point =
        value_m!(multi_config, "crash-point", CrashPoint).unwrap_or(CrashPoint::None);

    if let Some(public_key_str) = value_m!(multi_config, "fake-public-key", String) {
        let (main_public_key, alias_public_key) = match base64::decode(&public_key_str) {
            Ok(mut key) => {
                let main_public_key = PublicKey::new(&key);
                key.reverse();
                let alias_public_key = PublicKey::new(&key);
                (main_public_key, alias_public_key)
            }
            Err(e) => panic!("Invalid fake public key: {} ({:?})", public_key_str, e),
        };
        let main_cryptde_null = CryptDENull::from(
            &main_public_key,
            privileged_config.blockchain_bridge_config.chain,
        );
        let alias_cryptde_null = CryptDENull::from(
            &alias_public_key,
            privileged_config.blockchain_bridge_config.chain,
        );
        privileged_config.main_cryptde_null_opt = Some(main_cryptde_null);
        privileged_config.alias_cryptde_null_opt = Some(alias_cryptde_null);
    }
    Ok(())
}

fn configure_database(
    config: &BootstrapperConfig,
    persistent_config: &mut dyn PersistentConfiguration,
) -> Result<(), ConfiguratorError> {
    if let Some(port) = config.clandestine_port_opt {
        if let Err(pce) = persistent_config.set_clandestine_port(port) {
            return Err(pce.into_configurator_error("clandestine-port"));
        }
    }
    let neighborhood_mode_light = config.neighborhood_config.mode.make_light();
    if let Err(pce) = persistent_config.set_neighborhood_mode(neighborhood_mode_light) {
        return Err(pce.into_configurator_error("neighborhood-mode"));
    }
    if let Some(url) = config
        .blockchain_bridge_config
        .blockchain_service_url_opt
        .as_ref()
    {
        if let Err(pce) = persistent_config.set_blockchain_service_url(url) {
            return Err(pce.into_configurator_error("blockchain-service-url"));
        }
    }
    if let Err(pce) = persistent_config.set_gas_price(config.blockchain_bridge_config.gas_price) {
        return Err(pce.into_configurator_error("gas-price"));
    }
    Ok(())
}

#[cfg(test)]
mod tests {
    use super::*;
    use crate::blockchain::bip32::Bip32ECKeyProvider;
    use crate::bootstrapper::{BootstrapperConfig, RealUser};
    use crate::database::db_initializer::{DbInitializer, DbInitializerReal};
    use crate::db_config::config_dao::ConfigDaoReal;
    use crate::db_config::persistent_configuration::PersistentConfigError;
    use crate::db_config::persistent_configuration::PersistentConfigurationReal;
    use crate::node_configurator::add_chain_specific_directories;
    use crate::node_configurator::unprivileged_parse_args_configuration::UnprivilegedParseArgsConfigurationDaoNull;
    use crate::node_test_utils::DirsWrapperMock;
    use crate::sub_lib::cryptde::CryptDE;
    use crate::sub_lib::neighborhood::NeighborhoodMode::ZeroHop;
    use crate::sub_lib::neighborhood::{NeighborhoodConfig, NeighborhoodMode, NodeDescriptor};
    use crate::sub_lib::wallet::Wallet;
    use crate::test_utils::persistent_configuration_mock::PersistentConfigurationMock;
    use crate::test_utils::unshared_test_utils::{
        make_pre_populated_mocked_directory_wrapper, make_simplified_multi_config,
    };
    use crate::test_utils::{assert_string_contains, main_cryptde, ArgsBuilder};
    use masq_lib::blockchains::chains::Chain;
    use masq_lib::constants::DEFAULT_CHAIN;
    use masq_lib::multi_config::VirtualCommandLine;
    use masq_lib::test_utils::environment_guard::{ClapGuard, EnvironmentGuard};
    use masq_lib::test_utils::utils::{ensure_node_home_directory_exists, TEST_DEFAULT_CHAIN};
    use masq_lib::utils::{array_of_borrows_to_vec, running_test};
    use rustc_hex::FromHex;
    use std::convert::TryFrom;
    use std::fs::File;
    use std::io::Write;
    use std::path::PathBuf;
    use std::sync::{Arc, Mutex};
    use std::vec;

    #[test]
    fn node_configurator_standard_unprivileged_uses_parse_args_configurator_dao_real() {
        let home_dir = ensure_node_home_directory_exists(
            "node_configurator_standard",
            "node_configurator_standard_unprivileged_uses_parse_args_configurator_dao_real",
        );
        let neighbor = vec![NodeDescriptor::try_from((
            main_cryptde(),
            "masq://eth-mainnet:MTEyMjMzNDQ1NTY2Nzc4ODExMjIzMzQ0NTU2Njc3ODg@1.2.3.4:1234",
        ))
        .unwrap()];
        {
            let conn = DbInitializerReal::default()
                .initialize(home_dir.as_path(), DbInitializationConfig::test_default())
                .unwrap();
            let mut persistent_config = PersistentConfigurationReal::from(conn);
            persistent_config.change_password(None, "password").unwrap();
            persistent_config
                .set_past_neighbors(Some(neighbor.clone()), "password")
                .unwrap();
        }
        let multi_config = make_simplified_multi_config([
            "--chain",
            "eth-mainnet",
            "--db-password",
            "password",
            "--neighborhood-mode",
            "originate-only",
        ]);
        let mut privileged_config = BootstrapperConfig::default();
        privileged_config.data_directory = home_dir;
        let subject = NodeConfiguratorStandardUnprivileged {
            privileged_config,
            logger: Logger::new("test"),
        };

        let result = subject.configure(&multi_config).unwrap();

        let set_neighbors = if let NeighborhoodMode::OriginateOnly(neighbors, _) =
            result.neighborhood_config.mode
        {
            neighbors
        } else {
            panic!(
                "we expected originate only mode but got: {:?}",
                result.neighborhood_config.mode
            )
        };
        assert_eq!(set_neighbors, neighbor)
    }

    #[test]
    fn configure_database_handles_error_during_setting_clandestine_port() {
        let mut config = BootstrapperConfig::new();
        config.clandestine_port_opt = Some(1000);
        let mut persistent_config = PersistentConfigurationMock::new()
            .set_clandestine_port_result(Err(PersistentConfigError::TransactionError));

        let result = configure_database(&config, &mut persistent_config);

        assert_eq!(
            result,
            Err(PersistentConfigError::TransactionError.into_configurator_error("clandestine-port"))
        )
    }

    #[test]
    fn configure_database_handles_error_during_setting_gas_price() {
        let mut config = BootstrapperConfig::new();
        config.clandestine_port_opt = None;
        let mut persistent_config = PersistentConfigurationMock::new()
            .set_neighborhood_mode_result(Ok(()))
            .set_gas_price_result(Err(PersistentConfigError::TransactionError));

        let result = configure_database(&config, &mut persistent_config);

        assert_eq!(
            result,
            Err(PersistentConfigError::TransactionError.into_configurator_error("gas-price"))
        )
    }

    #[test]
    fn configure_database_handles_error_during_setting_blockchain_service_url() {
        let mut config = BootstrapperConfig::new();
        config.blockchain_bridge_config.blockchain_service_url_opt =
            Some("https://infura.io/ID".to_string());
        let mut persistent_config = PersistentConfigurationMock::new()
            .set_neighborhood_mode_result(Ok(()))
            .set_blockchain_service_url_result(Err(PersistentConfigError::TransactionError));

        let result = configure_database(&config, &mut persistent_config);

        assert_eq!(
            result,
            Err(PersistentConfigError::TransactionError
                .into_configurator_error("blockchain-service-url"))
        )
    }

    #[test]
    fn configure_database_handles_error_during_setting_neighborhood_mode() {
        let mut config = BootstrapperConfig::new();
        config.neighborhood_config.mode = ZeroHop;
        let mut persistent_config = PersistentConfigurationMock::new()
            .set_neighborhood_mode_result(Err(PersistentConfigError::TransactionError));

        let result = configure_database(&config, &mut persistent_config);

        assert_eq!(
            result,
            Err(PersistentConfigError::TransactionError
                .into_configurator_error("neighborhood-mode"))
        )
    }

    fn make_default_cli_params() -> ArgsBuilder {
        ArgsBuilder::new().param("--ip", "1.2.3.4")
    }

    #[test]
    fn server_initializer_collected_params_can_read_parameters_from_config_file() {
        running_test();
        let _guard = EnvironmentGuard::new();
        let home_dir = ensure_node_home_directory_exists(
            "node_configurator",
            "server_initializer_collected_params_can_read_parameters_from_config_file",
        );
        {
            let mut config_file = File::create(home_dir.join("config.toml")).unwrap();
            config_file
                .write_all(b"dns-servers = \"111.111.111.111,222.222.222.222\"\n")
                .unwrap();
        }
        let directory_wrapper = make_pre_populated_mocked_directory_wrapper();

        let gathered_params = server_initializer_collected_params(
            &directory_wrapper,
            &array_of_borrows_to_vec(&["", "--data-directory", home_dir.to_str().unwrap()]),
        )
        .unwrap();

        let multi_config = gathered_params.multi_config;
        assert_eq!(
            value_m!(multi_config, "dns-servers", String).unwrap(),
            "111.111.111.111,222.222.222.222".to_string()
        );
    }

    #[test]
    fn can_read_dns_servers_and_consuming_private_key_from_config_file() {
        running_test();
        let home_dir = ensure_node_home_directory_exists(
            "node_configurator",
            "can_read_wallet_parameters_from_config_file",
        );
        let mut persistent_config = PersistentConfigurationReal::new(Box::new(ConfigDaoReal::new(
            DbInitializerReal::default()
                .initialize(&home_dir.clone(), DbInitializationConfig::test_default())
                .unwrap(),
        )));
        let consuming_private_key =
            "89ABCDEF89ABCDEF89ABCDEF89ABCDEF89ABCDEF89ABCDEF89ABCDEF89ABCDEF";
        let config_file_path = home_dir.join("config.toml");
        {
            let mut config_file = File::create(&config_file_path).unwrap();
            short_writeln!(
                config_file,
                "consuming-private-key = \"{}\"",
                consuming_private_key
            );
        }
        let args = ArgsBuilder::new()
            .param("--data-directory", home_dir.to_str().unwrap())
            .param("--ip", "1.2.3.4");
        let mut bootstrapper_config = BootstrapperConfig::new();
        let multi_config = make_new_multi_config(
            &app_node(),
            vec![
                Box::new(CommandLineVcl::new(args.into())),
                Box::new(ConfigFileVcl::new(&config_file_path, false).unwrap()),
            ],
        )
        .unwrap();

        privileged_parse_args(&DirsWrapperReal {}, &multi_config, &mut bootstrapper_config)
            .unwrap();
        let node_parse_args_configurator = UnprivilegedParseArgsConfigurationDaoNull {};
        node_parse_args_configurator
            .unprivileged_parse_args(
                &multi_config,
                &mut bootstrapper_config,
                &mut persistent_config,
                &Logger::new("test logger"),
            )
            .unwrap();

        let consuming_private_key_bytes: Vec<u8> = consuming_private_key.from_hex().unwrap();
        let consuming_keypair =
            Bip32ECKeyProvider::from_raw_secret(consuming_private_key_bytes.as_ref()).unwrap();
        assert_eq!(
            bootstrapper_config.consuming_wallet_opt,
            Some(Wallet::from(consuming_keypair)),
        );
        let public_key = PublicKey::new(&[1, 2, 3]);
        let payer = bootstrapper_config
            .consuming_wallet_opt
            .unwrap()
            .as_payer(&public_key, &TEST_DEFAULT_CHAIN.rec().contract);
        let cryptdenull = CryptDENull::from(&public_key, TEST_DEFAULT_CHAIN);
        assert!(
            payer.owns_secret_key(&cryptdenull.digest()),
            "Neighborhood config should have a WalletKind::KeyPair wallet"
        );
    }

    #[test]
    fn privileged_parse_args_creates_configurations() {
        running_test();
        let home_dir = ensure_node_home_directory_exists(
            "node_configurator",
            "privileged_parse_args_creates_configurations",
        );
        let args = ArgsBuilder::new()
            .param("--config-file", "specified_config.toml")
            .param("--dns-servers", "12.34.56.78,23.45.67.89")
            .param(
                "--neighbors",
                "QmlsbA:1.2.3.4:1234;2345,VGVk:2.3.4.5:3456;4567",
            )
            .param("--ip", "34.56.78.90")
            .param("--clandestine-port", "1234")
            .param("--ui-port", "5335")
            .param("--data-directory", home_dir.to_str().unwrap())
            .param("--blockchain-service-url", "http://127.0.0.1:8545")
            .param("--log-level", "trace")
            .param("--fake-public-key", "AQIDBA")
            .param("--db-password", "secret-db-password")
            .param(
                "--earning-wallet",
                "0x0123456789012345678901234567890123456789",
            )
            .param(
                "--consuming-private-key",
                "ABCDEF01ABCDEF01ABCDEF01ABCDEF01ABCDEF01ABCDEF01ABCDEF01ABCDEF01",
            )
            .param("--real-user", "999:999:/home/booga")
            .param("--chain", "polygon-mumbai");
        let mut config = BootstrapperConfig::new();
        let vcls: Vec<Box<dyn VirtualCommandLine>> =
            vec![Box::new(CommandLineVcl::new(args.into()))];
        let multi_config = make_new_multi_config(&app_node(), vcls).unwrap();

        privileged_parse_args(&DirsWrapperReal {}, &multi_config, &mut config).unwrap();

        assert_eq!(
            value_m!(multi_config, "config-file", PathBuf),
            Some(PathBuf::from("specified_config.toml")),
        );
        assert_eq!(
            config.dns_servers,
            vec!(
                SocketAddr::from_str("12.34.56.78:53").unwrap(),
                SocketAddr::from_str("23.45.67.89:53").unwrap()
            ),
        );
        assert_eq!(config.ui_gateway_config.ui_port, 5335);
        assert_eq!(
            config.neighborhood_config,
            NeighborhoodConfig {
                mode: NeighborhoodMode::ZeroHop // not populated on the privileged side
            }
        );
        assert_eq!(
            config.blockchain_bridge_config.blockchain_service_url_opt,
            None,
        );
        let expected_dir = add_chain_specific_directories(Chain::PolyMumbai, &home_dir);
<<<<<<< HEAD
        assert_eq!(config.data_directory, expected_dir);
=======
        assert_eq!(config.data_directory, expected_dir); 
>>>>>>> 59fb9593
        assert_eq!(
            config.main_cryptde_null_opt.unwrap().public_key(),
            &PublicKey::new(&[1, 2, 3, 4]),
        );
        assert_eq!(
            config.real_user,
            RealUser::new(Some(999), Some(999), Some(PathBuf::from("/home/booga")))
        );
    }

    #[test]
    fn privileged_parse_args_creates_configuration_with_defaults() {
        running_test();
        let args = ArgsBuilder::new().param("--ip", "1.2.3.4");
        let mut config = BootstrapperConfig::new();
        let vcls: Vec<Box<dyn VirtualCommandLine>> =
            vec![Box::new(CommandLineVcl::new(args.into()))];
        let multi_config = make_new_multi_config(&app_node(), vcls).unwrap();

        privileged_parse_args(&DirsWrapperReal {}, &multi_config, &mut config).unwrap();

        assert_eq!(
            Some(PathBuf::from("config.toml")),
            value_m!(multi_config, "config-file", PathBuf)
        );
        assert_eq!(
            config.dns_servers,
            vec!(SocketAddr::from_str("1.1.1.1:53").unwrap())
        );
        assert_eq!(config.crash_point, CrashPoint::None);
        assert_eq!(config.ui_gateway_config.ui_port, DEFAULT_UI_PORT);
        assert!(config.main_cryptde_null_opt.is_none());
        assert_eq!(
            config.real_user,
            RealUser::new(None, None, None).populate(&DirsWrapperReal {})
        );
    }

    #[test]
    #[cfg(not(target_os = "windows"))]
    fn privileged_parse_args_with_real_user_defaults_data_directory_properly() {
        running_test();
        let args = ArgsBuilder::new()
            .param("--ip", "1.2.3.4")
            .param("--real-user", "::/home/booga");
        let mut config = BootstrapperConfig::new();
        let vcls: Vec<Box<dyn VirtualCommandLine>> =
            vec![Box::new(CommandLineVcl::new(args.into()))];
        let multi_config = make_new_multi_config(&app_node(), vcls).unwrap();

        privileged_parse_args(&DirsWrapperReal {}, &multi_config, &mut config).unwrap();

        #[cfg(target_os = "linux")]
        assert_eq!(
            config.data_directory,
            PathBuf::from("/home/booga/.local/share/MASQ")
                .join(DEFAULT_CHAIN.rec().literal_identifier)
        );

        #[cfg(target_os = "macos")]
        assert_eq!(
            config.data_directory,
            PathBuf::from("/home/booga/Library/Application Support/MASQ")
                .join(DEFAULT_CHAIN.rec().literal_identifier)
        );
    }

    #[test]
    fn privileged_parse_args_with_no_command_line_params() {
        running_test();
        let args = ArgsBuilder::new();
        let mut config = BootstrapperConfig::new();
        let vcls: Vec<Box<dyn VirtualCommandLine>> =
            vec![Box::new(CommandLineVcl::new(args.into()))];
        let multi_config = make_new_multi_config(&app_node(), vcls).unwrap();

        privileged_parse_args(&DirsWrapperReal {}, &multi_config, &mut config).unwrap();

        assert_eq!(
            Some(PathBuf::from("config.toml")),
            value_m!(multi_config, "config-file", PathBuf)
        );
        assert_eq!(
            config.dns_servers,
            vec!(SocketAddr::from_str("1.1.1.1:53").unwrap())
        );
        assert_eq!(config.crash_point, CrashPoint::None);
        assert_eq!(config.ui_gateway_config.ui_port, DEFAULT_UI_PORT);
        assert!(config.main_cryptde_null_opt.is_none());
        assert_eq!(
            config.real_user,
            RealUser::new(None, None, None).populate(&DirsWrapperReal {})
        );
    }

    #[test]
    fn no_parameters_produces_configuration_for_crash_point() {
        running_test();
        let args = make_default_cli_params();
        let mut config = BootstrapperConfig::new();
        let vcl = Box::new(CommandLineVcl::new(args.into()));
        let multi_config = make_new_multi_config(&app_node(), vec![vcl]).unwrap();

        privileged_parse_args(&DirsWrapperReal {}, &multi_config, &mut config).unwrap();

        assert_eq!(config.crash_point, CrashPoint::None);
    }

    #[test]
    fn with_parameters_produces_configuration_for_crash_point() {
        running_test();
        let args = make_default_cli_params().param("--crash-point", "panic");
        let mut config = BootstrapperConfig::new();
        let vcl = Box::new(CommandLineVcl::new(args.into()));
        let multi_config = make_new_multi_config(&app_node(), vec![vcl]).unwrap();

        privileged_parse_args(&DirsWrapperReal {}, &multi_config, &mut config).unwrap();

        assert_eq!(config.crash_point, CrashPoint::Panic);
    }

    #[test]
    fn server_initializer_collected_params_senses_when_user_specifies_config_file() {
        running_test();
        let data_dir = ensure_node_home_directory_exists(
            "node_configurator_standard",
            "server_initializer_collected_params_senses_when_user_specifies_config_file",
        );
        let args = ArgsBuilder::new().param("--config-file", "booga.toml"); // nonexistent config file: should stimulate panic because user-specified
        let args_vec: Vec<String> = args.into();
        let dir_wrapper = DirsWrapperMock::new()
            .home_dir_result(Some(PathBuf::from("/unexisting_home/unexisting_alice")))
            .data_dir_result(Some(data_dir));

        let result = server_initializer_collected_params(&dir_wrapper, args_vec.as_slice()).err();

        match result {
            None => panic!("Expected a value, got None"),
            Some(mut error) => {
                assert_eq!(error.param_errors.len(), 1);
                let param_error = error.param_errors.remove(0);
                assert_eq!(param_error.parameter, "config-file".to_string());
                assert_string_contains(&param_error.reason, "Couldn't open configuration file ");
                assert_string_contains(&param_error.reason, ". Are you sure it exists?");
            }
        }
    }

    #[test]
    fn privileged_configuration_accepts_network_chain_selection_for_multinode() {
        running_test();
        let _clap_guard = ClapGuard::new();
        let subject = NodeConfiguratorStandardPrivileged::new();
        let args = ["--ip", "1.2.3.4", "--chain", "dev"];

        let config = subject
            .configure(&make_simplified_multi_config(args))
            .unwrap();

        assert_eq!(config.blockchain_bridge_config.chain, Chain::from("dev"));
    }

    #[test]
    fn privileged_configuration_accepts_network_chain_selection_for_ropsten() {
        running_test();
        let subject = NodeConfiguratorStandardPrivileged::new();
        let args = [
            "--ip",
            "1.2.3.4",
            "--chain",
            TEST_DEFAULT_CHAIN.rec().literal_identifier,
        ];

        let config = subject
            .configure(&make_simplified_multi_config(args))
            .unwrap();

        assert_eq!(config.blockchain_bridge_config.chain, TEST_DEFAULT_CHAIN);
    }

    #[test]
    fn privileged_configuration_defaults_network_chain_selection_to_mainnet() {
        running_test();
        let _clap_guard = ClapGuard::new();
        let subject = NodeConfiguratorStandardPrivileged::new();
        let args = ["--ip", "1.2.3.4"];

        let config = subject
            .configure(&make_simplified_multi_config(args))
            .unwrap();

        assert_eq!(
            config
                .blockchain_bridge_config
                .chain
                .rec()
                .literal_identifier,
            DEFAULT_CHAIN.rec().literal_identifier
        );
    }

    #[test]
    fn privileged_configuration_accepts_ropsten_network_chain_selection() {
        running_test();
        let subject = NodeConfiguratorStandardPrivileged::new();
        let args = [
            "--ip",
            "1.2.3.4",
            "--chain",
            TEST_DEFAULT_CHAIN.rec().literal_identifier,
        ];

        let bootstrapper_config = subject
            .configure(&make_simplified_multi_config(args))
            .unwrap();
        assert_eq!(
            bootstrapper_config.blockchain_bridge_config.chain,
            TEST_DEFAULT_CHAIN
        );
    }

    #[test]
    fn unprivileged_configuration_gets_parameter_gas_price() {
        running_test();
        let _clap_guard = ClapGuard::new();
        let data_dir = ensure_node_home_directory_exists(
            "node_configurator_standard",
            "unprivileged_configuration_gets_parameter_gas_price",
        );
        let mut subject = NodeConfiguratorStandardUnprivileged::new(&BootstrapperConfig::new());
        subject.privileged_config = BootstrapperConfig::new();
        subject.privileged_config.data_directory = data_dir;
        let args = ["--ip", "1.2.3.4", "--gas-price", "57"];

        let config = subject
            .configure(&make_simplified_multi_config(args))
            .unwrap();

        assert_eq!(config.blockchain_bridge_config.gas_price, 57);
    }

    #[test]
    fn unprivileged_configuration_sets_default_gas_price_when_not_provided() {
        running_test();
        let _clap_guard = ClapGuard::new();
        let data_dir = ensure_node_home_directory_exists(
            "node_configurator_standard",
            "unprivileged_configuration_sets_default_gas_price_when_not_provided",
        );
        let mut subject = NodeConfiguratorStandardUnprivileged::new(&BootstrapperConfig::new());
        subject.privileged_config = BootstrapperConfig::new();
        subject.privileged_config.data_directory = data_dir;
        let args = ["--ip", "1.2.3.4"];

        let config = subject
            .configure(&make_simplified_multi_config(args))
            .unwrap();

        assert_eq!(config.blockchain_bridge_config.gas_price, 1);
    }

    #[test]
    fn server_initializer_collected_params_rejects_invalid_gas_price() {
        running_test();
        let _clap_guard = ClapGuard::new();
        let args = ArgsBuilder::new().param("--gas-price", "unleaded");
        let args_vec: Vec<String> = args.into();
        let dir_wrapper = make_pre_populated_mocked_directory_wrapper();

        let result = server_initializer_collected_params(&dir_wrapper, &args_vec.as_slice())
            .err()
            .unwrap();

        assert_eq!(
            result,
            ConfiguratorError::required("gas-price", "Invalid value: unleaded")
        )
    }

    #[test]
    fn configure_database_with_data_specified_on_command_line_and_in_database() {
        running_test();
        let mut config = BootstrapperConfig::new();
        let gas_price = 4u64;
        config.clandestine_port_opt = Some(1234);
        config.blockchain_bridge_config.gas_price = gas_price;
        config.neighborhood_config.mode =
            NeighborhoodMode::ConsumeOnly(vec![NodeDescriptor::try_from((
                main_cryptde(),
                format!(
                    "masq://{}:AQIDBA@1.2.3.4:1234/2345",
                    TEST_DEFAULT_CHAIN.rec().literal_identifier
                )
                .as_str(),
            ))
            .unwrap()]);
        config.blockchain_bridge_config.blockchain_service_url_opt =
            Some("https://infura.io/ID".to_string());
        let set_blockchain_service_params_arc = Arc::new(Mutex::new(vec![]));
        let set_clandestine_port_params_arc = Arc::new(Mutex::new(vec![]));
        let set_gas_price_params_arc = Arc::new(Mutex::new(vec![]));
        let set_neighborhood_mode_params_arc = Arc::new(Mutex::new(vec![]));
        let mut persistent_config = PersistentConfigurationMock::new()
            .set_clandestine_port_params(&set_clandestine_port_params_arc)
            .set_clandestine_port_result(Ok(()))
            .set_blockchain_service_url_params(&set_blockchain_service_params_arc)
            .set_blockchain_service_url_result(Ok(()))
            .set_neighborhood_mode_params(&set_neighborhood_mode_params_arc)
            .set_neighborhood_mode_result(Ok(()))
            .set_gas_price_params(&set_gas_price_params_arc)
            .set_gas_price_result(Ok(()));

        let result = configure_database(&config, &mut persistent_config);

        assert_eq!(result, Ok(()));
        let set_blockchain_service_url = set_blockchain_service_params_arc.lock().unwrap();
        assert_eq!(
            *set_blockchain_service_url,
            vec!["https://infura.io/ID".to_string()]
        );
        let set_neighborhood_mode_params = set_neighborhood_mode_params_arc.lock().unwrap();
        assert_eq!(
            *set_neighborhood_mode_params,
            vec![NeighborhoodModeLight::ConsumeOnly]
        );
        let set_gas_price_params = set_gas_price_params_arc.lock().unwrap();
        assert_eq!(*set_gas_price_params, vec![gas_price]);
        let set_clandestine_port_params = set_clandestine_port_params_arc.lock().unwrap();
        assert_eq!(*set_clandestine_port_params, vec![1234]);
    }

    #[test]
    fn configure_database_with_no_data_specified() {
        running_test();
        let config = BootstrapperConfig::new();
        let set_blockchain_service_params_arc = Arc::new(Mutex::new(vec![]));
        let set_clandestine_port_params_arc = Arc::new(Mutex::new(vec![]));
        let set_neighborhood_mode_params_arc = Arc::new(Mutex::new(vec![]));
        let mut persistent_config = PersistentConfigurationMock::new()
            .set_clandestine_port_params(&set_clandestine_port_params_arc)
            .set_blockchain_service_url_params(&set_blockchain_service_params_arc)
            .set_neighborhood_mode_params(&set_neighborhood_mode_params_arc)
            .set_neighborhood_mode_result(Ok(()))
            .set_gas_price_result(Ok(()));

        let result = configure_database(&config, &mut persistent_config);

        assert_eq!(result, Ok(()));
        let set_blockchain_service_url = set_blockchain_service_params_arc.lock().unwrap();
        let no_url: Vec<String> = vec![];
        assert_eq!(*set_blockchain_service_url, no_url);
        let set_clandestine_port_params = set_clandestine_port_params_arc.lock().unwrap();
        let no_ports: Vec<u16> = vec![];
        assert_eq!(*set_clandestine_port_params, no_ports);
        let neighborhood_mode_params = set_neighborhood_mode_params_arc.lock().unwrap();
        assert_eq!(
            *neighborhood_mode_params,
            vec![NeighborhoodModeLight::ZeroHop]
        )
    }

    #[test]
    fn external_data_is_properly_created_when_password_is_provided() {
        let mut configurator_standard =
            NodeConfiguratorStandardUnprivileged::new(&BootstrapperConfig::new());
        configurator_standard
            .privileged_config
            .blockchain_bridge_config
            .chain = DEFAULT_CHAIN;
        let multi_config = make_simplified_multi_config([
            "--neighborhood-mode",
            "zero-hop",
            "--db-password",
            "password",
        ]);

        let result = ExternalData::from((&configurator_standard, &multi_config));

        let expected = ExternalData::new(
            DEFAULT_CHAIN,
            NeighborhoodModeLight::ZeroHop,
            Some("password".to_string()),
        );
        assert_eq!(result, expected)
    }

    #[test]
    fn external_data_is_properly_created_when_no_password_is_provided() {
        let mut configurator_standard =
            NodeConfiguratorStandardUnprivileged::new(&BootstrapperConfig::new());
        configurator_standard
            .privileged_config
            .blockchain_bridge_config
            .chain = DEFAULT_CHAIN;
        let multi_config = make_simplified_multi_config(["--neighborhood-mode", "zero-hop"]);

        let result = ExternalData::from((&configurator_standard, &multi_config));

        let expected = ExternalData::new(DEFAULT_CHAIN, NeighborhoodModeLight::ZeroHop, None);
        assert_eq!(result, expected)
    }
}<|MERGE_RESOLUTION|>--- conflicted
+++ resolved
@@ -281,6 +281,7 @@
     use crate::db_config::config_dao::ConfigDaoReal;
     use crate::db_config::persistent_configuration::PersistentConfigError;
     use crate::db_config::persistent_configuration::PersistentConfigurationReal;
+    use crate::node_configurator::add_chain_specific_directories;
     use crate::node_configurator::add_chain_specific_directories;
     use crate::node_configurator::unprivileged_parse_args_configuration::UnprivilegedParseArgsConfigurationDaoNull;
     use crate::node_test_utils::DirsWrapperMock;
@@ -555,6 +556,8 @@
             )
             .param("--real-user", "999:999:/home/booga")
             .param("--chain", "polygon-mumbai");
+            .param("--real-user", "999:999:/home/booga")
+            .param("--chain", "polygon-mumbai");
         let mut config = BootstrapperConfig::new();
         let vcls: Vec<Box<dyn VirtualCommandLine>> =
             vec![Box::new(CommandLineVcl::new(args.into()))];
@@ -585,11 +588,7 @@
             None,
         );
         let expected_dir = add_chain_specific_directories(Chain::PolyMumbai, &home_dir);
-<<<<<<< HEAD
         assert_eq!(config.data_directory, expected_dir);
-=======
-        assert_eq!(config.data_directory, expected_dir); 
->>>>>>> 59fb9593
         assert_eq!(
             config.main_cryptde_null_opt.unwrap().public_key(),
             &PublicKey::new(&[1, 2, 3, 4]),
