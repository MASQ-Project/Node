// Copyright (c) 2017-2019, Substratum LLC (https://substratum.net) and/or its affiliates. All rights reserved.

use crate::bootstrapper::BootstrapperConfig;
use crate::node_configurator::DirsWrapperReal;
use crate::node_configurator::{initialize_database, DirsWrapper, NodeConfigurator};
use masq_lib::crash_point::CrashPoint;
use masq_lib::multi_config::MultiConfig;
use masq_lib::shared_schema::ConfiguratorError;
use masq_lib::utils::{ExpectValue, NeighborhoodModeLight};
use std::net::SocketAddr;
use std::net::{IpAddr, Ipv4Addr};

use clap::value_t;
use log::LevelFilter;

use crate::apps::app_node;
use crate::blockchain::bip32::Bip32ECKeyPair;
use crate::blockchain::blockchain_interface::chain_id_from_name;
use crate::bootstrapper::PortConfiguration;
use crate::database::db_migrations::{ExternalData, MigratorConfig};
use crate::db_config::persistent_configuration::{PersistentConfigError, PersistentConfiguration};
use crate::http_request_start_finder::HttpRequestDiscriminatorFactory;
use crate::node_configurator::{
    data_directory_from_context, determine_config_file_path,
    real_user_data_directory_opt_and_chain_name, real_user_from_multi_config_or_populate,
    request_existing_db_password,
};
use crate::server_initializer::GatheredParams;
use crate::sub_lib::accountant::DEFAULT_EARNING_WALLET;
use crate::sub_lib::cryptde::{CryptDE, PublicKey};
use crate::sub_lib::cryptde_null::CryptDENull;
use crate::sub_lib::cryptde_real::CryptDEReal;
use crate::sub_lib::neighborhood::{
    NeighborhoodConfig, NeighborhoodMode, NodeDescriptor, DEFAULT_RATE_PACK,
};
use crate::sub_lib::node_addr::NodeAddr;
use crate::sub_lib::utils::make_new_multi_config;
use crate::sub_lib::wallet::Wallet;
use crate::tls_discriminator_factory::TlsDiscriminatorFactory;
use itertools::Itertools;
use masq_lib::constants::{DEFAULT_CHAIN_NAME, DEFAULT_UI_PORT, HTTP_PORT, TLS_PORT};
use masq_lib::multi_config::{CommandLineVcl, ConfigFileVcl, EnvironmentVcl};
use masq_lib::shared_schema::ParamError;
use masq_lib::test_utils::utils::DEFAULT_CHAIN_ID;
use masq_lib::utils::WrapResult;
use rustc_hex::FromHex;
use std::ops::Deref;
use std::str::FromStr;

pub struct NodeConfiguratorStandardPrivileged {
    dirs_wrapper: Box<dyn DirsWrapper>,
}

impl NodeConfigurator<BootstrapperConfig> for NodeConfiguratorStandardPrivileged {
    fn configure(
        &self,
        multi_config: &MultiConfig,
    ) -> Result<BootstrapperConfig, ConfiguratorError> {
        let mut bootstrapper_config = BootstrapperConfig::new();
        establish_port_configurations(&mut bootstrapper_config);
        privileged_parse_args(
            self.dirs_wrapper.as_ref(),
            multi_config,
            &mut bootstrapper_config,
        )?;
        Ok(bootstrapper_config)
    }
}

impl Default for NodeConfiguratorStandardPrivileged {
    fn default() -> Self {
        Self::new()
    }
}

impl NodeConfiguratorStandardPrivileged {
    pub fn new() -> Self {
        Self {
            dirs_wrapper: Box::new(DirsWrapperReal {}),
        }
    }
}

pub struct NodeConfiguratorStandardUnprivileged {
    privileged_config: BootstrapperConfig,
}

impl NodeConfigurator<BootstrapperConfig> for NodeConfiguratorStandardUnprivileged {
    fn configure(
        &self,
        multi_config: &MultiConfig,
    ) -> Result<BootstrapperConfig, ConfiguratorError> {
        let mut persistent_config = initialize_database(
            &self.privileged_config.data_directory,
            true,
            MigratorConfig::create_or_update(self.pack_up_external_params_for_db(multi_config)),
        );
        let mut unprivileged_config = BootstrapperConfig::new();
        unprivileged_parse_args(
            multi_config,
            &mut unprivileged_config,
            Some(persistent_config.as_mut()),
        )?;
        configure_database(&unprivileged_config, persistent_config.as_mut())?;
        Ok(unprivileged_config)
    }
}

impl NodeConfiguratorStandardUnprivileged {
    pub fn new(privileged_config: &BootstrapperConfig) -> Self {
        Self {
            privileged_config: privileged_config.clone(),
        }
    }

    fn pack_up_external_params_for_db(&self, multi_config: &MultiConfig) -> ExternalData {
        ExternalData::new(
            self.privileged_config.blockchain_bridge_config.chain_id,
            value_m!(multi_config, "neighborhood-mode", NeighborhoodModeLight)
                .unwrap_or(NeighborhoodModeLight::Standard),
        )
    }
}

<<<<<<< HEAD
pub fn server_initializer_collected_params<'a>(
    dirs_wrapper: &dyn DirsWrapper,
    args: &[String],
) -> Result<GatheredParams<'a>, ConfiguratorError> {
    let app = app_node();
    let (config_file_path, user_specified) = determine_config_file_path(dirs_wrapper, &app, args)?;
    let config_file_vcl = match ConfigFileVcl::new(&config_file_path, user_specified) {
        Ok(cfv) => Box::new(cfv),
        Err(e) => return Err(ConfiguratorError::required("config-file", &e.to_string())),
=======
pub mod standard {
    use super::*;
    use std::net::SocketAddr;
    use std::net::{IpAddr, Ipv4Addr};

    use clap::value_t;
    use log::LevelFilter;

    use crate::apps::app_node;
    use crate::blockchain::bip32::Bip32ECKeyPair;
    use crate::blockchain::blockchain_interface::chain_id_from_name;
    use crate::bootstrapper::PortConfiguration;
    use crate::db_config::persistent_configuration::{
        PersistentConfigError, PersistentConfiguration,
    };
    use crate::http_request_start_finder::HttpRequestDiscriminatorFactory;
    use crate::node_configurator::{
        data_directory_from_context, determine_config_file_path,
        real_user_data_directory_opt_and_chain_name, real_user_from_multi_config_or_populate,
        DirsWrapper,
>>>>>>> 62bc8048
    };
    let multi_config = make_new_multi_config(
        &app,
        vec![
            Box::new(CommandLineVcl::new(args.to_vec())),
            Box::new(EnvironmentVcl::new(&app)),
            config_file_vcl,
        ],
    )?;
    let data_directory = config_file_path
        .parent()
        .map(|dir| dir.to_path_buf())
        .expect_v("data_directory");
    let real_user = real_user_from_multi_config_or_populate(&multi_config, dirs_wrapper);
    GatheredParams::new(multi_config, data_directory, real_user).wrap_to_ok()
}

pub fn establish_port_configurations(config: &mut BootstrapperConfig) {
    config.port_configurations.insert(
        HTTP_PORT,
        PortConfiguration::new(
            vec![Box::new(HttpRequestDiscriminatorFactory::new())],
            false,
        ),
    );
    config.port_configurations.insert(
        TLS_PORT,
        PortConfiguration::new(
            vec![
                Box::new(TlsDiscriminatorFactory::new()),
                Box::new(HttpRequestDiscriminatorFactory::new()),
            ],
            false,
        ),
    );
}

pub fn privileged_parse_args(
    dirs_wrapper: &dyn DirsWrapper,
    multi_config: &MultiConfig,
    privileged_config: &mut BootstrapperConfig,
) -> Result<(), ConfiguratorError> {
    let (real_user, data_directory_opt, chain_name) =
        real_user_data_directory_opt_and_chain_name(dirs_wrapper, multi_config);
    let directory =
        data_directory_from_context(dirs_wrapper, &real_user, &data_directory_opt, &chain_name);
    privileged_config.real_user = real_user;
    privileged_config.data_directory = directory;
    privileged_config.blockchain_bridge_config.chain_id = chain_id_from_name(&chain_name);

    let joined_dns_servers_opt = value_m!(multi_config, "dns-servers", String);
    privileged_config.dns_servers = match joined_dns_servers_opt {
        Some(joined_dns_servers) => joined_dns_servers
            .split(',')
            .map(|ip_str| {
                SocketAddr::new(
                    IpAddr::from_str(ip_str).expect("Bad clap validation for dns-servers"),
                    53,
                )
            })
            .collect(),
        None => vec![SocketAddr::new(IpAddr::V4(Ipv4Addr::new(1, 1, 1, 1)), 53)],
    };

    privileged_config.log_level =
        value_m!(multi_config, "log-level", LevelFilter).unwrap_or(LevelFilter::Warn);

    privileged_config.ui_gateway_config.ui_port =
        value_m!(multi_config, "ui-port", u16).unwrap_or(DEFAULT_UI_PORT);

    privileged_config.crash_point =
        value_m!(multi_config, "crash-point", CrashPoint).unwrap_or(CrashPoint::None);

    if let Some(public_key_str) = value_m!(multi_config, "fake-public-key", String) {
        let (main_public_key, alias_public_key) = match base64::decode(&public_key_str) {
            Ok(mut key) => {
                let main_public_key = PublicKey::new(&key);
                key.reverse();
                let alias_public_key = PublicKey::new(&key);
                (main_public_key, alias_public_key)
            }
            Err(e) => panic!("Invalid fake public key: {} ({:?})", public_key_str, e),
        };
        let main_cryptde_null = CryptDENull::from(
            &main_public_key,
            privileged_config.blockchain_bridge_config.chain_id,
        );
        let alias_cryptde_null = CryptDENull::from(
            &alias_public_key,
            privileged_config.blockchain_bridge_config.chain_id,
        );
        privileged_config.main_cryptde_null_opt = Some(main_cryptde_null);
        privileged_config.alias_cryptde_null_opt = Some(alias_cryptde_null);
    }
    Ok(())
}

<<<<<<< HEAD
pub fn unprivileged_parse_args(
    multi_config: &MultiConfig,
    unprivileged_config: &mut BootstrapperConfig,
    streams: &mut StdStreams<'_>,
    persistent_config_opt: Option<&mut dyn PersistentConfiguration>,
) -> Result<(), ConfiguratorError> {
    unprivileged_config
        .blockchain_bridge_config
        .blockchain_service_url_opt = if is_user_specified(multi_config, "blockchain-service-url") {
        value_m!(multi_config, "blockchain-service-url", String)
    } else {
        match persistent_config_opt {
            Some(ref persistent_config) => match persistent_config.blockchain_service_url() {
                Ok(Some(price)) => Some(price),
                Ok(None) => None,
                Err(pce) => return Err(pce.into_configurator_error("gas-price")),
            },
            None => None,
        }
    };
    unprivileged_config.clandestine_port_opt = value_m!(multi_config, "clandestine-port", u16);
    unprivileged_config.blockchain_bridge_config.gas_price =
        if is_user_specified(multi_config, "gas-price") {
=======
    pub fn unprivileged_parse_args(
        multi_config: &MultiConfig,
        unprivileged_config: &mut BootstrapperConfig,
        persistent_config_opt: Option<&mut dyn PersistentConfiguration>,
    ) -> Result<(), ConfiguratorError> {
        unprivileged_config.clandestine_port_opt = value_m!(multi_config, "clandestine-port", u16);
        let user_specified = multi_config.deref().occurrences_of("gas-price") > 0;
        unprivileged_config.blockchain_bridge_config.gas_price = if user_specified {
>>>>>>> 62bc8048
            value_m!(multi_config, "gas-price", u64).expect_v("gas price")
        } else {
            match persistent_config_opt {
                Some(ref persistent_config) => match persistent_config.gas_price() {
                    Ok(price) => price,
                    Err(pce) => return Err(pce.into_configurator_error("gas-price")),
                },
                None => 1,
            }
        };
<<<<<<< HEAD
    let mnc_result = if let Some(persistent_config) = persistent_config_opt {
        get_wallets(
            streams,
            multi_config,
            persistent_config,
            unprivileged_config,
        )?;
        make_neighborhood_config(
            multi_config,
            streams,
            Some(persistent_config),
            unprivileged_config,
        )
    } else {
        make_neighborhood_config(multi_config, streams, None, unprivileged_config)
    };
=======
        let mnc_result = if let Some(persistent_config) = persistent_config_opt {
            get_wallets(multi_config, persistent_config, unprivileged_config)?;
            make_neighborhood_config(multi_config, Some(persistent_config), unprivileged_config)
        } else {
            make_neighborhood_config(multi_config, None, unprivileged_config)
        };
>>>>>>> 62bc8048

    mnc_result.map(|config| unprivileged_config.neighborhood_config = config)
}

fn is_user_specified(multi_config: &MultiConfig, parameter: &str) -> bool {
    multi_config.deref().occurrences_of(parameter) > 0
}

pub fn configure_database(
    config: &BootstrapperConfig,
    persistent_config: &mut (dyn PersistentConfiguration),
) -> Result<(), ConfiguratorError> {
    if let Some(port) = config.clandestine_port_opt {
        if let Err(pce) = persistent_config.set_clandestine_port(port) {
            return Err(pce.into_configurator_error("clandestine-port"));
        }
    }
    let neighborhood_mode_light = config.neighborhood_config.mode.make_light();
    if let Err(pce) = persistent_config.set_neighborhood_mode(neighborhood_mode_light) {
        return Err(pce.into_configurator_error("neighborhood-mode"));
    }
    if let Some(url) = config
        .blockchain_bridge_config
        .blockchain_service_url_opt
        .clone()
    {
        if let Err(pce) = persistent_config.set_blockchain_service_url(url.as_str()) {
            return Err(pce.into_configurator_error("blockchain-service-url"));
        }
    }
    if let Err(pce) = persistent_config.set_gas_price(config.blockchain_bridge_config.gas_price) {
        return Err(pce.into_configurator_error("gas-price"));
    }
    Ok(())
}

<<<<<<< HEAD
pub fn get_wallets(
    streams: &mut StdStreams,
    multi_config: &MultiConfig,
    persistent_config: &mut dyn PersistentConfiguration,
    config: &mut BootstrapperConfig,
) -> Result<(), ConfiguratorError> {
    let mnemonic_seed_exists = match persistent_config.mnemonic_seed_exists() {
        Ok(flag) => flag,
        Err(pce) => return Err(pce.into_configurator_error("seed")),
    };
    validate_testing_parameters(mnemonic_seed_exists, multi_config)?;
    let earning_wallet_opt = get_earning_wallet_from_address(multi_config, persistent_config)?;
    let mut consuming_wallet_opt = get_consuming_wallet_from_private_key(multi_config)?;
=======
    pub fn get_wallets(
        multi_config: &MultiConfig,
        persistent_config: &mut dyn PersistentConfiguration,
        config: &mut BootstrapperConfig,
    ) -> Result<(), ConfiguratorError> {
        let mnemonic_seed_exists = match persistent_config.mnemonic_seed_exists() {
            Ok(flag) => flag,
            Err(pce) => return Err(pce.into_configurator_error("seed")),
        };
        validate_testing_parameters(mnemonic_seed_exists, multi_config)?;
        let earning_wallet_opt =
            standard::get_earning_wallet_from_address(multi_config, persistent_config)?;
        let mut consuming_wallet_opt =
            standard::get_consuming_wallet_from_private_key(multi_config)?;
>>>>>>> 62bc8048

    if (earning_wallet_opt.is_none() || consuming_wallet_opt.is_none()) && mnemonic_seed_exists {
        if let Some(db_password) =
            get_db_password(multi_config, streams, config, persistent_config)?
        {
<<<<<<< HEAD
            if consuming_wallet_opt.is_none() {
                consuming_wallet_opt =
                    get_consuming_wallet_opt_from_derivation_path(persistent_config, &db_password)?;
            } else {
                match persistent_config.consuming_wallet_derivation_path() {
=======
            if let Some(db_password) =
                standard::get_db_password(multi_config, config, persistent_config)?
            {
                if consuming_wallet_opt.is_none() {
                    consuming_wallet_opt = standard::get_consuming_wallet_opt_from_derivation_path(
                        persistent_config,
                        &db_password,
                    )?;
                } else {
                    match persistent_config.consuming_wallet_derivation_path() {
>>>>>>> 62bc8048
                        Ok(Some(_)) => return Err(ConfiguratorError::required("consuming-private-key", "Cannot use when database contains mnemonic seed and consuming wallet derivation path")),
                        Ok(None) => (),
                        Err(pce) => return Err(pce.into_configurator_error("consuming-wallet")),
                    }
            }
        }
    }
    config.consuming_wallet = consuming_wallet_opt;
    config.earning_wallet = match earning_wallet_opt {
        Some(earning_wallet) => earning_wallet,
        None => DEFAULT_EARNING_WALLET.clone(),
    };
    Ok(())
}

fn validate_testing_parameters(
    mnemonic_seed_exists: bool,
    multi_config: &MultiConfig,
) -> Result<(), ConfiguratorError> {
    let consuming_wallet_specified =
        value_m!(multi_config, "consuming-private-key", String).is_some();
    let earning_wallet_specified = value_m!(multi_config, "earning-wallet", String).is_some();
    if mnemonic_seed_exists && (consuming_wallet_specified || earning_wallet_specified) {
        let parameter = match (consuming_wallet_specified, earning_wallet_specified) {
            (true, false) => "consuming-private-key",
            (false, true) => "earning-wallet",
            (true, true) => "consuming-private-key, earning-wallet",
            (false, false) => panic!("The if statement in Rust no longer works"),
        };
        Err(ConfiguratorError::required(parameter, "Cannot use --consuming-private-key or --earning-wallet when database contains wallet information"))
    } else {
        Ok(())
    }
}

<<<<<<< HEAD
pub fn make_neighborhood_config(
    multi_config: &MultiConfig,
    streams: &mut StdStreams,
    persistent_config_opt: Option<&mut dyn PersistentConfiguration>,
    unprivileged_config: &mut BootstrapperConfig,
) -> Result<NeighborhoodConfig, ConfiguratorError> {
    let neighbor_configs: Vec<NodeDescriptor> = {
        match convert_ci_configs(multi_config)? {
            Some(configs) => configs,
            None => match persistent_config_opt {
                Some(persistent_config) => get_past_neighbors(
                    multi_config,
                    streams,
                    persistent_config,
                    unprivileged_config,
                )?,
                None => vec![],
            },
=======
    pub fn make_neighborhood_config(
        multi_config: &MultiConfig,
        persistent_config_opt: Option<&mut dyn PersistentConfiguration>,
        unprivileged_config: &mut BootstrapperConfig,
    ) -> Result<NeighborhoodConfig, ConfiguratorError> {
        let neighbor_configs: Vec<NodeDescriptor> = {
            match convert_ci_configs(multi_config)? {
                Some(configs) => configs,
                None => match persistent_config_opt {
                    Some(persistent_config) => {
                        get_past_neighbors(multi_config, persistent_config, unprivileged_config)?
                    }
                    None => vec![],
                },
            }
        };
        match make_neighborhood_mode(multi_config, neighbor_configs) {
            Ok(mode) => Ok(NeighborhoodConfig { mode }),
            Err(e) => Err(e),
>>>>>>> 62bc8048
        }
    };
    match make_neighborhood_mode(multi_config, neighbor_configs) {
        Ok(mode) => Ok(NeighborhoodConfig { mode }),
        Err(e) => Err(e),
    }
}

#[allow(clippy::collapsible_if)]
pub fn convert_ci_configs(
    multi_config: &MultiConfig,
) -> Result<Option<Vec<NodeDescriptor>>, ConfiguratorError> {
    match value_m!(multi_config, "neighbors", String) {
        None => Ok(None),
        Some(joined_configs) => {
            let cli_configs: Vec<String> = joined_configs
                .split(',')
                .map(|s| s.to_string())
                .collect_vec();
            if cli_configs.is_empty() {
                Ok(None)
            } else {
                let dummy_cryptde: Box<dyn CryptDE> = {
                    if value_m!(multi_config, "fake-public-key", String) == None {
                        Box::new(CryptDEReal::new(DEFAULT_CHAIN_ID))
                    } else {
                        Box::new(CryptDENull::new(DEFAULT_CHAIN_ID))
                    }
                };
                let chain_name = value_m!(multi_config, "chain", String)
                    .unwrap_or_else(|| DEFAULT_CHAIN_NAME.to_string());
                let results = cli_configs
                        .into_iter()
                        .map(
                            |s| match NodeDescriptor::from_str(dummy_cryptde.as_ref(), &s) {
                                Ok(nd) => match (chain_name.as_str(), nd.mainnet) {
                                    (DEFAULT_CHAIN_NAME, true) => Ok(nd),
                                    (DEFAULT_CHAIN_NAME, false) => Err(ParamError::new("neighbors", "Mainnet node descriptors use '@', not ':', as the first delimiter")),
                                    (_, true) => Err(ParamError::new("neighbors", &format!("Mainnet node descriptor uses '@', but chain configured for '{}'", chain_name))),
                                    (_, false) => Ok(nd),
                                },
                                Err(e) => Err(ParamError::new("neighbors", &e)),
                            },
                        )
                        .collect_vec();
                let errors = results
                    .clone()
                    .into_iter()
                    .flat_map(|result| match result {
                        Err(e) => Some(e),
                        Ok(_) => None,
                    })
                    .collect::<Vec<ParamError>>();
                if errors.is_empty() {
                    Ok(Some(
                        results
                            .into_iter()
                            .filter(|result| result.is_ok())
                            .map(|result| result.expect("Error materialized"))
                            .collect::<Vec<NodeDescriptor>>(),
                    ))
                } else {
                    Err(ConfiguratorError::new(errors))
                }
            }
        }
    }
}

<<<<<<< HEAD
pub fn get_past_neighbors(
    multi_config: &MultiConfig,
    streams: &mut StdStreams,
    persistent_config: &mut dyn PersistentConfiguration,
    unprivileged_config: &mut BootstrapperConfig,
) -> Result<Vec<NodeDescriptor>, ConfiguratorError> {
    Ok(
        match &get_db_password(
            multi_config,
            streams,
            unprivileged_config,
            persistent_config,
        )? {
            Some(db_password) => match persistent_config.past_neighbors(db_password) {
                Ok(Some(past_neighbors)) => past_neighbors,
                Ok(None) => vec![],
                Err(PersistentConfigError::PasswordError) => {
                    return Err(ConfiguratorError::new(vec![ParamError::new(
                        "db-password",
                        "PasswordError",
                    )]))
                }
                Err(e) => {
                    return Err(ConfiguratorError::new(vec![ParamError::new(
                        "[past neighbors]",
                        &format!("{:?}", e),
                    )]))
                }
=======
    pub fn get_past_neighbors(
        multi_config: &MultiConfig,
        persistent_config: &mut dyn PersistentConfiguration,
        unprivileged_config: &mut BootstrapperConfig,
    ) -> Result<Vec<NodeDescriptor>, ConfiguratorError> {
        Ok(
            match &standard::get_db_password(multi_config, unprivileged_config, persistent_config)?
            {
                Some(db_password) => match persistent_config.past_neighbors(db_password) {
                    Ok(Some(past_neighbors)) => past_neighbors,
                    Ok(None) => vec![],
                    Err(PersistentConfigError::PasswordError) => {
                        return Err(ConfiguratorError::new(vec![ParamError::new(
                            "db-password",
                            "PasswordError",
                        )]))
                    }
                    Err(e) => {
                        return Err(ConfiguratorError::new(vec![ParamError::new(
                            "[past neighbors]",
                            &format!("{:?}", e),
                        )]))
                    }
                },
                None => vec![],
>>>>>>> 62bc8048
            },
            None => vec![],
        },
    )
}

fn make_neighborhood_mode(
    multi_config: &MultiConfig,
    neighbor_configs: Vec<NodeDescriptor>,
) -> Result<NeighborhoodMode, ConfiguratorError> {
    let neighborhood_mode_opt = value_m!(multi_config, "neighborhood-mode", String);
    match neighborhood_mode_opt {
        Some(ref s) if s == "standard" => {
            neighborhood_mode_standard(multi_config, neighbor_configs)
        }
        Some(ref s) if s == "originate-only" => {
            if neighbor_configs.is_empty() {
                Err(ConfiguratorError::required("neighborhood-mode", "Node cannot run as --neighborhood-mode originate-only without --neighbors specified"))
            } else {
                Ok(NeighborhoodMode::OriginateOnly(
                    neighbor_configs,
                    DEFAULT_RATE_PACK,
                ))
            }
        }
        Some(ref s) if s == "consume-only" => {
            let mut errors = ConfiguratorError::new(vec![]);
            if neighbor_configs.is_empty() {
                errors = errors.another_required("neighborhood-mode", "Node cannot run as --neighborhood-mode consume-only without --neighbors specified");
            }
            if value_m!(multi_config, "dns-servers", String).is_some() {
                errors = errors.another_required("neighborhood-mode", "Node cannot run as --neighborhood-mode consume-only if --dns-servers is specified");
            }
            if !errors.is_empty() {
                Err(errors)
            } else {
                Ok(NeighborhoodMode::ConsumeOnly(neighbor_configs))
            }
        }
        Some(ref s) if s == "zero-hop" => {
            if !neighbor_configs.is_empty() {
                Err(ConfiguratorError::required(
                    "neighborhood-mode",
                    "Node cannot run as --neighborhood-mode zero-hop if --neighbors is specified",
                ))
            } else if value_m!(multi_config, "ip", IpAddr).is_some() {
                Err(ConfiguratorError::required(
                    "neighborhood-mode",
                    "Node cannot run as --neighborhood-mode zero-hop if --ip is specified",
                ))
            } else {
                Ok(NeighborhoodMode::ZeroHop)
            }
        }
        // These two cases are untestable
        Some(ref s) => panic!(
            "--neighborhood-mode {} has not been properly provided for in the code",
            s
        ),
        None => neighborhood_mode_standard(multi_config, neighbor_configs),
    }
}

fn neighborhood_mode_standard(
    multi_config: &MultiConfig,
    neighbor_configs: Vec<NodeDescriptor>,
) -> Result<NeighborhoodMode, ConfiguratorError> {
    let ip = match value_m!(multi_config, "ip", IpAddr) {
        Some(ip) => ip,
        None => {
            return Err(ConfiguratorError::required(
                "neighborhood-mode",
                "Node cannot run as --neighborhood-mode standard without --ip specified",
            ))
        }
    };
    Ok(NeighborhoodMode::Standard(
        NodeAddr::new(&ip, &[]),
        neighbor_configs,
        DEFAULT_RATE_PACK,
    ))
}

fn get_earning_wallet_from_address(
    multi_config: &MultiConfig,
    persistent_config: &dyn PersistentConfiguration,
) -> Result<Option<Wallet>, ConfiguratorError> {
    let earning_wallet_from_command_line_opt = value_m!(multi_config, "earning-wallet", String);
    let earning_wallet_from_database_opt = match persistent_config.earning_wallet_from_address() {
        Ok(ewfdo) => ewfdo,
        Err(e) => return Err(e.into_configurator_error("earning-wallet")),
    };
    match (
        earning_wallet_from_command_line_opt,
        earning_wallet_from_database_opt,
    ) {
        (None, None) => Ok(None),
        (Some(address), None) => Ok(Some(
            Wallet::from_str(&address).expect("--earning-wallet not properly constrained by clap"),
        )),
        (None, Some(wallet)) => Ok(Some(wallet)),
        (Some(address), Some(wallet)) => {
            if wallet.to_string().to_lowercase() == address.to_lowercase() {
                Ok(Some(wallet))
            } else {
                Err(ConfiguratorError::required(
                    "earning-wallet",
                    &format!(
                        "Cannot change to an address ({}) different from that previously set ({})",
                        address.to_lowercase(),
                        wallet.to_string().to_lowercase()
                    ),
                ))
            }
        }
    }
}

fn get_consuming_wallet_opt_from_derivation_path(
    persistent_config: &dyn PersistentConfiguration,
    db_password: &str,
) -> Result<Option<Wallet>, ConfiguratorError> {
    match persistent_config.consuming_wallet_derivation_path() {
        Ok(None) => Ok(None),
        Ok(Some(derivation_path)) => match persistent_config.mnemonic_seed(db_password) {
            Ok(None) => Ok(None),
            Ok(Some(mnemonic_seed)) => {
                let keypair = Bip32ECKeyPair::from_raw(mnemonic_seed.as_ref(), &derivation_path)
                    .unwrap_or_else(|_| {
                        panic!(
                            "Error making keypair from mnemonic seed and derivation path {}",
                            derivation_path
                        )
                    });
                Ok(Some(Wallet::from(keypair)))
            }
            Err(e) => match e {
                PersistentConfigError::PasswordError => Err(ConfiguratorError::required(
                    "db-password",
                    "Incorrect password for retrieving mnemonic seed",
                )),
                e => panic!("{:?}", e),
            },
        },
        Err(e) => Err(e.into_configurator_error("consuming-private-key")),
    }
}

fn get_consuming_wallet_from_private_key(
    multi_config: &MultiConfig,
) -> Result<Option<Wallet>, ConfiguratorError> {
    match value_m!(multi_config, "consuming-private-key", String) {
        Some(consuming_private_key_string) => {
            match consuming_private_key_string.from_hex::<Vec<u8>>() {
                Ok(raw_secret) => match Bip32ECKeyPair::from_raw_secret(&raw_secret[..]) {
                    Ok(keypair) => Ok(Some(Wallet::from(keypair))),
                    Err(e) => panic!(
                        "Internal error: bad clap validation for consuming-private-key: {:?}",
                        e
                    ),
                },
                Err(e) => panic!(
                    "Internal error: bad clap validation for consuming-private-key: {:?}",
                    e
                ),
            }
        }
        None => Ok(None),
    }
}

<<<<<<< HEAD
pub fn get_db_password(
    multi_config: &MultiConfig,
    streams: &mut StdStreams,
    config: &mut BootstrapperConfig,
    persistent_config: &mut dyn PersistentConfiguration,
) -> Result<Option<String>, ConfiguratorError> {
    if let Some(db_password) = &config.db_password_opt {
        return Ok(Some(db_password.clone()));
    }
    let db_password_opt = match value_user_specified_m!(multi_config, "db-password", String) {
        (Some(dbp), _) => Some(dbp),
        (None, false) => None,
        (None, true) => match request_existing_db_password(
            streams,
            Some("Decrypt information from previous runs"),
            "Enter password: ",
            persistent_config,
        ) {
            Ok(password_opt) => password_opt,
            Err(e) => return Err(e),
        },
    };
    if let Some(db_password) = &db_password_opt {
        set_db_password_at_first_mention(db_password, persistent_config)?;
        config.db_password_opt = Some(db_password.clone());
    };
    Ok(db_password_opt)
}

fn set_db_password_at_first_mention(
    db_password: &str,
    persistent_config: &mut dyn PersistentConfiguration,
) -> Result<bool, ConfiguratorError> {
    match persistent_config.check_password(None) {
        Ok(true) => match persistent_config.change_password(None, db_password) {
            Ok(_) => Ok(true),
            Err(e) => Err(e.into_configurator_error("db-password")),
        },
        Ok(false) => Ok(false),
        Err(e) => Err(e.into_configurator_error("db-password")),
    }
}

#[cfg(test)]
mod tests {
    use super::*;
    use crate::blockchain::blockchain_interface::{chain_name_from_id, contract_address};
    use crate::bootstrapper::{BootstrapperConfig, RealUser};
    use crate::database::db_initializer::{DbInitializer, DbInitializerReal};
    use crate::db_config::config_dao::{ConfigDao, ConfigDaoReal};
    use crate::db_config::persistent_configuration::PersistentConfigError;
    use crate::db_config::persistent_configuration::PersistentConfigurationReal;
    use crate::node_test_utils::DirsWrapperMock;
    use crate::sub_lib::cryptde::PlainData;
    use crate::sub_lib::neighborhood::NeighborhoodMode::ZeroHop;
    use crate::sub_lib::utils::make_new_test_multi_config;
    use crate::test_utils::persistent_configuration_mock::PersistentConfigurationMock;
    use crate::test_utils::pure_test_utils;
    use crate::test_utils::pure_test_utils::{
        make_default_persistent_configuration, make_pre_populated_mocked_directory_wrapper,
        make_simplified_multi_config,
    };
    use crate::test_utils::{assert_string_contains, main_cryptde, ArgsBuilder};
    use masq_lib::constants::{DEFAULT_CHAIN_NAME, DEFAULT_GAS_PRICE};
    use masq_lib::multi_config::{NameValueVclArg, VclArg, VirtualCommandLine};
    use masq_lib::test_utils::environment_guard::{ClapGuard, EnvironmentGuard};
    use masq_lib::test_utils::fake_stream_holder::{ByteArrayWriter, FakeStreamHolder};
    use masq_lib::test_utils::utils::{ensure_node_home_directory_exists, TEST_DEFAULT_CHAIN_NAME};
    use masq_lib::utils::{running_test, SliceToVec};
    use std::fs::File;
    use std::io::{Cursor, Write};
    use std::path::PathBuf;
    use std::sync::{Arc, Mutex};

    #[test]
    fn get_wallets_handles_consuming_private_key_and_earning_wallet_address_when_database_contains_mnemonic_seed(
    ) {
        running_test();
        let mut holder = FakeStreamHolder::new();
        let args = ArgsBuilder::new()
            .param(
                "--consuming-private-key",
                "00112233445566778899AABBCCDDEEFF00112233445566778899AABBCCDDEEFF",
            )
            .param(
                "--earning-wallet",
                "0x0123456789012345678901234567890123456789",
            )
            .param("--db-password", "booga");
        let vcls: Vec<Box<dyn VirtualCommandLine>> =
            vec![Box::new(CommandLineVcl::new(args.into()))];
        let multi_config = make_new_test_multi_config(&app_node(), vcls).unwrap();
        let mut persistent_config = PersistentConfigurationMock::new()
            .earning_wallet_from_address_result(Ok(None))
            .mnemonic_seed_exists_result(Ok(true));
        let mut bootstrapper_config = BootstrapperConfig::new();

        let result = get_wallets(
            &mut holder.streams(),
            &multi_config,
            &mut persistent_config,
            &mut bootstrapper_config,
        )
        .err()
        .unwrap();

        assert_eq! (result, ConfiguratorError::required("consuming-private-key, earning-wallet", "Cannot use --consuming-private-key or --earning-wallet when database contains wallet information"))
    }

    #[test]
    fn get_wallets_handles_consuming_private_key_with_mnemonic_seed() {
        running_test();
        let mut holder = FakeStreamHolder::new();
        let args = ArgsBuilder::new()
            .param(
                "--consuming-private-key",
                "00112233445566778899AABBCCDDEEFF00112233445566778899AABBCCDDEEFF",
            )
            .param("--db-password", "booga");
        let vcls: Vec<Box<dyn VirtualCommandLine>> =
            vec![Box::new(CommandLineVcl::new(args.into()))];
        let multi_config = make_new_test_multi_config(&app_node(), vcls).unwrap();
        let mut persistent_config = PersistentConfigurationMock::new()
            .earning_wallet_from_address_result(Ok(None))
            .check_password_result(Ok(false))
            .mnemonic_seed_exists_result(Ok(true));
        let mut bootstrapper_config = BootstrapperConfig::new();

        let result = get_wallets(
            &mut holder.streams(),
            &multi_config,
            &mut persistent_config,
            &mut bootstrapper_config,
        )
        .err()
        .unwrap();

        assert_eq! (result, ConfiguratorError::required("consuming-private-key", "Cannot use --consuming-private-key or --earning-wallet when database contains wallet information"))
    }

    #[test]
    fn configure_database_handles_error_during_setting_clandestine_port() {
        let mut config = BootstrapperConfig::new();
        config.clandestine_port_opt = Some(1000);
        let mut persistent_config = PersistentConfigurationMock::new()
            .set_clandestine_port_result(Err(PersistentConfigError::TransactionError));

        let result = configure_database(&config, &mut persistent_config);

        assert_eq!(
            result,
            Err(PersistentConfigError::TransactionError.into_configurator_error("clandestine-port"))
        )
=======
    pub fn get_db_password(
        multi_config: &MultiConfig,
        config: &mut BootstrapperConfig,
        persistent_config: &mut dyn PersistentConfiguration,
    ) -> Result<Option<String>, ConfiguratorError> {
        if let Some(db_password) = &config.db_password_opt {
            return Ok(Some(db_password.clone()));
        }
        let db_password_opt = value_m!(multi_config, "db-password", String);
        if let Some(db_password) = &db_password_opt {
            set_db_password_at_first_mention(db_password, persistent_config)?;
            config.db_password_opt = Some(db_password.clone());
        };
        Ok(db_password_opt)
>>>>>>> 62bc8048
    }

    #[test]
    fn configure_database_handles_error_during_setting_gas_price() {
        let mut config = BootstrapperConfig::new();
        config.clandestine_port_opt = None;
        let mut persistent_config = PersistentConfigurationMock::new()
            .set_neighborhood_mode_result(Ok(()))
            .set_gas_price_result(Err(PersistentConfigError::TransactionError));

        let result = configure_database(&config, &mut persistent_config);

        assert_eq!(
            result,
            Err(PersistentConfigError::TransactionError.into_configurator_error("gas-price"))
        )
    }

    #[test]
    fn configure_database_handles_error_during_setting_blockchain_service_url() {
        let mut config = BootstrapperConfig::new();
        config.blockchain_bridge_config.blockchain_service_url_opt =
            Some("https://infura.io/ID".to_string()); //exact value not relevant
        let mut persistent_config = PersistentConfigurationMock::new()
            .set_neighborhood_mode_result(Ok(()))
            .set_blockchain_service_url_result(Err(PersistentConfigError::TransactionError));

        let result = configure_database(&config, &mut persistent_config);

        assert_eq!(
            result,
            Err(PersistentConfigError::TransactionError
                .into_configurator_error("blockchain-service-url"))
        )
    }

<<<<<<< HEAD
    #[test]
    fn configure_database_handles_error_during_setting_neighborhood_mode() {
        let mut config = BootstrapperConfig::new();
        config.neighborhood_config.mode = ZeroHop;
        let mut persistent_config = PersistentConfigurationMock::new()
            .set_neighborhood_mode_result(Err(PersistentConfigError::TransactionError));
=======
    #[cfg(test)]
    mod tests {
        use super::*;
        use crate::db_config::persistent_configuration::PersistentConfigError;
        use crate::db_config::persistent_configuration::PersistentConfigError::NotPresent;
        use crate::sub_lib::utils::make_new_test_multi_config;
        use crate::test_utils::persistent_configuration_mock::PersistentConfigurationMock;
        use crate::test_utils::pure_test_utils::make_default_persistent_configuration;
        use crate::test_utils::ArgsBuilder;
        use masq_lib::multi_config::VirtualCommandLine;
        use masq_lib::test_utils::utils::TEST_DEFAULT_CHAIN_NAME;
        use masq_lib::utils::running_test;
        use std::sync::{Arc, Mutex};

        #[test]
        fn get_wallets_handles_consuming_private_key_and_earning_wallet_address_when_database_contains_mnemonic_seed(
        ) {
            running_test();
            let args = ArgsBuilder::new()
                .param(
                    "--consuming-private-key",
                    "00112233445566778899AABBCCDDEEFF00112233445566778899AABBCCDDEEFF",
                )
                .param(
                    "--earning-wallet",
                    "0x0123456789012345678901234567890123456789",
                )
                .param("--db-password", "booga");
            let vcls: Vec<Box<dyn VirtualCommandLine>> =
                vec![Box::new(CommandLineVcl::new(args.into()))];
            let multi_config = make_new_test_multi_config(&app_node(), vcls).unwrap();
            let mut persistent_config = PersistentConfigurationMock::new()
                .earning_wallet_from_address_result(Ok(None))
                .mnemonic_seed_exists_result(Ok(true));
            let mut bootstrapper_config = BootstrapperConfig::new();

            let result = standard::get_wallets(
                &multi_config,
                &mut persistent_config,
                &mut bootstrapper_config,
            )
            .err()
            .unwrap();
>>>>>>> 62bc8048

        let result = configure_database(&config, &mut persistent_config);

<<<<<<< HEAD
        assert_eq!(
            result,
            Err(PersistentConfigError::TransactionError
                .into_configurator_error("neighborhood-mode"))
        )
    }
=======
        #[test]
        fn get_wallets_handles_consuming_private_key_with_mnemonic_seed() {
            running_test();
            let args = ArgsBuilder::new()
                .param(
                    "--consuming-private-key",
                    "00112233445566778899AABBCCDDEEFF00112233445566778899AABBCCDDEEFF",
                )
                .param("--db-password", "booga");
            let vcls: Vec<Box<dyn VirtualCommandLine>> =
                vec![Box::new(CommandLineVcl::new(args.into()))];
            let multi_config = make_new_test_multi_config(&app_node(), vcls).unwrap();
            let mut persistent_config = PersistentConfigurationMock::new()
                .earning_wallet_from_address_result(Ok(None))
                .check_password_result(Ok(false))
                .mnemonic_seed_exists_result(Ok(true));
            let mut bootstrapper_config = BootstrapperConfig::new();

            let result = standard::get_wallets(
                &multi_config,
                &mut persistent_config,
                &mut bootstrapper_config,
            )
            .err()
            .unwrap();
>>>>>>> 62bc8048

    #[test]
    fn get_earning_wallet_from_address_handles_error_retrieving_earning_wallet_from_address() {
        let args = ArgsBuilder::new().param(
            "--earning-wallet",
            "0x0123456789012345678901234567890123456789",
        );
        let vcls: Vec<Box<dyn VirtualCommandLine>> =
            vec![Box::new(CommandLineVcl::new(args.into()))];
        let multi_config = make_new_test_multi_config(&app_node(), vcls).unwrap();
        let persistent_config = PersistentConfigurationMock::new()
            .earning_wallet_from_address_result(Err(PersistentConfigError::NotPresent));

        let result = get_earning_wallet_from_address(&multi_config, &persistent_config);

        assert_eq!(
            result,
            Err(PersistentConfigError::NotPresent.into_configurator_error("earning-wallet"))
        );
    }

    #[test]
    fn get_consuming_wallet_opt_from_derivation_path_handles_error_retrieving_consuming_wallet_derivation_path(
    ) {
        let persistent_config = PersistentConfigurationMock::new()
            .consuming_wallet_derivation_path_result(Err(PersistentConfigError::Collision(
                "irrelevant".to_string(),
            )));

        let result =
            get_consuming_wallet_opt_from_derivation_path(&persistent_config, "irrelevant");

        assert_eq!(
            result,
            Err(ConfiguratorError::new(vec![ParamError::new(
                "consuming-private-key",
                &format!(
                    "{:?}",
                    PersistentConfigError::Collision("irrelevant".to_string())
                )
            ),]))
        )
    }

    #[test]
    fn convert_ci_configs_handles_bad_syntax() {
        running_test();
        let args = ArgsBuilder::new().param("--neighbors", "booga");
        let vcls: Vec<Box<dyn VirtualCommandLine>> =
            vec![Box::new(CommandLineVcl::new(args.into()))];
        let multi_config = make_new_test_multi_config(&app_node(), vcls).unwrap();

        let result = convert_ci_configs(&multi_config).err().unwrap();

        assert_eq!(
            result,
            ConfiguratorError::required(
                "neighbors",
                "Should be <public key>[@ | :]<node address>, not 'booga'"
            )
        )
    }

    #[test]
    fn convert_ci_configs_handles_blockchain_mismatch_on_mainnet() {
        running_test();
        let args = ArgsBuilder::new()
            .param(
                "--neighbors",
                "abJ5XvhVbmVyGejkYUkmftF09pmGZGKg/PzRNnWQxFw:12.23.34.45:5678",
            )
            .param("--chain", DEFAULT_CHAIN_NAME);
        let vcls: Vec<Box<dyn VirtualCommandLine>> =
            vec![Box::new(CommandLineVcl::new(args.into()))];
        let multi_config = make_new_test_multi_config(&app_node(), vcls).unwrap();

        let result = convert_ci_configs(&multi_config).err().unwrap();

        assert_eq!(
            result,
            ConfiguratorError::required(
                "neighbors",
                "Mainnet node descriptors use '@', not ':', as the first delimiter"
            )
        )
    }

    #[test]
    fn convert_ci_configs_handles_blockchain_mismatch_off_mainnet() {
        running_test();
        let args = ArgsBuilder::new()
            .param(
                "--neighbors",
                "abJ5XvhVbmVyGejkYUkmftF09pmGZGKg/PzRNnWQxFw@12.23.34.45:5678",
            )
            .param("--chain", TEST_DEFAULT_CHAIN_NAME);
        let vcls: Vec<Box<dyn VirtualCommandLine>> =
            vec![Box::new(CommandLineVcl::new(args.into()))];
        let multi_config = make_new_test_multi_config(&app_node(), vcls).unwrap();

        let result = convert_ci_configs(&multi_config).err().unwrap();

        assert_eq!(
            result,
            ConfiguratorError::required(
                "neighbors",
                &format!(
                    "Mainnet node descriptor uses '@', but chain configured for '{}'",
                    TEST_DEFAULT_CHAIN_NAME
                )
            )
        )
    }

    #[test]
    fn get_earning_wallet_from_address_handles_attempted_wallet_change() {
        running_test();
        let args = ArgsBuilder::new().param(
            "--earning-wallet",
            "0x0123456789012345678901234567890123456789",
        );
        let vcls: Vec<Box<dyn VirtualCommandLine>> =
            vec![Box::new(CommandLineVcl::new(args.into()))];
        let multi_config = make_new_test_multi_config(&app_node(), vcls).unwrap();
        let persistent_config = PersistentConfigurationMock::new()
            .earning_wallet_from_address_result(Ok(Some(Wallet::new(
                "0x9876543210987654321098765432109876543210",
            ))));

        let result = get_earning_wallet_from_address(&multi_config, &persistent_config)
            .err()
            .unwrap();

        assert_eq! (result, ConfiguratorError::required("earning-wallet", "Cannot change to an address (0x0123456789012345678901234567890123456789) different from that previously set (0x9876543210987654321098765432109876543210)"))
    }

    #[test]
    fn get_consuming_wallet_opt_from_derivation_path_handles_bad_password() {
        running_test();
        let persistent_config = PersistentConfigurationMock::new()
            .consuming_wallet_derivation_path_result(Ok(Some("m/44'/60'/1'/2/3".to_string())))
            .mnemonic_seed_result(Err(PersistentConfigError::PasswordError));

        let result =
            get_consuming_wallet_opt_from_derivation_path(&persistent_config, "bad password")
                .err()
                .unwrap();

        assert_eq!(
            result,
            ConfiguratorError::required(
                "db-password",
                "Incorrect password for retrieving mnemonic seed"
            )
        )
    }

    #[test]
    fn set_db_password_at_first_mention_handles_existing_password() {
        let check_password_params_arc = Arc::new(Mutex::new(vec![]));
        let mut persistent_config = make_default_persistent_configuration()
            .check_password_params(&check_password_params_arc)
            .check_password_result(Ok(false));

        let result = set_db_password_at_first_mention("password", &mut persistent_config);

        assert_eq!(result, Ok(false));
        let check_password_params = check_password_params_arc.lock().unwrap();
        assert_eq!(*check_password_params, vec![None])
    }

    #[test]
    fn set_db_password_at_first_mention_sets_password_correctly() {
        let change_password_params_arc = Arc::new(Mutex::new(vec![]));
        let mut persistent_config = make_default_persistent_configuration()
            .check_password_result(Ok(true))
            .change_password_params(&change_password_params_arc)
            .change_password_result(Ok(()));

        let result = set_db_password_at_first_mention("password", &mut persistent_config);

        assert_eq!(result, Ok(true));
        let change_password_params = change_password_params_arc.lock().unwrap();
        assert_eq!(
            *change_password_params,
            vec![(None, "password".to_string())]
        )
    }

    #[test]
    fn set_db_password_at_first_mention_handles_password_check_error() {
        let check_password_params_arc = Arc::new(Mutex::new(vec![]));
        let mut persistent_config = make_default_persistent_configuration()
            .check_password_params(&check_password_params_arc)
            .check_password_result(Err(PersistentConfigError::NotPresent));

        let result = set_db_password_at_first_mention("password", &mut persistent_config);

        assert_eq!(
            result,
            Err(PersistentConfigError::NotPresent.into_configurator_error("db-password"))
        );
        let check_password_params = check_password_params_arc.lock().unwrap();
        assert_eq!(*check_password_params, vec![None])
    }

    #[test]
    fn set_db_password_at_first_mention_handles_password_set_error() {
        let change_password_params_arc = Arc::new(Mutex::new(vec![]));
        let mut persistent_config = make_default_persistent_configuration()
            .check_password_result(Ok(true))
            .change_password_params(&change_password_params_arc)
            .change_password_result(Err(PersistentConfigError::NotPresent));

        let result = set_db_password_at_first_mention("password", &mut persistent_config);

<<<<<<< HEAD
        assert_eq!(
            result,
            Err(PersistentConfigError::NotPresent.into_configurator_error("db-password"))
        );
        let change_password_params = change_password_params_arc.lock().unwrap();
        assert_eq!(
            *change_password_params,
            vec![(None, "password".to_string())]
        )
    }
=======
#[cfg(test)]
mod tests {
    use super::*;
    use crate::apps::app_node;
    use crate::blockchain::bip32::Bip32ECKeyPair;
    use crate::blockchain::blockchain_interface::{
        chain_id_from_name, chain_name_from_id, contract_address,
    };
    use crate::bootstrapper::RealUser;
    use crate::database::db_initializer::{DbInitializer, DbInitializerReal};
    use crate::db_config::config_dao::{ConfigDao, ConfigDaoReal};
    use crate::db_config::persistent_configuration::PersistentConfigError::NotPresent;
    use crate::db_config::persistent_configuration::{
        PersistentConfigError, PersistentConfigurationReal,
    };
    use crate::node_configurator::node_configurator_standard::standard::server_initializer_collected_params;
    use crate::node_configurator::DirsWrapperReal;
    use crate::node_test_utils::DirsWrapperMock;
    use crate::sub_lib::accountant::DEFAULT_EARNING_WALLET;
    use crate::sub_lib::cryptde::{CryptDE, PlainData, PublicKey};
    use crate::sub_lib::cryptde_null::CryptDENull;
    use crate::sub_lib::cryptde_real::CryptDEReal;
    use crate::sub_lib::neighborhood::{
        NeighborhoodConfig, NeighborhoodMode, NodeDescriptor, DEFAULT_RATE_PACK,
    };
    use crate::sub_lib::node_addr::NodeAddr;
    use crate::sub_lib::utils::make_new_test_multi_config;
    use crate::sub_lib::wallet::Wallet;
    use crate::test_utils::persistent_configuration_mock::PersistentConfigurationMock;
    use crate::test_utils::pure_test_utils;
    use crate::test_utils::pure_test_utils::{
        make_default_persistent_configuration, make_pre_populated_mocked_directory_wrapper,
        make_simplified_multi_config,
    };
    use crate::test_utils::{assert_string_contains, main_cryptde, ArgsBuilder};
    use masq_lib::constants::{DEFAULT_CHAIN_NAME, DEFAULT_GAS_PRICE, DEFAULT_UI_PORT};
    use masq_lib::multi_config::{
        CommandLineVcl, ConfigFileVcl, NameValueVclArg, VclArg, VirtualCommandLine,
    };
    use masq_lib::shared_schema::{ConfiguratorError, ParamError};
    use masq_lib::test_utils::environment_guard::{ClapGuard, EnvironmentGuard};
    use masq_lib::test_utils::fake_stream_holder::ByteArrayWriter;
    use masq_lib::test_utils::utils::{
        ensure_node_home_directory_exists, DEFAULT_CHAIN_ID, TEST_DEFAULT_CHAIN_NAME,
    };
    use masq_lib::utils::{running_test, SliceToVec};
    use rustc_hex::FromHex;
    use std::fs::File;
    use std::io::Write;
    use std::net::IpAddr;
    use std::net::SocketAddr;
    use std::path::PathBuf;
    use std::str::FromStr;
    use std::sync::{Arc, Mutex};
>>>>>>> 62bc8048

    fn make_default_cli_params() -> ArgsBuilder {
        ArgsBuilder::new().param("--ip", "1.2.3.4")
    }

    #[test]
    fn make_neighborhood_config_standard_happy_path() {
        running_test();
        let multi_config = make_new_test_multi_config(
            &app_node(),
            vec![Box::new(CommandLineVcl::new(
                ArgsBuilder::new()
                    .param("--neighborhood-mode", "standard")
                    .param("--ip", "1.2.3.4")
                    .param(
                        "--neighbors",
                        "mhtjjdMt7Gyoebtb1yiK0hdaUx6j84noHdaAHeDR1S4@1.2.3.4:1234;2345,Si06R3ulkOjJOLw1r2R9GOsY87yuinHU/IHK2FJyGnk@2.3.4.5:3456;4567",
                    )
                    .into(),
            ))]
        ).unwrap();

        let result = make_neighborhood_config(
            &multi_config,
            Some(&mut make_default_persistent_configuration()),
            &mut BootstrapperConfig::new(),
        );

        let dummy_cryptde = CryptDEReal::new(DEFAULT_CHAIN_ID);
        assert_eq!(
            result,
            Ok(NeighborhoodConfig {
                mode: NeighborhoodMode::Standard(
                    NodeAddr::new(&IpAddr::from_str("1.2.3.4").unwrap(), &[]),
                    vec![
                        NodeDescriptor::from_str(
                            &dummy_cryptde,
                            "mhtjjdMt7Gyoebtb1yiK0hdaUx6j84noHdaAHeDR1S4@1.2.3.4:1234;2345"
                        )
                        .unwrap(),
                        NodeDescriptor::from_str(
                            &dummy_cryptde,
                            "Si06R3ulkOjJOLw1r2R9GOsY87yuinHU/IHK2FJyGnk@2.3.4.5:3456;4567"
                        )
                        .unwrap()
                    ],
                    DEFAULT_RATE_PACK
                )
            })
        );
    }

    #[test]
    fn make_neighborhood_config_standard_missing_ip() {
        running_test();
        let multi_config = make_new_test_multi_config(
            &app_node(),
            vec![Box::new(CommandLineVcl::new(
                ArgsBuilder::new()
                    .param("--neighborhood-mode", "standard")
                    .param(
                        "--neighbors",
                        "QmlsbA@1.2.3.4:1234;2345,VGVk@2.3.4.5:3456;4567",
                    )
                    .param("--fake-public-key", "booga")
                    .into(),
            ))],
        )
        .unwrap();

        let result = make_neighborhood_config(
            &multi_config,
            Some(&mut make_default_persistent_configuration()),
            &mut BootstrapperConfig::new(),
        );

        assert_eq!(
            result,
            Err(ConfiguratorError::required(
                "neighborhood-mode",
                "Node cannot run as --neighborhood-mode standard without --ip specified"
            ))
        )
    }

    #[test]
    fn make_neighborhood_config_originate_only_doesnt_need_ip() {
        running_test();
        let multi_config = make_new_test_multi_config(
            &app_node(),
            vec![Box::new(CommandLineVcl::new(
                ArgsBuilder::new()
                    .param("--neighborhood-mode", "originate-only")
                    .param(
                        "--neighbors",
                        "QmlsbA@1.2.3.4:1234;2345,VGVk@2.3.4.5:3456;4567",
                    )
                    .param("--fake-public-key", "booga")
                    .into(),
            ))],
        )
        .unwrap();

        let result = make_neighborhood_config(
            &multi_config,
            Some(&mut make_default_persistent_configuration()),
            &mut BootstrapperConfig::new(),
        );

        assert_eq!(
            result,
            Ok(NeighborhoodConfig {
                mode: NeighborhoodMode::OriginateOnly(
                    vec![
                        NodeDescriptor::from_str(main_cryptde(), "QmlsbA@1.2.3.4:1234;2345")
                            .unwrap(),
                        NodeDescriptor::from_str(main_cryptde(), "VGVk@2.3.4.5:3456;4567").unwrap()
                    ],
                    DEFAULT_RATE_PACK
                )
            })
        );
    }

    #[test]
    fn make_neighborhood_config_originate_only_does_need_at_least_one_neighbor() {
        running_test();
        let multi_config = make_new_test_multi_config(
            &app_node(),
            vec![Box::new(CommandLineVcl::new(
                ArgsBuilder::new()
                    .param("--neighborhood-mode", "originate-only")
                    .into(),
            ))],
        )
        .unwrap();

        let result = make_neighborhood_config(
            &multi_config,
            Some(&mut make_default_persistent_configuration().check_password_result(Ok(false))),
            &mut BootstrapperConfig::new(),
        );

        assert_eq! (result, Err(ConfiguratorError::required("neighborhood-mode", "Node cannot run as --neighborhood-mode originate-only without --neighbors specified")))
    }

    #[test]
    fn make_neighborhood_config_consume_only_doesnt_need_ip() {
        running_test();
        let multi_config = make_new_test_multi_config(
            &app_node(),
            vec![Box::new(CommandLineVcl::new(
                ArgsBuilder::new()
                    .param("--neighborhood-mode", "consume-only")
                    .param(
                        "--neighbors",
                        "QmlsbA@1.2.3.4:1234;2345,VGVk@2.3.4.5:3456;4567",
                    )
                    .param("--fake-public-key", "booga")
                    .into(),
            ))],
        )
        .unwrap();

        let result = make_neighborhood_config(
            &multi_config,
            Some(&mut make_default_persistent_configuration()),
            &mut BootstrapperConfig::new(),
        );

        assert_eq!(
            result,
            Ok(NeighborhoodConfig {
                mode: NeighborhoodMode::ConsumeOnly(vec![
                    NodeDescriptor::from_str(main_cryptde(), "QmlsbA@1.2.3.4:1234;2345").unwrap(),
                    NodeDescriptor::from_str(main_cryptde(), "VGVk@2.3.4.5:3456;4567").unwrap()
                ],)
            })
        );
    }

    #[test]
    fn make_neighborhood_config_consume_only_rejects_dns_servers_and_needs_at_least_one_neighbor() {
        running_test();
        let multi_config = make_new_test_multi_config(
            &app_node(),
            vec![Box::new(CommandLineVcl::new(
                ArgsBuilder::new()
                    .param("--neighborhood-mode", "consume-only")
                    .param("--dns-servers", "1.1.1.1")
                    .param("--fake-public-key", "booga")
                    .into(),
            ))],
        )
        .unwrap();

        let result = make_neighborhood_config(
            &multi_config,
            Some(&mut make_default_persistent_configuration()),
            &mut BootstrapperConfig::new(),
        );

        assert_eq!(
            result,
            Err(ConfiguratorError::required(
                "neighborhood-mode",
                "Node cannot run as --neighborhood-mode consume-only without --neighbors specified"
            )
            .another_required(
                "neighborhood-mode",
                "Node cannot run as --neighborhood-mode consume-only if --dns-servers is specified"
            ))
        )
    }

    #[test]
    fn make_neighborhood_config_zero_hop_doesnt_need_ip_or_neighbors() {
        running_test();
        let multi_config = make_new_test_multi_config(
            &app_node(),
            vec![Box::new(CommandLineVcl::new(
                ArgsBuilder::new()
                    .param("--neighborhood-mode", "zero-hop")
                    .into(),
            ))],
        )
        .unwrap();

        let result = make_neighborhood_config(
            &multi_config,
            Some(&mut make_default_persistent_configuration().check_password_result(Ok(false))),
            &mut BootstrapperConfig::new(),
        );

        assert_eq!(
            result,
            Ok(NeighborhoodConfig {
                mode: NeighborhoodMode::ZeroHop
            })
        );
    }

    #[test]
    fn make_neighborhood_config_zero_hop_cant_tolerate_ip() {
        running_test();
        let multi_config = make_new_test_multi_config(
            &app_node(),
            vec![Box::new(CommandLineVcl::new(
                ArgsBuilder::new()
                    .param("--neighborhood-mode", "zero-hop")
                    .param("--ip", "1.2.3.4")
                    .into(),
            ))],
        )
        .unwrap();

        let result = make_neighborhood_config(
            &multi_config,
            Some(&mut make_default_persistent_configuration().check_password_result(Ok(false))),
            &mut BootstrapperConfig::new(),
        );

        assert_eq!(
            result,
            Err(ConfiguratorError::required(
                "neighborhood-mode",
                "Node cannot run as --neighborhood-mode zero-hop if --ip is specified"
            ))
        )
    }

    #[test]
    fn make_neighborhood_config_zero_hop_cant_tolerate_neighbors() {
        running_test();
        let multi_config = make_new_test_multi_config(
            &app_node(),
            vec![Box::new(CommandLineVcl::new(
                ArgsBuilder::new()
                    .param("--neighborhood-mode", "zero-hop")
                    .param(
                        "--neighbors",
                        "QmlsbA@1.2.3.4:1234;2345,VGVk@2.3.4.5:3456;4567",
                    )
                    .param("--fake-public-key", "booga")
                    .into(),
            ))],
        )
        .unwrap();

        let result = make_neighborhood_config(
            &multi_config,
            Some(&mut make_default_persistent_configuration()),
            &mut BootstrapperConfig::new(),
        );

        assert_eq!(
            result,
            Err(ConfiguratorError::required(
                "neighborhood-mode",
                "Node cannot run as --neighborhood-mode zero-hop if --neighbors is specified"
            ))
        )
    }

    #[test]
    fn get_past_neighbors_handles_good_password_but_no_past_neighbors() {
        running_test();
        let multi_config = make_new_test_multi_config(&app_node(), vec![]).unwrap();
        let mut persistent_config =
            make_default_persistent_configuration().past_neighbors_result(Ok(None));
        let mut unprivileged_config = BootstrapperConfig::new();
        unprivileged_config.db_password_opt = Some("password".to_string());

        let result = get_past_neighbors(
            &multi_config,
            &mut persistent_config,
            &mut unprivileged_config,
        )
        .unwrap();

        assert!(result.is_empty());
    }

    #[test]
    fn get_past_neighbors_handles_unavailable_password() {
        running_test();
        let multi_config = make_new_test_multi_config(&app_node(), vec![]).unwrap();
        let mut persistent_config =
            make_default_persistent_configuration().check_password_result(Ok(true));
        let mut unprivileged_config = BootstrapperConfig::new();
        unprivileged_config.db_password_opt = Some("password".to_string());

        let result = get_past_neighbors(
            &multi_config,
            &mut persistent_config,
            &mut unprivileged_config,
        )
        .unwrap();

        assert!(result.is_empty());
    }

    #[test]
    fn get_past_neighbors_handles_non_password_error() {
        running_test();
        let multi_config = make_new_test_multi_config(&app_node(), vec![]).unwrap();
        let mut persistent_config = PersistentConfigurationMock::new()
            .check_password_result(Ok(false))
            .past_neighbors_result(Err(PersistentConfigError::NotPresent));
        let mut unprivileged_config = BootstrapperConfig::new();
        unprivileged_config.db_password_opt = Some("password".to_string());

        let result = get_past_neighbors(
            &multi_config,
            &mut persistent_config,
            &mut unprivileged_config,
        );

        assert_eq!(
            result,
            Err(ConfiguratorError::new(vec![ParamError::new(
                "[past neighbors]",
                "NotPresent"
            )]))
        );
    }

    #[test]
<<<<<<< HEAD
    fn get_past_neighbors_handles_error_getting_db_password() {
        running_test();
        let args = ["command", "--db-password"];
        let simplified_multi_config = pure_test_utils::make_simplified_multi_config(args);
        let mut persistent_config = PersistentConfigurationMock::new()
            .check_password_result(Err(PersistentConfigError::NotPresent));
        let mut unprivileged_config = BootstrapperConfig::new();

        let result = get_past_neighbors(
            &simplified_multi_config,
            &mut FakeStreamHolder::new().streams(),
            &mut persistent_config,
            &mut unprivileged_config,
        );

        assert_eq!(
            result,
            Err(ConfiguratorError::new(vec![ParamError::new(
                "db-password",
                "NotPresent"
            )]))
        );
    }

    #[test]
    fn get_past_neighbors_handles_incorrect_password() {
        running_test();
        let args = ["program", "--db-password"];
        let simplified_multi_config = pure_test_utils::make_simplified_multi_config(args);
        let mut persistent_config = PersistentConfigurationMock::new()
            .check_password_result(Err(PersistentConfigError::PasswordError));
        let mut unprivileged_config = BootstrapperConfig::new();

        let result = get_past_neighbors(
            &simplified_multi_config,
            &mut FakeStreamHolder::new().streams(),
            &mut persistent_config,
            &mut unprivileged_config,
        );

        assert_eq!(
            result,
            Err(ConfiguratorError::new(vec![ParamError::new(
                "db-password",
                "PasswordError"
            )]))
        );
    }

    #[test]
=======
>>>>>>> 62bc8048
    fn convert_ci_configs_does_not_like_neighbors_with_bad_syntax() {
        running_test();
        let multi_config = make_new_test_multi_config(
            &app_node(),
            vec![Box::new(CommandLineVcl::new(
                ArgsBuilder::new().param("--neighbors", "ooga,booga").into(),
            ))],
        )
        .unwrap();

        let result = convert_ci_configs(&multi_config).err();

        assert_eq!(
            result,
            Some(ConfiguratorError::new(vec![
                ParamError::new(
                    "neighbors",
                    "Should be <public key>[@ | :]<node address>, not 'ooga'"
                ),
                ParamError::new(
                    "neighbors",
                    "Should be <public key>[@ | :]<node address>, not 'booga'"
                ),
            ]))
        );
    }

    #[test]
    fn server_initializer_collected_params_can_read_parameters_from_config_file() {
        running_test();
        let _guard = EnvironmentGuard::new();
        let home_dir = ensure_node_home_directory_exists(
            "node_configurator",
            "server_initializer_collected_params_can_read_parameters_from_config_file",
        );
        {
            let mut config_file = File::create(home_dir.join("config.toml")).unwrap();
            config_file
                .write_all(b"dns-servers = \"111.111.111.111,222.222.222.222\"\n")
                .unwrap();
        }
        let directory_wrapper = make_pre_populated_mocked_directory_wrapper();

        let gathered_params = server_initializer_collected_params(
            &directory_wrapper,
            &["", "--data-directory", home_dir.to_str().unwrap()].array_of_borrows_to_vec(),
        )
        .unwrap();

        let multi_config = gathered_params.multi_config;
        assert_eq!(
            value_m!(multi_config, "dns-servers", String).unwrap(),
            "111.111.111.111,222.222.222.222".to_string()
        );
    }

    #[test]
    fn can_read_dns_servers_and_consuming_private_key_from_config_file() {
        running_test();
        let home_dir = ensure_node_home_directory_exists(
            "node_configurator",
            "can_read_wallet_parameters_from_config_file",
        );
        let mut persistent_config = PersistentConfigurationReal::new(Box::new(ConfigDaoReal::new(
            DbInitializerReal::default()
                .initialize(&home_dir.clone(), true, MigratorConfig::test_default())
                .unwrap(),
        )));
        let consuming_private_key =
            "89ABCDEF89ABCDEF89ABCDEF89ABCDEF89ABCDEF89ABCDEF89ABCDEF89ABCDEF";
        let config_file_path = home_dir.join("config.toml");
        {
            let mut config_file = File::create(&config_file_path).unwrap();
            short_writeln!(
                config_file,
                "consuming-private-key = \"{}\"",
                consuming_private_key
            );
        }
        let args = ArgsBuilder::new()
            .param("--data-directory", home_dir.to_str().unwrap())
            .param("--ip", "1.2.3.4");
        let mut bootstrapper_config = BootstrapperConfig::new();
        let multi_config = make_new_test_multi_config(
            &app_node(),
            vec![
                Box::new(CommandLineVcl::new(args.into())),
                Box::new(ConfigFileVcl::new(&config_file_path, false).unwrap()),
            ],
        )
        .unwrap();

        privileged_parse_args(&DirsWrapperReal {}, &multi_config, &mut bootstrapper_config)
            .unwrap();
        unprivileged_parse_args(
            &multi_config,
            &mut bootstrapper_config,
            Some(&mut persistent_config),
        )
        .unwrap();
        let consuming_private_key_bytes: Vec<u8> = consuming_private_key.from_hex().unwrap();
        let consuming_keypair =
            Bip32ECKeyPair::from_raw_secret(consuming_private_key_bytes.as_ref()).unwrap();
        assert_eq!(
            bootstrapper_config.consuming_wallet,
            Some(Wallet::from(consuming_keypair)),
        );

        let public_key = PublicKey::new(&[1, 2, 3]);
        let payer = bootstrapper_config
            .consuming_wallet
            .unwrap()
            .as_payer(&public_key, &contract_address(DEFAULT_CHAIN_ID));
        let cryptdenull = CryptDENull::from(&public_key, DEFAULT_CHAIN_ID);
        assert!(
            payer.owns_secret_key(&cryptdenull.digest()),
            "Neighborhood config should have a WalletKind::KeyPair wallet"
        );
    }

    #[test]
    fn privileged_parse_args_creates_configurations() {
        running_test();
        let home_dir = ensure_node_home_directory_exists(
            "node_configurator",
            "privileged_parse_args_creates_configurations",
        );
        let args = ArgsBuilder::new()
            .param("--config-file", "specified_config.toml")
            .param("--dns-servers", "12.34.56.78,23.45.67.89")
            .param(
                "--neighbors",
                "QmlsbA:1.2.3.4:1234;2345,VGVk:2.3.4.5:3456;4567",
            )
            .param("--ip", "34.56.78.90")
            .param("--clandestine-port", "1234")
            .param("--ui-port", "5335")
            .param("--data-directory", home_dir.to_str().unwrap())
            .param("--blockchain-service-url", "http://127.0.0.1:8545")
            .param("--log-level", "trace")
            .param("--fake-public-key", "AQIDBA")
            .param("--db-password", "secret-db-password")
            .param(
                "--earning-wallet",
                "0x0123456789012345678901234567890123456789",
            )
            .param(
                "--consuming-private-key",
                "ABCDEF01ABCDEF01ABCDEF01ABCDEF01ABCDEF01ABCDEF01ABCDEF01ABCDEF01",
            )
            .param("--real-user", "999:999:/home/booga");
        let mut config = BootstrapperConfig::new();
        let vcls: Vec<Box<dyn VirtualCommandLine>> =
            vec![Box::new(CommandLineVcl::new(args.into()))];
        let multi_config = make_new_test_multi_config(&app_node(), vcls).unwrap();

        privileged_parse_args(&DirsWrapperReal {}, &multi_config, &mut config).unwrap();

        assert_eq!(
            value_m!(multi_config, "config-file", PathBuf),
            Some(PathBuf::from("specified_config.toml")),
        );
        assert_eq!(
            config.dns_servers,
            vec!(
                SocketAddr::from_str("12.34.56.78:53").unwrap(),
                SocketAddr::from_str("23.45.67.89:53").unwrap()
            ),
        );
        assert_eq!(config.ui_gateway_config.ui_port, 5335);
        assert_eq!(
            config.neighborhood_config,
            NeighborhoodConfig {
                mode: NeighborhoodMode::ZeroHop // not populated on the privileged side
            }
        );
        assert_eq!(
            config.blockchain_bridge_config.blockchain_service_url_opt,
            None,
        );
        assert_eq!(config.data_directory, home_dir);
        assert_eq!(
            config.main_cryptde_null_opt.unwrap().public_key(),
            &PublicKey::new(&[1, 2, 3, 4]),
        );
        assert_eq!(
            config.real_user,
            RealUser::new(Some(999), Some(999), Some(PathBuf::from("/home/booga")))
        );
    }

    #[test]
    fn unprivileged_parse_args_creates_configurations() {
        running_test();
        let home_dir = ensure_node_home_directory_exists(
            "node_configurator",
            "unprivileged_parse_args_creates_configurations",
        );
        let config_dao: Box<dyn ConfigDao> = Box::new(ConfigDaoReal::new(
            DbInitializerReal::default()
                .initialize(&home_dir.clone(), true, MigratorConfig::test_default())
                .unwrap(),
        ));
        let consuming_private_key_text =
            "ABCDEF01ABCDEF01ABCDEF01ABCDEF01ABCDEF01ABCDEF01ABCDEF01ABCDEF01";
        let consuming_private_key = PlainData::from_str(consuming_private_key_text).unwrap();
        let mut persistent_config = PersistentConfigurationReal::new(config_dao);
        let password = "secret-db-password";
        let args = ArgsBuilder::new()
            .param("--config-file", "specified_config.toml")
            .param("--dns-servers", "12.34.56.78,23.45.67.89")
            .param(
                "--neighbors",
                "QmlsbA@1.2.3.4:1234;2345,VGVk@2.3.4.5:3456;4567",
            )
            .param("--ip", "34.56.78.90")
            .param("--clandestine-port", "1234")
            .param("--ui-port", "5335")
            .param("--data-directory", home_dir.to_str().unwrap())
            .param("--blockchain-service-url", "http://127.0.0.1:8545")
            .param("--log-level", "trace")
            .param("--fake-public-key", "AQIDBA")
            .param("--db-password", password)
            .param(
                "--earning-wallet",
                "0x0123456789012345678901234567890123456789",
            )
            .param("--consuming-private-key", consuming_private_key_text)
            .param("--real-user", "999:999:/home/booga");
        let mut config = BootstrapperConfig::new();
        let vcls: Vec<Box<dyn VirtualCommandLine>> =
            vec![Box::new(CommandLineVcl::new(args.into()))];
        let multi_config = make_new_test_multi_config(&app_node(), vcls).unwrap();

<<<<<<< HEAD
        unprivileged_parse_args(
            &multi_config,
            &mut config,
            &mut FakeStreamHolder::new().streams(),
            Some(&mut persistent_config),
        )
        .unwrap();
=======
        standard::unprivileged_parse_args(&multi_config, &mut config, Some(&mut persistent_config))
            .unwrap();
>>>>>>> 62bc8048

        assert_eq!(
            value_m!(multi_config, "config-file", PathBuf),
            Some(PathBuf::from("specified_config.toml")),
        );
        assert_eq!(
            config.blockchain_bridge_config.blockchain_service_url_opt,
            Some("http://127.0.0.1:8545".to_string())
        );
        assert_eq!(
            config.earning_wallet,
            Wallet::from_str("0x0123456789012345678901234567890123456789").unwrap()
        );
        assert_eq!(Some(1234u16), config.clandestine_port_opt);
        assert_eq!(
            config.earning_wallet,
            Wallet::from_str("0x0123456789012345678901234567890123456789").unwrap()
        );
        assert_eq!(
            config.consuming_wallet,
            Some(Wallet::from(
                Bip32ECKeyPair::from_raw_secret(consuming_private_key.as_slice()).unwrap()
            )),
        );
        assert_eq!(
            config.neighborhood_config,
            NeighborhoodConfig {
                mode: NeighborhoodMode::Standard(
                    NodeAddr::new(&IpAddr::from_str("34.56.78.90").unwrap(), &[]),
                    vec![
                        NodeDescriptor::from_str(main_cryptde(), "QmlsbA@1.2.3.4:1234;2345")
                            .unwrap(),
                        NodeDescriptor::from_str(main_cryptde(), "VGVk@2.3.4.5:3456;4567").unwrap(),
                    ],
                    DEFAULT_RATE_PACK.clone()
                )
            }
        );
    }

    #[test]
    fn unprivileged_parse_args_creates_configuration_with_defaults() {
        running_test();
        let args = ArgsBuilder::new().param("--ip", "1.2.3.4");
        let mut config = BootstrapperConfig::new();
        let vcls: Vec<Box<dyn VirtualCommandLine>> =
            vec![Box::new(CommandLineVcl::new(args.into()))];
        let multi_config = make_new_test_multi_config(&app_node(), vcls).unwrap();

        unprivileged_parse_args(
            &multi_config,
            &mut config,
            Some(&mut make_default_persistent_configuration().check_password_result(Ok(false))),
        )
        .unwrap();

        assert_eq!(
            Some(PathBuf::from("config.toml")),
            value_m!(multi_config, "config-file", PathBuf)
        );
        assert_eq!(None, config.clandestine_port_opt);
        assert!(config
            .neighborhood_config
            .mode
            .neighbor_configs()
            .is_empty());
        assert_eq!(
            config
                .neighborhood_config
                .mode
                .node_addr_opt()
                .unwrap()
                .ip_addr(),
            IpAddr::from_str("1.2.3.4").unwrap(),
        );
        assert_eq!(config.earning_wallet, DEFAULT_EARNING_WALLET.clone(),);
        assert_eq!(config.consuming_wallet, None,);
    }

    #[test]
    fn unprivileged_parse_args_with_neighbor_in_database_but_not_command_line() {
        running_test();
        let args = ArgsBuilder::new()
            .param("--ip", "1.2.3.4")
            .param("--fake-public-key", "BORSCHT")
            .param("--db-password", "password");
        let mut config = BootstrapperConfig::new();
        config.db_password_opt = Some("password".to_string());
        let vcls: Vec<Box<dyn VirtualCommandLine>> =
            vec![Box::new(CommandLineVcl::new(args.into()))];
        let multi_config = make_new_test_multi_config(&app_node(), vcls).unwrap();
        let past_neighbors_params_arc = Arc::new(Mutex::new(vec![]));
        let mut persistent_configuration = make_persistent_config(
            None,
            Some("password"),
            None,
            None,
            None,
            Some("AQIDBA:1.2.3.4:1234,AgMEBQ:2.3.4.5:2345"),
        )
        .past_neighbors_params(&past_neighbors_params_arc)
        .blockchain_service_url_result(Ok(None));

        unprivileged_parse_args(
            &multi_config,
            &mut config,
            Some(&mut persistent_configuration),
        )
        .unwrap();

        assert_eq!(
            config.neighborhood_config.mode.neighbor_configs(),
            &[
                NodeDescriptor::from_str(main_cryptde(), "AQIDBA:1.2.3.4:1234").unwrap(),
                NodeDescriptor::from_str(main_cryptde(), "AgMEBQ:2.3.4.5:2345").unwrap(),
            ]
        );
        let past_neighbors_params = past_neighbors_params_arc.lock().unwrap();
        assert_eq!(past_neighbors_params[0], "password".to_string());
    }

    #[test]
    fn unprivileged_parse_args_with_blockchain_service_in_database_but_not_command_line() {
        running_test();
        let args = ArgsBuilder::new().param("--neighborhood-mode", "zero-hop");
        let mut config = BootstrapperConfig::new();
        let vcls: Vec<Box<dyn VirtualCommandLine>> =
            vec![Box::new(CommandLineVcl::new(args.into()))];
        let multi_config = make_new_test_multi_config(&app_node(), vcls).unwrap();
        let mut persistent_configuration =
            make_persistent_config(None, None, None, None, None, None)
                .blockchain_service_url_result(Ok(Some("https://infura.io/ID".to_string())));

        unprivileged_parse_args(
            &multi_config,
            &mut config,
            &mut FakeStreamHolder::new().streams(),
            Some(&mut persistent_configuration),
        )
        .unwrap();

        assert_eq!(
            config.blockchain_bridge_config.blockchain_service_url_opt,
            Some("https://infura.io/ID".to_string())
        );
    }

    #[test]
    fn privileged_parse_args_creates_configuration_with_defaults() {
        running_test();
        let args = ArgsBuilder::new().param("--ip", "1.2.3.4");
        let mut config = BootstrapperConfig::new();
        let vcls: Vec<Box<dyn VirtualCommandLine>> =
            vec![Box::new(CommandLineVcl::new(args.into()))];
        let multi_config = make_new_test_multi_config(&app_node(), vcls).unwrap();

        privileged_parse_args(&DirsWrapperReal {}, &multi_config, &mut config).unwrap();

        assert_eq!(
            Some(PathBuf::from("config.toml")),
            value_m!(multi_config, "config-file", PathBuf)
        );
        assert_eq!(
            config.dns_servers,
            vec!(SocketAddr::from_str("1.1.1.1:53").unwrap())
        );
        assert_eq!(config.crash_point, CrashPoint::None);
        assert_eq!(config.ui_gateway_config.ui_port, DEFAULT_UI_PORT);
        assert!(config.main_cryptde_null_opt.is_none());
        assert_eq!(
            config.real_user,
            RealUser::new(None, None, None).populate(&DirsWrapperReal {})
        );
    }

    #[test]
    #[cfg(not(target_os = "windows"))]
    fn privileged_parse_args_with_real_user_defaults_data_directory_properly() {
        running_test();
        let args = ArgsBuilder::new()
            .param("--ip", "1.2.3.4")
            .param("--real-user", "::/home/booga");
        let mut config = BootstrapperConfig::new();
        let vcls: Vec<Box<dyn VirtualCommandLine>> =
            vec![Box::new(CommandLineVcl::new(args.into()))];
        let multi_config = make_new_test_multi_config(&app_node(), vcls).unwrap();

        privileged_parse_args(&DirsWrapperReal {}, &multi_config, &mut config).unwrap();

        #[cfg(target_os = "linux")]
        assert_eq!(
            config.data_directory,
            PathBuf::from("/home/booga/.local/share/MASQ").join(DEFAULT_CHAIN_NAME)
        );

        #[cfg(target_os = "macos")]
        assert_eq!(
            config.data_directory,
            PathBuf::from("/home/booga/Library/Application Support/MASQ").join(DEFAULT_CHAIN_NAME)
        );
    }

    fn make_persistent_config(
        mnemonic_seed_prefix_opt: Option<&str>,
        db_password_opt: Option<&str>,
        consuming_wallet_derivation_path_opt: Option<&str>,
        earning_wallet_address_opt: Option<&str>,
        gas_price_opt: Option<&str>,
        past_neighbors_opt: Option<&str>,
    ) -> PersistentConfigurationMock {
        let (mnemonic_seed_result, mnemonic_seed_exists_result) =
            match (mnemonic_seed_prefix_opt, db_password_opt) {
                (None, None) => (Ok(None), Ok(false)),
                (None, Some(_)) => (Ok(None), Ok(false)),
                (Some(mnemonic_seed_prefix), _) => {
                    (Ok(Some(make_mnemonic_seed(mnemonic_seed_prefix))), Ok(true))
                }
            };
        let consuming_wallet_derivation_path_opt =
            consuming_wallet_derivation_path_opt.map(|x| x.to_string());
        let earning_wallet_from_address_opt = match earning_wallet_address_opt {
            None => None,
            Some(address) => Some(Wallet::from_str(address).unwrap()),
        };
        let gas_price = gas_price_opt
            .unwrap_or(DEFAULT_GAS_PRICE)
            .parse::<u64>()
            .unwrap();
        let past_neighbors_result = match (past_neighbors_opt, db_password_opt) {
            (Some(past_neighbors), Some(_)) => Ok(Some(
                past_neighbors
                    .split(",")
                    .map(|s| NodeDescriptor::from_str(main_cryptde(), s).unwrap())
                    .collect::<Vec<NodeDescriptor>>(),
            )),
            _ => Ok(None),
        };
        PersistentConfigurationMock::new()
            .mnemonic_seed_result(mnemonic_seed_result)
            .mnemonic_seed_exists_result(mnemonic_seed_exists_result)
            .consuming_wallet_derivation_path_result(Ok(consuming_wallet_derivation_path_opt))
            .earning_wallet_from_address_result(Ok(earning_wallet_from_address_opt))
            .gas_price_result(Ok(gas_price))
            .past_neighbors_result(past_neighbors_result)
    }

    fn make_mnemonic_seed(prefix: &str) -> PlainData {
        let mut bytes: Vec<u8> = vec![];
        while bytes.len() < 64 {
            bytes.extend(prefix.as_bytes())
        }
        bytes.truncate(64);
        let result = PlainData::from(bytes);
        result
    }

    #[test]
    fn get_wallets_with_brand_new_database_establishes_default_earning_wallet_without_requiring_password(
    ) {
        running_test();
        let args = ["program"];
        let multi_config = pure_test_utils::make_simplified_multi_config(args);
        let mut persistent_config = make_persistent_config(None, None, None, None, None, None);
        let mut config = BootstrapperConfig::new();

<<<<<<< HEAD
        get_wallets(
            &mut FakeStreamHolder::new().streams(),
            &multi_config,
            &mut persistent_config,
            &mut config,
        )
        .unwrap();
=======
        standard::get_wallets(&multi_config, &mut persistent_config, &mut config).unwrap();
>>>>>>> 62bc8048

        assert_eq!(config.consuming_wallet, None);
        assert_eq!(config.earning_wallet, DEFAULT_EARNING_WALLET.clone());
    }

    #[test]
    fn get_wallets_handles_failure_of_mnemonic_seed_exists() {
        let args = ["program"];
        let multi_config = pure_test_utils::make_simplified_multi_config(args);
        let mut persistent_config = PersistentConfigurationMock::new()
            .earning_wallet_from_address_result(Ok(None))
            .mnemonic_seed_exists_result(Err(PersistentConfigError::NotPresent));

<<<<<<< HEAD
        let result = get_wallets(
            &mut FakeStreamHolder::new().streams(),
=======
        let result = standard::get_wallets(
>>>>>>> 62bc8048
            &multi_config,
            &mut persistent_config,
            &mut BootstrapperConfig::new(),
        );

        assert_eq!(
            result,
            Err(PersistentConfigError::NotPresent.into_configurator_error("seed"))
        );
    }

    #[test]
    fn get_wallets_handles_failure_of_consuming_wallet_derivation_path() {
        let args = ["program"];
        let multi_config = pure_test_utils::make_simplified_multi_config(args);
        let mut persistent_config = PersistentConfigurationMock::new()
            .earning_wallet_from_address_result(Ok(None))
            .mnemonic_seed_exists_result(Ok(true))
            .consuming_wallet_derivation_path_result(Err(PersistentConfigError::NotPresent));
        let mut config = BootstrapperConfig::new();
        config.db_password_opt = Some("password".to_string());

<<<<<<< HEAD
        let result = get_wallets(
            &mut FakeStreamHolder::new().streams(),
            &multi_config,
            &mut persistent_config,
            &mut config,
        );
=======
        let result = standard::get_wallets(&multi_config, &mut persistent_config, &mut config);
>>>>>>> 62bc8048

        assert_eq!(
            result,
            Err(PersistentConfigError::NotPresent.into_configurator_error("consuming-private-key"))
        );
    }

    #[test]
<<<<<<< HEAD
    fn get_wallets_handles_failure_of_get_db_password() {
        let args = ["program", "--db-password"];
        let multi_config = pure_test_utils::make_simplified_multi_config(args);
        let mut persistent_config = PersistentConfigurationMock::new()
            .earning_wallet_from_address_result(Ok(None))
            .mnemonic_seed_exists_result(Ok(true))
            .check_password_result(Err(PersistentConfigError::NotPresent));
        let mut config = BootstrapperConfig::new();

        let result = get_wallets(
            &mut FakeStreamHolder::new().streams(),
            &multi_config,
            &mut persistent_config,
            &mut config,
        );

        assert_eq!(
            result,
            Err(PersistentConfigError::NotPresent.into_configurator_error("db-password"))
        );
    }

    #[test]
=======
>>>>>>> 62bc8048
    fn earning_wallet_address_different_from_database() {
        running_test();
        let args = [
            "program",
            "--earning-wallet",
            "0x0123456789012345678901234567890123456789",
        ];
        let multi_config = pure_test_utils::make_simplified_multi_config(args);
        let mut persistent_config = make_persistent_config(
            None,
            None,
            None,
            Some("0x9876543210987654321098765432109876543210"),
            None,
            None,
        );
        let mut config = BootstrapperConfig::new();

<<<<<<< HEAD
        let result = get_wallets(
            &mut FakeStreamHolder::new().streams(),
            &multi_config,
            &mut persistent_config,
            &mut config,
        )
        .err();
=======
        let result =
            standard::get_wallets(&multi_config, &mut persistent_config, &mut config).err();
>>>>>>> 62bc8048

        assert_eq! (result, Some (ConfiguratorError::new (vec![
            ParamError::new ("earning-wallet", "Cannot change to an address (0x0123456789012345678901234567890123456789) different from that previously set (0x9876543210987654321098765432109876543210)")
        ])));
    }

    #[test]
    fn earning_wallet_address_matches_database() {
        running_test();
        let args = [
            "program",
            "--earning-wallet",
            "0xb00fa567890123456789012345678901234B00FA",
        ];
        let multi_config = pure_test_utils::make_simplified_multi_config(args);
        let mut persistent_config = make_persistent_config(
            None,
            None,
            None,
            Some("0xB00FA567890123456789012345678901234b00fa"),
            None,
            None,
        );
        let mut config = BootstrapperConfig::new();

<<<<<<< HEAD
        get_wallets(
            &mut FakeStreamHolder::new().streams(),
            &multi_config,
            &mut persistent_config,
            &mut config,
        )
        .unwrap();
=======
        standard::get_wallets(&multi_config, &mut persistent_config, &mut config).unwrap();
>>>>>>> 62bc8048

        assert_eq!(
            config.earning_wallet,
            Wallet::new("0xb00fa567890123456789012345678901234b00fa")
        );
    }

    #[test]
    fn consuming_wallet_private_key_plus_mnemonic_seed() {
        running_test();
        let consuming_private_key_hex =
            "ABCDABCDABCDABCDABCDABCDABCDABCDABCDABCDABCDABCDABCDABCDABCDABCD";
        let args = [
            "program",
            "--db-password",
            "password",
            "--consuming-private-key",
            consuming_private_key_hex,
        ];
        let multi_config = pure_test_utils::make_simplified_multi_config(args);
        let mnemonic_seed_prefix = "mnemonic_seed";
        let mut persistent_config = make_persistent_config(
            Some(mnemonic_seed_prefix),
            Some("password"),
            None,
            None,
            None,
            None,
        );
        let mut config = BootstrapperConfig::new();

<<<<<<< HEAD
        let result = get_wallets(
            &mut FakeStreamHolder::new().streams(),
            &multi_config,
            &mut persistent_config,
            &mut config,
        )
        .err();
=======
        let result =
            standard::get_wallets(&multi_config, &mut persistent_config, &mut config).err();
>>>>>>> 62bc8048

        assert_eq! (result, Some (ConfiguratorError::new (vec![
            ParamError::new ("consuming-private-key", "Cannot use --consuming-private-key or --earning-wallet when database contains wallet information")
        ])));
    }

    #[test]
    fn earning_wallet_address_plus_mnemonic_seed() {
        running_test();
        let args = [
            "program",
            "--db-password",
            "password",
            "--earning-wallet",
            "0xcafedeadbeefbabefacecafedeadbeefbabeface",
        ];
        let multi_config = pure_test_utils::make_simplified_multi_config(args);
        let mnemonic_seed_prefix = "mnemonic_seed";
        let mut persistent_config = make_persistent_config(
            Some(mnemonic_seed_prefix),
            Some("password"),
            None,
            None,
            None,
            None,
        );
        let mut config = BootstrapperConfig::new();

<<<<<<< HEAD
        let result = get_wallets(
            &mut FakeStreamHolder::new().streams(),
            &multi_config,
            &mut persistent_config,
            &mut config,
        )
        .err();
=======
        let result =
            standard::get_wallets(&multi_config, &mut persistent_config, &mut config).err();
>>>>>>> 62bc8048

        assert_eq! (result, Some (ConfiguratorError::new (vec![
            ParamError::new ("earning-wallet", "Cannot use --consuming-private-key or --earning-wallet when database contains wallet information")
        ])));
    }

    #[test]
    fn consuming_wallet_derivation_path_plus_earning_wallet_address_plus_mnemonic_seed() {
        running_test();
        let args = ["program", "--db-password", "password"];
        let multi_config = pure_test_utils::make_simplified_multi_config(args);
        let mnemonic_seed_prefix = "mnemonic_seed";
        let mut persistent_config = make_persistent_config(
            Some(mnemonic_seed_prefix),
            Some("password"),
            Some("m/44'/60'/1'/2/3"),
            Some("0xcafedeadbeefbabefacecafedeadbeefbabeface"),
            None,
            None,
        )
        .check_password_result(Ok(false));
        let mut config = BootstrapperConfig::new();

<<<<<<< HEAD
        get_wallets(
            &mut FakeStreamHolder::new().streams(),
            &multi_config,
            &mut persistent_config,
            &mut config,
        )
        .unwrap();
=======
        standard::get_wallets(&multi_config, &mut persistent_config, &mut config).unwrap();
>>>>>>> 62bc8048

        let mnemonic_seed = make_mnemonic_seed(mnemonic_seed_prefix);
        let expected_consuming_wallet = Wallet::from(
            Bip32ECKeyPair::from_raw(mnemonic_seed.as_ref(), "m/44'/60'/1'/2/3").unwrap(),
        );
        assert_eq!(config.consuming_wallet, Some(expected_consuming_wallet));
        assert_eq!(
            config.earning_wallet,
            Wallet::from_str("0xcafedeadbeefbabefacecafedeadbeefbabeface").unwrap()
        );
    }

    #[test]
    fn consuming_wallet_derivation_path_plus_mnemonic_seed_with_no_db_password_parameter() {
        running_test();
        let args = ["program"];
        let multi_config = pure_test_utils::make_simplified_multi_config(args);
        let mnemonic_seed_prefix = "mnemonic_seed";
        let mut persistent_config = make_persistent_config(
            Some(mnemonic_seed_prefix),
            None,
            Some("m/44'/60'/1'/2/3"),
            Some("0xcafedeadbeefbabefacecafedeadbeefbabeface"),
            None,
            None,
        )
        .check_password_result(Ok(false));
        let mut config = BootstrapperConfig::new();

<<<<<<< HEAD
        get_wallets(
            &mut FakeStreamHolder::new().streams(),
            &multi_config,
            &mut persistent_config,
            &mut config,
        )
        .unwrap();
=======
        standard::get_wallets(&multi_config, &mut persistent_config, &mut config).unwrap();
>>>>>>> 62bc8048

        assert_eq!(config.consuming_wallet, None);
        assert_eq!(
            config.earning_wallet,
            Wallet::from_str("0xcafedeadbeefbabefacecafedeadbeefbabeface").unwrap()
        );
    }

    #[test]
<<<<<<< HEAD
    fn consuming_wallet_derivation_path_plus_mnemonic_seed_with_no_db_password_value() {
        running_test();
        let args = ["program", "--db-password"];
        let multi_config = pure_test_utils::make_simplified_multi_config(args);
        let mnemonic_seed_prefix = "mnemonic_seed";
        let mut persistent_config = make_persistent_config(
            Some(mnemonic_seed_prefix),
            None,
            Some("m/44'/60'/1'/2/3"),
            Some("0xcafedeadbeefbabefacecafedeadbeefbabeface"),
            None,
            None,
        )
        .check_password_result(Ok(false))
        .check_password_result(Ok(true))
        .check_password_result(Ok(false));
        let mut config = BootstrapperConfig::new();
        let mut stdout_writer = ByteArrayWriter::new();
        let mut streams = &mut StdStreams {
            stdin: &mut Cursor::new(&b"prompt for me\n"[..]),
            stdout: &mut stdout_writer,
            stderr: &mut ByteArrayWriter::new(),
        };

        get_wallets(
            &mut streams,
            &multi_config,
            &mut persistent_config,
            &mut config,
        )
        .unwrap();

        let captured_output = stdout_writer.get_string();
        assert_eq!(
            captured_output,
            "Decrypt information from previous runs\nEnter password: "
        );
        let mnemonic_seed = make_mnemonic_seed(mnemonic_seed_prefix);
        let expected_consuming_wallet = Wallet::from(
            Bip32ECKeyPair::from_raw(mnemonic_seed.as_ref(), "m/44'/60'/1'/2/3").unwrap(),
        );
        assert_eq!(config.consuming_wallet, Some(expected_consuming_wallet));
        assert_eq!(
            config.earning_wallet,
            Wallet::from_str("0xcafedeadbeefbabefacecafedeadbeefbabeface").unwrap()
        );
    }

    #[test]
=======
>>>>>>> 62bc8048
    fn unprivileged_parse_args_with_invalid_consuming_wallet_private_key_reacts_correctly() {
        running_test();
        let home_directory = ensure_node_home_directory_exists(
            "node_configurator",
            "parse_args_with_invalid_consuming_wallet_private_key_panics_correctly",
        );

        let args = ArgsBuilder::new().param("--data-directory", home_directory.to_str().unwrap());
        let vcl_args: Vec<Box<dyn VclArg>> = vec![Box::new(NameValueVclArg::new(
            &"--consuming-private-key",
            &"not valid hex",
        ))];

        let faux_environment = CommandLineVcl::from(vcl_args);

        let vcls: Vec<Box<dyn VirtualCommandLine>> = vec![
            Box::new(faux_environment),
            Box::new(CommandLineVcl::new(args.into())),
        ];

        let result = make_new_test_multi_config(&app_node(), vcls).err().unwrap();

        assert_eq!(
            result,
            ConfiguratorError::required("consuming-private-key", "Invalid value: not valid hex")
        )
    }

    #[test]
    fn unprivileged_parse_args_consuming_private_key_happy_path() {
        running_test();
        let home_directory = ensure_node_home_directory_exists(
            "node_configurator",
            "parse_args_consuming_private_key_happy_path",
        );

        let args = ArgsBuilder::new()
            .param("--ip", "1.2.3.4")
            .param("--data-directory", home_directory.to_str().unwrap())
            .opt("--db-password");
        let vcl_args: Vec<Box<dyn VclArg>> = vec![Box::new(NameValueVclArg::new(
            &"--consuming-private-key",
            &"cc46befe8d169b89db447bd725fc2368b12542113555302598430cb5d5c74ea9",
        ))];

        let faux_environment = CommandLineVcl::from(vcl_args);

        let mut config = BootstrapperConfig::new();
        config.db_password_opt = Some("password".to_string());
        let vcls: Vec<Box<dyn VirtualCommandLine>> = vec![
            Box::new(faux_environment),
            Box::new(CommandLineVcl::new(args.into())),
        ];
        let multi_config = make_new_test_multi_config(&app_node(), vcls).unwrap();
        let stdout_writer = &mut ByteArrayWriter::new();

        unprivileged_parse_args(
            &multi_config,
            &mut config,
            Some(&mut make_default_persistent_configuration()),
        )
        .unwrap();

        let captured_output = stdout_writer.get_string();
        let expected_output = "";
        assert!(config.consuming_wallet.is_some());
        assert_eq!(
            format!("{}", config.consuming_wallet.unwrap()),
            "0x8e4d2317e56c8fd1fc9f13ba2aa62df1c5a542a7".to_string()
        );
        assert_eq!(captured_output, expected_output);
    }

    #[test]
    fn get_db_password_shortcuts_if_its_already_gotten() {
        running_test();
        let args = ["program"];
        let multi_config = pure_test_utils::make_simplified_multi_config(args);
        let mut config = BootstrapperConfig::new();
        let mut persistent_config =
            make_default_persistent_configuration().check_password_result(Ok(false));
        config.db_password_opt = Some("password".to_string());

<<<<<<< HEAD
        let result = get_db_password(
            &multi_config,
            &mut holder.streams(),
            &mut config,
            &mut persistent_config,
        );
=======
        let result = standard::get_db_password(&multi_config, &mut config, &mut persistent_config);
>>>>>>> 62bc8048

        assert_eq!(result, Ok(Some("password".to_string())));
    }

    #[test]
    fn get_db_password_doesnt_bother_if_database_has_no_password_yet() {
        running_test();
        let multi_config = make_new_test_multi_config(&app_node(), vec![]).unwrap();
        let mut config = BootstrapperConfig::new();
        let mut persistent_config =
            make_default_persistent_configuration().check_password_result(Ok(true));

<<<<<<< HEAD
        let result = get_db_password(
            &multi_config,
            &mut holder.streams(),
            &mut config,
            &mut persistent_config,
        );
=======
        let result = standard::get_db_password(&multi_config, &mut config, &mut persistent_config);
>>>>>>> 62bc8048

        assert_eq!(result, Ok(None));
    }

    #[test]
<<<<<<< HEAD
    fn get_db_password_handles_database_read_error() {
        running_test();
        let args = ["command", "--db-password"];
        let multi_config = pure_test_utils::make_simplified_multi_config(args);
        let mut streams = &mut StdStreams {
            stdin: &mut Cursor::new(&b"Too Many S3cr3ts!\n"[..]),
            stdout: &mut ByteArrayWriter::new(),
            stderr: &mut ByteArrayWriter::new(),
        };
        let mut config = BootstrapperConfig::new();
        let mut persistent_config = make_default_persistent_configuration()
            .check_password_result(Ok(false))
            .check_password_result(Err(PersistentConfigError::NotPresent));

        let result = get_db_password(
            &multi_config,
            &mut streams,
            &mut config,
            &mut persistent_config,
        );

        assert_eq!(
            result,
            Err(PersistentConfigError::NotPresent.into_configurator_error("db-password"))
        );
    }

    #[test]
=======
>>>>>>> 62bc8048
    fn get_db_password_handles_database_write_error() {
        running_test();
        let args = ["command", "--db-password", "password"];
        let multi_config = pure_test_utils::make_simplified_multi_config(args);
        let mut config = BootstrapperConfig::new();
        let mut persistent_config = make_default_persistent_configuration()
            .check_password_result(Ok(true))
            .check_password_result(Ok(true))
            .check_password_result(Ok(true))
            .change_password_result(Err(PersistentConfigError::NotPresent));

<<<<<<< HEAD
        let result = get_db_password(
            &multi_config,
            &mut FakeStreamHolder::new().streams(),
            &mut config,
            &mut persistent_config,
        );
=======
        let result = standard::get_db_password(&multi_config, &mut config, &mut persistent_config);
>>>>>>> 62bc8048

        assert_eq!(
            result,
            Err(PersistentConfigError::NotPresent.into_configurator_error("db-password"))
        );
    }

    #[test]
    fn no_parameters_produces_configuration_for_crash_point() {
        running_test();
        let args = make_default_cli_params();
        let mut config = BootstrapperConfig::new();
        let vcl = Box::new(CommandLineVcl::new(args.into()));
        let multi_config = make_new_test_multi_config(&app_node(), vec![vcl]).unwrap();

        privileged_parse_args(&DirsWrapperReal {}, &multi_config, &mut config).unwrap();

        assert_eq!(config.crash_point, CrashPoint::None);
    }

    #[test]
    fn with_parameters_produces_configuration_for_crash_point() {
        running_test();
        let args = make_default_cli_params().param("--crash-point", "panic");
        let mut config = BootstrapperConfig::new();
        let vcl = Box::new(CommandLineVcl::new(args.into()));
        let multi_config = make_new_test_multi_config(&app_node(), vec![vcl]).unwrap();

        privileged_parse_args(&DirsWrapperReal {}, &multi_config, &mut config).unwrap();

        assert_eq!(config.crash_point, CrashPoint::Panic);
    }

    #[test]
    fn server_initializer_collected_params_senses_when_user_specifies_config_file() {
        running_test();
        let data_dir = ensure_node_home_directory_exists(
            "node_configurator_standard",
            "server_initializer_collected_params_senses_when_user_specifies_config_file",
        );
        let args = ArgsBuilder::new().param("--config-file", "booga.toml"); // nonexistent config file: should stimulate panic because user-specified
        let args_vec: Vec<String> = args.into();
        let dir_wrapper = DirsWrapperMock::new()
            .home_dir_result(Some(PathBuf::from("/unexisting_home/unexisting_alice")))
            .data_dir_result(Some(data_dir));

        let result = server_initializer_collected_params(&dir_wrapper, args_vec.as_slice()).err();

        match result {
            None => panic!("Expected a value, got None"),
            Some(mut error) => {
                assert_eq!(error.param_errors.len(), 1);
                let param_error = error.param_errors.remove(0);
                assert_eq!(param_error.parameter, "config-file".to_string());
                assert_string_contains(&param_error.reason, "Couldn't open configuration file ");
                assert_string_contains(&param_error.reason, ". Are you sure it exists?");
            }
        }
    }

    #[test]
    fn privileged_configuration_accepts_network_chain_selection_for_multinode() {
        running_test();
        let _clap_guard = ClapGuard::new();
        let subject = NodeConfiguratorStandardPrivileged::new();
        let args = ["program", "--ip", "1.2.3.4", "--chain", "dev"];

        let config = subject
            .configure(&make_simplified_multi_config(args))
            .unwrap();

        assert_eq!(
            config.blockchain_bridge_config.chain_id,
            chain_id_from_name("dev")
        );
    }

    #[test]
    fn privileged_configuration_accepts_network_chain_selection_for_ropsten() {
        running_test();
        let subject = NodeConfiguratorStandardPrivileged::new();
        let args = [
            "program",
            "--ip",
            "1.2.3.4",
            "--chain",
            TEST_DEFAULT_CHAIN_NAME,
        ];

        let config = subject
            .configure(&make_simplified_multi_config(args))
            .unwrap();

        assert_eq!(
            config.blockchain_bridge_config.chain_id,
            chain_id_from_name(TEST_DEFAULT_CHAIN_NAME)
        );
    }

    #[test]
    fn privileged_configuration_defaults_network_chain_selection_to_mainnet() {
        running_test();
        let _clap_guard = ClapGuard::new();
        let subject = NodeConfiguratorStandardPrivileged::new();
        let args = ["program", "--ip", "1.2.3.4"];

        let config = subject
            .configure(&make_simplified_multi_config(args))
            .unwrap();

        assert_eq!(
            chain_name_from_id(config.blockchain_bridge_config.chain_id),
            DEFAULT_CHAIN_NAME
        );
    }

    #[test]
    fn privileged_configuration_accepts_ropsten_network_chain_selection() {
        running_test();
        let subject = NodeConfiguratorStandardPrivileged::new();
        let args = [
            "program",
            "--ip",
            "1.2.3.4",
            "--chain",
            TEST_DEFAULT_CHAIN_NAME,
        ];

        let bootstrapper_config = subject
            .configure(&make_simplified_multi_config(args))
            .unwrap();
        assert_eq!(
            bootstrapper_config.blockchain_bridge_config.chain_id,
            chain_id_from_name(TEST_DEFAULT_CHAIN_NAME)
        );
    }

    #[test]
    fn unprivileged_configuration_gets_parameter_gas_price() {
        running_test();
        let _clap_guard = ClapGuard::new();
        let data_dir = ensure_node_home_directory_exists(
            "node_configurator_standard",
            "unprivileged_configuration_gets_parameter_gas_price",
        );
        let mut subject = NodeConfiguratorStandardUnprivileged::new(&BootstrapperConfig::new());
        subject.privileged_config = BootstrapperConfig::new();
        subject.privileged_config.data_directory = data_dir;
        let args = ["program", "--ip", "1.2.3.4", "--gas-price", "57"];

        let config = subject
            .configure(&make_simplified_multi_config(args))
            .unwrap();

        assert_eq!(config.blockchain_bridge_config.gas_price, 57);
    }

    #[test]
    fn unprivileged_configuration_sets_default_gas_price_when_not_provided() {
        running_test();
        let _clap_guard = ClapGuard::new();
        let data_dir = ensure_node_home_directory_exists(
            "node_configurator_standard",
            "unprivileged_configuration_sets_default_gas_price_when_not_provided",
        );
        let mut subject = NodeConfiguratorStandardUnprivileged::new(&BootstrapperConfig::new());
        subject.privileged_config = BootstrapperConfig::new();
        subject.privileged_config.data_directory = data_dir;
        let args = ["program", "--ip", "1.2.3.4"];

        let config = subject
            .configure(&make_simplified_multi_config(args))
            .unwrap();

        assert_eq!(config.blockchain_bridge_config.gas_price, 1);
    }

    #[test]
    fn server_initializer_collected_params_rejects_invalid_gas_price() {
        running_test();
        let _clap_guard = ClapGuard::new();
        let args = ArgsBuilder::new().param("--gas-price", "unleaded");
        let args_vec: Vec<String> = args.into();
        let dir_wrapper = make_pre_populated_mocked_directory_wrapper();

        let result = server_initializer_collected_params(&dir_wrapper, &args_vec.as_slice())
            .err()
            .unwrap();

        assert_eq!(
            result,
            ConfiguratorError::required("gas-price", "Invalid value: unleaded")
        )
    }

    #[test]
    fn configure_database_with_data_specified_on_command_line_and_in_database() {
        running_test();
        let mut config = BootstrapperConfig::new();
        let gas_price = 4u64;
        config.clandestine_port_opt = Some(1234);
        config.blockchain_bridge_config.gas_price = gas_price;
        config.neighborhood_config.mode =
            NeighborhoodMode::ConsumeOnly(vec![NodeDescriptor::from_str(
                main_cryptde(),
                "AQIDBA@1.2.3.4:1234;2345",
            )
            .unwrap()]);
        config.blockchain_bridge_config.blockchain_service_url_opt =
            Some("https://infura.io/ID".to_string());
        let set_blockchain_service_params_arc = Arc::new(Mutex::new(vec![]));
        let set_clandestine_port_params_arc = Arc::new(Mutex::new(vec![]));
        let set_gas_price_params_arc = Arc::new(Mutex::new(vec![]));
        let set_neighborhood_mode_params_arc = Arc::new(Mutex::new(vec![]));
        let mut persistent_config = PersistentConfigurationMock::new()
            .set_clandestine_port_params(&set_clandestine_port_params_arc)
            .set_clandestine_port_result(Ok(()))
            .set_blockchain_service_url_params(&set_blockchain_service_params_arc)
            .set_blockchain_service_url_result(Ok(()))
            .set_neighborhood_mode_params(&set_neighborhood_mode_params_arc)
            .set_neighborhood_mode_result(Ok(()))
            .set_gas_price_params(&set_gas_price_params_arc)
            .set_gas_price_result(Ok(()));

        let result = configure_database(&config, &mut persistent_config);

        assert_eq!(result, Ok(()));
        let set_blockchain_service_url = set_blockchain_service_params_arc.lock().unwrap();
        assert_eq!(
            *set_blockchain_service_url,
            vec!["https://infura.io/ID".to_string()]
        );
        let set_neighborhood_mode_params = set_neighborhood_mode_params_arc.lock().unwrap();
        assert_eq!(
            *set_neighborhood_mode_params,
            vec![NeighborhoodModeLight::ConsumeOnly]
        );
        let set_gas_price_params = set_gas_price_params_arc.lock().unwrap();
        assert_eq!(*set_gas_price_params, vec![gas_price]);
        let set_clandestine_port_params = set_clandestine_port_params_arc.lock().unwrap();
        assert_eq!(*set_clandestine_port_params, vec![1234]);
    }

    #[test]
    fn configure_database_with_no_data_specified() {
        running_test();
        let mut config = BootstrapperConfig::new();
        config.clandestine_port_opt = None;
        config.consuming_wallet = None;
        config.earning_wallet = DEFAULT_EARNING_WALLET.clone();
        config.blockchain_bridge_config.blockchain_service_url_opt = None;
        let set_blockchain_service_params_arc = Arc::new(Mutex::new(vec![]));
        let set_clandestine_port_params_arc = Arc::new(Mutex::new(vec![]));
        let set_neighborhood_mode_params_arc = Arc::new(Mutex::new(vec![]));
        let mut persistent_config = PersistentConfigurationMock::new()
            .set_clandestine_port_params(&set_clandestine_port_params_arc)
            .set_blockchain_service_url_params(&set_blockchain_service_params_arc)
            .set_neighborhood_mode_params(&set_neighborhood_mode_params_arc)
            .set_neighborhood_mode_result(Ok(()))
            .set_gas_price_result(Ok(()));

        let result = configure_database(&config, &mut persistent_config);

        assert_eq!(result, Ok(()));
        let set_blockchain_service_url = set_blockchain_service_params_arc.lock().unwrap();
        let no_url: Vec<String> = vec![];
        assert_eq!(*set_blockchain_service_url, no_url); //if no value available we skip setting it
        let set_clandestine_port_params = set_clandestine_port_params_arc.lock().unwrap();
        let no_ports: Vec<u16> = vec![];
        assert_eq!(*set_clandestine_port_params, no_ports);
        let neighborhood_mode_params = set_neighborhood_mode_params_arc.lock().unwrap();
        assert_eq!(
            *neighborhood_mode_params,
            vec![NeighborhoodModeLight::ZeroHop]
        )
    }

    #[test]
    fn pack_up_external_params_for_db_is_properly_set() {
        let subject = NodeConfiguratorStandardUnprivileged::new(&BootstrapperConfig::new());
        let multi_config =
            make_simplified_multi_config(["MASQNode", "--neighborhood-mode", "zero-hop"]);

        let result = subject.pack_up_external_params_for_db(&multi_config);

        let expected = ExternalData::new(DEFAULT_CHAIN_ID, NeighborhoodModeLight::ZeroHop);
        assert_eq!(result, expected)
    }
}<|MERGE_RESOLUTION|>--- conflicted
+++ resolved
@@ -23,7 +23,6 @@
 use crate::node_configurator::{
     data_directory_from_context, determine_config_file_path,
     real_user_data_directory_opt_and_chain_name, real_user_from_multi_config_or_populate,
-    request_existing_db_password,
 };
 use crate::server_initializer::GatheredParams;
 use crate::sub_lib::accountant::DEFAULT_EARNING_WALLET;
@@ -122,7 +121,6 @@
     }
 }
 
-<<<<<<< HEAD
 pub fn server_initializer_collected_params<'a>(
     dirs_wrapper: &dyn DirsWrapper,
     args: &[String],
@@ -132,28 +130,6 @@
     let config_file_vcl = match ConfigFileVcl::new(&config_file_path, user_specified) {
         Ok(cfv) => Box::new(cfv),
         Err(e) => return Err(ConfiguratorError::required("config-file", &e.to_string())),
-=======
-pub mod standard {
-    use super::*;
-    use std::net::SocketAddr;
-    use std::net::{IpAddr, Ipv4Addr};
-
-    use clap::value_t;
-    use log::LevelFilter;
-
-    use crate::apps::app_node;
-    use crate::blockchain::bip32::Bip32ECKeyPair;
-    use crate::blockchain::blockchain_interface::chain_id_from_name;
-    use crate::bootstrapper::PortConfiguration;
-    use crate::db_config::persistent_configuration::{
-        PersistentConfigError, PersistentConfiguration,
-    };
-    use crate::http_request_start_finder::HttpRequestDiscriminatorFactory;
-    use crate::node_configurator::{
-        data_directory_from_context, determine_config_file_path,
-        real_user_data_directory_opt_and_chain_name, real_user_from_multi_config_or_populate,
-        DirsWrapper,
->>>>>>> 62bc8048
     };
     let multi_config = make_new_multi_config(
         &app,
@@ -251,11 +227,10 @@
     Ok(())
 }
 
-<<<<<<< HEAD
 pub fn unprivileged_parse_args(
     multi_config: &MultiConfig,
     unprivileged_config: &mut BootstrapperConfig,
-    streams: &mut StdStreams<'_>,
+
     persistent_config_opt: Option<&mut dyn PersistentConfiguration>,
 ) -> Result<(), ConfiguratorError> {
     unprivileged_config
@@ -275,16 +250,6 @@
     unprivileged_config.clandestine_port_opt = value_m!(multi_config, "clandestine-port", u16);
     unprivileged_config.blockchain_bridge_config.gas_price =
         if is_user_specified(multi_config, "gas-price") {
-=======
-    pub fn unprivileged_parse_args(
-        multi_config: &MultiConfig,
-        unprivileged_config: &mut BootstrapperConfig,
-        persistent_config_opt: Option<&mut dyn PersistentConfiguration>,
-    ) -> Result<(), ConfiguratorError> {
-        unprivileged_config.clandestine_port_opt = value_m!(multi_config, "clandestine-port", u16);
-        let user_specified = multi_config.deref().occurrences_of("gas-price") > 0;
-        unprivileged_config.blockchain_bridge_config.gas_price = if user_specified {
->>>>>>> 62bc8048
             value_m!(multi_config, "gas-price", u64).expect_v("gas price")
         } else {
             match persistent_config_opt {
@@ -295,31 +260,12 @@
                 None => 1,
             }
         };
-<<<<<<< HEAD
     let mnc_result = if let Some(persistent_config) = persistent_config_opt {
-        get_wallets(
-            streams,
-            multi_config,
-            persistent_config,
-            unprivileged_config,
-        )?;
-        make_neighborhood_config(
-            multi_config,
-            streams,
-            Some(persistent_config),
-            unprivileged_config,
-        )
+        get_wallets(multi_config, persistent_config, unprivileged_config)?;
+        make_neighborhood_config(multi_config, Some(persistent_config), unprivileged_config)
     } else {
-        make_neighborhood_config(multi_config, streams, None, unprivileged_config)
+        make_neighborhood_config(multi_config, None, unprivileged_config)
     };
-=======
-        let mnc_result = if let Some(persistent_config) = persistent_config_opt {
-            get_wallets(multi_config, persistent_config, unprivileged_config)?;
-            make_neighborhood_config(multi_config, Some(persistent_config), unprivileged_config)
-        } else {
-            make_neighborhood_config(multi_config, None, unprivileged_config)
-        };
->>>>>>> 62bc8048
 
     mnc_result.map(|config| unprivileged_config.neighborhood_config = config)
 }
@@ -356,9 +302,7 @@
     Ok(())
 }
 
-<<<<<<< HEAD
 pub fn get_wallets(
-    streams: &mut StdStreams,
     multi_config: &MultiConfig,
     persistent_config: &mut dyn PersistentConfiguration,
     config: &mut BootstrapperConfig,
@@ -370,45 +314,14 @@
     validate_testing_parameters(mnemonic_seed_exists, multi_config)?;
     let earning_wallet_opt = get_earning_wallet_from_address(multi_config, persistent_config)?;
     let mut consuming_wallet_opt = get_consuming_wallet_from_private_key(multi_config)?;
-=======
-    pub fn get_wallets(
-        multi_config: &MultiConfig,
-        persistent_config: &mut dyn PersistentConfiguration,
-        config: &mut BootstrapperConfig,
-    ) -> Result<(), ConfiguratorError> {
-        let mnemonic_seed_exists = match persistent_config.mnemonic_seed_exists() {
-            Ok(flag) => flag,
-            Err(pce) => return Err(pce.into_configurator_error("seed")),
-        };
-        validate_testing_parameters(mnemonic_seed_exists, multi_config)?;
-        let earning_wallet_opt =
-            standard::get_earning_wallet_from_address(multi_config, persistent_config)?;
-        let mut consuming_wallet_opt =
-            standard::get_consuming_wallet_from_private_key(multi_config)?;
->>>>>>> 62bc8048
 
     if (earning_wallet_opt.is_none() || consuming_wallet_opt.is_none()) && mnemonic_seed_exists {
-        if let Some(db_password) =
-            get_db_password(multi_config, streams, config, persistent_config)?
-        {
-<<<<<<< HEAD
+        if let Some(db_password) = get_db_password(multi_config, config, persistent_config)? {
             if consuming_wallet_opt.is_none() {
                 consuming_wallet_opt =
                     get_consuming_wallet_opt_from_derivation_path(persistent_config, &db_password)?;
             } else {
                 match persistent_config.consuming_wallet_derivation_path() {
-=======
-            if let Some(db_password) =
-                standard::get_db_password(multi_config, config, persistent_config)?
-            {
-                if consuming_wallet_opt.is_none() {
-                    consuming_wallet_opt = standard::get_consuming_wallet_opt_from_derivation_path(
-                        persistent_config,
-                        &db_password,
-                    )?;
-                } else {
-                    match persistent_config.consuming_wallet_derivation_path() {
->>>>>>> 62bc8048
                         Ok(Some(_)) => return Err(ConfiguratorError::required("consuming-private-key", "Cannot use when database contains mnemonic seed and consuming wallet derivation path")),
                         Ok(None) => (),
                         Err(pce) => return Err(pce.into_configurator_error("consuming-wallet")),
@@ -444,10 +357,9 @@
     }
 }
 
-<<<<<<< HEAD
 pub fn make_neighborhood_config(
     multi_config: &MultiConfig,
-    streams: &mut StdStreams,
+
     persistent_config_opt: Option<&mut dyn PersistentConfiguration>,
     unprivileged_config: &mut BootstrapperConfig,
 ) -> Result<NeighborhoodConfig, ConfiguratorError> {
@@ -455,35 +367,11 @@
         match convert_ci_configs(multi_config)? {
             Some(configs) => configs,
             None => match persistent_config_opt {
-                Some(persistent_config) => get_past_neighbors(
-                    multi_config,
-                    streams,
-                    persistent_config,
-                    unprivileged_config,
-                )?,
+                Some(persistent_config) => {
+                    get_past_neighbors(multi_config, persistent_config, unprivileged_config)?
+                }
                 None => vec![],
             },
-=======
-    pub fn make_neighborhood_config(
-        multi_config: &MultiConfig,
-        persistent_config_opt: Option<&mut dyn PersistentConfiguration>,
-        unprivileged_config: &mut BootstrapperConfig,
-    ) -> Result<NeighborhoodConfig, ConfiguratorError> {
-        let neighbor_configs: Vec<NodeDescriptor> = {
-            match convert_ci_configs(multi_config)? {
-                Some(configs) => configs,
-                None => match persistent_config_opt {
-                    Some(persistent_config) => {
-                        get_past_neighbors(multi_config, persistent_config, unprivileged_config)?
-                    }
-                    None => vec![],
-                },
-            }
-        };
-        match make_neighborhood_mode(multi_config, neighbor_configs) {
-            Ok(mode) => Ok(NeighborhoodConfig { mode }),
-            Err(e) => Err(e),
->>>>>>> 62bc8048
         }
     };
     match make_neighborhood_mode(multi_config, neighbor_configs) {
@@ -553,20 +441,14 @@
     }
 }
 
-<<<<<<< HEAD
 pub fn get_past_neighbors(
     multi_config: &MultiConfig,
-    streams: &mut StdStreams,
+
     persistent_config: &mut dyn PersistentConfiguration,
     unprivileged_config: &mut BootstrapperConfig,
 ) -> Result<Vec<NodeDescriptor>, ConfiguratorError> {
     Ok(
-        match &get_db_password(
-            multi_config,
-            streams,
-            unprivileged_config,
-            persistent_config,
-        )? {
+        match &get_db_password(multi_config, unprivileged_config, persistent_config)? {
             Some(db_password) => match persistent_config.past_neighbors(db_password) {
                 Ok(Some(past_neighbors)) => past_neighbors,
                 Ok(None) => vec![],
@@ -582,33 +464,6 @@
                         &format!("{:?}", e),
                     )]))
                 }
-=======
-    pub fn get_past_neighbors(
-        multi_config: &MultiConfig,
-        persistent_config: &mut dyn PersistentConfiguration,
-        unprivileged_config: &mut BootstrapperConfig,
-    ) -> Result<Vec<NodeDescriptor>, ConfiguratorError> {
-        Ok(
-            match &standard::get_db_password(multi_config, unprivileged_config, persistent_config)?
-            {
-                Some(db_password) => match persistent_config.past_neighbors(db_password) {
-                    Ok(Some(past_neighbors)) => past_neighbors,
-                    Ok(None) => vec![],
-                    Err(PersistentConfigError::PasswordError) => {
-                        return Err(ConfiguratorError::new(vec![ParamError::new(
-                            "db-password",
-                            "PasswordError",
-                        )]))
-                    }
-                    Err(e) => {
-                        return Err(ConfiguratorError::new(vec![ParamError::new(
-                            "[past neighbors]",
-                            &format!("{:?}", e),
-                        )]))
-                    }
-                },
-                None => vec![],
->>>>>>> 62bc8048
             },
             None => vec![],
         },
@@ -780,29 +635,16 @@
     }
 }
 
-<<<<<<< HEAD
 pub fn get_db_password(
     multi_config: &MultiConfig,
-    streams: &mut StdStreams,
+
     config: &mut BootstrapperConfig,
     persistent_config: &mut dyn PersistentConfiguration,
 ) -> Result<Option<String>, ConfiguratorError> {
     if let Some(db_password) = &config.db_password_opt {
         return Ok(Some(db_password.clone()));
     }
-    let db_password_opt = match value_user_specified_m!(multi_config, "db-password", String) {
-        (Some(dbp), _) => Some(dbp),
-        (None, false) => None,
-        (None, true) => match request_existing_db_password(
-            streams,
-            Some("Decrypt information from previous runs"),
-            "Enter password: ",
-            persistent_config,
-        ) {
-            Ok(password_opt) => password_opt,
-            Err(e) => return Err(e),
-        },
-    };
+    let db_password_opt = value_m!(multi_config, "db-password", String);
     if let Some(db_password) = &db_password_opt {
         set_db_password_at_first_mention(db_password, persistent_config)?;
         config.db_password_opt = Some(db_password.clone());
@@ -847,11 +689,11 @@
     use masq_lib::constants::{DEFAULT_CHAIN_NAME, DEFAULT_GAS_PRICE};
     use masq_lib::multi_config::{NameValueVclArg, VclArg, VirtualCommandLine};
     use masq_lib::test_utils::environment_guard::{ClapGuard, EnvironmentGuard};
-    use masq_lib::test_utils::fake_stream_holder::{ByteArrayWriter, FakeStreamHolder};
+    use masq_lib::test_utils::fake_stream_holder::ByteArrayWriter;
     use masq_lib::test_utils::utils::{ensure_node_home_directory_exists, TEST_DEFAULT_CHAIN_NAME};
     use masq_lib::utils::{running_test, SliceToVec};
     use std::fs::File;
-    use std::io::{Cursor, Write};
+    use std::io::Write;
     use std::path::PathBuf;
     use std::sync::{Arc, Mutex};
 
@@ -859,7 +701,6 @@
     fn get_wallets_handles_consuming_private_key_and_earning_wallet_address_when_database_contains_mnemonic_seed(
     ) {
         running_test();
-        let mut holder = FakeStreamHolder::new();
         let args = ArgsBuilder::new()
             .param(
                 "--consuming-private-key",
@@ -879,7 +720,6 @@
         let mut bootstrapper_config = BootstrapperConfig::new();
 
         let result = get_wallets(
-            &mut holder.streams(),
             &multi_config,
             &mut persistent_config,
             &mut bootstrapper_config,
@@ -893,7 +733,6 @@
     #[test]
     fn get_wallets_handles_consuming_private_key_with_mnemonic_seed() {
         running_test();
-        let mut holder = FakeStreamHolder::new();
         let args = ArgsBuilder::new()
             .param(
                 "--consuming-private-key",
@@ -910,7 +749,6 @@
         let mut bootstrapper_config = BootstrapperConfig::new();
 
         let result = get_wallets(
-            &mut holder.streams(),
             &multi_config,
             &mut persistent_config,
             &mut bootstrapper_config,
@@ -934,22 +772,6 @@
             result,
             Err(PersistentConfigError::TransactionError.into_configurator_error("clandestine-port"))
         )
-=======
-    pub fn get_db_password(
-        multi_config: &MultiConfig,
-        config: &mut BootstrapperConfig,
-        persistent_config: &mut dyn PersistentConfiguration,
-    ) -> Result<Option<String>, ConfiguratorError> {
-        if let Some(db_password) = &config.db_password_opt {
-            return Ok(Some(db_password.clone()));
-        }
-        let db_password_opt = value_m!(multi_config, "db-password", String);
-        if let Some(db_password) = &db_password_opt {
-            set_db_password_at_first_mention(db_password, persistent_config)?;
-            config.db_password_opt = Some(db_password.clone());
-        };
-        Ok(db_password_opt)
->>>>>>> 62bc8048
     }
 
     #[test]
@@ -986,95 +808,21 @@
         )
     }
 
-<<<<<<< HEAD
     #[test]
     fn configure_database_handles_error_during_setting_neighborhood_mode() {
         let mut config = BootstrapperConfig::new();
         config.neighborhood_config.mode = ZeroHop;
         let mut persistent_config = PersistentConfigurationMock::new()
             .set_neighborhood_mode_result(Err(PersistentConfigError::TransactionError));
-=======
-    #[cfg(test)]
-    mod tests {
-        use super::*;
-        use crate::db_config::persistent_configuration::PersistentConfigError;
-        use crate::db_config::persistent_configuration::PersistentConfigError::NotPresent;
-        use crate::sub_lib::utils::make_new_test_multi_config;
-        use crate::test_utils::persistent_configuration_mock::PersistentConfigurationMock;
-        use crate::test_utils::pure_test_utils::make_default_persistent_configuration;
-        use crate::test_utils::ArgsBuilder;
-        use masq_lib::multi_config::VirtualCommandLine;
-        use masq_lib::test_utils::utils::TEST_DEFAULT_CHAIN_NAME;
-        use masq_lib::utils::running_test;
-        use std::sync::{Arc, Mutex};
-
-        #[test]
-        fn get_wallets_handles_consuming_private_key_and_earning_wallet_address_when_database_contains_mnemonic_seed(
-        ) {
-            running_test();
-            let args = ArgsBuilder::new()
-                .param(
-                    "--consuming-private-key",
-                    "00112233445566778899AABBCCDDEEFF00112233445566778899AABBCCDDEEFF",
-                )
-                .param(
-                    "--earning-wallet",
-                    "0x0123456789012345678901234567890123456789",
-                )
-                .param("--db-password", "booga");
-            let vcls: Vec<Box<dyn VirtualCommandLine>> =
-                vec![Box::new(CommandLineVcl::new(args.into()))];
-            let multi_config = make_new_test_multi_config(&app_node(), vcls).unwrap();
-            let mut persistent_config = PersistentConfigurationMock::new()
-                .earning_wallet_from_address_result(Ok(None))
-                .mnemonic_seed_exists_result(Ok(true));
-            let mut bootstrapper_config = BootstrapperConfig::new();
-
-            let result = standard::get_wallets(
-                &multi_config,
-                &mut persistent_config,
-                &mut bootstrapper_config,
-            )
-            .err()
-            .unwrap();
->>>>>>> 62bc8048
 
         let result = configure_database(&config, &mut persistent_config);
 
-<<<<<<< HEAD
         assert_eq!(
             result,
             Err(PersistentConfigError::TransactionError
                 .into_configurator_error("neighborhood-mode"))
         )
     }
-=======
-        #[test]
-        fn get_wallets_handles_consuming_private_key_with_mnemonic_seed() {
-            running_test();
-            let args = ArgsBuilder::new()
-                .param(
-                    "--consuming-private-key",
-                    "00112233445566778899AABBCCDDEEFF00112233445566778899AABBCCDDEEFF",
-                )
-                .param("--db-password", "booga");
-            let vcls: Vec<Box<dyn VirtualCommandLine>> =
-                vec![Box::new(CommandLineVcl::new(args.into()))];
-            let multi_config = make_new_test_multi_config(&app_node(), vcls).unwrap();
-            let mut persistent_config = PersistentConfigurationMock::new()
-                .earning_wallet_from_address_result(Ok(None))
-                .check_password_result(Ok(false))
-                .mnemonic_seed_exists_result(Ok(true));
-            let mut bootstrapper_config = BootstrapperConfig::new();
-
-            let result = standard::get_wallets(
-                &multi_config,
-                &mut persistent_config,
-                &mut bootstrapper_config,
-            )
-            .err()
-            .unwrap();
->>>>>>> 62bc8048
 
     #[test]
     fn get_earning_wallet_from_address_handles_error_retrieving_earning_wallet_from_address() {
@@ -1291,7 +1039,6 @@
 
         let result = set_db_password_at_first_mention("password", &mut persistent_config);
 
-<<<<<<< HEAD
         assert_eq!(
             result,
             Err(PersistentConfigError::NotPresent.into_configurator_error("db-password"))
@@ -1302,62 +1049,6 @@
             vec![(None, "password".to_string())]
         )
     }
-=======
-#[cfg(test)]
-mod tests {
-    use super::*;
-    use crate::apps::app_node;
-    use crate::blockchain::bip32::Bip32ECKeyPair;
-    use crate::blockchain::blockchain_interface::{
-        chain_id_from_name, chain_name_from_id, contract_address,
-    };
-    use crate::bootstrapper::RealUser;
-    use crate::database::db_initializer::{DbInitializer, DbInitializerReal};
-    use crate::db_config::config_dao::{ConfigDao, ConfigDaoReal};
-    use crate::db_config::persistent_configuration::PersistentConfigError::NotPresent;
-    use crate::db_config::persistent_configuration::{
-        PersistentConfigError, PersistentConfigurationReal,
-    };
-    use crate::node_configurator::node_configurator_standard::standard::server_initializer_collected_params;
-    use crate::node_configurator::DirsWrapperReal;
-    use crate::node_test_utils::DirsWrapperMock;
-    use crate::sub_lib::accountant::DEFAULT_EARNING_WALLET;
-    use crate::sub_lib::cryptde::{CryptDE, PlainData, PublicKey};
-    use crate::sub_lib::cryptde_null::CryptDENull;
-    use crate::sub_lib::cryptde_real::CryptDEReal;
-    use crate::sub_lib::neighborhood::{
-        NeighborhoodConfig, NeighborhoodMode, NodeDescriptor, DEFAULT_RATE_PACK,
-    };
-    use crate::sub_lib::node_addr::NodeAddr;
-    use crate::sub_lib::utils::make_new_test_multi_config;
-    use crate::sub_lib::wallet::Wallet;
-    use crate::test_utils::persistent_configuration_mock::PersistentConfigurationMock;
-    use crate::test_utils::pure_test_utils;
-    use crate::test_utils::pure_test_utils::{
-        make_default_persistent_configuration, make_pre_populated_mocked_directory_wrapper,
-        make_simplified_multi_config,
-    };
-    use crate::test_utils::{assert_string_contains, main_cryptde, ArgsBuilder};
-    use masq_lib::constants::{DEFAULT_CHAIN_NAME, DEFAULT_GAS_PRICE, DEFAULT_UI_PORT};
-    use masq_lib::multi_config::{
-        CommandLineVcl, ConfigFileVcl, NameValueVclArg, VclArg, VirtualCommandLine,
-    };
-    use masq_lib::shared_schema::{ConfiguratorError, ParamError};
-    use masq_lib::test_utils::environment_guard::{ClapGuard, EnvironmentGuard};
-    use masq_lib::test_utils::fake_stream_holder::ByteArrayWriter;
-    use masq_lib::test_utils::utils::{
-        ensure_node_home_directory_exists, DEFAULT_CHAIN_ID, TEST_DEFAULT_CHAIN_NAME,
-    };
-    use masq_lib::utils::{running_test, SliceToVec};
-    use rustc_hex::FromHex;
-    use std::fs::File;
-    use std::io::Write;
-    use std::net::IpAddr;
-    use std::net::SocketAddr;
-    use std::path::PathBuf;
-    use std::str::FromStr;
-    use std::sync::{Arc, Mutex};
->>>>>>> 62bc8048
 
     fn make_default_cli_params() -> ArgsBuilder {
         ArgsBuilder::new().param("--ip", "1.2.3.4")
@@ -1726,59 +1417,6 @@
     }
 
     #[test]
-<<<<<<< HEAD
-    fn get_past_neighbors_handles_error_getting_db_password() {
-        running_test();
-        let args = ["command", "--db-password"];
-        let simplified_multi_config = pure_test_utils::make_simplified_multi_config(args);
-        let mut persistent_config = PersistentConfigurationMock::new()
-            .check_password_result(Err(PersistentConfigError::NotPresent));
-        let mut unprivileged_config = BootstrapperConfig::new();
-
-        let result = get_past_neighbors(
-            &simplified_multi_config,
-            &mut FakeStreamHolder::new().streams(),
-            &mut persistent_config,
-            &mut unprivileged_config,
-        );
-
-        assert_eq!(
-            result,
-            Err(ConfiguratorError::new(vec![ParamError::new(
-                "db-password",
-                "NotPresent"
-            )]))
-        );
-    }
-
-    #[test]
-    fn get_past_neighbors_handles_incorrect_password() {
-        running_test();
-        let args = ["program", "--db-password"];
-        let simplified_multi_config = pure_test_utils::make_simplified_multi_config(args);
-        let mut persistent_config = PersistentConfigurationMock::new()
-            .check_password_result(Err(PersistentConfigError::PasswordError));
-        let mut unprivileged_config = BootstrapperConfig::new();
-
-        let result = get_past_neighbors(
-            &simplified_multi_config,
-            &mut FakeStreamHolder::new().streams(),
-            &mut persistent_config,
-            &mut unprivileged_config,
-        );
-
-        assert_eq!(
-            result,
-            Err(ConfiguratorError::new(vec![ParamError::new(
-                "db-password",
-                "PasswordError"
-            )]))
-        );
-    }
-
-    #[test]
-=======
->>>>>>> 62bc8048
     fn convert_ci_configs_does_not_like_neighbors_with_bad_syntax() {
         running_test();
         let multi_config = make_new_test_multi_config(
@@ -2013,18 +1651,7 @@
             vec![Box::new(CommandLineVcl::new(args.into()))];
         let multi_config = make_new_test_multi_config(&app_node(), vcls).unwrap();
 
-<<<<<<< HEAD
-        unprivileged_parse_args(
-            &multi_config,
-            &mut config,
-            &mut FakeStreamHolder::new().streams(),
-            Some(&mut persistent_config),
-        )
-        .unwrap();
-=======
-        standard::unprivileged_parse_args(&multi_config, &mut config, Some(&mut persistent_config))
-            .unwrap();
->>>>>>> 62bc8048
+        unprivileged_parse_args(&multi_config, &mut config, Some(&mut persistent_config)).unwrap();
 
         assert_eq!(
             value_m!(multi_config, "config-file", PathBuf),
@@ -2161,7 +1788,6 @@
         unprivileged_parse_args(
             &multi_config,
             &mut config,
-            &mut FakeStreamHolder::new().streams(),
             Some(&mut persistent_configuration),
         )
         .unwrap();
@@ -2290,17 +1916,7 @@
         let mut persistent_config = make_persistent_config(None, None, None, None, None, None);
         let mut config = BootstrapperConfig::new();
 
-<<<<<<< HEAD
-        get_wallets(
-            &mut FakeStreamHolder::new().streams(),
-            &multi_config,
-            &mut persistent_config,
-            &mut config,
-        )
-        .unwrap();
-=======
-        standard::get_wallets(&multi_config, &mut persistent_config, &mut config).unwrap();
->>>>>>> 62bc8048
+        get_wallets(&multi_config, &mut persistent_config, &mut config).unwrap();
 
         assert_eq!(config.consuming_wallet, None);
         assert_eq!(config.earning_wallet, DEFAULT_EARNING_WALLET.clone());
@@ -2314,12 +1930,7 @@
             .earning_wallet_from_address_result(Ok(None))
             .mnemonic_seed_exists_result(Err(PersistentConfigError::NotPresent));
 
-<<<<<<< HEAD
         let result = get_wallets(
-            &mut FakeStreamHolder::new().streams(),
-=======
-        let result = standard::get_wallets(
->>>>>>> 62bc8048
             &multi_config,
             &mut persistent_config,
             &mut BootstrapperConfig::new(),
@@ -2342,16 +1953,7 @@
         let mut config = BootstrapperConfig::new();
         config.db_password_opt = Some("password".to_string());
 
-<<<<<<< HEAD
-        let result = get_wallets(
-            &mut FakeStreamHolder::new().streams(),
-            &multi_config,
-            &mut persistent_config,
-            &mut config,
-        );
-=======
-        let result = standard::get_wallets(&multi_config, &mut persistent_config, &mut config);
->>>>>>> 62bc8048
+        let result = get_wallets(&multi_config, &mut persistent_config, &mut config);
 
         assert_eq!(
             result,
@@ -2360,32 +1962,6 @@
     }
 
     #[test]
-<<<<<<< HEAD
-    fn get_wallets_handles_failure_of_get_db_password() {
-        let args = ["program", "--db-password"];
-        let multi_config = pure_test_utils::make_simplified_multi_config(args);
-        let mut persistent_config = PersistentConfigurationMock::new()
-            .earning_wallet_from_address_result(Ok(None))
-            .mnemonic_seed_exists_result(Ok(true))
-            .check_password_result(Err(PersistentConfigError::NotPresent));
-        let mut config = BootstrapperConfig::new();
-
-        let result = get_wallets(
-            &mut FakeStreamHolder::new().streams(),
-            &multi_config,
-            &mut persistent_config,
-            &mut config,
-        );
-
-        assert_eq!(
-            result,
-            Err(PersistentConfigError::NotPresent.into_configurator_error("db-password"))
-        );
-    }
-
-    #[test]
-=======
->>>>>>> 62bc8048
     fn earning_wallet_address_different_from_database() {
         running_test();
         let args = [
@@ -2404,18 +1980,7 @@
         );
         let mut config = BootstrapperConfig::new();
 
-<<<<<<< HEAD
-        let result = get_wallets(
-            &mut FakeStreamHolder::new().streams(),
-            &multi_config,
-            &mut persistent_config,
-            &mut config,
-        )
-        .err();
-=======
-        let result =
-            standard::get_wallets(&multi_config, &mut persistent_config, &mut config).err();
->>>>>>> 62bc8048
+        let result = get_wallets(&multi_config, &mut persistent_config, &mut config).err();
 
         assert_eq! (result, Some (ConfiguratorError::new (vec![
             ParamError::new ("earning-wallet", "Cannot change to an address (0x0123456789012345678901234567890123456789) different from that previously set (0x9876543210987654321098765432109876543210)")
@@ -2441,17 +2006,7 @@
         );
         let mut config = BootstrapperConfig::new();
 
-<<<<<<< HEAD
-        get_wallets(
-            &mut FakeStreamHolder::new().streams(),
-            &multi_config,
-            &mut persistent_config,
-            &mut config,
-        )
-        .unwrap();
-=======
-        standard::get_wallets(&multi_config, &mut persistent_config, &mut config).unwrap();
->>>>>>> 62bc8048
+        get_wallets(&multi_config, &mut persistent_config, &mut config).unwrap();
 
         assert_eq!(
             config.earning_wallet,
@@ -2483,18 +2038,7 @@
         );
         let mut config = BootstrapperConfig::new();
 
-<<<<<<< HEAD
-        let result = get_wallets(
-            &mut FakeStreamHolder::new().streams(),
-            &multi_config,
-            &mut persistent_config,
-            &mut config,
-        )
-        .err();
-=======
-        let result =
-            standard::get_wallets(&multi_config, &mut persistent_config, &mut config).err();
->>>>>>> 62bc8048
+        let result = get_wallets(&multi_config, &mut persistent_config, &mut config).err();
 
         assert_eq! (result, Some (ConfiguratorError::new (vec![
             ParamError::new ("consuming-private-key", "Cannot use --consuming-private-key or --earning-wallet when database contains wallet information")
@@ -2523,18 +2067,7 @@
         );
         let mut config = BootstrapperConfig::new();
 
-<<<<<<< HEAD
-        let result = get_wallets(
-            &mut FakeStreamHolder::new().streams(),
-            &multi_config,
-            &mut persistent_config,
-            &mut config,
-        )
-        .err();
-=======
-        let result =
-            standard::get_wallets(&multi_config, &mut persistent_config, &mut config).err();
->>>>>>> 62bc8048
+        let result = get_wallets(&multi_config, &mut persistent_config, &mut config).err();
 
         assert_eq! (result, Some (ConfiguratorError::new (vec![
             ParamError::new ("earning-wallet", "Cannot use --consuming-private-key or --earning-wallet when database contains wallet information")
@@ -2558,17 +2091,7 @@
         .check_password_result(Ok(false));
         let mut config = BootstrapperConfig::new();
 
-<<<<<<< HEAD
-        get_wallets(
-            &mut FakeStreamHolder::new().streams(),
-            &multi_config,
-            &mut persistent_config,
-            &mut config,
-        )
-        .unwrap();
-=======
-        standard::get_wallets(&multi_config, &mut persistent_config, &mut config).unwrap();
->>>>>>> 62bc8048
+        get_wallets(&multi_config, &mut persistent_config, &mut config).unwrap();
 
         let mnemonic_seed = make_mnemonic_seed(mnemonic_seed_prefix);
         let expected_consuming_wallet = Wallet::from(
@@ -2598,17 +2121,7 @@
         .check_password_result(Ok(false));
         let mut config = BootstrapperConfig::new();
 
-<<<<<<< HEAD
-        get_wallets(
-            &mut FakeStreamHolder::new().streams(),
-            &multi_config,
-            &mut persistent_config,
-            &mut config,
-        )
-        .unwrap();
-=======
-        standard::get_wallets(&multi_config, &mut persistent_config, &mut config).unwrap();
->>>>>>> 62bc8048
+        get_wallets(&multi_config, &mut persistent_config, &mut config).unwrap();
 
         assert_eq!(config.consuming_wallet, None);
         assert_eq!(
@@ -2618,58 +2131,6 @@
     }
 
     #[test]
-<<<<<<< HEAD
-    fn consuming_wallet_derivation_path_plus_mnemonic_seed_with_no_db_password_value() {
-        running_test();
-        let args = ["program", "--db-password"];
-        let multi_config = pure_test_utils::make_simplified_multi_config(args);
-        let mnemonic_seed_prefix = "mnemonic_seed";
-        let mut persistent_config = make_persistent_config(
-            Some(mnemonic_seed_prefix),
-            None,
-            Some("m/44'/60'/1'/2/3"),
-            Some("0xcafedeadbeefbabefacecafedeadbeefbabeface"),
-            None,
-            None,
-        )
-        .check_password_result(Ok(false))
-        .check_password_result(Ok(true))
-        .check_password_result(Ok(false));
-        let mut config = BootstrapperConfig::new();
-        let mut stdout_writer = ByteArrayWriter::new();
-        let mut streams = &mut StdStreams {
-            stdin: &mut Cursor::new(&b"prompt for me\n"[..]),
-            stdout: &mut stdout_writer,
-            stderr: &mut ByteArrayWriter::new(),
-        };
-
-        get_wallets(
-            &mut streams,
-            &multi_config,
-            &mut persistent_config,
-            &mut config,
-        )
-        .unwrap();
-
-        let captured_output = stdout_writer.get_string();
-        assert_eq!(
-            captured_output,
-            "Decrypt information from previous runs\nEnter password: "
-        );
-        let mnemonic_seed = make_mnemonic_seed(mnemonic_seed_prefix);
-        let expected_consuming_wallet = Wallet::from(
-            Bip32ECKeyPair::from_raw(mnemonic_seed.as_ref(), "m/44'/60'/1'/2/3").unwrap(),
-        );
-        assert_eq!(config.consuming_wallet, Some(expected_consuming_wallet));
-        assert_eq!(
-            config.earning_wallet,
-            Wallet::from_str("0xcafedeadbeefbabefacecafedeadbeefbabeface").unwrap()
-        );
-    }
-
-    #[test]
-=======
->>>>>>> 62bc8048
     fn unprivileged_parse_args_with_invalid_consuming_wallet_private_key_reacts_correctly() {
         running_test();
         let home_directory = ensure_node_home_directory_exists(
@@ -2753,16 +2214,7 @@
             make_default_persistent_configuration().check_password_result(Ok(false));
         config.db_password_opt = Some("password".to_string());
 
-<<<<<<< HEAD
-        let result = get_db_password(
-            &multi_config,
-            &mut holder.streams(),
-            &mut config,
-            &mut persistent_config,
-        );
-=======
-        let result = standard::get_db_password(&multi_config, &mut config, &mut persistent_config);
->>>>>>> 62bc8048
+        let result = get_db_password(&multi_config, &mut config, &mut persistent_config);
 
         assert_eq!(result, Ok(Some("password".to_string())));
     }
@@ -2775,52 +2227,12 @@
         let mut persistent_config =
             make_default_persistent_configuration().check_password_result(Ok(true));
 
-<<<<<<< HEAD
-        let result = get_db_password(
-            &multi_config,
-            &mut holder.streams(),
-            &mut config,
-            &mut persistent_config,
-        );
-=======
-        let result = standard::get_db_password(&multi_config, &mut config, &mut persistent_config);
->>>>>>> 62bc8048
+        let result = get_db_password(&multi_config, &mut config, &mut persistent_config);
 
         assert_eq!(result, Ok(None));
     }
 
     #[test]
-<<<<<<< HEAD
-    fn get_db_password_handles_database_read_error() {
-        running_test();
-        let args = ["command", "--db-password"];
-        let multi_config = pure_test_utils::make_simplified_multi_config(args);
-        let mut streams = &mut StdStreams {
-            stdin: &mut Cursor::new(&b"Too Many S3cr3ts!\n"[..]),
-            stdout: &mut ByteArrayWriter::new(),
-            stderr: &mut ByteArrayWriter::new(),
-        };
-        let mut config = BootstrapperConfig::new();
-        let mut persistent_config = make_default_persistent_configuration()
-            .check_password_result(Ok(false))
-            .check_password_result(Err(PersistentConfigError::NotPresent));
-
-        let result = get_db_password(
-            &multi_config,
-            &mut streams,
-            &mut config,
-            &mut persistent_config,
-        );
-
-        assert_eq!(
-            result,
-            Err(PersistentConfigError::NotPresent.into_configurator_error("db-password"))
-        );
-    }
-
-    #[test]
-=======
->>>>>>> 62bc8048
     fn get_db_password_handles_database_write_error() {
         running_test();
         let args = ["command", "--db-password", "password"];
@@ -2832,16 +2244,7 @@
             .check_password_result(Ok(true))
             .change_password_result(Err(PersistentConfigError::NotPresent));
 
-<<<<<<< HEAD
-        let result = get_db_password(
-            &multi_config,
-            &mut FakeStreamHolder::new().streams(),
-            &mut config,
-            &mut persistent_config,
-        );
-=======
-        let result = standard::get_db_password(&multi_config, &mut config, &mut persistent_config);
->>>>>>> 62bc8048
+        let result = get_db_password(&multi_config, &mut config, &mut persistent_config);
 
         assert_eq!(
             result,
