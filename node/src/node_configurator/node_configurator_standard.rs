--- conflicted
+++ resolved
@@ -6,13 +6,8 @@
 use masq_lib::crash_point::CrashPoint;
 use masq_lib::logger::Logger;
 use masq_lib::multi_config::MultiConfig;
-<<<<<<< HEAD
 use masq_lib::shared_schema::{ConfiguratorError, ParamError};
-use masq_lib::utils::{ExpectValue, NeighborhoodModeLight};
-=======
-use masq_lib::shared_schema::ConfiguratorError;
 use masq_lib::utils::NeighborhoodModeLight;
->>>>>>> 4bea69c1
 use std::net::SocketAddr;
 use std::net::{IpAddr, Ipv4Addr};
 use std::path::PathBuf;
@@ -537,13 +532,8 @@
 #[cfg(test)]
 mod tests {
     use super::*;
-<<<<<<< HEAD
-    use crate::blockchain::bip32::Bip32ECKeyProvider;
+    use crate::blockchain::bip32::Bip32EncryptionKeyProvider;
     use crate::bootstrapper::RealUser;
-=======
-    use crate::blockchain::bip32::Bip32EncryptionKeyProvider;
-    use crate::bootstrapper::{BootstrapperConfig, RealUser};
->>>>>>> 4bea69c1
     use crate::database::db_initializer::{DbInitializer, DbInitializerReal};
     use crate::db_config::config_dao::ConfigDaoReal;
     use crate::db_config::persistent_configuration::PersistentConfigError::NotPresent;
@@ -1383,7 +1373,7 @@
             "ABCD00EFABCD00EFABCD00EFABCD00EFABCD00EFABCD00EFABCD00EFABCD00EF";
         let consuming_private_key = PlainData::from_str(consuming_private_key_text).unwrap();
         let keypair =
-            Bip32ECKeyProvider::from_raw_secret(consuming_private_key.as_slice()).unwrap();
+            Bip32EncryptionKeyProvider::from_raw_secret(consuming_private_key.as_slice()).unwrap();
         config.consuming_wallet_opt = Some(Wallet::from(keypair));
         config.neighborhood_config.min_hops = Hops::FourHops;
         let set_clandestine_port_params_arc = Arc::new(Mutex::new(vec![]));
