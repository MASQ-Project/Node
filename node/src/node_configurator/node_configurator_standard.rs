--- conflicted
+++ resolved
@@ -14,11 +14,7 @@
 use log::LevelFilter;
 
 use crate::apps::app_node;
-<<<<<<< HEAD
-use crate::blockchain::bip32::{Bip32ECKeyPair, Bip32ECKeyPairToolsWrapperReal};
-=======
 use crate::blockchain::bip32::Bip32ECKeyProvider;
->>>>>>> 6725fe88
 use crate::bootstrapper::PortConfiguration;
 use crate::database::db_migrations::{ExternalData, MigratorConfig};
 use crate::db_config::persistent_configuration::{PersistentConfigError, PersistentConfiguration};
@@ -632,18 +628,10 @@
         Ok(Some(derivation_path)) => match persistent_config.mnemonic_seed(db_password) {
             Ok(None) => Ok(None),
             Ok(Some(mnemonic_seed)) => {
-<<<<<<< HEAD
-                let keypair = Bip32ECKeyPair::from_raw(
-                    mnemonic_seed.as_ref(),
-                    &derivation_path,
-                    Bip32ECKeyPairToolsWrapperReal,
-                )
-=======
                 let keypair = Bip32ECKeyProvider::try_from((
                     mnemonic_seed.as_ref(),
                     derivation_path.as_str(),
                 ))
->>>>>>> 6725fe88
                 .unwrap_or_else(|_| {
                     panic!(
                         "Error making keypair from mnemonic seed and derivation path {}",
@@ -2175,16 +2163,7 @@
 
         let mnemonic_seed = make_mnemonic_seed(mnemonic_seed_prefix);
         let expected_consuming_wallet = Wallet::from(
-<<<<<<< HEAD
-            Bip32ECKeyPair::from_raw(
-                mnemonic_seed.as_ref(),
-                "m/44'/60'/1'/2/3",
-                Bip32ECKeyPairToolsWrapperReal,
-            )
-            .unwrap(),
-=======
             Bip32ECKeyProvider::try_from((mnemonic_seed.as_ref(), "m/44'/60'/1'/2/3")).unwrap(),
->>>>>>> 6725fe88
         );
         assert_eq!(config.consuming_wallet, Some(expected_consuming_wallet));
         assert_eq!(
