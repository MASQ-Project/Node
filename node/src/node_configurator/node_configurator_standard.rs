--- conflicted
+++ resolved
@@ -43,9 +43,9 @@
 use masq_lib::test_utils::utils::TEST_DEFAULT_CHAIN;
 use masq_lib::utils::WrapResult;
 use rustc_hex::FromHex;
+use std::convert::TryFrom;
 use std::ops::Deref;
 use std::str::FromStr;
-use std::convert::TryFrom;
 
 pub struct NodeConfiguratorStandardPrivileged {
     dirs_wrapper: Box<dyn DirsWrapper>,
@@ -308,57 +308,85 @@
     persistent_config: &mut dyn PersistentConfiguration,
     config: &mut BootstrapperConfig,
 ) -> Result<(), ConfiguratorError> {
-    let db_password_opt = match (value_m!(multi_config, "db-password", String), &config.db_password_opt) {
-        (Some (dbp), _) => Some (dbp),
+    let db_password_opt = match (
+        value_m!(multi_config, "db-password", String),
+        &config.db_password_opt,
+    ) {
+        (Some(dbp), _) => Some(dbp),
         (_, dbpo) => dbpo.clone(),
     };
     let mc_consuming_opt = value_m!(multi_config, "consuming-private-key", String);
     let mc_earning_opt = value_m!(multi_config, "earning-wallet", String);
-    let pc_consuming_opt = if let Some (db_password) = db_password_opt {
+    let pc_consuming_opt = if let Some(db_password) = db_password_opt {
         match persistent_config.consuming_wallet_private_key(&db_password) {
-            Ok (pco) => pco,
-            Err (PersistentConfigError::PasswordError) => None,
-            Err (e) => return Err(e.into_configurator_error("consuming-private-key")),
+            Ok(pco) => pco,
+            Err(PersistentConfigError::PasswordError) => None,
+            Err(e) => return Err(e.into_configurator_error("consuming-private-key")),
         }
-    }
-    else {
+    } else {
         None
     };
     let pc_earning_opt = match persistent_config.earning_wallet_address() {
-        Ok (peo) => peo,
-        Err (e) => return Err(e.into_configurator_error("earning-wallet")),
+        Ok(peo) => peo,
+        Err(e) => return Err(e.into_configurator_error("earning-wallet")),
     };
     let consuming_opt = match (&mc_consuming_opt, &pc_consuming_opt) {
         (None, _) => pc_consuming_opt,
         (Some(_), None) => mc_consuming_opt,
         (Some(m), Some(c)) if wallet_parms_are_equal(m, c) => pc_consuming_opt,
-        _ => return Err(ConfiguratorError::required ("consuming-private-key",
-            &format! ("Cannot change to a private key different from that previously set"))),
+        _ => {
+            return Err(ConfiguratorError::required(
+                "consuming-private-key",
+                "Cannot change to a private key different from that previously set",
+            ))
+        }
     };
     let earning_opt = match (&mc_earning_opt, &pc_earning_opt) {
         (None, _) => pc_earning_opt,
         (Some(_), None) => mc_earning_opt,
         (Some(m), Some(c)) if wallet_parms_are_equal(m, c) => pc_earning_opt,
-        (Some(m), Some(c)) => return Err(ConfiguratorError::required ("earning-wallet",
-            &format! ("Cannot change to an address ({}) different from that previously set ({})", m, c))),
+        (Some(m), Some(c)) => {
+            return Err(ConfiguratorError::required(
+                "earning-wallet",
+                &format!(
+                    "Cannot change to an address ({}) different from that previously set ({})",
+                    m, c
+                ),
+            ))
+        }
     };
-    let consuming_wallet_opt = consuming_opt.map (|consuming_private_key| {
-        let key_bytes = consuming_private_key.from_hex::<Vec<u8>>()
-            .expect (&format!("Wallet corruption: bad hex value for consuming wallet private key: {}", consuming_private_key));
-        let key_pair = Bip32ECKeyPair::from_raw_secret (key_bytes.as_slice())
-            .expect (&format!("Wallet corruption: consuming wallet private key in invalid format: {:?}", key_bytes));
-        Wallet::from (key_pair)
+    let consuming_wallet_opt = consuming_opt.map(|consuming_private_key| {
+        let key_bytes = consuming_private_key
+            .from_hex::<Vec<u8>>()
+            .unwrap_or_else(|_| {
+                panic!(
+                    "Wallet corruption: bad hex value for consuming wallet private key: {}",
+                    consuming_private_key
+                )
+            });
+        let key_pair =
+            Bip32ECKeyProvider::from_raw_secret(key_bytes.as_slice()).unwrap_or_else(|_| {
+                panic!(
+                    "Wallet corruption: consuming wallet private key in invalid format: {:?}",
+                    key_bytes
+                )
+            });
+        Wallet::from(key_pair)
     });
-    let earning_wallet_opt = earning_opt.map (|earning_address| {
-        Wallet::from_str (&earning_address)
-            .expect (&format!("Wallet corruption: bad value for earning wallet address: {}", earning_address))
+    let earning_wallet_opt = earning_opt.map(|earning_address| {
+        Wallet::from_str(&earning_address).unwrap_or_else(|_| {
+            panic!(
+                "Wallet corruption: bad value for earning wallet address: {}",
+                earning_address
+            )
+        })
     });
     config.consuming_wallet = consuming_wallet_opt;
-    config.earning_wallet = earning_wallet_opt.unwrap_or (DEFAULT_EARNING_WALLET.clone());
+    config.earning_wallet = earning_wallet_opt.unwrap_or_else(|| DEFAULT_EARNING_WALLET.clone());
     Ok(())
 }
 
-fn wallet_parms_are_equal (a: &str, b: &str) -> bool {
+fn wallet_parms_are_equal(a: &str, b: &str) -> bool {
     a.to_uppercase() == b.to_uppercase()
 }
 
@@ -456,7 +484,7 @@
                                                                               competence_from_descriptor.rec().literal_identifier)))
                                 }
                             }
-                        Err(e) => ParamError::new("neighbors", &e.to_string()).wrap_to_err()
+                        Err(e) => ParamError::new("neighbors", &e).wrap_to_err()
                         }
                     }
                     )
@@ -590,100 +618,6 @@
     ))
 }
 
-fn get_earning_wallet(
-    multi_config: &MultiConfig,
-    persistent_config: &dyn PersistentConfiguration,
-) -> Result<Option<Wallet>, ConfiguratorError> {
-    let earning_wallet_from_command_line_opt = value_m!(multi_config, "earning-wallet", String);
-    let earning_wallet_from_database_opt = match persistent_config.earning_wallet() {
-        Ok(ewfdo) => ewfdo,
-        Err(e) => return Err(e.into_configurator_error("earning-wallet")),
-    };
-    match (
-        earning_wallet_from_command_line_opt,
-        earning_wallet_from_database_opt,
-    ) {
-        (None, None) => Ok(None),
-        (Some(address), None) => Ok(Some(
-            Wallet::from_str(&address).expect("--earning-wallet not properly constrained by clap"),
-        )),
-        (None, Some(wallet)) => Ok(Some(wallet)),
-        (Some(address), Some(wallet)) => {
-            if wallet.to_string().to_lowercase() == address.to_lowercase() {
-                Ok(Some(wallet))
-            } else {
-                Err(ConfiguratorError::required(
-                    "earning-wallet",
-                    &format!(
-                        "Cannot change to an address ({}) different from that previously set ({})",
-                        address.to_lowercase(),
-                        wallet.to_string().to_lowercase()
-                    ),
-                ))
-            }
-        }
-    }
-}
-
-<<<<<<< HEAD
-=======
-fn get_consuming_wallet_opt_from_derivation_path(
-    persistent_config: &dyn PersistentConfiguration,
-    db_password: &str,
-) -> Result<Option<Wallet>, ConfiguratorError> {
-    match persistent_config.consuming_wallet_derivation_path() {
-        Ok(None) => Ok(None),
-        Ok(Some(derivation_path)) => match persistent_config.mnemonic_seed(db_password) {
-            Ok(None) => Ok(None),
-            Ok(Some(mnemonic_seed)) => {
-                let keypair = Bip32ECKeyProvider::try_from((
-                    mnemonic_seed.as_ref(),
-                    derivation_path.as_str(),
-                ))
-                .unwrap_or_else(|_| {
-                    panic!(
-                        "Error making keypair from mnemonic seed and derivation path {}",
-                        derivation_path
-                    )
-                });
-                Ok(Some(Wallet::from(keypair)))
-            }
-            Err(e) => match e {
-                PersistentConfigError::PasswordError => Err(ConfiguratorError::required(
-                    "db-password",
-                    "Incorrect password for retrieving mnemonic seed",
-                )),
-                e => panic!("{:?}", e),
-            },
-        },
-        Err(e) => Err(e.into_configurator_error("consuming-private-key")),
-    }
-}
-
-fn get_consuming_wallet_from_private_key(
-    multi_config: &MultiConfig,
-) -> Result<Option<Wallet>, ConfiguratorError> {
-    match value_m!(multi_config, "consuming-private-key", String) {
-        Some(consuming_private_key_string) => {
-            match consuming_private_key_string.from_hex::<Vec<u8>>() {
-                Ok(raw_secret) => match Bip32ECKeyProvider::from_raw_secret(&raw_secret[..]) {
-                    Ok(keypair) => Ok(Some(Wallet::from(keypair))),
-                    Err(e) => panic!(
-                        "Internal error: bad clap validation for consuming-private-key: {:?}",
-                        e
-                    ),
-                },
-                Err(e) => panic!(
-                    "Internal error: bad clap validation for consuming-private-key: {:?}",
-                    e
-                ),
-            }
-        }
-        None => Ok(None),
-    }
-}
-
->>>>>>> 2bc36c98
 pub fn get_db_password(
     multi_config: &MultiConfig,
     config: &mut BootstrapperConfig,
@@ -739,11 +673,11 @@
     use masq_lib::test_utils::fake_stream_holder::ByteArrayWriter;
     use masq_lib::test_utils::utils::{ensure_node_home_directory_exists, TEST_DEFAULT_CHAIN};
     use masq_lib::utils::{running_test, SliceToVec};
+    use std::convert::TryFrom;
     use std::fs::File;
     use std::io::Write;
     use std::path::PathBuf;
     use std::sync::{Arc, Mutex};
-    use std::convert::TryFrom;
 
     #[test]
     fn configure_database_handles_error_during_setting_clandestine_port() {
@@ -861,10 +795,9 @@
         let vcls: Vec<Box<dyn VirtualCommandLine>> =
             vec![Box::new(CommandLineVcl::new(args.into()))];
         let multi_config = make_new_test_multi_config(&app_node(), vcls).unwrap();
-        let persistent_config = PersistentConfigurationMock::new()
-            .earning_wallet_result(Ok(Some(Wallet::new(
-                "0x9876543210987654321098765432109876543210",
-            ))));
+        let persistent_config = PersistentConfigurationMock::new().earning_wallet_result(Ok(Some(
+            Wallet::new("0x9876543210987654321098765432109876543210"),
+        )));
 
         let result = get_earning_wallet(&multi_config, &persistent_config)
             .err()
@@ -1752,9 +1685,8 @@
         let vcls: Vec<Box<dyn VirtualCommandLine>> =
             vec![Box::new(CommandLineVcl::new(args.into()))];
         let multi_config = make_new_test_multi_config(&app_node(), vcls).unwrap();
-        let mut persistent_configuration =
-            make_persistent_config(None, None, None, None, None)
-                .blockchain_service_url_result(Ok(Some("https://infura.io/ID".to_string())));
+        let mut persistent_configuration = make_persistent_config(None, None, None, None, None)
+            .blockchain_service_url_result(Ok(Some("https://infura.io/ID".to_string())));
 
         unprivileged_parse_args(
             &multi_config,
@@ -1851,7 +1783,9 @@
         };
         PersistentConfigurationMock::new()
             .consuming_wallet_private_key_result(Ok(consuming_wallet_private_key_opt))
-            .earning_wallet_address_result (Ok(earning_wallet_address_opt.map (|ewa| ewa.to_string())))
+            .earning_wallet_address_result(
+                Ok(earning_wallet_address_opt.map(|ewa| ewa.to_string())),
+            )
             .earning_wallet_result(Ok(earning_wallet_opt))
             .gas_price_result(Ok(gas_price))
             .past_neighbors_result(past_neighbors_result)
@@ -1956,8 +1890,8 @@
         let multi_config = pure_test_utils::make_simplified_multi_config(args);
         let mut persistent_config = make_persistent_config(
             Some("password"),
-            Some ("DCBADCBADCBADCBADCBADCBADCBADCBADCBADCBADCBADCBADCBADCBADCBADCBA"),
-            Some ("0x0123456789012345678901234567890123456789"),
+            Some("DCBADCBADCBADCBADCBADCBADCBADCBADCBADCBADCBADCBADCBADCBADCBADCBA"),
+            Some("0x0123456789012345678901234567890123456789"),
             None,
             None,
         );
@@ -1965,76 +1899,17 @@
 
         let result = get_wallets(&multi_config, &mut persistent_config, &mut config).err();
 
-        assert_eq! (result, Some (ConfiguratorError::new (vec![
-            ParamError::new ("consuming-private-key", "Cannot change to a private key different from that previously set")
-        ])));
-    }
-
-    #[test]
-<<<<<<< HEAD
+        assert_eq!(
+            result,
+            Some(ConfiguratorError::new(vec![ParamError::new(
+                "consuming-private-key",
+                "Cannot change to a private key different from that previously set"
+            )]))
+        );
+    }
+
+    #[test]
     fn consuming_wallet_private_key_with_no_db_password_parameter() {
-=======
-    fn earning_wallet_address_plus_mnemonic_seed() {
-        running_test();
-        let args = [
-            "program",
-            "--db-password",
-            "password",
-            "--earning-wallet",
-            "0xcafedeadbeefbabefacecafedeadbeefbabeface",
-        ];
-        let multi_config = pure_test_utils::make_simplified_multi_config(args);
-        let mnemonic_seed_prefix = "mnemonic_seed";
-        let mut persistent_config = make_persistent_config(
-            Some(mnemonic_seed_prefix),
-            Some("password"),
-            None,
-            None,
-            None,
-            None,
-        );
-        let mut config = BootstrapperConfig::new();
-
-        let result = get_wallets(&multi_config, &mut persistent_config, &mut config).err();
-
-        assert_eq! (result, Some (ConfiguratorError::new (vec![
-            ParamError::new ("earning-wallet", "Cannot use --consuming-private-key or --earning-wallet when database contains wallet information")
-        ])));
-    }
-
-    #[test]
-    fn consuming_wallet_derivation_path_plus_earning_wallet_address_plus_mnemonic_seed() {
-        running_test();
-        let args = ["program", "--db-password", "password"];
-        let multi_config = pure_test_utils::make_simplified_multi_config(args);
-        let mnemonic_seed_prefix = "mnemonic_seed";
-        let mut persistent_config = make_persistent_config(
-            Some(mnemonic_seed_prefix),
-            Some("password"),
-            Some("m/44'/60'/1'/2/3"),
-            Some("0xcafedeadbeefbabefacecafedeadbeefbabeface"),
-            None,
-            None,
-        )
-        .check_password_result(Ok(false));
-        let mut config = BootstrapperConfig::new();
-
-        get_wallets(&multi_config, &mut persistent_config, &mut config).unwrap();
-
-        let mnemonic_seed = make_mnemonic_seed(mnemonic_seed_prefix);
-        let expected_consuming_wallet = Wallet::from(
-            Bip32ECKeyProvider::try_from((mnemonic_seed.as_ref(), "m/44'/60'/1'/2/3")).unwrap(),
-        );
-        assert_eq!(config.consuming_wallet, Some(expected_consuming_wallet));
-        assert_eq!(
-            config.earning_wallet,
-            Wallet::from_str("0xcafedeadbeefbabefacecafedeadbeefbabeface").unwrap()
-        );
-    }
-
-    #[test]
-    fn consuming_wallet_derivation_path_plus_mnemonic_seed_with_no_db_password_parameter() {
->>>>>>> 2bc36c98
         running_test();
         let args = ["program"];
         let multi_config = pure_test_utils::make_simplified_multi_config(args);
@@ -2455,14 +2330,21 @@
     fn wrap_up_external_params_for_db_is_properly_set_when_password_is_provided() {
         let mut subject = NodeConfiguratorStandardUnprivileged::new(&BootstrapperConfig::new());
         subject.privileged_config.blockchain_bridge_config.chain = DEFAULT_CHAIN;
-        let multi_config =
-            make_simplified_multi_config(["MASQNode", "--neighborhood-mode", "zero-hop",
-                "--db-password", "password"]);
+        let multi_config = make_simplified_multi_config([
+            "MASQNode",
+            "--neighborhood-mode",
+            "zero-hop",
+            "--db-password",
+            "password",
+        ]);
 
         let result = subject.wrap_up_external_params_for_db(&multi_config);
 
-        let expected = ExternalData::new(DEFAULT_CHAIN,
-            NeighborhoodModeLight::ZeroHop, Some ("password".to_string()));
+        let expected = ExternalData::new(
+            DEFAULT_CHAIN,
+            NeighborhoodModeLight::ZeroHop,
+            Some("password".to_string()),
+        );
         assert_eq!(result, expected)
     }
 
@@ -2475,8 +2357,43 @@
 
         let result = subject.wrap_up_external_params_for_db(&multi_config);
 
-        let expected = ExternalData::new(DEFAULT_CHAIN,
-            NeighborhoodModeLight::ZeroHop, None);
+        let expected = ExternalData::new(DEFAULT_CHAIN, NeighborhoodModeLight::ZeroHop, None);
         assert_eq!(result, expected)
     }
+
+    fn get_earning_wallet(
+        multi_config: &MultiConfig,
+        persistent_config: &dyn PersistentConfiguration,
+    ) -> Result<Option<Wallet>, ConfiguratorError> {
+        let earning_wallet_from_command_line_opt = value_m!(multi_config, "earning-wallet", String);
+        let earning_wallet_from_database_opt = match persistent_config.earning_wallet() {
+            Ok(ewfdo) => ewfdo,
+            Err(e) => return Err(e.into_configurator_error("earning-wallet")),
+        };
+        match (
+            earning_wallet_from_command_line_opt,
+            earning_wallet_from_database_opt,
+        ) {
+            (None, None) => Ok(None),
+            (Some(address), None) => Ok(Some(
+                Wallet::from_str(&address)
+                    .expect("--earning-wallet not properly constrained by clap"),
+            )),
+            (None, Some(wallet)) => Ok(Some(wallet)),
+            (Some(address), Some(wallet)) => {
+                if wallet.to_string().to_lowercase() == address.to_lowercase() {
+                    Ok(Some(wallet))
+                } else {
+                    Err(ConfiguratorError::required(
+                        "earning-wallet",
+                        &format!(
+                            "Cannot change to an address ({}) different from that previously set ({})",
+                            address.to_lowercase(),
+                            wallet.to_string().to_lowercase()
+                        ),
+                    ))
+                }
+            }
+        }
+    }
 }