--- conflicted
+++ resolved
@@ -818,12 +818,6 @@
                 .unwrap()
                 .connect_insecure()
         });
-<<<<<<< HEAD
-        wait_for_server(port);
-        let mail = rx.recv().unwrap();
-
-        let client = make_client(port, NODE_UI_PROTOCOL).unwrap();
-=======
         let future_result = upgrade
             //converting error type of the stream to something simple
             .map_err(|_| ())
@@ -866,7 +860,6 @@
                 }),
             )
             .unwrap();
->>>>>>> ef914d33
 
         join_handle.join().unwrap().unwrap();
     }
