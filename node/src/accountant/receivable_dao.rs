--- conflicted
+++ resolved
@@ -391,12 +391,8 @@
     };
     use crate::test_utils::assert_contains;
     use crate::test_utils::make_wallet;
-<<<<<<< HEAD
     use masq_lib::test_utils::logging::{init_test_logging, TestLogHandler};
-    use masq_lib::test_utils::utils::{ensure_node_home_directory_exists, TEST_DEFAULT_CHAIN};
-=======
     use masq_lib::test_utils::utils::ensure_node_home_directory_exists;
->>>>>>> ace88de2
     use rusqlite::NO_PARAMS;
     use rusqlite::{Connection, Error, OpenFlags};
 
