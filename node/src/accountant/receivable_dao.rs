--- conflicted
+++ resolved
@@ -1,38 +1,24 @@
 // Copyright (c) 2019, MASQ (https://masq.ai) and/or its affiliates. All rights reserved.
-<<<<<<< HEAD
 use crate::accountant::blob_utils::Table::Receivable;
 use crate::accountant::blob_utils::{
     collect_and_sum_i128_values_from_table, BalanceChange, InsertUpdateConfig, InsertUpdateCore,
     InsertUpdateCoreReal, ParamKeyHolder, SQLExtendedParams, Table, UpdateConfig,
 };
+use crate::accountant::receivable_dao::ReceivableDaoError::RusqliteError;
 use crate::accountant::{checked_conversion, ThresholdUtils};
-use crate::blockchain::blockchain_interface::PaidReceivable;
+use crate::blockchain::blockchain_interface::BlockchainTransaction;
 use crate::database::connection_wrapper::ConnectionWrapper;
 use crate::database::dao_utils;
 use crate::database::dao_utils::{now_time_t, to_time_t, DaoFactoryReal};
-use crate::db_config::config_dao::{ConfigDaoWrite, ConfigDaoWriteableReal};
-=======
-use crate::accountant::receivable_dao::ReceivableDaoError::RusqliteError;
-use crate::accountant::unsigned_to_signed;
-use crate::blockchain::blockchain_interface::BlockchainTransaction;
-use crate::database::connection_wrapper::ConnectionWrapper;
-use crate::database::dao_utils;
-use crate::database::dao_utils::{to_time_t, DaoFactoryReal};
->>>>>>> ef914d33
 use crate::db_config::persistent_configuration::PersistentConfigError;
 use crate::sub_lib::accountant::{PaymentThresholds, GWEI_TO_WEI};
 use crate::sub_lib::wallet::Wallet;
 use indoc::indoc;
 use itertools::Either;
 use masq_lib::logger::Logger;
-<<<<<<< HEAD
 use masq_lib::utils::plus;
 use rusqlite::types::ToSql;
-use rusqlite::{named_params, params_from_iter};
-=======
-use rusqlite::types::{ToSql, Type};
-use rusqlite::{named_params, Error};
->>>>>>> ef914d33
+use rusqlite::{named_params, params_from_iter, Error};
 use rusqlite::{OptionalExtension, Row};
 use std::time::SystemTime;
 
@@ -133,14 +119,9 @@
         })?)
     }
 
-<<<<<<< HEAD
     //TODO -- chop it, you can do it
-    fn more_money_received(&mut self, payments: Vec<PaidReceivable>) {
+    fn more_money_received(&mut self, payments: Vec<BlockchainTransaction>) {
         self.try_multi_insert_payment(&InsertUpdateCoreReal, &payments) //TODO check if it blows up if you change it to the mock version
-=======
-    fn more_money_received(&mut self, payments: Vec<BlockchainTransaction>) {
-        self.try_multi_insert_payment(&payments)
->>>>>>> ef914d33
             .unwrap_or_else(|e| {
                 let mut report_lines =
                     vec![format!("{:10} {:42} {:18}", "Block #", "Wallet", "Amount")];
@@ -414,25 +395,13 @@
 
     fn try_multi_insert_payment(
         &mut self,
-<<<<<<< HEAD
         core: &dyn InsertUpdateCore,
-        payments: &[PaidReceivable],
-=======
         payments: &[BlockchainTransaction],
->>>>>>> ef914d33
     ) -> Result<(), ReceivableDaoError> {
-        eprintln!("Creating transaction");
         let xactn = self.conn.transaction()?;
-        eprintln!("Transaction created");
         {
-<<<<<<< HEAD
-=======
-            let mut stmt = xactn.prepare("update receivable set balance = balance - ?, last_received_timestamp = ? where wallet_address = ?")
-                .expect ("Internal SQL error");
-            eprintln!("Updating receivables");
->>>>>>> ef914d33
             for transaction in payments {
-                core.update(Either::Right(&tx), &UpdateConfig {
+                core.update(Either::Right(&xactn), &UpdateConfig {
                     update_sql: "update receivable set balance = :updated_balance, last_received_timestamp = :last_received where wallet_address = :wallet",
                     params: SQLExtendedParams::new(
                         vec![
@@ -444,16 +413,12 @@
                     table: Receivable
                 })?
             }
-            eprintln!("Receivables updated");
         }
-        eprintln!("Committing transaction");
-        let result = match xactn.commit() {
+        match xactn.commit() {
             // Error response is untested here, because without a mockable Transaction, it's untestable.
             Err(e) => Err(ReceivableDaoError::RusqliteError(format!("{:?}", e))),
             Ok(_) => Ok(()),
-        };
-        eprintln!("Transaction committed");
-        result
+        }
     }
 
     fn row_to_account(row: &Row) -> rusqlite::Result<ReceivableAccount> {
@@ -481,6 +446,7 @@
     };
     use crate::database::dao_utils::{from_time_t, now_time_t, to_time_t};
     use crate::database::db_initializer;
+    use crate::database::db_initializer::test_utils::ConnectionWrapperMock;
     use crate::database::db_initializer::DbInitializer;
     use crate::database::db_initializer::DbInitializerReal;
     use crate::database::db_migrations::MigratorConfig;
@@ -489,12 +455,8 @@
     use crate::test_utils::make_wallet;
     use masq_lib::test_utils::logging::{init_test_logging, TestLogHandler};
     use masq_lib::test_utils::utils::ensure_node_home_directory_exists;
-<<<<<<< HEAD
-    use rusqlite::{Connection, Error, OpenFlags};
+    use rusqlite::{Connection, OpenFlags};
     use std::sync::{Arc, Mutex};
-=======
-    use rusqlite::{Connection, OpenFlags};
->>>>>>> ef914d33
 
     #[test]
     fn conversion_from_pce_works() {
@@ -536,40 +498,6 @@
     }
 
     #[test]
-<<<<<<< HEAD
-    fn try_multi_insert_payment_handles_error_setting_start_block() {
-        let home_dir = ensure_node_home_directory_exists(
-            "receivable_dao",
-            "try_multi_insert_payment_handles_error_setting_start_block",
-        );
-        let conn = DbInitializerReal::default()
-            .initialize(&home_dir, true, MigratorConfig::test_default())
-            .unwrap();
-        {
-            let mut stmt = conn.prepare("drop table config").unwrap();
-            stmt.execute([]).unwrap();
-        }
-        let mut subject = ReceivableDaoReal::new(conn);
-
-        let payments = vec![PaidReceivable {
-            block_number: 42u64,
-            from: make_wallet("some_address"),
-            wei_amount: 18446744073709551615,
-        }];
-
-        let result = subject.try_multi_insert_payment(&InsertUpdateCoreReal, &payments.as_slice());
-
-        assert_eq!(
-            result,
-            Err(ReceivableDaoError::RusqliteError(
-                "DatabaseError(\"no such table: config\")".to_string()
-            ))
-        )
-    }
-
-    #[test]
-=======
->>>>>>> ef914d33
     #[should_panic(expected = "no such table: receivable")]
     fn try_multi_insert_payment_handles_error_adding_receivables() {
         let home_dir = ensure_node_home_directory_exists(
@@ -827,7 +755,8 @@
         subject.more_money_received(payments);
 
         TestLogHandler::new().exists_log_containing(&format!(
-            "ERROR: ReceivableDaoReal: Payment reception failed, rolling back: RusqliteError(\"no such table: receivable\")\n\
+            "ERROR: ReceivableDaoReal: Payment reception failed, rolling back: \
+            RusqliteError(\"Updating balance for receivable of -123456789123456789 Wei to 0xaaaaaaaaaaaaaaaaaaaaaaaaaaaaaaaaaaaaaaaa with error 'no such table: receivable'\")\n\
             Block #    Wallet                                     Amount            \n\
             1234567890 0xaaaaaaaaaaaaaaaaaaaaaaaaaaaaaaaaaaaaaaaa 123456789123456789\n\
             2345678901 0xbbbbbbbbbbbbbbbbbbbbbbbbbbbbbbbbbbbbbbbb 234567891234567891\n\
@@ -1567,12 +1496,12 @@
             .update_result(Err(InsertUpdateError("SomethingWrong".to_string())));
         let mut subject = ReceivableDaoReal::new(conn);
         let payments = vec![
-            PaidReceivable {
+            BlockchainTransaction {
                 block_number: 42u64,
                 from: make_wallet("some_address"),
                 wei_amount: 18446744073709551615,
             },
-            PaidReceivable {
+            BlockchainTransaction {
                 block_number: 60u64,
                 from: make_wallet("other_address"),
                 wei_amount: 444444555333337,
