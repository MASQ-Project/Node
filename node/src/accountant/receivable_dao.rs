// Copyright (c) 2019, MASQ (https://masq.ai) and/or its affiliates. All rights reserved.
use crate::accountant::blob_utils::{
    collect_and_sum_i128_values_from_table, BalanceChange, BlobInsertUpdate,
    BlobInsertUpdateConfig, BlobInsertUpdateReal, DAOTableIdentifier, KeyParamHolder,
    SQLExtendedParams, UpdateConfig,
};
use crate::accountant::dao_utils;
use crate::accountant::dao_utils::{
    now_time_t, to_time_t, AssemblerFeeder, CustomQuery, DaoFactoryReal, RangeStmConfig,
    TopStmConfig,
};
use crate::accountant::receivable_dao::ReceivableDaoError::RusqliteError;
use crate::accountant::{checked_conversion, ThresholdUtils};
use crate::blockchain::blockchain_interface::BlockchainTransaction;
use crate::database::connection_wrapper::ConnectionWrapper;
use crate::db_config::persistent_configuration::PersistentConfigError;
use crate::sub_lib::accountant::{PaymentThresholds, WEIS_OF_GWEI};
use crate::sub_lib::wallet::Wallet;
use indoc::indoc;
use itertools::Either;
use masq_lib::logger::Logger;
use masq_lib::utils::plus;
use rusqlite::types::ToSql;
use rusqlite::OptionalExtension;
use rusqlite::Row;
use rusqlite::{named_params, params_from_iter, Error};
use std::ops::Neg;
use std::time::SystemTime;

#[derive(Debug, PartialEq)]
pub enum ReceivableDaoError {
    SignConversion(SignConversionError<u128>),
    ConfigurationError(String),
    RusqliteError(String),
}

#[derive(Debug, PartialEq)]
pub enum SignConversionError<T> {
    Msg(String),
    BadNum(T),
}

impl From<PersistentConfigError> for ReceivableDaoError {
    fn from(input: PersistentConfigError) -> Self {
        ReceivableDaoError::ConfigurationError(format!("{:?}", input))
    }
}

impl From<rusqlite::Error> for ReceivableDaoError {
    fn from(input: Error) -> Self {
        RusqliteError(format!("{:?}", input))
    }
}

#[derive(Debug, Clone, PartialEq)]
pub struct ReceivableAccount {
    pub wallet: Wallet,
    pub balance_wei: i128,
    pub last_received_timestamp: SystemTime,
}

pub trait ReceivableDao: Send {
    fn more_money_receivable(
        &self,
<<<<<<< HEAD
        wallet: &Wallet,
        amount: u128,
=======
        now: SystemTime,
        wallet: &Wallet,
        amount: u64,
>>>>>>> b487dc72
    ) -> Result<(), ReceivableDaoError>;

    fn more_money_received(&mut self, now: SystemTime, transactions: Vec<BlockchainTransaction>);

    fn new_delinquencies(
        &self,
        now: SystemTime,
        payment_thresholds: &PaymentThresholds,
    ) -> Vec<ReceivableAccount>;

    fn paid_delinquencies(&self, payment_thresholds: &PaymentThresholds) -> Vec<ReceivableAccount>;

    fn custom_query(&self, custom_query: CustomQuery<i64>) -> Option<Vec<ReceivableAccount>>;

    fn total(&self) -> i128;

    //test only intended method but because of share with multi-node tests conditional compilation is disallowed
    fn account_status(&self, wallet: &Wallet) -> Option<ReceivableAccount>;
}

pub trait ReceivableDaoFactory {
    fn make(&self) -> Box<dyn ReceivableDao>;
}

impl ReceivableDaoFactory for DaoFactoryReal {
    fn make(&self) -> Box<dyn ReceivableDao> {
        Box::new(ReceivableDaoReal::new(self.make_connection()))
    }
}

#[derive(Debug)]
pub struct ReceivableDaoReal {
    conn: Box<dyn ConnectionWrapper>,
    blob_insert_update: Box<dyn BlobInsertUpdate<Self>>,
    logger: Logger,
}

impl ReceivableDao for ReceivableDaoReal {
    fn more_money_receivable(
        &self,
        timestamp: SystemTime,
        wallet: &Wallet,
        amount: u128,
    ) -> Result<(), ReceivableDaoError> {
<<<<<<< HEAD
        Ok(self.blob_insert_update.upsert(&*self.conn, BlobInsertUpdateConfig {
            insert_sql: "insert into receivable (wallet_address, balance, last_received_timestamp) values (:wallet,:balance,strftime('%s','now'))",
            update_sql: "update receivable set balance = :updated_balance where wallet_address = :wallet",
            params: SQLExtendedParams::new(
                vec![
                    (":wallet", &KeyParamHolder::new(wallet, "wallet_address")),
                    (":balance", &BalanceChange::new_addition(amount))
                ]),
        })?)
    }

    fn more_money_received(&mut self, payments: Vec<BlockchainTransaction>) {
        self.try_multi_insert_payment(&payments)
            .unwrap_or_else(|e| self.more_money_received_pretty_error_log(&payments, e))
=======
        let signed_amount =
            unsigned_to_signed(amount).map_err(ReceivableDaoError::SignConversion)?;
        match self.try_add_debt(wallet, signed_amount) {
            Ok(true) => Ok(()),
            Ok(false) => match self.try_insert(timestamp, wallet, signed_amount) {
                Ok(_) => Ok(()),
                Err(e) => {
                    fatal!(self.logger, "Couldn't insert; database is corrupt: {}", e);
                }
            },
            Err(e) => {
                fatal!(self.logger, "Couldn't update: database is corrupt: {}", e);
            }
        }
    }

    fn more_money_received(&mut self, timestamp: SystemTime, payments: Vec<BlockchainTransaction>) {
        self.try_multi_insert_payment(timestamp, &payments)
            .unwrap_or_else(|e| {
                let mut report_lines =
                    vec![format!("{:10} {:42} {:18}", "Block #", "Wallet", "Amount")];
                let mut sum = 0u64;
                payments.iter().for_each(|t| {
                    report_lines.push(format!(
                        "{:10} {:42} {:18}",
                        t.block_number, t.from, t.gwei_amount
                    ));
                    sum += t.gwei_amount;
                });
                report_lines.push(format!("{:10} {:42} {:18}", "TOTAL", "", sum));
                let report = report_lines.join("\n");
                error!(
                    self.logger,
                    "Payment reception failed, rolling back: {:?}\n{}", e, report
                );
            })
    }

    fn account_status(&self, wallet: &Wallet) -> Option<ReceivableAccount> {
        let mut stmt = self
            .conn
            .prepare(
                "select wallet_address, balance, last_received_timestamp from receivable where wallet_address = ?",
            )
            .expect("Internal error");
        match stmt.query_row(&[&wallet], Self::row_to_account).optional() {
            Ok(value) => value,
            Err(e) => panic!("Database is corrupt: {:?}", e),
        }
    }

    fn receivables(&self) -> Vec<ReceivableAccount> {
        let mut stmt = self
            .conn
            .prepare("select balance, last_received_timestamp, wallet_address from receivable")
            .expect("Internal error");

        stmt.query_map([], |row| {
            let balance_result = row.get::<usize, i64>(0);
            let last_received_timestamp_result = row.get::<usize, i64>(1);
            let wallet = row.get::<usize, Wallet>(2);
            match (balance_result, last_received_timestamp_result, wallet) {
                (Ok(balance), Ok(last_received_timestamp), Ok(wallet)) => Ok(ReceivableAccount {
                    wallet,
                    balance,
                    last_received_timestamp: dao_utils::from_time_t(last_received_timestamp),
                }),
                tuple => panic!("receivables(): Database is corrupt: RECEIVABLE table columns and/or types: {:?}", tuple),
            }
        })
        .expect("Database is corrupt")
        .flatten()
        .collect()
>>>>>>> b487dc72
    }

    fn new_delinquencies(
        &self,
        system_now: SystemTime,
        payment_thresholds: &PaymentThresholds,
    ) -> Vec<ReceivableAccount> {
        if self.mine_metadata_of_yet_unbanned(payment_thresholds, system_now) {
            let sql = indoc!(
                r"
                select r.wallet_address, r.balance, r.last_received_timestamp
                from receivable r
                left outer join banned b on r.wallet_address = b.wallet_address
                inner join delinquency_metadata d on r.wallet_address = d.wallet_address
                where
                    r.last_received_timestamp < :sugg_and_grace
                    and r.balance > d.curve_point
                    and b.wallet_address is null
            "
            );
            let new_delinquencies = self
                .conn
                .prepare(sql)
                .expect("Couldn't prepare statement")
                .query_map(
                    named_params! {
                        ":sugg_and_grace": payment_thresholds.sugg_and_grace(to_time_t(system_now)),
                    },
                    Self::form_receivable_account,
                )
                .expect("Couldn't retrieve new delinquencies: database corruption")
                .flatten()
                .collect();
            self.truncate_metadata_table();
            new_delinquencies
        } else {
            vec![]
        }
    }

    fn paid_delinquencies(&self, payment_thresholds: &PaymentThresholds) -> Vec<ReceivableAccount> {
        let sql = indoc!(
            r"
            select r.wallet_address, r.balance, r.last_received_timestamp
            from receivable r inner join banned b on r.wallet_address = b.wallet_address
            where
                r.balance <= :unban_balance
        "
        );
        let mut stmt = self.conn.prepare(sql).expect("Couldn't prepare statement");
        let unban_balance = (payment_thresholds.unban_below_gwei as i128) * WEIS_OF_GWEI;
        stmt.query_map(
            named_params! {
                ":unban_balance": unban_balance,
            },
            Self::form_receivable_account,
        )
        .expect("Couldn't retrieve new delinquencies: database corruption")
        .flatten()
        .collect()
    }

<<<<<<< HEAD
    fn custom_query(&self, custom_query: CustomQuery<i64>) -> Option<Vec<ReceivableAccount>> {
        let variant_top = TopStmConfig::new("last_received_timestamp asc");

        let variant_range = RangeStmConfig {
            where_clause: "where last_received_timestamp <= ? and last_received_timestamp >= ? and balance >= ? and balance <= ?",
            gwei_min_resolution_clause: "and (balance >= ? or balance <= ?)",
            gwei_min_resolution_params: vec![Box::new(WEIS_OF_GWEI), Box::new(WEIS_OF_GWEI.neg())],
            secondary_order_param: "last_received_timestamp asc"
        };

        custom_query.query::<_, i128, _, _>(
            self.conn.as_ref(),
            Self::stm_assembler_of_receivable_custom_query,
            variant_top,
            variant_range,
            Self::form_receivable_account,
        )
    }

    fn total(&self) -> i128 {
        collect_and_sum_i128_values_from_table(self.conn.as_ref(), &Self::table_name(), "balance")
=======
    fn top_records(&self, minimum_amount: u64, maximum_age: u64) -> Vec<ReceivableAccount> {
        let min_amt = unsigned_to_signed(minimum_amount).unwrap_or(0x7FFF_FFFF_FFFF_FFFF);
        let max_age = unsigned_to_signed(maximum_age).unwrap_or(0x7FFF_FFFF_FFFF_FFFF);
        let min_timestamp = dao_utils::now_time_t() - max_age;
        let mut stmt = self
            .conn
            .prepare(
                r#"
                select
                    balance,
                    last_received_timestamp,
                    wallet_address
                from
                    receivable
                where
                    balance >= ? and
                    last_received_timestamp >= ?
                order by
                    balance desc,
                    last_received_timestamp desc
            "#,
            )
            .expect("Internal error");
        let params: &[&dyn ToSql] = &[&min_amt, &min_timestamp];
        stmt.query_map(params, |row| {
            let balance_result = row.get(0);
            let last_paid_timestamp_result = row.get(1);
            let wallet_result: Result<Wallet, rusqlite::Error> = row.get(2);
            match (balance_result, last_paid_timestamp_result, wallet_result) {
                (Ok(balance), Ok(last_paid_timestamp), Ok(wallet)) => Ok(ReceivableAccount {
                    wallet,
                    balance,
                    last_received_timestamp: dao_utils::from_time_t(last_paid_timestamp),
                }),
                tuple => panic!("top_records(): Database is corrupt: RECEIVABLE table columns and/or types: {:?}", tuple),
            }
        })
        .expect("Database is corrupt")
        .flatten()
        .collect()
>>>>>>> b487dc72
    }

    fn account_status(&self, wallet: &Wallet) -> Option<ReceivableAccount> {
        let mut stmt = self
            .conn
            .prepare(
                "select wallet_address, balance, last_received_timestamp from receivable where wallet_address = ?",
            )
            .expect("Internal error");
<<<<<<< HEAD
        match stmt
            .query_row(&[&wallet], Self::form_receivable_account)
            .optional()
        {
=======
        match stmt.query_row([], |row| {
            let total_balance_result: Result<i64, rusqlite::Error> = row.get(0);
            match total_balance_result {
                Ok(total_balance) => Ok(total_balance),
                Err(e)
                    if e == rusqlite::Error::InvalidColumnType(
                        0,
                        "sum(balance)".to_string(),
                        Type::Null,
                    ) =>
                {
                    Ok(0)
                }
                Err(e) => panic!(
                    "total(): Database is corrupt: RECEIVABLE table columns and/or types: {:?}",
                    e
                ),
            }
        }) {
>>>>>>> b487dc72
            Ok(value) => value,
            Err(e) => panic!("Database is corrupt: {:?}", e),
        }
    }
}

impl ReceivableDaoReal {
    pub fn new(conn: Box<dyn ConnectionWrapper>) -> ReceivableDaoReal {
        ReceivableDaoReal {
            conn,
            blob_insert_update: Box::new(BlobInsertUpdateReal::new()),
            logger: Logger::new("ReceivableDaoReal"),
        }
    }

<<<<<<< HEAD
    fn mine_metadata_of_yet_unbanned(
        &self,
        payment_thresholds: &PaymentThresholds,
        system_now: SystemTime,
    ) -> bool {
        let sql = indoc!(
            r"
            create temp table if not exists delinquency_metadata(
                wallet_address text not null,
                curve_point blob not null
            )"
        );
        self.conn
            .prepare(sql)
            .expect("internal error")
            .execute([])
            .expect("creation of a temporary table failed");
        let mut select_stm = self
=======
    // Question: Why would we not update last_received_timestamp here? Is this a bug?
    // Answer: No, it's not a bug. Adding more debt is different from receiving a payment.
    fn try_add_debt(&self, wallet: &Wallet, amount: i64) -> Result<bool, String> {
        let mut stmt = self
>>>>>>> b487dc72
            .conn
            .prepare(indoc!(
                r"
                select r.wallet_address, r.last_received_timestamp from receivable r
                left outer join banned b on r.wallet_address = b.wallet_address
                where b.wallet_address is null"
            ))
            .expect("internal error");
        let found_data = select_stm
            .query_map([], |row| {
                let wallet_address: rusqlite::Result<String> = row.get(0);
                let timestamp: rusqlite::Result<i64> = row.get(1);
                match (wallet_address, timestamp) {
                    (Ok(wallet_address), Ok(timestamp)) => Ok((
                        wallet_address,
                        Self::delinquency_curve_height_detection(
                            payment_thresholds,
                            to_time_t(system_now),
                            timestamp,
                        ),
                    )),
                    e => panic!("Database corrupt: {:?}", e),
                }
            })
            .expect("internal error")
            .flatten()
            .collect::<Vec<(String, i128)>>();
        if !found_data.is_empty() {
            let serial_params = Self::serialize_sql_params(found_data);
            let sql = Self::prepare_multi_insert_statement(serial_params.len() / 2);
            let mut stm = self.conn.prepare(&sql).expect("bad multi insert statement");
            stm.execute(params_from_iter(
                serial_params.iter().map(|param| param.as_ref()),
            ))
            .expect("insert operation failed");
            true
        } else {
            false
        }
    }

<<<<<<< HEAD
    pub fn delinquency_curve_height_detection(
        payment_thresholds: &PaymentThresholds,
        now: i64,
        timestamp: i64,
    ) -> i128 {
        let time = payment_thresholds.grace(now) - timestamp;
        let time = if time.is_negative() { 0 } else { time };
        ThresholdUtils::calculate_sloped_threshold_by_time(
            payment_thresholds,
            checked_conversion::<i64, u64>(time),
        ) as i128
            * WEIS_OF_GWEI
    }

    fn prepare_multi_insert_statement(row_count: usize) -> String {
        let mut flexible_part = "(?, ?),".repeat(row_count);
        flexible_part.pop();
        format!(
            "insert into delinquency_metadata (wallet_address,curve_point) values {}",
            flexible_part
        )
    }

    fn serialize_sql_params(pairs: Vec<(String, i128)>) -> Vec<Box<dyn ToSql>> {
        pairs.into_iter().fold(vec![], |acc, (wallet, point)| {
            plus(plus(acc, Box::new(wallet)), Box::new(point))
        })
    }

    fn truncate_metadata_table(&self) {
        //a delete statement without where the clause substitutes 'truncate' in sqlite
        let _ = self
            .conn
            .prepare("delete from delinquency_metadata")
            .expect("internal error")
            .execute([])
            .expect("internal error");
=======
    // Question: We didn't just receive a payment; why are we setting last_received_timestamp?
    // Answer: All new debts should start out young so that they don't trigger immediate delinquency.
    // Except for exotic tests, timestamp should be now or in the very recent past.
    fn try_insert(
        &self,
        timestamp: SystemTime,
        wallet: &Wallet,
        amount: i64,
    ) -> Result<(), String> {
        let mut stmt = self.conn.prepare("insert into receivable (wallet_address, balance, last_received_timestamp) values (?, ?, ?)").expect("Internal error");
        let params: &[&dyn ToSql] = &[&wallet, &amount, &to_time_t(timestamp)];
        match stmt.execute(params) {
            Ok(_) => Ok(()),
            Err(e) => Err(format!("{}", e)),
        }
>>>>>>> b487dc72
    }

    fn try_multi_insert_payment(
        &mut self,
        timestamp: SystemTime,
        payments: &[BlockchainTransaction],
    ) -> Result<(), ReceivableDaoError> {
        let xactn = self.conn.transaction()?;
        {
<<<<<<< HEAD
            for transaction in payments {
                self.blob_insert_update.update(Either::Right(&xactn), &UpdateConfig {
                    update_sql: "update receivable set balance = :updated_balance, last_received_timestamp = :last_received where wallet_address = :wallet",
                    params: SQLExtendedParams::new(
                        vec![
                            (":wallet", &KeyParamHolder::new(&transaction.from, "wallet_address")),
                            //:balance is later in the code transformed into :updated_balance
                            (":balance", &BalanceChange::polite_new_subtraction(transaction.wei_amount).map_err(|e|ReceivableDaoError::SignConversion(SignConversionError::Msg(e)))?),
                            (":last_received", &now_time_t()),
                        ]),
                })?
            }
        }
        match xactn.commit() {
            // Error response is untested here, because without a mockable Transaction, it's untestable.
            Err(e) => Err(ReceivableDaoError::RusqliteError(format!("{:?}", e))),
            Ok(_) => Ok(()),
        }
=======
            let mut stmt = xactn.prepare("update receivable set balance = balance - ?, last_received_timestamp = ? where wallet_address = ?")
                .expect ("Internal SQL error");
            for transaction in payments {
                let timestamp = dao_utils::to_time_t(timestamp);
                let gwei_amount = match unsigned_to_signed(transaction.gwei_amount) {
                    Ok(amount) => amount,
                    Err(e) => return Err(ReceivableDaoError::SignConversion(e)),
                };
                let params: &[&dyn ToSql] = &[&gwei_amount, &timestamp, &transaction.from];
                stmt.execute(params)
                    .map_err(|e| ReceivableDaoError::RusqliteError(e.to_string()))?;
            }
        }
        let result = match xactn.commit() {
            // Error response is untested here, because without a mockable Transaction, it's untestable.
            Err(e) => Err(ReceivableDaoError::RusqliteError(format!("{:?}", e))),
            Ok(_) => Ok(()),
        };
        result
>>>>>>> b487dc72
    }

    fn form_receivable_account(row: &Row) -> rusqlite::Result<ReceivableAccount> {
        let wallet: Result<Wallet, Error> = row.get(0);
        let balance_result = row.get(1);
        let last_received_timestamp_result = row.get(2);
        match (wallet, balance_result, last_received_timestamp_result) {
            (Ok(wallet), Ok(balance), Ok(last_received_timestamp)) => Ok(ReceivableAccount {
                wallet,
                balance_wei: balance,
                last_received_timestamp: dao_utils::from_time_t(last_received_timestamp),
            }),
<<<<<<< HEAD
            e => panic!(
                "Database is corrupt: RECEIVABLE table columns and/or types: {:?}",
                e
            ),
=======
            tuple => panic!("row_to_account(): Database is corrupt: RECEIVABLE table columns and/or types: {:?}", tuple),
>>>>>>> b487dc72
        }
    }

    fn stm_assembler_of_receivable_custom_query(feeder: AssemblerFeeder) -> String {
        format!(
            "select
                 wallet_address,
                 balance,
                 last_received_timestamp
             from
                 receivable
             {} {}
             order by
                 {},
                 {}
             {}",
            feeder.main_where_clause,
            feeder.where_clause_extension,
            feeder.order_by_first_param,
            feeder.order_by_second_param,
            feeder.limit_clause
        )
    }

    fn more_money_received_pretty_error_log(
        &self,
        payments: &[BlockchainTransaction],
        error: ReceivableDaoError,
    ) {
        let mut report_lines = vec![format!("{:10} {:42} {:18}", "Block #", "Wallet", "Amount")];
        let mut sum = 0u128;
        payments.iter().for_each(|t| {
            report_lines.push(format!(
                "{:10} {:42} {:18}",
                t.block_number, t.from, t.wei_amount
            ));
            sum += t.wei_amount;
        });
        report_lines.push(format!("{:10} {:42} {:18}", "TOTAL", "", sum));
        let report = report_lines.join("\n");
        error!(
            self.logger,
            "Payment reception failed, rolling back: {:?}\n{}", error, report
        );
    }
}

impl DAOTableIdentifier for ReceivableDaoReal {
    fn table_name() -> String {
        String::from("receivable")
    }
}

#[cfg(test)]
mod tests {
    use super::*;
<<<<<<< HEAD
    use crate::accountant::blob_utils::BlobInsertUpdateError;
    use crate::accountant::dao_utils::{from_time_t, now_time_t, to_time_t};
    use crate::accountant::test_utils::{
        assert_database_blows_up_on_an_unexpected_error,
        assert_on_sloped_segment_of_payment_thresholds_and_its_proper_alignment,
        convert_to_all_string_values, make_receivable_account, InsertUpdateCoreMock,
    };
    use crate::database::db_initializer;
    use crate::database::db_initializer::test_utils::ConnectionWrapperMock;
=======
    use crate::accountant::test_utils::make_receivable_account;
    use crate::database::dao_utils::{from_time_t, now_time_t, to_time_t};
>>>>>>> b487dc72
    use crate::database::db_initializer::DbInitializer;
    use crate::database::db_initializer::DbInitializerReal;
    use crate::database::db_migrations::MigratorConfig;
    use crate::db_config::persistent_configuration::PersistentConfigError;
    use crate::test_utils::assert_contains;
    use crate::test_utils::make_wallet;
    use masq_lib::messages::TopRecordsOrdering::{Age, Balance};
    use masq_lib::test_utils::logging::{init_test_logging, TestLogHandler};
    use masq_lib::test_utils::utils::ensure_node_home_directory_exists;
<<<<<<< HEAD
    use rusqlite::{Connection, OpenFlags};
    use std::sync::{Arc, Mutex};
=======
>>>>>>> b487dc72

    #[test]
    fn conversion_from_pce_works() {
        let pce = PersistentConfigError::BadHexFormat("booga".to_string());

        let subject = ReceivableDaoError::from(pce);

        assert_eq!(
            subject,
            ReceivableDaoError::ConfigurationError("BadHexFormat(\"booga\")".to_string())
        );
    }

    #[test]
    fn try_multi_insert_payment_handles_error_of_number_sign_check() {
        let home_dir = ensure_node_home_directory_exists(
            "receivable_dao",
            "try_multi_insert_payment_handles_error_of_number_sign_check",
        );
        let mut subject = ReceivableDaoReal::new(
            DbInitializerReal::default()
                .initialize(&home_dir, true, MigratorConfig::test_default())
                .unwrap(),
        );
        let payments = vec![BlockchainTransaction {
            block_number: 42u64,
            from: make_wallet("some_address"),
            wei_amount: u128::MAX,
        }];

        let result = subject.try_multi_insert_payment(SystemTime::now(), &payments.as_slice());

        assert_eq!(
            result,
            Err(ReceivableDaoError::SignConversion(
                SignConversionError::Msg("Overflow detected with 340282366920938463463374607431768211455: cannot be converted from u128 to i128".to_string())
            ))
        )
    }

    #[test]
    #[should_panic(expected = "no such table: receivable")]
    fn try_multi_insert_payment_handles_error_adding_receivables() {
        let home_dir = ensure_node_home_directory_exists(
            "receivable_dao",
            "try_multi_insert_payment_handles_error_adding_receivables",
        );
        let conn = DbInitializerReal::default()
            .initialize(&home_dir, true, MigratorConfig::test_default())
            .unwrap();
        {
            let mut stmt = conn.prepare("drop table receivable").unwrap();
            stmt.execute([]).unwrap();
        }
        let mut subject = ReceivableDaoReal::new(conn);

        let payments = vec![BlockchainTransaction {
            block_number: 42u64,
            from: make_wallet("some_address"),
            wei_amount: 18446744073709551615,
        }];

        let _ = subject.try_multi_insert_payment(SystemTime::now(), payments.as_slice());
    }

    #[test]
    fn more_money_receivable_works_for_new_address() {
        let home_dir = ensure_node_home_directory_exists(
            "receivable_dao",
            "more_money_receivable_works_for_new_address",
        );
        let now = SystemTime::now();
        let wallet = make_wallet("booga");
        let status = {
            let subject = ReceivableDaoReal::new(
                DbInitializerReal::default()
                    .initialize(&home_dir, true, MigratorConfig::test_default())
                    .unwrap(),
            );

            subject.more_money_receivable(now, &wallet, 1234).unwrap();
            subject.account_status(&wallet).unwrap()
        };

        assert_eq!(status.wallet, wallet);
<<<<<<< HEAD
        assert_eq!(status.balance_wei, 1234);
        let timestamp = dao_utils::to_time_t(status.last_received_timestamp);
        assert!(
            timestamp >= before,
            "{:?} should be on or after {:?}",
            timestamp,
            before
        );
        assert!(
            timestamp <= after,
            "{:?} should be on or before {:?}",
            timestamp,
            after
        );
=======
        assert_eq!(status.balance, 1234);
        assert_eq!(to_time_t(status.last_received_timestamp), to_time_t(now));
>>>>>>> b487dc72
    }

    #[test]
    fn more_money_receivable_works_for_existing_address() {
        let home_dir = ensure_node_home_directory_exists(
            "receivable_dao",
            "more_money_receivable_works_for_existing_address",
        );
        let wallet = make_wallet("booga");
        let subject = ReceivableDaoReal::new(
            DbInitializerReal::default()
                .initialize(&home_dir, true, MigratorConfig::test_default())
                .unwrap(),
        );
        let now = SystemTime::now();
        subject.more_money_receivable(now, &wallet, 1234).unwrap();

        subject
            .more_money_receivable(SystemTime::UNIX_EPOCH, &wallet, 2345)
            .unwrap();

        let status = subject.account_status(&wallet).unwrap();
        assert_eq!(status.wallet, wallet);
<<<<<<< HEAD
        assert_eq!(status.balance_wei, 3579);
        assert_eq!(status.last_received_timestamp, SystemTime::UNIX_EPOCH);
=======
        assert_eq!(status.balance, 3579);
        assert_eq!(to_time_t(status.last_received_timestamp), to_time_t(now));
>>>>>>> b487dc72
    }

    #[test]
    #[should_panic(
        expected = "Overflow detected with 340282366920938463463374607431768211455: cannot be converted from u128 to i128"
    )]
    fn more_money_receivable_works_for_overflow() {
        let home_dir = ensure_node_home_directory_exists(
            "receivable_dao",
            "more_money_receivable_works_for_overflow",
        );
        let subject = ReceivableDaoReal::new(
            DbInitializerReal::default()
                .initialize(&home_dir, true, MigratorConfig::test_default())
                .unwrap(),
        );

<<<<<<< HEAD
        let _ = subject.more_money_receivable(&make_wallet("booga"), u128::MAX);
=======
        let result =
            subject.more_money_receivable(SystemTime::now(), &make_wallet("booga"), u64::MAX);

        assert_eq!(result, Err(ReceivableDaoError::SignConversion(u64::MAX)))
>>>>>>> b487dc72
    }

    #[test]
    fn more_money_received_works_for_existing_addresses() {
<<<<<<< HEAD
        let before = to_time_t(SystemTime::now());
=======
>>>>>>> b487dc72
        let home_dir = ensure_node_home_directory_exists(
            "receivable_dao",
            "more_money_received_works_for_existing_address",
        );
        let debtor1 = make_wallet("debtor1");
        let debtor2 = make_wallet("debtor2");
        let now = SystemTime::now();
        let mut subject = {
            let subject = ReceivableDaoReal::new(
                DbInitializerReal::default()
                    .initialize(&home_dir, true, MigratorConfig::test_default())
                    .unwrap(),
            );
            subject.more_money_receivable(now, &debtor1, 1234).unwrap();
            subject.more_money_receivable(now, &debtor2, 2345).unwrap();
            subject
        };

        let (status1, status2) = {
            let transactions = vec![
                BlockchainTransaction {
                    from: debtor1.clone(),
                    wei_amount: 1200_u128,
                    block_number: 35_u64,
                },
                BlockchainTransaction {
                    from: debtor2.clone(),
                    wei_amount: 2300_u128,
                    block_number: 57_u64,
                },
            ];

            subject.more_money_received(now, transactions);
            (
                subject.account_status(&debtor1).unwrap(),
                subject.account_status(&debtor2).unwrap(),
            )
        };

        assert_eq!(status1.wallet, debtor1);
<<<<<<< HEAD
        assert_eq!(status1.balance_wei, 34);
        let timestamp1 = dao_utils::to_time_t(status1.last_received_timestamp);
        assert!(timestamp1 >= before);
        assert!(timestamp1 <= dao_utils::to_time_t(SystemTime::now()));

        assert_eq!(status2.wallet, debtor2);
        assert_eq!(status2.balance_wei, 45);
        let timestamp2 = dao_utils::to_time_t(status2.last_received_timestamp);
        assert!(timestamp2 >= before);
        assert!(timestamp2 <= dao_utils::to_time_t(SystemTime::now()));
=======
        assert_eq!(status1.balance, 34);
        assert_eq!(to_time_t(status1.last_received_timestamp), to_time_t(now));

        assert_eq!(status2.wallet, debtor2);
        assert_eq!(status2.balance, 45);
        assert_eq!(to_time_t(status2.last_received_timestamp), to_time_t(now));
>>>>>>> b487dc72
    }

    #[test]
    fn more_money_received_throws_away_payments_from_unknown_addresses() {
        let home_dir = ensure_node_home_directory_exists(
            "receivable_dao",
            "more_money_received_throws_away_payments_from_unknown_addresses",
        );
        let debtor = make_wallet("unknown_wallet");
        let mut subject = ReceivableDaoReal::new(
            DbInitializerReal::default()
                .initialize(&home_dir, true, MigratorConfig::test_default())
                .unwrap(),
        );

        let status = {
            let transactions = vec![BlockchainTransaction {
                from: debtor.clone(),
                wei_amount: 2300_u128,
                block_number: 33_u64,
            }];
            subject.more_money_received(SystemTime::now(), transactions);
            subject.account_status(&debtor)
        };

        assert!(status.is_none());
    }

    #[test]
    fn more_money_received_logs_when_try_multi_insert_payment_fails() {
        init_test_logging();

        let home_dir = ensure_node_home_directory_exists(
            "receivable_dao",
            "more_money_received_logs_when_try_multi_insert_payment_fails",
        );
        let mut subject = ReceivableDaoReal::new(
            DbInitializerReal::default()
                .initialize(&home_dir, true, MigratorConfig::test_default())
                .unwrap(),
        );
        // Sabotage the database so there'll be an error
        {
            let mut conn = DbInitializerReal::default()
                .initialize(&home_dir, false, MigratorConfig::test_default())
                .unwrap();
            let xactn = conn.transaction().unwrap();
            xactn
                .prepare("drop table receivable")
                .unwrap()
                .execute([])
                .unwrap();
            xactn.commit().unwrap();
        }

        let payments = vec![
            BlockchainTransaction {
                block_number: 1234567890,
                from: Wallet::new("0xAAAAAAAAAAAAAAAAAAAAAAAAAAAAAAAAAAAAAAAA"),
                wei_amount: 123456789123456789,
            },
            BlockchainTransaction {
                block_number: 2345678901,
                from: Wallet::new("0xBBBBBBBBBBBBBBBBBBBBBBBBBBBBBBBBBBBBBBBB"),
                wei_amount: 234567891234567891,
            },
            BlockchainTransaction {
                block_number: 3456789012,
                from: Wallet::new("0xCCCCCCCCCCCCCCCCCCCCCCCCCCCCCCCCCCCCCCCC"),
                wei_amount: 345678912345678912,
            },
        ];

        subject.more_money_received(SystemTime::now(), payments);

        TestLogHandler::new().exists_log_containing(&format!(
            "ERROR: ReceivableDaoReal: Payment reception failed, rolling back: \
            RusqliteError(\"Updating balance for receivable of -123456789123456789 Wei to 0xaaaaaaaaaaaaaaaaaaaaaaaaaaaaaaaaaaaaaaaa with error 'no such table: receivable'\")\n\
            Block #    Wallet                                     Amount            \n\
            1234567890 0xaaaaaaaaaaaaaaaaaaaaaaaaaaaaaaaaaaaaaaaa 123456789123456789\n\
            2345678901 0xbbbbbbbbbbbbbbbbbbbbbbbbbbbbbbbbbbbbbbbb 234567891234567891\n\
            3456789012 0xcccccccccccccccccccccccccccccccccccccccc 345678912345678912\n\
            TOTAL                                                 703703592703703592"
        ));
    }

    #[test]
    fn receivable_account_status_works_when_account_doesnt_exist() {
        let home_dir = ensure_node_home_directory_exists(
            "receivable_dao",
            "receivable_account_status_works_when_account_doesnt_exist",
        );
        let wallet = make_wallet("booga");
        let subject = ReceivableDaoReal::new(
            DbInitializerReal::default()
                .initialize(&home_dir, true, MigratorConfig::test_default())
                .unwrap(),
        );

        let result = subject.account_status(&wallet);

        assert_eq!(result, None);
    }

    #[test]
    fn delinquency_high_detection_goes_along_proper_line() {
        let payment_thresholds = PaymentThresholds {
            maturity_threshold_sec: 333,
            payment_grace_period_sec: 444,
            permanent_debt_allowed_gwei: 1456,
            debt_threshold_gwei: 9876,
            threshold_interval_sec: 1111111,
            unban_below_gwei: 0,
        };
        let now = to_time_t(SystemTime::now());
        let higher_corner_timestamp = (now
            - ThresholdUtils::convert(
                payment_thresholds.maturity_threshold_sec
                    + payment_thresholds.payment_grace_period_sec,
            )) as u64;
        let middle_point_timestamp = (now
            - ThresholdUtils::convert(
                payment_thresholds.maturity_threshold_sec
                    + payment_thresholds.payment_grace_period_sec
                    + payment_thresholds.threshold_interval_sec / 2,
            )) as u64;
        let lower_corner_timestamp = (now
            - ThresholdUtils::convert(
                payment_thresholds.maturity_threshold_sec
                    + payment_thresholds.payment_grace_period_sec
                    + payment_thresholds.threshold_interval_sec,
            )) as u64;
        let tested_fn = |payment_thresholds: &PaymentThresholds, time| {
            ReceivableDaoReal::delinquency_curve_height_detection(
                payment_thresholds,
                now,
                time as i64,
            )
        };

        assert_on_sloped_segment_of_payment_thresholds_and_its_proper_alignment(
            tested_fn,
            payment_thresholds,
            higher_corner_timestamp,
            middle_point_timestamp,
            lower_corner_timestamp,
        )
    }

    #[test]
    fn despite_unrealistic_scenario_we_make_sure_timestamp_gap_smaller_than_grace_period_can_never_blow_up(
    ) {
        let payment_thresholds = PaymentThresholds {
            maturity_threshold_sec: 25,
            payment_grace_period_sec: 50,
            permanent_debt_allowed_gwei: 100,
            debt_threshold_gwei: 200,
            threshold_interval_sec: 100,
            unban_below_gwei: 0,
        };
        let now = to_time_t(SystemTime::now());
        let timestamp = now - 11;

        let result = ReceivableDaoReal::delinquency_curve_height_detection(
            &payment_thresholds,
            now,
            timestamp,
        );

        assert_eq!(
            result,
            payment_thresholds.debt_threshold_gwei as i128 * WEIS_OF_GWEI
        )
    }

    #[test]
    fn mine_curve_heights_on_temp_table_for_potential_new_delinquencies() {
        let payment_thresholds = PaymentThresholds {
            maturity_threshold_sec: 25,
            payment_grace_period_sec: 50,
            permanent_debt_allowed_gwei: 100,
            debt_threshold_gwei: 200,
            threshold_interval_sec: 100,
            unban_below_gwei: 0,
        };
        let home_dir = ensure_node_home_directory_exists(
            "receivable_dao",
            "mine_curve_heights_on_temp_table_for_potential_new_delinquencies",
        );
        let conn = DbInitializerReal::default()
            .initialize(&home_dir, true, MigratorConfig::test_default())
            .unwrap();
        let wallet_banned = make_wallet("wallet_banned");
        let wallet_1 = make_wallet("wallet_1");
        let wallet_2 = make_wallet("wallet_2");
        let unbanned_account_1_timestamp = from_time_t(to_time_t(SystemTime::now()) - 1000);
        let unbanned_account_2_timestamp = SystemTime::now();
        let banned_account = ReceivableAccount {
            wallet: wallet_banned,
            balance_wei: 80057,
            last_received_timestamp: from_time_t(16_554_000_000),
        };
        let unbanned_account_1 = ReceivableAccount {
            wallet: wallet_1.clone(),
            balance_wei: 8500,
            last_received_timestamp: unbanned_account_1_timestamp,
        };
        let unbanned_account_2 = ReceivableAccount {
            wallet: wallet_2.clone(),
            balance_wei: 30,
            last_received_timestamp: unbanned_account_2_timestamp,
        };
        add_receivable_account(&conn, &banned_account);
        add_banned_account(&conn, &banned_account);
        add_receivable_account(&conn, &unbanned_account_1);
        add_receivable_account(&conn, &unbanned_account_2);
        let subject = ReceivableDaoReal::new(conn);

<<<<<<< HEAD
        subject.mine_metadata_of_yet_unbanned(&payment_thresholds, SystemTime::now());
=======
        subject
            .more_money_receivable(time_stub, &wallet1, 1234)
            .unwrap();
        subject
            .more_money_receivable(time_stub, &wallet2, 2345)
            .unwrap();
>>>>>>> b487dc72

        let now = now_time_t();
        let captured = capture_rows(subject.conn.as_ref(), "delinquency_metadata");
        let expected_point_height_for_unbanned_1 =
            ReceivableDaoReal::delinquency_curve_height_detection(
                &payment_thresholds,
                now,
                to_time_t(unbanned_account_1_timestamp),
            );
        let expected_point_height_for_unbanned_2 =
            ReceivableDaoReal::delinquency_curve_height_detection(
                &payment_thresholds,
                now,
                to_time_t(unbanned_account_2_timestamp),
            );
        assert_eq!(
<<<<<<< HEAD
            captured,
            vec![
                (wallet_1.to_string(), expected_point_height_for_unbanned_1),
                (wallet_2.to_string(), expected_point_height_for_unbanned_2)
            ]
        );
    }

    #[test]
    #[should_panic(
        expected = "Database corrupt: (Ok(\"456\"), Err(InvalidColumnType(1, \"last_received_timestamp\", Text)))"
    )]
    fn mine_metadata_of_yet_unbanned_blows_up_on_an_unexpected_error_processing_rows() {
        let home_dir = ensure_node_home_directory_exists(
            "receivable_dao",
            "mine_metadata_of_yet_unbanned_blows_up_on_an_unexpected_error_processing_rows",
        );
        let wrong_params: &[&dyn ToSql] = &[&456, &"happy birthday", &"mr.president"];
        let conn = DbInitializerReal::default()
            .initialize(&home_dir, true, MigratorConfig::test_default())
            .unwrap();
        conn
            .prepare("insert into receivable (wallet_address, balance, last_received_timestamp) values (?,?,?)")
            .unwrap() //taking advantage from sqlite dynamic typing, it allows initiate records with different values than what the table was designed for
            .execute(wrong_params).unwrap();
        let payment_thresholds = PaymentThresholds {
            maturity_threshold_sec: 25,
            payment_grace_period_sec: 50,
            permanent_debt_allowed_gwei: 100,
            debt_threshold_gwei: 200,
            threshold_interval_sec: 100,
            unban_below_gwei: 0,
        };
        let subject = ReceivableDaoReal::new(conn);

        let _ = subject.mine_metadata_of_yet_unbanned(&payment_thresholds, SystemTime::now());
    }

    fn capture_rows(conn: &dyn ConnectionWrapper, table: &str) -> Vec<(String, i128)> {
        let mut stm = conn.prepare(&format!("select * from {}", table)).unwrap();

        stm.query_map([], |row| {
            let wallet: String = row.get(0).unwrap();
            let curve_value: i128 = row.get(1).unwrap();
            Ok((wallet, curve_value))
        })
        .unwrap()
        .flat_map(|val| val)
        .collect::<Vec<(String, i128)>>()
=======
            accounts,
            vec![
                ReceivableAccount {
                    wallet: wallet1,
                    balance: 1234,
                    last_received_timestamp: time_stub
                },
                ReceivableAccount {
                    wallet: wallet2,
                    balance: 2345,
                    last_received_timestamp: time_stub
                },
            ]
        )
>>>>>>> b487dc72
    }

    #[test]
    fn new_delinquencies_unit_slope() {
        fn wei_conversion(gwei: u64) -> i128 {
            i128::try_from(gwei).unwrap() * WEIS_OF_GWEI
        }
        let payment_thresholds = PaymentThresholds {
            maturity_threshold_sec: 25,
            payment_grace_period_sec: 50,
            permanent_debt_allowed_gwei: 100,
            debt_threshold_gwei: 200,
            threshold_interval_sec: 100,
            unban_below_gwei: 0,
        };
        let now = now_time_t();
        let mut not_delinquent_inside_grace_period = make_receivable_account(1234, false);
        not_delinquent_inside_grace_period.balance_wei =
            wei_conversion(payment_thresholds.debt_threshold_gwei + 1);
        not_delinquent_inside_grace_period.last_received_timestamp =
            from_time_t(payment_thresholds.sugg_and_grace(now) + 2);
        let mut not_delinquent_after_grace_below_slope = make_receivable_account(2345, false);
        not_delinquent_after_grace_below_slope.balance_wei =
            wei_conversion(payment_thresholds.debt_threshold_gwei - 2);
        not_delinquent_after_grace_below_slope.last_received_timestamp =
            from_time_t(payment_thresholds.sugg_and_grace(now) - 1);
        let mut delinquent_above_slope_after_grace = make_receivable_account(3456, true);
        delinquent_above_slope_after_grace.balance_wei =
            wei_conversion(payment_thresholds.debt_threshold_gwei - 1);
        delinquent_above_slope_after_grace.last_received_timestamp =
            from_time_t(payment_thresholds.sugg_and_grace(now) - 2);
        let mut not_delinquent_below_slope_before_stop = make_receivable_account(4567, false);
        not_delinquent_below_slope_before_stop.balance_wei =
            wei_conversion(payment_thresholds.permanent_debt_allowed_gwei + 1);
        not_delinquent_below_slope_before_stop.last_received_timestamp =
            from_time_t(payment_thresholds.sugg_thru_decreasing(now) + 2);
        let mut delinquent_above_slope_before_stop = make_receivable_account(5678, true);
        delinquent_above_slope_before_stop.balance_wei =
            wei_conversion(payment_thresholds.permanent_debt_allowed_gwei + 2);
        delinquent_above_slope_before_stop.last_received_timestamp =
            from_time_t(payment_thresholds.sugg_thru_decreasing(now) + 1);
        let mut not_delinquent_above_slope_after_stop = make_receivable_account(6789, false);
        not_delinquent_above_slope_after_stop.balance_wei =
            wei_conversion(payment_thresholds.permanent_debt_allowed_gwei - 1);
        not_delinquent_above_slope_after_stop.last_received_timestamp =
            from_time_t(payment_thresholds.sugg_thru_decreasing(now) - 2);
        let home_dir = ensure_node_home_directory_exists("accountant", "new_delinquencies");
        let db_initializer = DbInitializerReal::default();
        let conn = db_initializer
            .initialize(&home_dir, true, MigratorConfig::test_default())
            .unwrap();
        add_receivable_account(&conn, &not_delinquent_inside_grace_period);
        add_receivable_account(&conn, &not_delinquent_after_grace_below_slope);
        add_receivable_account(&conn, &delinquent_above_slope_after_grace);
        add_receivable_account(&conn, &not_delinquent_below_slope_before_stop);
        add_receivable_account(&conn, &delinquent_above_slope_before_stop);
        add_receivable_account(&conn, &not_delinquent_above_slope_after_stop);
        let subject = ReceivableDaoReal::new(conn);

        let result = subject.new_delinquencies(from_time_t(now), &payment_thresholds);

        assert_contains(&result, &delinquent_above_slope_after_grace);
        assert_contains(&result, &delinquent_above_slope_before_stop);
        assert_eq!(2, result.len());
    }

    #[test]
    fn new_delinquencies_shallow_slope() {
        let payment_thresholds = PaymentThresholds {
            maturity_threshold_sec: 100,
            payment_grace_period_sec: 100,
            permanent_debt_allowed_gwei: 100,
            debt_threshold_gwei: 110,
            threshold_interval_sec: 100,
            unban_below_gwei: 0,
        };
        let now = now_time_t();
        let mut not_delinquent = make_receivable_account(1234, false);
        not_delinquent.balance_wei = 105 * WEIS_OF_GWEI;
        not_delinquent.last_received_timestamp =
            from_time_t(payment_thresholds.sugg_and_grace(now) - 25);
        let mut delinquent = make_receivable_account(2345, true);
        delinquent.balance_wei = 105 * WEIS_OF_GWEI;
        delinquent.last_received_timestamp =
            from_time_t(payment_thresholds.sugg_and_grace(now) - 75);
        let home_dir =
            ensure_node_home_directory_exists("accountant", "new_delinquencies_shallow_slope");
        let db_initializer = DbInitializerReal::default();
        let conn = db_initializer
            .initialize(&home_dir, true, MigratorConfig::test_default())
            .unwrap();
        add_receivable_account(&conn, &not_delinquent);
        add_receivable_account(&conn, &delinquent);
        let subject = ReceivableDaoReal::new(conn);

        let result = subject.new_delinquencies(from_time_t(now), &payment_thresholds);

        assert_contains(&result, &delinquent);
        assert_eq!(1, result.len());
    }

    #[test]
    fn new_delinquencies_steep_slope() {
        let payment_thresholds = PaymentThresholds {
            maturity_threshold_sec: 100,
            payment_grace_period_sec: 100,
            permanent_debt_allowed_gwei: 100,
            debt_threshold_gwei: 1100,
            threshold_interval_sec: 100,
            unban_below_gwei: 0,
        };
        let now = now_time_t();
        let mut not_delinquent = make_receivable_account(1234, false);
        not_delinquent.balance_wei = 600 * WEIS_OF_GWEI;
        not_delinquent.last_received_timestamp =
            from_time_t(payment_thresholds.sugg_and_grace(now) - 25);
        let mut delinquent = make_receivable_account(2345, true);
        delinquent.balance_wei = 600 * WEIS_OF_GWEI;
        delinquent.last_received_timestamp =
            from_time_t(payment_thresholds.sugg_and_grace(now) - 75);
        let home_dir =
            ensure_node_home_directory_exists("accountant", "new_delinquencies_steep_slope");
        let db_initializer = DbInitializerReal::default();
        let conn = db_initializer
            .initialize(&home_dir, true, MigratorConfig::test_default())
            .unwrap();
        add_receivable_account(&conn, &not_delinquent);
        add_receivable_account(&conn, &delinquent);
        let subject = ReceivableDaoReal::new(conn);

        let result = subject.new_delinquencies(from_time_t(now), &payment_thresholds);

        assert_contains(&result, &delinquent);
        assert_eq!(1, result.len());
    }

    #[test]
    fn new_delinquencies_does_not_find_existing_delinquencies() {
        let payment_thresholds = PaymentThresholds {
            maturity_threshold_sec: 25,
            payment_grace_period_sec: 50,
            permanent_debt_allowed_gwei: 100,
            debt_threshold_gwei: 200,
            threshold_interval_sec: 100,
            unban_below_gwei: 0,
        };
        let now = now_time_t();
        let mut existing_delinquency = make_receivable_account(1234, true);
        existing_delinquency.balance_wei = 250 * WEIS_OF_GWEI;
        existing_delinquency.last_received_timestamp =
            from_time_t(payment_thresholds.sugg_and_grace(now) - 1);
        let mut new_delinquency = make_receivable_account(2345, true);
        new_delinquency.balance_wei = 250 * WEIS_OF_GWEI;
        new_delinquency.last_received_timestamp =
            from_time_t(payment_thresholds.sugg_and_grace(now) - 1);
        let home_dir = ensure_node_home_directory_exists(
            "receivable_dao",
            "new_delinquencies_does_not_find_existing_delinquencies",
        );
        let db_initializer = DbInitializerReal::default();
        let conn = db_initializer
            .initialize(&home_dir, true, MigratorConfig::test_default())
            .unwrap();
        add_receivable_account(&conn, &existing_delinquency);
        add_receivable_account(&conn, &new_delinquency);
        add_banned_account(&conn, &existing_delinquency);
        let subject = ReceivableDaoReal::new(conn);

        let result = subject.new_delinquencies(from_time_t(now), &payment_thresholds);

        assert_contains(&result, &new_delinquency);
        assert_eq!(1, result.len());
    }

    #[test]
    fn new_delinquencies_works_for_still_empty_tables() {
        let payment_thresholds = PaymentThresholds {
            maturity_threshold_sec: 25,
            payment_grace_period_sec: 50,
            permanent_debt_allowed_gwei: 100,
            debt_threshold_gwei: 200,
            threshold_interval_sec: 100,
            unban_below_gwei: 0,
        };
        let now = now_time_t();
        let home_dir = ensure_node_home_directory_exists(
            "receivable_dao",
            "new_delinquencies_work_for_still_empty_tables",
        );
        let db_initializer = DbInitializerReal::default();
        let conn = db_initializer
            .initialize(&home_dir, true, MigratorConfig::test_default())
            .unwrap();
        let subject = ReceivableDaoReal::new(conn);

        let result = subject.new_delinquencies(from_time_t(now), &payment_thresholds);

        assert!(result.is_empty())
    }

    #[test]
    fn metadata_gets_gone_after_the_procedure_of_new_delinquencies() {
        let payment_thresholds = PaymentThresholds {
            maturity_threshold_sec: 25,
            payment_grace_period_sec: 50,
            permanent_debt_allowed_gwei: 100,
            debt_threshold_gwei: 200,
            threshold_interval_sec: 100,
            unban_below_gwei: 0,
        };
        let now = now_time_t();
        let home_dir = ensure_node_home_directory_exists(
            "receivable_dao",
            "metadata_gets_gone_after_the_procedure_of_new_delinquencies",
        );
        let db_initializer = DbInitializerReal::default();
        let conn = db_initializer
            .initialize(&home_dir, true, MigratorConfig::test_default())
            .unwrap();
        add_receivable_account(&conn, &make_receivable_account(1234, true));
        add_receivable_account(&conn, &make_receivable_account(5678, true));
        add_receivable_account(&conn, &make_receivable_account(9012, true));
        let subject = ReceivableDaoReal::new(conn);

        let result = subject.new_delinquencies(from_time_t(now), &payment_thresholds);

        assert!(!result.is_empty());
        let mut stm = subject
            .conn
            .prepare("select * from delinquency_metadata")
            .unwrap();
        let error = stm.query_row([], |_row| Ok(())).unwrap_err();
        assert_eq!(error, Error::QueryReturnedNoRows)
    }

    #[test]
    fn temporary_metadata_table_gets_gone_after_disconnection<'a: 'b, 'b>() {
        let payment_thresholds = PaymentThresholds {
            maturity_threshold_sec: 25,
            payment_grace_period_sec: 50,
            permanent_debt_allowed_gwei: 100,
            debt_threshold_gwei: 200,
            threshold_interval_sec: 100,
            unban_below_gwei: 0,
        };
        let now = now_time_t();
        let home_dir = ensure_node_home_directory_exists(
            "receivable_dao",
            "temporary_metadata_table_gets_gone_after_disconnection",
        );
        let db_initializer = DbInitializerReal::default();
        let conn = db_initializer
            .initialize(&home_dir, true, MigratorConfig::test_default())
            .unwrap();
        add_receivable_account(&conn, &make_receivable_account(1234, true));
        add_receivable_account(&conn, &make_receivable_account(5678, true));
        let subject = ReceivableDaoReal::new(conn);
        let _ = subject.new_delinquencies(from_time_t(now), &payment_thresholds);
        let assertion_sql = "select * from delinquency_metadata";
        subject.conn.prepare(assertion_sql).unwrap();

        drop(subject);

        let new_connection = db_initializer
            .initialize(&home_dir, false, MigratorConfig::test_default())
            .unwrap();
        let error = new_connection.prepare(assertion_sql).unwrap_err();
        match error {
            Error::SqliteFailure(_, Some(msg)) => {
                assert_eq!(msg, "no such table: delinquency_metadata".to_string())
            }
            x => panic!("we expected 'no such table error' but received: {}", x),
        }
    }

    #[test]
    fn paid_delinquencies() {
        let payment_thresholds = PaymentThresholds {
            maturity_threshold_sec: 0,
            payment_grace_period_sec: 0,
            permanent_debt_allowed_gwei: 0,
            debt_threshold_gwei: 0,
            threshold_interval_sec: 0,
            unban_below_gwei: 50,
        };
        let mut paid_delinquent = make_receivable_account(1234, true);
        paid_delinquent.balance_wei = 50_000_000_000;
        let mut unpaid_delinquent = make_receivable_account(2345, true);
        unpaid_delinquent.balance_wei = 50_000_000_001;
        let home_dir = ensure_node_home_directory_exists("accountant", "paid_delinquencies");
        let db_initializer = DbInitializerReal::default();
        let conn = db_initializer
            .initialize(&home_dir, true, MigratorConfig::test_default())
            .unwrap();
        add_receivable_account(&conn, &paid_delinquent);
        add_receivable_account(&conn, &unpaid_delinquent);
        add_banned_account(&conn, &paid_delinquent);
        add_banned_account(&conn, &unpaid_delinquent);
        let subject = ReceivableDaoReal::new(conn);

        let result = subject.paid_delinquencies(&payment_thresholds);

        assert_contains(&result, &paid_delinquent);
        assert_eq!(1, result.len());
    }

    #[test]
    fn paid_delinquencies_does_not_find_existing_nondelinquencies() {
        let payment_thresholds = PaymentThresholds {
            maturity_threshold_sec: 0,
            payment_grace_period_sec: 0,
            permanent_debt_allowed_gwei: 0,
            debt_threshold_gwei: 0,
            threshold_interval_sec: 0,
            unban_below_gwei: 50,
        };
        let mut newly_non_delinquent = make_receivable_account(1234, false);
        newly_non_delinquent.balance_wei = 25_000_000_000;
        let mut old_non_delinquent = make_receivable_account(2345, false);
        old_non_delinquent.balance_wei = 25_000_000_000;

        let home_dir = ensure_node_home_directory_exists(
            "receivable_dao",
            "paid_delinquencies_does_not_find_existing_nondelinquencies",
        );
        let db_initializer = DbInitializerReal::default();
        let conn = db_initializer
            .initialize(&home_dir, true, MigratorConfig::test_default())
            .unwrap();
        add_receivable_account(&conn, &newly_non_delinquent);
        add_receivable_account(&conn, &old_non_delinquent);
        add_banned_account(&conn, &newly_non_delinquent);
        let subject = ReceivableDaoReal::new(conn);

        let result = subject.paid_delinquencies(&payment_thresholds);

        assert_contains(&result, &newly_non_delinquent);
        assert_eq!(1, result.len());
    }

    #[test]
    fn custom_query_handles_empty_table_in_top_records_mode() {
        let main_test_setup = |_insert: &dyn Fn(&str, i128, i64)| {};
        let subject = custom_query_test_body_for_receivable(
            "custom_query_handles_empty_table_in_top_records_mode",
            main_test_setup,
        );

        let result = subject.custom_query(CustomQuery::TopRecords {
            count: 6,
            ordered_by: Balance,
        });

        assert_eq!(result, None)
    }

    fn common_setup_of_accounts_for_tests_of_top_records(
        now: i64,
    ) -> Box<dyn Fn(&dyn Fn(&str, i128, i64))> {
        let timestamp1 = now - 86_480;
        let timestamp2 = now - 222_000;
        let timestamp3 = now - 100_000;
        let timestamp4 = now - 86_000;
        let timestamp5 = now - 86_111;
        let timestamp6 = timestamp1;
        Box::new(move |insert: &dyn Fn(&str, i128, i64)| {
            insert(
                "0x1111111111111111111111111111111111111111",
                1_000_000_001,
                timestamp1,
            );
            insert(
                "0x2222222222222222222222222222222222222222",
                1_000_000_001,
                timestamp2,
            );
            insert(
                "0x3333333333333333333333333333333333333333",
                920_655_455,
                timestamp3,
            );
            insert(
                "0x4444444444444444444444444444444444444444",
                990_000_000, //below 1 Gwei
                timestamp4,
            );
            insert(
                "0x5555555555555555555555555555555555555555",
                1_000_000_000,
                timestamp5,
            );
            insert(
                "0x6666666666666666666666666666666666666666",
                32_000_000_200,
                timestamp6,
            )
        })
    }

    #[test]
    fn custom_query_in_top_records_mode_default_sorting() {
        //Accounts of balances smaller than one gwei don't qualify.
        //Two accounts differ only in debt's age but not balance which allows to check doubled ordering,
        //here by balance and then by age.
        let now = now_time_t();
        let main_test_setup = common_setup_of_accounts_for_tests_of_top_records(now);
        let subject = custom_query_test_body_for_receivable(
            "custom_query_in_top_records_mode_default_sorting",
            main_test_setup,
        );

        let result = subject
            .custom_query(CustomQuery::TopRecords {
                count: 3,
                ordered_by: Balance,
            })
            .unwrap();

        assert_eq!(
            result,
            vec![
                ReceivableAccount {
                    wallet: Wallet::new("0x6666666666666666666666666666666666666666"),
                    balance_wei: 32_000_000_200,
                    last_received_timestamp: from_time_t(now - 86_480),
                },
                ReceivableAccount {
                    wallet: Wallet::new("0x2222222222222222222222222222222222222222"),
                    balance_wei: 1_000_000_001,
                    last_received_timestamp: from_time_t(now - 222_000),
                },
                ReceivableAccount {
                    wallet: Wallet::new("0x1111111111111111111111111111111111111111"),
                    balance_wei: 1_000_000_001,
                    last_received_timestamp: from_time_t(now - 86_480),
                },
            ]
        );
    }

    #[test]
    fn custom_query_in_top_records_mode_sorted_by_age() {
        //Accounts of balances smaller than one gwei don't qualify.
        //Two accounts differ only in balance but not the debt's age which allows to check doubled ordering,
        //here by age and then by balance.
        let now = now_time_t();
        let main_test_setup = common_setup_of_accounts_for_tests_of_top_records(now);
        let subject = custom_query_test_body_for_receivable(
            "custom_query_in_top_records_mode_sorted_by_age",
            main_test_setup,
        );

        let result = subject
            .custom_query(CustomQuery::TopRecords {
                count: 3,
                ordered_by: Age,
            })
            .unwrap();

        assert_eq!(
            result,
            vec![
                ReceivableAccount {
                    wallet: Wallet::new("0x2222222222222222222222222222222222222222"),
                    balance_wei: 1_000_000_001,
                    last_received_timestamp: from_time_t(now - 222_000),
                },
                ReceivableAccount {
                    wallet: Wallet::new("0x6666666666666666666666666666666666666666"),
                    balance_wei: 32_000_000_200,
                    last_received_timestamp: from_time_t(now - 86_480),
                },
                ReceivableAccount {
                    wallet: Wallet::new("0x1111111111111111111111111111111111111111"),
                    balance_wei: 1_000_000_001,
                    last_received_timestamp: from_time_t(now - 86_480),
                },
            ]
        );
    }

    #[test]
    fn custom_query_handles_empty_table_in_range_mode() {
        let main_test_setup = |_insert: &dyn Fn(&str, i128, i64)| {};
        let subject = custom_query_test_body_for_receivable(
            "custom_query_handles_empty_table_in_range_mode",
            main_test_setup,
        );

        let result = subject.custom_query(CustomQuery::RangeQuery {
            min_age_s: 20000,
            max_age_s: 200000,
            min_amount_gwei: 500000000,
            max_amount_gwei: 3500000000,
        });

        assert_eq!(result, None)
    }

    #[test]
    fn custom_query_in_range_mode() {
        //Two accounts differ only in debt's age but not balance which allows to check doubled ordering,
        //by balance and then by age.
        let timestamp1 = now_time_t() - 100_000;
        let timestamp2 = now_time_t() - 86_401;
        let timestamp3 = now_time_t() - 70_000;
        let timestamp4 = now_time_t() - 50_001;
        let timestamp5 = now_time_t() - 86_000;
        let timestamp6 = now_time_t() - 66_244;
        let main_test_setup = |insert: &dyn Fn(&str, i128, i64)| {
            insert(
                "0x1111111111111111111111111111111111111111",
                999_454_656,
                timestamp1, //too old
            );
            insert(
                "0x2222222222222222222222222222222222222222",
                -6_655_455, //too small
                timestamp2,
            );
            insert(
                "0x3333333333333333333333333333333333333333",
                1_000_000_230,
                timestamp3,
            );
            insert(
                "0x4444444444444444444444444444444444444444",
                1_990_000_200, //too big
                timestamp4,
            );
            insert(
                "0x5555555555555555555555555555555555555555",
                1_000_000_230,
                timestamp5,
            );
            insert(
                "0x6666666666666666666666666666666666666666",
                1_050_444_230,
                timestamp6,
            );
        };
        let subject =
            custom_query_test_body_for_receivable("custom_query_in_range_mode", main_test_setup);

        let result = subject
            .custom_query(CustomQuery::RangeQuery {
                min_age_s: 60000,
                max_age_s: 99000,
                min_amount_gwei: -560000,
                max_amount_gwei: 1_100_000_000,
            })
            .unwrap();

        assert_eq!(
            result,
            vec![
                ReceivableAccount {
                    wallet: Wallet::new("0x6666666666666666666666666666666666666666"),
                    balance_wei: 1_050_444_230,
                    last_received_timestamp: from_time_t(timestamp6),
                },
                ReceivableAccount {
                    wallet: Wallet::new("0x5555555555555555555555555555555555555555"),
                    balance_wei: 1_000_000_230,
                    last_received_timestamp: from_time_t(timestamp5),
                },
                ReceivableAccount {
                    wallet: Wallet::new("0x3333333333333333333333333333333333333333"),
                    balance_wei: 1_000_000_230,
                    last_received_timestamp: from_time_t(timestamp3),
                }
            ]
        );
    }

    #[test]
    fn range_query_does_not_display_values_from_below_1_gwei() {
        let timestamp1 = now_time_t() - 5000;
        let timestamp2 = now_time_t() - 3232;
        let main_setup = |insert: &dyn Fn(&str, i128, i64)| {
            insert(
                "0x1111111111111111111111111111111111111111",
                400_005_601, //smaller than 1 Gwei
                now_time_t() - 11_001,
            );
            insert(
                "0x2222222222222222222222222222222222222222",
                -100_005_601, //smaller than -1 Gwei
                now_time_t() - 5_606,
            );
            insert(
                "0x3333333333333333333333333333333333333333",
                30_000_300_000,
                timestamp1,
            );
            insert(
                "0x4444444444444444444444444444444444444444",
                -2_000_300_000,
                timestamp2,
            );
        };
        let subject = custom_query_test_body_for_receivable(
            "range_query_does_not_display_values_from_below_1_gwei",
            main_setup,
        );

        let result = subject
            .custom_query(CustomQuery::RangeQuery {
                min_age_s: 0,
                max_age_s: 200000,
                min_amount_gwei: i64::MIN,
                max_amount_gwei: 35_000_000_000,
            })
            .unwrap();

        assert_eq!(
            result,
            vec![
                ReceivableAccount {
                    wallet: Wallet::new("0x3333333333333333333333333333333333333333"),
                    balance_wei: 30_000_300_000,
                    last_received_timestamp: from_time_t(timestamp1),
                },
                ReceivableAccount {
                    wallet: Wallet::new("0x4444444444444444444444444444444444444444"),
                    balance_wei: -2_000_300_000,
                    last_received_timestamp: from_time_t(timestamp2),
                }
            ]
        )
    }

    #[test]
    fn total_works() {
        let home_dir = ensure_node_home_directory_exists("receivable_dao", "total_works");
        let conn = DbInitializerReal::default()
            .initialize(&home_dir, true, MigratorConfig::test_default())
            .unwrap();
        let insert = |wallet: &str, balance: i128, timestamp: i64| {
            let params: &[&dyn ToSql] = &[&wallet, &balance, &timestamp];
            conn
                .prepare("insert into receivable (wallet_address, balance, last_received_timestamp) values (?, ?, ?)")
                .unwrap()
                .execute(params)
                .unwrap();
        };
        let timestamp = dao_utils::now_time_t();
        insert(
            "0x1111111111111111111111111111111111111111",
            999_999_800,
            timestamp - 1000,
        );
        insert(
            "0x2222222222222222222222222222222222222222",
            1_000_000_070,
            timestamp - 3333,
        );
        insert(
            "0x3333333333333333333333333333333333333333",
            1_000_000_130,
            timestamp - 4567,
        );
        let subject = ReceivableDaoReal::new(conn);

        let total = subject.total();

        assert_eq!(total, 3_000_000_000)
    }

    #[test]
    fn correctly_totals_zero_records() {
        let home_dir =
            ensure_node_home_directory_exists("receivable_dao", "correctly_totals_zero_records");
        let conn = DbInitializerReal::default()
            .initialize(&home_dir, true, MigratorConfig::test_default())
            .unwrap();
        let subject = ReceivableDaoReal::new(conn);

        let result = subject.total();

        assert_eq!(result, 0)
    }

    #[test]
    #[should_panic(
        expected = "Database is corrupt: RECEIVABLE table columns and/or types: (Err(FromSqlConversionFailure(0, Text, InvalidAddress)), Err(InvalidColumnIndex(1))"
    )]
    fn form_receivable_account_panics_on_database_error() {
        assert_database_blows_up_on_an_unexpected_error(ReceivableDaoReal::form_receivable_account);
    }

    #[test]
    fn upsert_in_more_money_receivable_params_assertion() {
        let insert_or_update_params_arc = Arc::new(Mutex::new(vec![]));
        let wallet = make_wallet("xyz123");
        let amount = 100;
        let insert_update_core = InsertUpdateCoreMock::default()
            .upsert_params(&insert_or_update_params_arc)
            .upsert_results(Err(BlobInsertUpdateError("SomethingWrong".to_string())));
        let conn = ConnectionWrapperMock::new();
        let conn_id_stamp = conn.set_arbitrary_id_stamp();
        let mut subject = ReceivableDaoReal::new(Box::new(conn));
        subject.blob_insert_update = Box::new(insert_update_core);

        let result = subject.more_money_receivable(&wallet, amount);

        assert_eq!(result, Err(RusqliteError("SomethingWrong".to_string())));
        let mut insert_or_update_params = insert_or_update_params_arc.lock().unwrap();
        let (captured_conn_id_stamp, update_sql, insert_sql, table, sql_param_names) =
            insert_or_update_params.remove(0);
        assert_eq!(captured_conn_id_stamp, conn_id_stamp);
        assert!(insert_or_update_params.is_empty());
        assert_eq!(
            update_sql,
            "update receivable set balance = :updated_balance where wallet_address = :wallet"
        );
        assert_eq!(insert_sql,"insert into receivable (wallet_address, balance, last_received_timestamp) values (:wallet,:balance,strftime('%s','now'))");
        assert_eq!(table, "receivable".to_string());
        assert_eq!(
            sql_param_names,
            convert_to_all_string_values(vec![
                (":wallet", &wallet.to_string()),
                (":balance", &amount.to_string())
            ])
        )
    }

    #[test]
    fn update_in_try_multi_insert_payment_returns_early_error_with_params_assertion() {
        let home = ensure_node_home_directory_exists(
            "receivable_dao",
            "update_in_try_multi_insert_payment_returns_early_error_with_params_assertion",
        );
        let conn = DbInitializerReal::default()
            .initialize(&home, true, MigratorConfig::test_default())
            .unwrap();
        let insert_or_update_params_arc = Arc::new(Mutex::new(vec![]));
        let insert_update_core = InsertUpdateCoreMock::default()
            .update_params(&insert_or_update_params_arc)
            .update_result(Err(BlobInsertUpdateError("SomethingWrong".to_string())));
        let mut subject = ReceivableDaoReal::new(conn);
        subject.blob_insert_update = Box::new(insert_update_core);
        let payments = vec![
            BlockchainTransaction {
                block_number: 42u64,
                from: make_wallet("some_address"),
                wei_amount: 18446744073709551615,
            },
            BlockchainTransaction {
                block_number: 60u64,
                from: make_wallet("other_address"),
                wei_amount: 444444555333337,
            },
        ];

        let result = subject.try_multi_insert_payment(&payments);

        assert_eq!(
            result,
            Err(ReceivableDaoError::RusqliteError(
                "SomethingWrong".to_string()
            ))
        );
        let mut insert_or_update_params = insert_or_update_params_arc.lock().unwrap();
        let (captured_conn_id_stamp_opt, select_sql, update_sql, table, sql_param_names) =
            insert_or_update_params.pop().unwrap();
        assert_eq!(captured_conn_id_stamp_opt, None); //implication: operation over sqlite transaction
        assert_eq!(
            select_sql,
            "select balance from receivable where wallet_address = :wallet"
        );
        assert_eq!(update_sql, "update receivable set balance = :updated_balance, last_received_timestamp = :last_received where wallet_address = :wallet");
        assert_eq!(table, "receivable".to_string());
        let sql_param_names_assertable: Vec<(String, String)> = sql_param_names
            .into_iter()
            .filter(|(param, _)| param.as_str() != ":last_received")
            .collect();
        assert_eq!(
            sql_param_names_assertable,
            convert_to_all_string_values(vec![
                (":wallet", &make_wallet("some_address").to_string()),
                (":balance", &(-18446744073709551615_i128).to_string()),
            ])
        );
        assert_eq!(insert_or_update_params.pop(), None)
    }

    #[test]
    fn receivable_dao_implements_dao_table_identifier() {
        assert_eq!(ReceivableDaoReal::table_name(), "receivable")
    }

    fn add_receivable_account(conn: &Box<dyn ConnectionWrapper>, account: &ReceivableAccount) {
        let mut stmt = conn.prepare ("insert into receivable (wallet_address, balance, last_received_timestamp) values (?, ?, ?)").unwrap();
        let params: &[&dyn ToSql] = &[
            &account.wallet,
            &account.balance_wei,
            &to_time_t(account.last_received_timestamp),
        ];
        stmt.execute(params).unwrap();
    }

    fn add_banned_account(conn: &Box<dyn ConnectionWrapper>, account: &ReceivableAccount) {
        let mut stmt = conn
            .prepare("insert into banned (wallet_address) values (?)")
            .unwrap();
        stmt.execute(&[&account.wallet]).unwrap();
    }

    fn custom_query_test_body_for_receivable<F>(
        test_name: &str,
        main_test_setup: F,
    ) -> ReceivableDaoReal
    where
        F: Fn(&dyn Fn(&str, i128, i64)),
    {
        let home_dir = ensure_node_home_directory_exists("receivable_dao", test_name);
        let conn = DbInitializerReal::default()
            .initialize(&home_dir, true, MigratorConfig::test_default())
            .unwrap();
        let insert = |wallet: &str, balance: i128, timestamp: i64| {
            let params: &[&dyn ToSql] = &[&wallet, &balance, &timestamp];
            conn
                .prepare("insert into receivable (wallet_address, balance, last_received_timestamp) values (?, ?, ?)")
                .unwrap()
                .execute(params)
                .unwrap();
        };
        main_test_setup(&insert);
        ReceivableDaoReal::new(conn)
    }
}<|MERGE_RESOLUTION|>--- conflicted
+++ resolved
@@ -62,14 +62,9 @@
 pub trait ReceivableDao: Send {
     fn more_money_receivable(
         &self,
-<<<<<<< HEAD
+        now: SystemTime,
         wallet: &Wallet,
         amount: u128,
-=======
-        now: SystemTime,
-        wallet: &Wallet,
-        amount: u64,
->>>>>>> b487dc72
     ) -> Result<(), ReceivableDaoError>;
 
     fn more_money_received(&mut self, now: SystemTime, transactions: Vec<BlockchainTransaction>);
@@ -114,96 +109,21 @@
         wallet: &Wallet,
         amount: u128,
     ) -> Result<(), ReceivableDaoError> {
-<<<<<<< HEAD
         Ok(self.blob_insert_update.upsert(&*self.conn, BlobInsertUpdateConfig {
-            insert_sql: "insert into receivable (wallet_address, balance, last_received_timestamp) values (:wallet,:balance,strftime('%s','now'))",
+            insert_sql: "insert into receivable (wallet_address, balance, last_received_timestamp) values (:wallet, :balance, :last_received_timestamp)",
             update_sql: "update receivable set balance = :updated_balance where wallet_address = :wallet",
             params: SQLExtendedParams::new(
                 vec![
                     (":wallet", &KeyParamHolder::new(wallet, "wallet_address")),
-                    (":balance", &BalanceChange::new_addition(amount))
+                    (":balance", &BalanceChange::new_addition(amount)),
+                    (":last_received_timestamp",&to_time_t(timestamp))
                 ]),
         })?)
     }
 
-    fn more_money_received(&mut self, payments: Vec<BlockchainTransaction>) {
-        self.try_multi_insert_payment(&payments)
-            .unwrap_or_else(|e| self.more_money_received_pretty_error_log(&payments, e))
-=======
-        let signed_amount =
-            unsigned_to_signed(amount).map_err(ReceivableDaoError::SignConversion)?;
-        match self.try_add_debt(wallet, signed_amount) {
-            Ok(true) => Ok(()),
-            Ok(false) => match self.try_insert(timestamp, wallet, signed_amount) {
-                Ok(_) => Ok(()),
-                Err(e) => {
-                    fatal!(self.logger, "Couldn't insert; database is corrupt: {}", e);
-                }
-            },
-            Err(e) => {
-                fatal!(self.logger, "Couldn't update: database is corrupt: {}", e);
-            }
-        }
-    }
-
     fn more_money_received(&mut self, timestamp: SystemTime, payments: Vec<BlockchainTransaction>) {
         self.try_multi_insert_payment(timestamp, &payments)
-            .unwrap_or_else(|e| {
-                let mut report_lines =
-                    vec![format!("{:10} {:42} {:18}", "Block #", "Wallet", "Amount")];
-                let mut sum = 0u64;
-                payments.iter().for_each(|t| {
-                    report_lines.push(format!(
-                        "{:10} {:42} {:18}",
-                        t.block_number, t.from, t.gwei_amount
-                    ));
-                    sum += t.gwei_amount;
-                });
-                report_lines.push(format!("{:10} {:42} {:18}", "TOTAL", "", sum));
-                let report = report_lines.join("\n");
-                error!(
-                    self.logger,
-                    "Payment reception failed, rolling back: {:?}\n{}", e, report
-                );
-            })
-    }
-
-    fn account_status(&self, wallet: &Wallet) -> Option<ReceivableAccount> {
-        let mut stmt = self
-            .conn
-            .prepare(
-                "select wallet_address, balance, last_received_timestamp from receivable where wallet_address = ?",
-            )
-            .expect("Internal error");
-        match stmt.query_row(&[&wallet], Self::row_to_account).optional() {
-            Ok(value) => value,
-            Err(e) => panic!("Database is corrupt: {:?}", e),
-        }
-    }
-
-    fn receivables(&self) -> Vec<ReceivableAccount> {
-        let mut stmt = self
-            .conn
-            .prepare("select balance, last_received_timestamp, wallet_address from receivable")
-            .expect("Internal error");
-
-        stmt.query_map([], |row| {
-            let balance_result = row.get::<usize, i64>(0);
-            let last_received_timestamp_result = row.get::<usize, i64>(1);
-            let wallet = row.get::<usize, Wallet>(2);
-            match (balance_result, last_received_timestamp_result, wallet) {
-                (Ok(balance), Ok(last_received_timestamp), Ok(wallet)) => Ok(ReceivableAccount {
-                    wallet,
-                    balance,
-                    last_received_timestamp: dao_utils::from_time_t(last_received_timestamp),
-                }),
-                tuple => panic!("receivables(): Database is corrupt: RECEIVABLE table columns and/or types: {:?}", tuple),
-            }
-        })
-        .expect("Database is corrupt")
-        .flatten()
-        .collect()
->>>>>>> b487dc72
+            .unwrap_or_else(|e| self.more_money_received_pretty_error_log(&payments, e))
     }
 
     fn new_delinquencies(
@@ -266,7 +186,6 @@
         .collect()
     }
 
-<<<<<<< HEAD
     fn custom_query(&self, custom_query: CustomQuery<i64>) -> Option<Vec<ReceivableAccount>> {
         let variant_top = TopStmConfig::new("last_received_timestamp asc");
 
@@ -288,48 +207,6 @@
 
     fn total(&self) -> i128 {
         collect_and_sum_i128_values_from_table(self.conn.as_ref(), &Self::table_name(), "balance")
-=======
-    fn top_records(&self, minimum_amount: u64, maximum_age: u64) -> Vec<ReceivableAccount> {
-        let min_amt = unsigned_to_signed(minimum_amount).unwrap_or(0x7FFF_FFFF_FFFF_FFFF);
-        let max_age = unsigned_to_signed(maximum_age).unwrap_or(0x7FFF_FFFF_FFFF_FFFF);
-        let min_timestamp = dao_utils::now_time_t() - max_age;
-        let mut stmt = self
-            .conn
-            .prepare(
-                r#"
-                select
-                    balance,
-                    last_received_timestamp,
-                    wallet_address
-                from
-                    receivable
-                where
-                    balance >= ? and
-                    last_received_timestamp >= ?
-                order by
-                    balance desc,
-                    last_received_timestamp desc
-            "#,
-            )
-            .expect("Internal error");
-        let params: &[&dyn ToSql] = &[&min_amt, &min_timestamp];
-        stmt.query_map(params, |row| {
-            let balance_result = row.get(0);
-            let last_paid_timestamp_result = row.get(1);
-            let wallet_result: Result<Wallet, rusqlite::Error> = row.get(2);
-            match (balance_result, last_paid_timestamp_result, wallet_result) {
-                (Ok(balance), Ok(last_paid_timestamp), Ok(wallet)) => Ok(ReceivableAccount {
-                    wallet,
-                    balance,
-                    last_received_timestamp: dao_utils::from_time_t(last_paid_timestamp),
-                }),
-                tuple => panic!("top_records(): Database is corrupt: RECEIVABLE table columns and/or types: {:?}", tuple),
-            }
-        })
-        .expect("Database is corrupt")
-        .flatten()
-        .collect()
->>>>>>> b487dc72
     }
 
     fn account_status(&self, wallet: &Wallet) -> Option<ReceivableAccount> {
@@ -339,32 +216,10 @@
                 "select wallet_address, balance, last_received_timestamp from receivable where wallet_address = ?",
             )
             .expect("Internal error");
-<<<<<<< HEAD
         match stmt
             .query_row(&[&wallet], Self::form_receivable_account)
             .optional()
         {
-=======
-        match stmt.query_row([], |row| {
-            let total_balance_result: Result<i64, rusqlite::Error> = row.get(0);
-            match total_balance_result {
-                Ok(total_balance) => Ok(total_balance),
-                Err(e)
-                    if e == rusqlite::Error::InvalidColumnType(
-                        0,
-                        "sum(balance)".to_string(),
-                        Type::Null,
-                    ) =>
-                {
-                    Ok(0)
-                }
-                Err(e) => panic!(
-                    "total(): Database is corrupt: RECEIVABLE table columns and/or types: {:?}",
-                    e
-                ),
-            }
-        }) {
->>>>>>> b487dc72
             Ok(value) => value,
             Err(e) => panic!("Database is corrupt: {:?}", e),
         }
@@ -380,7 +235,6 @@
         }
     }
 
-<<<<<<< HEAD
     fn mine_metadata_of_yet_unbanned(
         &self,
         payment_thresholds: &PaymentThresholds,
@@ -399,12 +253,6 @@
             .execute([])
             .expect("creation of a temporary table failed");
         let mut select_stm = self
-=======
-    // Question: Why would we not update last_received_timestamp here? Is this a bug?
-    // Answer: No, it's not a bug. Adding more debt is different from receiving a payment.
-    fn try_add_debt(&self, wallet: &Wallet, amount: i64) -> Result<bool, String> {
-        let mut stmt = self
->>>>>>> b487dc72
             .conn
             .prepare(indoc!(
                 r"
@@ -446,7 +294,6 @@
         }
     }
 
-<<<<<<< HEAD
     pub fn delinquency_curve_height_detection(
         payment_thresholds: &PaymentThresholds,
         now: i64,
@@ -484,23 +331,6 @@
             .expect("internal error")
             .execute([])
             .expect("internal error");
-=======
-    // Question: We didn't just receive a payment; why are we setting last_received_timestamp?
-    // Answer: All new debts should start out young so that they don't trigger immediate delinquency.
-    // Except for exotic tests, timestamp should be now or in the very recent past.
-    fn try_insert(
-        &self,
-        timestamp: SystemTime,
-        wallet: &Wallet,
-        amount: i64,
-    ) -> Result<(), String> {
-        let mut stmt = self.conn.prepare("insert into receivable (wallet_address, balance, last_received_timestamp) values (?, ?, ?)").expect("Internal error");
-        let params: &[&dyn ToSql] = &[&wallet, &amount, &to_time_t(timestamp)];
-        match stmt.execute(params) {
-            Ok(_) => Ok(()),
-            Err(e) => Err(format!("{}", e)),
-        }
->>>>>>> b487dc72
     }
 
     fn try_multi_insert_payment(
@@ -510,7 +340,6 @@
     ) -> Result<(), ReceivableDaoError> {
         let xactn = self.conn.transaction()?;
         {
-<<<<<<< HEAD
             for transaction in payments {
                 self.blob_insert_update.update(Either::Right(&xactn), &UpdateConfig {
                     update_sql: "update receivable set balance = :updated_balance, last_received_timestamp = :last_received where wallet_address = :wallet",
@@ -519,7 +348,7 @@
                             (":wallet", &KeyParamHolder::new(&transaction.from, "wallet_address")),
                             //:balance is later in the code transformed into :updated_balance
                             (":balance", &BalanceChange::polite_new_subtraction(transaction.wei_amount).map_err(|e|ReceivableDaoError::SignConversion(SignConversionError::Msg(e)))?),
-                            (":last_received", &now_time_t()),
+                            (":last_received", &to_time_t(timestamp)),
                         ]),
                 })?
             }
@@ -529,27 +358,6 @@
             Err(e) => Err(ReceivableDaoError::RusqliteError(format!("{:?}", e))),
             Ok(_) => Ok(()),
         }
-=======
-            let mut stmt = xactn.prepare("update receivable set balance = balance - ?, last_received_timestamp = ? where wallet_address = ?")
-                .expect ("Internal SQL error");
-            for transaction in payments {
-                let timestamp = dao_utils::to_time_t(timestamp);
-                let gwei_amount = match unsigned_to_signed(transaction.gwei_amount) {
-                    Ok(amount) => amount,
-                    Err(e) => return Err(ReceivableDaoError::SignConversion(e)),
-                };
-                let params: &[&dyn ToSql] = &[&gwei_amount, &timestamp, &transaction.from];
-                stmt.execute(params)
-                    .map_err(|e| ReceivableDaoError::RusqliteError(e.to_string()))?;
-            }
-        }
-        let result = match xactn.commit() {
-            // Error response is untested here, because without a mockable Transaction, it's untestable.
-            Err(e) => Err(ReceivableDaoError::RusqliteError(format!("{:?}", e))),
-            Ok(_) => Ok(()),
-        };
-        result
->>>>>>> b487dc72
     }
 
     fn form_receivable_account(row: &Row) -> rusqlite::Result<ReceivableAccount> {
@@ -562,14 +370,10 @@
                 balance_wei: balance,
                 last_received_timestamp: dao_utils::from_time_t(last_received_timestamp),
             }),
-<<<<<<< HEAD
             e => panic!(
                 "Database is corrupt: RECEIVABLE table columns and/or types: {:?}",
                 e
             ),
-=======
-            tuple => panic!("row_to_account(): Database is corrupt: RECEIVABLE table columns and/or types: {:?}", tuple),
->>>>>>> b487dc72
         }
     }
 
@@ -626,7 +430,6 @@
 #[cfg(test)]
 mod tests {
     use super::*;
-<<<<<<< HEAD
     use crate::accountant::blob_utils::BlobInsertUpdateError;
     use crate::accountant::dao_utils::{from_time_t, now_time_t, to_time_t};
     use crate::accountant::test_utils::{
@@ -636,10 +439,6 @@
     };
     use crate::database::db_initializer;
     use crate::database::db_initializer::test_utils::ConnectionWrapperMock;
-=======
-    use crate::accountant::test_utils::make_receivable_account;
-    use crate::database::dao_utils::{from_time_t, now_time_t, to_time_t};
->>>>>>> b487dc72
     use crate::database::db_initializer::DbInitializer;
     use crate::database::db_initializer::DbInitializerReal;
     use crate::database::db_migrations::MigratorConfig;
@@ -649,11 +448,8 @@
     use masq_lib::messages::TopRecordsOrdering::{Age, Balance};
     use masq_lib::test_utils::logging::{init_test_logging, TestLogHandler};
     use masq_lib::test_utils::utils::ensure_node_home_directory_exists;
-<<<<<<< HEAD
     use rusqlite::{Connection, OpenFlags};
     use std::sync::{Arc, Mutex};
-=======
->>>>>>> b487dc72
 
     #[test]
     fn conversion_from_pce_works() {
@@ -739,25 +535,8 @@
         };
 
         assert_eq!(status.wallet, wallet);
-<<<<<<< HEAD
         assert_eq!(status.balance_wei, 1234);
-        let timestamp = dao_utils::to_time_t(status.last_received_timestamp);
-        assert!(
-            timestamp >= before,
-            "{:?} should be on or after {:?}",
-            timestamp,
-            before
-        );
-        assert!(
-            timestamp <= after,
-            "{:?} should be on or before {:?}",
-            timestamp,
-            after
-        );
-=======
-        assert_eq!(status.balance, 1234);
         assert_eq!(to_time_t(status.last_received_timestamp), to_time_t(now));
->>>>>>> b487dc72
     }
 
     #[test]
@@ -781,13 +560,8 @@
 
         let status = subject.account_status(&wallet).unwrap();
         assert_eq!(status.wallet, wallet);
-<<<<<<< HEAD
         assert_eq!(status.balance_wei, 3579);
-        assert_eq!(status.last_received_timestamp, SystemTime::UNIX_EPOCH);
-=======
-        assert_eq!(status.balance, 3579);
         assert_eq!(to_time_t(status.last_received_timestamp), to_time_t(now));
->>>>>>> b487dc72
     }
 
     #[test]
@@ -805,22 +579,12 @@
                 .unwrap(),
         );
 
-<<<<<<< HEAD
-        let _ = subject.more_money_receivable(&make_wallet("booga"), u128::MAX);
-=======
-        let result =
-            subject.more_money_receivable(SystemTime::now(), &make_wallet("booga"), u64::MAX);
-
-        assert_eq!(result, Err(ReceivableDaoError::SignConversion(u64::MAX)))
->>>>>>> b487dc72
+        let _ = subject.more_money_receivable(SystemTime::now(), &make_wallet("booga"), u128::MAX);
     }
 
     #[test]
     fn more_money_received_works_for_existing_addresses() {
-<<<<<<< HEAD
         let before = to_time_t(SystemTime::now());
-=======
->>>>>>> b487dc72
         let home_dir = ensure_node_home_directory_exists(
             "receivable_dao",
             "more_money_received_works_for_existing_address",
@@ -861,25 +625,12 @@
         };
 
         assert_eq!(status1.wallet, debtor1);
-<<<<<<< HEAD
         assert_eq!(status1.balance_wei, 34);
-        let timestamp1 = dao_utils::to_time_t(status1.last_received_timestamp);
-        assert!(timestamp1 >= before);
-        assert!(timestamp1 <= dao_utils::to_time_t(SystemTime::now()));
+        assert_eq!(to_time_t(status1.last_received_timestamp), to_time_t(now));
 
         assert_eq!(status2.wallet, debtor2);
         assert_eq!(status2.balance_wei, 45);
-        let timestamp2 = dao_utils::to_time_t(status2.last_received_timestamp);
-        assert!(timestamp2 >= before);
-        assert!(timestamp2 <= dao_utils::to_time_t(SystemTime::now()));
-=======
-        assert_eq!(status1.balance, 34);
-        assert_eq!(to_time_t(status1.last_received_timestamp), to_time_t(now));
-
-        assert_eq!(status2.wallet, debtor2);
-        assert_eq!(status2.balance, 45);
         assert_eq!(to_time_t(status2.last_received_timestamp), to_time_t(now));
->>>>>>> b487dc72
     }
 
     #[test]
@@ -1098,16 +849,7 @@
         add_receivable_account(&conn, &unbanned_account_2);
         let subject = ReceivableDaoReal::new(conn);
 
-<<<<<<< HEAD
         subject.mine_metadata_of_yet_unbanned(&payment_thresholds, SystemTime::now());
-=======
-        subject
-            .more_money_receivable(time_stub, &wallet1, 1234)
-            .unwrap();
-        subject
-            .more_money_receivable(time_stub, &wallet2, 2345)
-            .unwrap();
->>>>>>> b487dc72
 
         let now = now_time_t();
         let captured = capture_rows(subject.conn.as_ref(), "delinquency_metadata");
@@ -1124,7 +866,6 @@
                 to_time_t(unbanned_account_2_timestamp),
             );
         assert_eq!(
-<<<<<<< HEAD
             captured,
             vec![
                 (wallet_1.to_string(), expected_point_height_for_unbanned_1),
@@ -1174,22 +915,6 @@
         .unwrap()
         .flat_map(|val| val)
         .collect::<Vec<(String, i128)>>()
-=======
-            accounts,
-            vec![
-                ReceivableAccount {
-                    wallet: wallet1,
-                    balance: 1234,
-                    last_received_timestamp: time_stub
-                },
-                ReceivableAccount {
-                    wallet: wallet2,
-                    balance: 2345,
-                    last_received_timestamp: time_stub
-                },
-            ]
-        )
->>>>>>> b487dc72
     }
 
     #[test]
@@ -1893,8 +1618,9 @@
         let conn_id_stamp = conn.set_arbitrary_id_stamp();
         let mut subject = ReceivableDaoReal::new(Box::new(conn));
         subject.blob_insert_update = Box::new(insert_update_core);
-
-        let result = subject.more_money_receivable(&wallet, amount);
+        let now = SystemTime::now();
+
+        let result = subject.more_money_receivable(now, &wallet, amount);
 
         assert_eq!(result, Err(RusqliteError("SomethingWrong".to_string())));
         let mut insert_or_update_params = insert_or_update_params_arc.lock().unwrap();
@@ -1906,13 +1632,14 @@
             update_sql,
             "update receivable set balance = :updated_balance where wallet_address = :wallet"
         );
-        assert_eq!(insert_sql,"insert into receivable (wallet_address, balance, last_received_timestamp) values (:wallet,:balance,strftime('%s','now'))");
+        assert_eq!(insert_sql,"insert into receivable (wallet_address, balance, last_received_timestamp) values (:wallet, :balance, :last_received_timestamp)");
         assert_eq!(table, "receivable".to_string());
         assert_eq!(
             sql_param_names,
             convert_to_all_string_values(vec![
                 (":wallet", &wallet.to_string()),
-                (":balance", &amount.to_string())
+                (":balance", &amount.to_string()),
+                (":last_received_timestamp", &to_time_t(now).to_string())
             ])
         )
     }
@@ -1944,8 +1671,9 @@
                 wei_amount: 444444555333337,
             },
         ];
-
-        let result = subject.try_multi_insert_payment(&payments);
+        let now = SystemTime::now();
+
+        let result = subject.try_multi_insert_payment(now, &payments);
 
         assert_eq!(
             result,
@@ -1963,15 +1691,12 @@
         );
         assert_eq!(update_sql, "update receivable set balance = :updated_balance, last_received_timestamp = :last_received where wallet_address = :wallet");
         assert_eq!(table, "receivable".to_string());
-        let sql_param_names_assertable: Vec<(String, String)> = sql_param_names
-            .into_iter()
-            .filter(|(param, _)| param.as_str() != ":last_received")
-            .collect();
         assert_eq!(
-            sql_param_names_assertable,
+            sql_param_names,
             convert_to_all_string_values(vec![
                 (":wallet", &make_wallet("some_address").to_string()),
                 (":balance", &(-18446744073709551615_i128).to_string()),
+                (":last_received", &to_time_t(now).to_string())
             ])
         );
         assert_eq!(insert_or_update_params.pop(), None)
