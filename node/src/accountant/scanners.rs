--- conflicted
+++ resolved
@@ -18,16 +18,12 @@
     PendingPayableScanReport,
 };
 use crate::accountant::scanners_utils::receivable_scanner_utils::balance_and_age;
+use crate::accountant::PendingPayableId;
 use crate::accountant::{
     comma_joined_stringifiable, gwei_to_wei, Accountant, ReceivedPayments,
     ReportTransactionReceipts, RequestTransactionReceipts, ResponseSkeleton, ScanForPayables,
     ScanForPendingPayables, ScanForReceivables, SentPayables,
 };
-<<<<<<< HEAD
-use crate::accountant::{PendingPayableId, ReportAccountsPayable};
-=======
-use crate::accountant::{PendingPayableId, PendingTransactionStatus};
->>>>>>> b1f6c466
 use crate::banned_dao::BannedDao;
 use crate::blockchain::blockchain_bridge::{PendingPayableFingerprint, RetrieveTransactions};
 use crate::blockchain::blockchain_interface::PayableTransactionError;
@@ -2923,7 +2919,7 @@
         let logger = Logger::new(test_name);
         let log_handler = TestLogHandler::new();
 
-        assert_elapsed_time_in_mark_as_ended::<ReportAccountsPayable, SentPayables>(
+        assert_elapsed_time_in_mark_as_ended::<RequestBalancesToPayPayables, SentPayables>(
             &mut PayableScannerBuilder::new().build(),
             "Payables",
             test_name,
