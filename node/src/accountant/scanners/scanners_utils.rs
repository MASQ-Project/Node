// Copyright (c) 2019, MASQ (https://masq.ai) and/or its affiliates. All rights reserved.

pub mod payable_scanner_utils {
    use crate::accountant::db_access_objects::utils::ThresholdUtils;
<<<<<<< HEAD
    use crate::accountant::db_access_objects::payable_dao::{PayableAccount, PayableDaoError, PendingPayable};
    use crate::accountant::scanners::scanners_utils::payable_scanner_utils::PayableTransactingErrorEnum::{
        LocallyCausedError, RemotelyCausedErrors,
    };
    use crate::accountant::{comma_joined_stringifiable, SentPayables};
=======
    use crate::accountant::db_access_objects::payable_dao::{PayableAccount, PayableDaoError};
    use crate::accountant::scanners::scanners_utils::payable_scanner_utils::PayableTransactingErrorEnum::{
        LocallyCausedError, RemotelyCausedErrors,
    };
    use crate::accountant::{comma_joined_stringifiable, ProcessedPayableFallible, SentPayables};
>>>>>>> b2d0b07b
    use crate::masq_lib::utils::ExpectValue;
    use crate::sub_lib::accountant::PaymentThresholds;
    use crate::sub_lib::wallet::Wallet;
    use itertools::Itertools;
    use masq_lib::logger::Logger;
    use std::cmp::Ordering;
    use std::ops::Not;
    use std::time::SystemTime;
    use thousands::Separable;
    use web3::types::H256;
<<<<<<< HEAD
    use crate::blockchain::blockchain_interface::{PayableTransactionError, ProcessedPayableFallible, RpcPayablesFailure};
    use crate::blockchain::blockchain_interface::ProcessedPayableFallible::{Correct, Failed};
=======
    use crate::accountant::db_access_objects::pending_payable_dao::PendingPayable;
    use crate::blockchain::blockchain_interface::data_structures::errors::PayableTransactionError;
    use crate::blockchain::blockchain_interface::data_structures::{RpcPayablesFailure};
>>>>>>> b2d0b07b

    pub type VecOfRowidOptAndHash = Vec<(Option<u64>, H256)>;

    #[derive(Debug, PartialEq, Eq)]
    pub enum PayableTransactingErrorEnum {
        LocallyCausedError(PayableTransactionError),
        RemotelyCausedErrors(Vec<H256>),
    }

    //debugging purposes only
    pub fn investigate_debt_extremes(
        timestamp: SystemTime,
        all_non_pending_payables: &[PayableAccount],
    ) -> String {
        #[derive(Clone, Copy, Default)]
        struct PayableInfo {
            balance_wei: u128,
            age: u64,
        }
        fn bigger(payable_1: PayableInfo, payable_2: PayableInfo) -> PayableInfo {
            match payable_1.balance_wei.cmp(&payable_2.balance_wei) {
                Ordering::Greater => payable_1,
                Ordering::Less => payable_2,
                Ordering::Equal => {
                    if payable_1.age == payable_2.age {
                        payable_1
                    } else {
                        older(payable_1, payable_2)
                    }
                }
            }
        }
        fn older(payable_1: PayableInfo, payable_2: PayableInfo) -> PayableInfo {
            match payable_1.age.cmp(&payable_2.age) {
                Ordering::Greater => payable_1,
                Ordering::Less => payable_2,
                Ordering::Equal => {
                    if payable_1.balance_wei == payable_2.balance_wei {
                        payable_1
                    } else {
                        bigger(payable_1, payable_2)
                    }
                }
            }
        }

        if all_non_pending_payables.is_empty() {
            return "Payable scan found no debts".to_string();
        }
        let (biggest, oldest) = all_non_pending_payables
            .iter()
            .map(|payable| PayableInfo {
                balance_wei: payable.balance_wei,
                age: timestamp
                    .duration_since(payable.last_paid_timestamp)
                    .expect("Payable time is corrupt")
                    .as_secs(),
            })
            .fold(
                Default::default(),
                |(so_far_biggest, so_far_oldest): (PayableInfo, PayableInfo), payable| {
                    (
                        bigger(so_far_biggest, payable),
                        older(so_far_oldest, payable),
                    )
                },
            );
        format!("Payable scan found {} debts; the biggest is {} owed for {}sec, the oldest is {} owed for {}sec",
                all_non_pending_payables.len(), biggest.balance_wei, biggest.age,
                oldest.balance_wei, oldest.age)
    }

    pub fn separate_errors<'a, 'b>(
        sent_payables: &'a SentPayables,
        logger: &'b Logger,
    ) -> (Vec<&'a PendingPayable>, Option<PayableTransactingErrorEnum>) {
        match &sent_payables.payment_procedure_result {
            Ok(individual_batch_responses) => {
                if individual_batch_responses.is_empty() {
                    panic!("Broken code: An empty vector of processed payments claiming to be an Ok value")
                }
                let (oks, err_hashes_opt) =
                    separate_rpc_results(individual_batch_responses, logger);
                let remote_errs_opt = err_hashes_opt.map(RemotelyCausedErrors);
                (oks, remote_errs_opt)
            }
            Err(e) => {
                warning!(
                    logger,
                    "Any persisted data from failed process will be deleted. Caused by: {}",
                    e
                );

                (vec![], Some(LocallyCausedError(e.clone())))
            }
        }
    }

    fn separate_rpc_results<'a, 'b>(
        batch_request_responses: &'a [ProcessedPayableFallible],
        logger: &'b Logger,
    ) -> (Vec<&'a PendingPayable>, Option<Vec<H256>>) {
        let (oks, errs) = batch_request_responses
            .iter()
            .fold((vec![], vec![]), |acc, rpc_result| {
                fold_guts(acc, rpc_result, logger)
            });

        let errs_opt = if !errs.is_empty() { Some(errs) } else { None };

        (oks, errs_opt)
    }

    fn add_pending_payable<'a>(
        (mut oks, errs): (Vec<&'a PendingPayable>, Vec<H256>),
        pending_payable: &'a PendingPayable,
    ) -> SeparateTxsByResult<'a> {
        oks.push(pending_payable);
        (oks, errs)
    }

    fn add_rpc_failure((oks, mut errs): SeparateTxsByResult, hash: H256) -> SeparateTxsByResult {
        errs.push(hash);
        (oks, errs)
    }

    type SeparateTxsByResult<'a> = (Vec<&'a PendingPayable>, Vec<H256>);

    fn fold_guts<'a, 'b>(
        acc: SeparateTxsByResult<'a>,
        rpc_result: &'a ProcessedPayableFallible,
        logger: &'b Logger,
    ) -> SeparateTxsByResult<'a> {
        match rpc_result {
<<<<<<< HEAD
            Correct(pending_payable) => add_pending_payable(acc, pending_payable),
            Failed(RpcPayablesFailure {
=======
            Ok(pending_payable) => add_pending_payable(acc, pending_payable),
            Err(RpcPayablesFailure {
>>>>>>> b2d0b07b
                rpc_error,
                recipient_wallet,
                hash,
            }) => {
                warning!(logger, "Remote transaction failure: '{}' for payment to {} and transaction hash {:?}. \
                      Please check your blockchain service URL configuration.", rpc_error, recipient_wallet, hash
                );
                add_rpc_failure(acc, *hash)
            }
        }
    }

    pub fn payables_debug_summary(qualified_accounts: &[(PayableAccount, u128)], logger: &Logger) {
        if qualified_accounts.is_empty() {
            return;
        }
        debug!(logger, "Paying qualified debts:\n{}", {
            let now = SystemTime::now();
            qualified_accounts
                .iter()
                .map(|(payable, threshold_point)| {
                    let p_age = now
                        .duration_since(payable.last_paid_timestamp)
                        .expect("Payable time is corrupt");
                    format!(
                        "{} wei owed for {} sec exceeds threshold: {} wei; creditor: {}",
                        payable.balance_wei.separate_with_commas(),
                        p_age.as_secs(),
                        threshold_point.separate_with_commas(),
                        payable.wallet
                    )
                })
                .join("\n")
        })
    }

    pub fn debugging_summary_after_error_separation(
        oks: &[&PendingPayable],
        errs_opt: &Option<PayableTransactingErrorEnum>,
    ) -> String {
        format!(
            "Got {} properly sent payables of {} attempts",
            oks.len(),
            count_total_errors(errs_opt)
                .map(|err_count| (err_count + oks.len()).to_string())
                .unwrap_or_else(|| "an unknown number of".to_string())
        )
    }

    pub(super) fn count_total_errors(
        full_set_of_errors: &Option<PayableTransactingErrorEnum>,
    ) -> Option<usize> {
        match full_set_of_errors {
            Some(errors) => match errors {
                LocallyCausedError(blockchain_error) => match blockchain_error {
                    PayableTransactionError::Sending { hashes, .. } => Some(hashes.len()),
                    _ => None,
                },
                RemotelyCausedErrors(hashes) => Some(hashes.len()),
            },
            None => Some(0),
        }
    }

    #[derive(Debug, PartialEq, Eq)]
    pub struct PendingPayableMetadata<'a> {
        pub recipient: &'a Wallet,
        pub hash: H256,
        pub rowid_opt: Option<u64>,
    }

    impl<'a> PendingPayableMetadata<'a> {
        pub fn new(
            recipient: &'a Wallet,
            hash: H256,
            rowid_opt: Option<u64>,
        ) -> PendingPayableMetadata<'a> {
            PendingPayableMetadata {
                recipient,
                hash,
                rowid_opt,
            }
        }
    }

    pub fn mark_pending_payable_fatal_error(
        sent_payments: &[&PendingPayable],
        nonexistent: &[PendingPayableMetadata],
        error: PayableDaoError,
        missing_fingerprints_msg_maker: fn(&[PendingPayableMetadata]) -> String,
        logger: &Logger,
    ) {
        if !nonexistent.is_empty() {
            error!(logger, "{}", missing_fingerprints_msg_maker(nonexistent))
        };
        panic!(
            "Unable to create a mark in the payable table for wallets {} due to {:?}",
            comma_joined_stringifiable(sent_payments, |pending_p| pending_p
                .recipient_wallet
                .to_string()),
            error
        )
    }

    pub fn err_msg_if_failed_without_existing_fingerprints(
        nonexistent: VecOfRowidOptAndHash,
        serialize_hashes: fn(&[H256]) -> String,
    ) -> Option<String> {
        let hashes_of_nonexistent = nonexistent
            .iter()
            .map(|(_, hash)| *hash)
            .collect::<Vec<H256>>();
        nonexistent.is_empty().not().then_some(format!(
            "Ran into failed transactions {} with missing fingerprints. System no longer reliable",
            serialize_hashes(&hashes_of_nonexistent),
        ))
    }

    pub fn separate_rowids_and_hashes(
        ids_of_payments: VecOfRowidOptAndHash,
    ) -> (Vec<u64>, Vec<H256>) {
        ids_of_payments
            .into_iter()
            .map(|(checked_rowid, hash)| (checked_rowid.expectv("validated rowid"), hash))
            .unzip()
    }

    pub trait PayableThresholdsGauge {
        fn is_innocent_age(&self, age: u64, limit: u64) -> bool;
        fn is_innocent_balance(&self, balance: u128, limit: u128) -> bool;
        fn calculate_payout_threshold_in_gwei(
            &self,
            payment_thresholds: &PaymentThresholds,
            x: u64,
        ) -> u128;
<<<<<<< HEAD
        as_any_ref_in_trait!();
=======
        as_any_in_trait!();
>>>>>>> b2d0b07b
    }

    #[derive(Default)]
    pub struct PayableThresholdsGaugeReal {}

    impl PayableThresholdsGauge for PayableThresholdsGaugeReal {
        fn is_innocent_age(&self, age: u64, limit: u64) -> bool {
            age <= limit
        }

        fn is_innocent_balance(&self, balance: u128, limit: u128) -> bool {
            balance <= limit
        }

        fn calculate_payout_threshold_in_gwei(
            &self,
            payment_thresholds: &PaymentThresholds,
            debt_age: u64,
        ) -> u128 {
            ThresholdUtils::calculate_finite_debt_limit_by_age(payment_thresholds, debt_age)
        }
<<<<<<< HEAD
        as_any_ref_in_trait_impl!();
=======
        as_any_in_trait_impl!();
>>>>>>> b2d0b07b
    }
}

pub mod pending_payable_scanner_utils {
    use crate::accountant::PendingPayableId;
    use crate::blockchain::blockchain_bridge::PendingPayableFingerprint;
    use masq_lib::logger::Logger;
    use std::time::SystemTime;

    #[derive(Debug, Default, PartialEq, Eq, Clone)]
    pub struct PendingPayableScanReport {
        pub still_pending: Vec<PendingPayableId>,
        pub failures: Vec<PendingPayableId>,
        pub confirmed: Vec<PendingPayableFingerprint>,
    }

    pub fn elapsed_in_ms(timestamp: SystemTime) -> u128 {
        timestamp
            .elapsed()
            .expect("time calculation for elapsed failed")
            .as_millis()
    }

    pub fn handle_none_status(
        mut scan_report: PendingPayableScanReport,
        fingerprint: PendingPayableFingerprint,
        max_pending_interval: u64,
        logger: &Logger,
    ) -> PendingPayableScanReport {
        info!(
            logger,
            "Pending transaction {:?} couldn't be confirmed at attempt \
            {} at {}ms after its sending",
            fingerprint.hash,
            fingerprint.attempt,
            elapsed_in_ms(fingerprint.timestamp)
        );
        let elapsed = fingerprint
            .timestamp
            .elapsed()
            .expect("we should be older now");
        let elapsed = elapsed.as_secs();
        if elapsed > max_pending_interval {
            error!(
                logger,
                "Pending transaction {:?} has exceeded the maximum pending time \
                ({}sec) with the age {}sec and the confirmation process is going to be aborted now \
                at the final attempt {}; manual resolution is required from the \
                user to complete the transaction.",
                fingerprint.hash,
                max_pending_interval,
                elapsed,
                fingerprint.attempt
            );
            scan_report.failures.push(fingerprint.into())
        } else {
            scan_report.still_pending.push(fingerprint.into())
        }
        scan_report
    }

    pub fn handle_status_with_success(
        mut scan_report: PendingPayableScanReport,
        fingerprint: PendingPayableFingerprint,
        logger: &Logger,
    ) -> PendingPayableScanReport {
        info!(
            logger,
            "Transaction {:?} has been added to the blockchain; detected locally at attempt \
            {} at {}ms after its sending",
            fingerprint.hash,
            fingerprint.attempt,
            elapsed_in_ms(fingerprint.timestamp)
        );
        scan_report.confirmed.push(fingerprint);
        scan_report
    }

    pub fn handle_status_with_failure(
        mut scan_report: PendingPayableScanReport,
        fingerprint: PendingPayableFingerprint,
        logger: &Logger,
    ) -> PendingPayableScanReport {
        error!(
            logger,
            "Pending transaction {:?} announced as a failure, interpreting attempt \
            {} after {}ms from the sending",
            fingerprint.hash,
            fingerprint.attempt,
            elapsed_in_ms(fingerprint.timestamp)
        );
        scan_report.failures.push(fingerprint.into());
        scan_report
    }
}

pub mod receivable_scanner_utils {
    use crate::accountant::db_access_objects::receivable_dao::ReceivableAccount;
    use crate::accountant::wei_to_gwei;
    use std::time::{Duration, SystemTime};
    use thousands::Separable;

    pub fn balance_and_age(time: SystemTime, account: &ReceivableAccount) -> (String, Duration) {
        let balance = wei_to_gwei::<i64, i128>(account.balance_wei).separate_with_commas();
        let age = time
            .duration_since(account.last_received_timestamp)
            .unwrap_or_else(|_| Duration::new(0, 0));
        (balance, age)
    }
}

#[cfg(test)]
mod tests {
    use crate::accountant::db_access_objects::utils::{from_time_t, to_time_t};
<<<<<<< HEAD
    use crate::accountant::db_access_objects::payable_dao::{PayableAccount, PendingPayable};
=======
    use crate::accountant::db_access_objects::payable_dao::{PayableAccount};
>>>>>>> b2d0b07b
    use crate::accountant::db_access_objects::receivable_dao::ReceivableAccount;
    use crate::accountant::scanners::scanners_utils::payable_scanner_utils::PayableTransactingErrorEnum::{
        LocallyCausedError, RemotelyCausedErrors,
    };
    use crate::accountant::scanners::scanners_utils::payable_scanner_utils::{
        count_total_errors, debugging_summary_after_error_separation, investigate_debt_extremes,
        payables_debug_summary, separate_errors, PayableThresholdsGauge,
        PayableThresholdsGaugeReal,
    };
    use crate::accountant::scanners::scanners_utils::receivable_scanner_utils::balance_and_age;
    use crate::accountant::{checked_conversion, gwei_to_wei, SentPayables};
    use crate::blockchain::test_utils::make_tx_hash;
    use crate::sub_lib::accountant::PaymentThresholds;
    use crate::test_utils::make_wallet;
    use masq_lib::constants::WEIS_IN_GWEI;
    use masq_lib::logger::Logger;
    use masq_lib::test_utils::logging::{init_test_logging, TestLogHandler};
    use std::time::SystemTime;
<<<<<<< HEAD
    use crate::blockchain::blockchain_interface::{BlockchainError, PayableTransactionError, RpcPayablesFailure};
    use crate::blockchain::blockchain_interface::ProcessedPayableFallible::{Correct, Failed};
=======
    use crate::accountant::db_access_objects::pending_payable_dao::PendingPayable;
    use crate::blockchain::blockchain_interface::data_structures::errors::{BlockchainError, PayableTransactionError};
    use crate::blockchain::blockchain_interface::data_structures::{RpcPayablesFailure};
>>>>>>> b2d0b07b

    #[test]
    fn investigate_debt_extremes_picks_the_most_relevant_records() {
        let now = SystemTime::now();
        let now_t = to_time_t(now);
        let same_amount_significance = 2_000_000;
        let same_age_significance = from_time_t(now_t - 30000);
        let payables = &[
            PayableAccount {
                wallet: make_wallet("wallet0"),
                balance_wei: same_amount_significance,
                last_paid_timestamp: from_time_t(now_t - 5000),
                pending_payable_opt: None,
            },
            //this debt is more significant because beside being high in amount it's also older, so should be prioritized and picked
            PayableAccount {
                wallet: make_wallet("wallet1"),
                balance_wei: same_amount_significance,
                last_paid_timestamp: from_time_t(now_t - 10000),
                pending_payable_opt: None,
            },
            //similarly these two wallets have debts equally old but the second has a bigger balance and should be chosen
            PayableAccount {
                wallet: make_wallet("wallet3"),
                balance_wei: 100,
                last_paid_timestamp: same_age_significance,
                pending_payable_opt: None,
            },
            PayableAccount {
                wallet: make_wallet("wallet2"),
                balance_wei: 330,
                last_paid_timestamp: same_age_significance,
                pending_payable_opt: None,
            },
        ];

        let result = investigate_debt_extremes(now, payables);

        assert_eq!(result, "Payable scan found 4 debts; the biggest is 2000000 owed for 10000sec, the oldest is 330 owed for 30000sec")
    }

    #[test]
    fn balance_and_age_is_calculated_as_expected() {
        let now = SystemTime::now();
        let offset = 1000;
        let receivable_account = ReceivableAccount {
            wallet: make_wallet("wallet0"),
            balance_wei: 10_000_000_000,
            last_received_timestamp: from_time_t(to_time_t(now) - offset),
        };

        let (balance, age) = balance_and_age(now, &receivable_account);

        assert_eq!(balance, "10");
        assert_eq!(age.as_secs(), offset as u64);
    }

    #[test]
    fn separate_errors_works_for_no_errs_just_oks() {
        let correct_payment_1 = PendingPayable {
            recipient_wallet: make_wallet("blah"),
            hash: make_tx_hash(123),
        };
        let correct_payment_2 = PendingPayable {
            recipient_wallet: make_wallet("howgh"),
            hash: make_tx_hash(456),
        };
        let sent_payable = SentPayables {
            payment_procedure_result: Ok(vec![
                Ok(correct_payment_1.clone()),
                Ok(correct_payment_2.clone()),
            ]),
            response_skeleton_opt: None,
        };

        let (oks, errs) = separate_errors(&sent_payable, &Logger::new("test"));

        assert_eq!(oks, vec![&correct_payment_1, &correct_payment_2]);
        assert_eq!(errs, None)
    }

    #[test]
    fn separate_errors_works_for_local_error() {
        init_test_logging();
        let error = PayableTransactionError::Sending {
            msg: "Bad luck".to_string(),
            hashes: vec![make_tx_hash(0x7b)],
        };
        let sent_payable = SentPayables {
            payment_procedure_result: Err(error.clone()),
            response_skeleton_opt: None,
        };

        let (oks, errs) = separate_errors(&sent_payable, &Logger::new("test_logger"));

        assert!(oks.is_empty());
        assert_eq!(errs, Some(LocallyCausedError(error)));
        TestLogHandler::new().exists_log_containing(
            "WARN: test_logger: Any persisted data from \
        failed process will be deleted. Caused by: Sending phase: \"Bad luck\". Signed and hashed \
        transactions: 0x000000000000000000000000000000000000000000000000000000000000007b",
        );
    }

    #[test]
    fn separate_errors_works_for_their_errors() {
        init_test_logging();
        let payable_ok = PendingPayable {
            recipient_wallet: make_wallet("blah"),
            hash: make_tx_hash(123),
        };
        let bad_rpc_call = RpcPayablesFailure {
            rpc_error: web3::Error::InvalidResponse("That jackass screwed it up".to_string()),
            recipient_wallet: make_wallet("whooa"),
            hash: make_tx_hash(0x315),
        };
        let sent_payable = SentPayables {
            payment_procedure_result: Ok(vec![Ok(payable_ok.clone()), Err(bad_rpc_call.clone())]),
            response_skeleton_opt: None,
        };

        let (oks, errs) = separate_errors(&sent_payable, &Logger::new("test_logger"));

        assert_eq!(oks, vec![&payable_ok]);
        assert_eq!(errs, Some(RemotelyCausedErrors(vec![make_tx_hash(0x315)])));
        TestLogHandler::new().exists_log_containing("WARN: test_logger: Remote transaction failure: \
        'Got invalid response: That jackass screwed it up' for payment to 0x000000000000000000000000\
        00000077686f6f61 and transaction hash 0x0000000000000000000000000000000000000000000000000000\
        000000000315. Please check your blockchain service URL configuration.");
    }

    #[test]
    fn payables_debug_summary_displays_nothing_for_no_qualified_payments() {
        init_test_logging();
        let logger =
            Logger::new("payables_debug_summary_displays_nothing_for_no_qualified_payments");

        payables_debug_summary(&vec![], &logger);

        TestLogHandler::new().exists_no_log_containing(
            "DEBUG: payables_debug_summary_stays_\
        inert_if_no_qualified_payments: Paying qualified debts:",
        );
    }

    #[test]
    fn payables_debug_summary_prints_pretty_summary() {
        init_test_logging();
        let now = to_time_t(SystemTime::now());
        let payment_thresholds = PaymentThresholds {
            threshold_interval_sec: 2_592_000,
            debt_threshold_gwei: 1_000_000_000,
            payment_grace_period_sec: 86_400,
            maturity_threshold_sec: 86_400,
            permanent_debt_allowed_gwei: 10_000_000,
            unban_below_gwei: 10_000_000,
        };
        let qualified_payables_and_threshold_points = vec![
            (
                PayableAccount {
                    wallet: make_wallet("wallet0"),
                    balance_wei: gwei_to_wei(payment_thresholds.permanent_debt_allowed_gwei + 2000),
                    last_paid_timestamp: from_time_t(
                        now - checked_conversion::<u64, i64>(
                            payment_thresholds.maturity_threshold_sec
                                + payment_thresholds.threshold_interval_sec,
                        ),
                    ),
                    pending_payable_opt: None,
                },
                10_000_000_001_152_000_u128,
            ),
            (
                PayableAccount {
                    wallet: make_wallet("wallet1"),
                    balance_wei: gwei_to_wei(payment_thresholds.debt_threshold_gwei - 1),
                    last_paid_timestamp: from_time_t(
                        now - checked_conversion::<u64, i64>(
                            payment_thresholds.maturity_threshold_sec + 55,
                        ),
                    ),
                    pending_payable_opt: None,
                },
                999_978_993_055_555_580,
            ),
        ];
        let logger = Logger::new("test");

        payables_debug_summary(&qualified_payables_and_threshold_points, &logger);

        TestLogHandler::new().exists_log_containing("Paying qualified debts:\n\
                   10,002,000,000,000,000 wei owed for 2678400 sec exceeds threshold: \
                   10,000,000,001,152,000 wei; creditor: 0x0000000000000000000000000077616c6c657430\n\
                   999,999,999,000,000,000 wei owed for 86455 sec exceeds threshold: \
                   999,978,993,055,555,580 wei; creditor: 0x0000000000000000000000000077616c6c657431");
    }

    #[test]
    fn payout_sloped_segment_in_payment_thresholds_goes_along_proper_line() {
        let payment_thresholds = PaymentThresholds {
            maturity_threshold_sec: 333,
            payment_grace_period_sec: 444,
            permanent_debt_allowed_gwei: 4444,
            debt_threshold_gwei: 8888,
            threshold_interval_sec: 1111111,
            unban_below_gwei: 0,
        };
        let higher_corner_timestamp = payment_thresholds.maturity_threshold_sec;
        let middle_point_timestamp = payment_thresholds.maturity_threshold_sec
            + payment_thresholds.threshold_interval_sec / 2;
        let lower_corner_timestamp =
            payment_thresholds.maturity_threshold_sec + payment_thresholds.threshold_interval_sec;
        let tested_fn = |payment_thresholds: &PaymentThresholds, time| {
            PayableThresholdsGaugeReal {}
                .calculate_payout_threshold_in_gwei(payment_thresholds, time) as i128
        };

        let higher_corner_point = tested_fn(&payment_thresholds, higher_corner_timestamp);
        let middle_point = tested_fn(&payment_thresholds, middle_point_timestamp);
        let lower_corner_point = tested_fn(&payment_thresholds, lower_corner_timestamp);

        let allowed_imprecision = WEIS_IN_GWEI;
        let ideal_template_higher: i128 = gwei_to_wei(payment_thresholds.debt_threshold_gwei);
        let ideal_template_middle: i128 = gwei_to_wei(
            (payment_thresholds.debt_threshold_gwei
                - payment_thresholds.permanent_debt_allowed_gwei)
                / 2
                + payment_thresholds.permanent_debt_allowed_gwei,
        );
        let ideal_template_lower: i128 =
            gwei_to_wei(payment_thresholds.permanent_debt_allowed_gwei);
        assert!(
            higher_corner_point <= ideal_template_higher + allowed_imprecision
                && ideal_template_higher - allowed_imprecision <= higher_corner_point,
            "ideal: {}, real: {}",
            ideal_template_higher,
            higher_corner_point
        );
        assert!(
            middle_point <= ideal_template_middle + allowed_imprecision
                && ideal_template_middle - allowed_imprecision <= middle_point,
            "ideal: {}, real: {}",
            ideal_template_middle,
            middle_point
        );
        assert!(
            lower_corner_point <= ideal_template_lower + allowed_imprecision
                && ideal_template_lower - allowed_imprecision <= lower_corner_point,
            "ideal: {}, real: {}",
            ideal_template_lower,
            lower_corner_point
        )
    }

    #[test]
    fn is_innocent_age_works_for_age_smaller_than_innocent_age() {
        let payable_age = 999;

        let result = PayableThresholdsGaugeReal::default().is_innocent_age(payable_age, 1000);

        assert_eq!(result, true)
    }

    #[test]
    fn is_innocent_age_works_for_age_equal_to_innocent_age() {
        let payable_age = 1000;

        let result = PayableThresholdsGaugeReal::default().is_innocent_age(payable_age, 1000);

        assert_eq!(result, true)
    }

    #[test]
    fn is_innocent_age_works_for_excessive_age() {
        let payable_age = 1001;

        let result = PayableThresholdsGaugeReal::default().is_innocent_age(payable_age, 1000);

        assert_eq!(result, false)
    }

    #[test]
    fn is_innocent_balance_works_for_balance_smaller_than_innocent_balance() {
        let payable_balance = 999;

        let result =
            PayableThresholdsGaugeReal::default().is_innocent_balance(payable_balance, 1000);

        assert_eq!(result, true)
    }

    #[test]
    fn is_innocent_balance_works_for_balance_equal_to_innocent_balance() {
        let payable_balance = 1000;

        let result =
            PayableThresholdsGaugeReal::default().is_innocent_balance(payable_balance, 1000);

        assert_eq!(result, true)
    }

    #[test]
    fn is_innocent_balance_works_for_excessive_balance() {
        let payable_balance = 1001;

        let result =
            PayableThresholdsGaugeReal::default().is_innocent_balance(payable_balance, 1000);

        assert_eq!(result, false)
    }

    #[test]
    fn count_total_errors_says_unknown_number_for_early_local_errors() {
        let early_local_errors = [
            PayableTransactionError::TransactionID(BlockchainError::QueryFailed(
                "blah".to_string(),
            )),
            PayableTransactionError::MissingConsumingWallet,
            PayableTransactionError::GasPriceQueryFailed("ouch".to_string()),
            PayableTransactionError::UnusableWallet("fooo".to_string()),
            PayableTransactionError::Signing("tsss".to_string()),
        ];

        early_local_errors
            .into_iter()
            .for_each(|err| assert_eq!(count_total_errors(&Some(LocallyCausedError(err))), None))
    }

    #[test]
    fn count_total_errors_works_correctly_for_local_error_after_signing() {
        let error = PayableTransactionError::Sending {
            msg: "Ouuuups".to_string(),
            hashes: vec![make_tx_hash(333), make_tx_hash(666)],
        };
        let sent_payable = Some(LocallyCausedError(error));

        let result = count_total_errors(&sent_payable);

        assert_eq!(result, Some(2))
    }

    #[test]
    fn count_total_errors_works_correctly_for_remote_errors() {
        let sent_payable = Some(RemotelyCausedErrors(vec![
            make_tx_hash(123),
            make_tx_hash(456),
        ]));

        let result = count_total_errors(&sent_payable);

        assert_eq!(result, Some(2))
    }

    #[test]
    fn count_total_errors_works_correctly_if_no_errors_found_at_all() {
        let sent_payable = None;

        let result = count_total_errors(&sent_payable);

        assert_eq!(result, Some(0))
    }

    #[test]
    fn debug_summary_after_error_separation_says_the_count_cannot_be_known() {
        let oks = vec![];
        let error = PayableTransactionError::MissingConsumingWallet;
        let errs = Some(LocallyCausedError(error));

        let result = debugging_summary_after_error_separation(&oks, &errs);

        assert_eq!(
            result,
            "Got 0 properly sent payables of an unknown number of attempts"
        )
    }
}<|MERGE_RESOLUTION|>--- conflicted
+++ resolved
@@ -2,19 +2,11 @@
 
 pub mod payable_scanner_utils {
     use crate::accountant::db_access_objects::utils::ThresholdUtils;
-<<<<<<< HEAD
-    use crate::accountant::db_access_objects::payable_dao::{PayableAccount, PayableDaoError, PendingPayable};
-    use crate::accountant::scanners::scanners_utils::payable_scanner_utils::PayableTransactingErrorEnum::{
-        LocallyCausedError, RemotelyCausedErrors,
-    };
-    use crate::accountant::{comma_joined_stringifiable, SentPayables};
-=======
     use crate::accountant::db_access_objects::payable_dao::{PayableAccount, PayableDaoError};
     use crate::accountant::scanners::scanners_utils::payable_scanner_utils::PayableTransactingErrorEnum::{
         LocallyCausedError, RemotelyCausedErrors,
     };
     use crate::accountant::{comma_joined_stringifiable, ProcessedPayableFallible, SentPayables};
->>>>>>> b2d0b07b
     use crate::masq_lib::utils::ExpectValue;
     use crate::sub_lib::accountant::PaymentThresholds;
     use crate::sub_lib::wallet::Wallet;
@@ -25,15 +17,9 @@
     use std::time::SystemTime;
     use thousands::Separable;
     use web3::types::H256;
-<<<<<<< HEAD
-    use crate::blockchain::blockchain_interface::{PayableTransactionError, ProcessedPayableFallible, RpcPayablesFailure};
-    use crate::blockchain::blockchain_interface::ProcessedPayableFallible::{Correct, Failed};
-=======
     use crate::accountant::db_access_objects::pending_payable_dao::PendingPayable;
     use crate::blockchain::blockchain_interface::data_structures::errors::PayableTransactionError;
     use crate::blockchain::blockchain_interface::data_structures::{RpcPayablesFailure};
->>>>>>> b2d0b07b
-
     pub type VecOfRowidOptAndHash = Vec<(Option<u64>, H256)>;
 
     #[derive(Debug, PartialEq, Eq)]
@@ -167,13 +153,8 @@
         logger: &'b Logger,
     ) -> SeparateTxsByResult<'a> {
         match rpc_result {
-<<<<<<< HEAD
-            Correct(pending_payable) => add_pending_payable(acc, pending_payable),
-            Failed(RpcPayablesFailure {
-=======
             Ok(pending_payable) => add_pending_payable(acc, pending_payable),
             Err(RpcPayablesFailure {
->>>>>>> b2d0b07b
                 rpc_error,
                 recipient_wallet,
                 hash,
@@ -309,11 +290,7 @@
             payment_thresholds: &PaymentThresholds,
             x: u64,
         ) -> u128;
-<<<<<<< HEAD
         as_any_ref_in_trait!();
-=======
-        as_any_in_trait!();
->>>>>>> b2d0b07b
     }
 
     #[derive(Default)]
@@ -335,11 +312,7 @@
         ) -> u128 {
             ThresholdUtils::calculate_finite_debt_limit_by_age(payment_thresholds, debt_age)
         }
-<<<<<<< HEAD
         as_any_ref_in_trait_impl!();
-=======
-        as_any_in_trait_impl!();
->>>>>>> b2d0b07b
     }
 }
 
@@ -454,11 +427,7 @@
 #[cfg(test)]
 mod tests {
     use crate::accountant::db_access_objects::utils::{from_time_t, to_time_t};
-<<<<<<< HEAD
-    use crate::accountant::db_access_objects::payable_dao::{PayableAccount, PendingPayable};
-=======
     use crate::accountant::db_access_objects::payable_dao::{PayableAccount};
->>>>>>> b2d0b07b
     use crate::accountant::db_access_objects::receivable_dao::ReceivableAccount;
     use crate::accountant::scanners::scanners_utils::payable_scanner_utils::PayableTransactingErrorEnum::{
         LocallyCausedError, RemotelyCausedErrors,
@@ -477,14 +446,9 @@
     use masq_lib::logger::Logger;
     use masq_lib::test_utils::logging::{init_test_logging, TestLogHandler};
     use std::time::SystemTime;
-<<<<<<< HEAD
-    use crate::blockchain::blockchain_interface::{BlockchainError, PayableTransactionError, RpcPayablesFailure};
-    use crate::blockchain::blockchain_interface::ProcessedPayableFallible::{Correct, Failed};
-=======
     use crate::accountant::db_access_objects::pending_payable_dao::PendingPayable;
     use crate::blockchain::blockchain_interface::data_structures::errors::{BlockchainError, PayableTransactionError};
     use crate::blockchain::blockchain_interface::data_structures::{RpcPayablesFailure};
->>>>>>> b2d0b07b
 
     #[test]
     fn investigate_debt_extremes_picks_the_most_relevant_records() {
