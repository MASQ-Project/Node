// Copyright (c) 2025, MASQ (https://masq.ai) and/or its affiliates. All rights reserved.

use crate::accountant::scanners::StartScanError;
use crate::accountant::{
    Accountant, ResponseSkeleton, ScanForNewPayables, ScanForPendingPayables, ScanForReceivables,
    ScanForRetryPayables,
};
use crate::sub_lib::accountant::ScanIntervals;
use crate::sub_lib::utils::{
    NotifyHandle, NotifyHandleReal, NotifyLaterHandle, NotifyLaterHandleReal,
};
use actix::{Actor, Context, Handler};
use masq_lib::messages::ScanType;
use std::cell::RefCell;
use std::sync::{Arc, Mutex};
use std::time::{Duration, SystemTime, UNIX_EPOCH};

pub struct ScanSchedulers {
    pub payable: PayableScanScheduler,
    pub pending_payable: SimplePeriodicalScanScheduler<ScanForPendingPayables>,
    pub receivable: SimplePeriodicalScanScheduler<ScanForReceivables>,
    pub schedule_hint_on_error_resolver: Box<dyn ScheduleHintOnErrorResolver>,
    pub automatic_scans_enabled: bool,
}

impl ScanSchedulers {
    pub fn new(scan_intervals: ScanIntervals, automatic_scans_enabled: bool) -> Self {
        Self {
            payable: PayableScanScheduler::new(scan_intervals.payable_scan_interval),
            pending_payable: SimplePeriodicalScanScheduler::new(
                scan_intervals.pending_payable_scan_interval,
            ),
            receivable: SimplePeriodicalScanScheduler::new(scan_intervals.receivable_scan_interval),
            schedule_hint_on_error_resolver: Box::new(ScheduleHintOnErrorResolverReal::default()),
            automatic_scans_enabled,
        }
    }
}

#[derive(Debug, PartialEq)]
pub enum PayableScanSchedulerError {
    ScanForNewPayableAlreadyScheduled,
}

#[derive(Debug, PartialEq)]
pub enum ScanScheduleHint {
    Schedule(ScanType),
    DoNotSchedule,
}

#[derive(Debug, PartialEq, Clone, Copy)]
pub enum HintableScanner {
    NewPayables,
    RetryPayables,
    PendingPayables { initial_pending_payable_scan: bool },
}

impl From<HintableScanner> for ScanType {
    fn from(hintable_scanner: HintableScanner) -> Self {
        match hintable_scanner {
            HintableScanner::NewPayables => ScanType::Payables,
            HintableScanner::RetryPayables => ScanType::Payables,
            HintableScanner::PendingPayables { .. } => ScanType::PendingPayables,
        }
    }
}

pub struct PayableScanScheduler {
    pub new_payable_notify_later: Box<dyn NotifyLaterHandle<ScanForNewPayables, Accountant>>,
    pub dyn_interval_computer: Box<dyn NewPayableScanDynIntervalComputer>,
    pub inner: Arc<Mutex<PayableScanSchedulerInner>>,
    pub nominal_interval: Duration,
    pub new_payable_notify: Box<dyn NotifyHandle<ScanForNewPayables, Accountant>>,
    pub retry_payable_notify: Box<dyn NotifyHandle<ScanForRetryPayables, Accountant>>,
}

impl PayableScanScheduler {
    fn new(nominal_interval: Duration) -> Self {
        Self {
            new_payable_notify_later: Box::new(NotifyLaterHandleReal::default()),
            dyn_interval_computer: Box::new(NewPayableScanDynIntervalComputerReal::default()),
            inner: Arc::new(Mutex::new(PayableScanSchedulerInner::default())),
            nominal_interval,
            new_payable_notify: Box::new(NotifyHandleReal::default()),
            retry_payable_notify: Box::new(NotifyHandleReal::default()),
        }
    }

    pub fn schedule_for_new_payable(&self, ctx: &mut Context<Accountant>) {
        let inner = self.inner.lock().expect("couldn't acquire inner");
        let last_new_payable_timestamp = inner.last_new_payable_scan_timestamp;
        let nominal_interval = self.nominal_interval;
        let now = SystemTime::now();
        if let Some(interval) = self.dyn_interval_computer.compute_interval(
            now,
            last_new_payable_timestamp,
            nominal_interval,
        ) {
            let _ = self.new_payable_notify_later.notify_later(
                ScanForNewPayables {
                    response_skeleton_opt: None,
                },
                interval,
                ctx,
            );
        } else {
            let _ = self.new_payable_notify.notify(
                ScanForNewPayables {
                    response_skeleton_opt: None,
                },
                ctx,
            );
        }
    }

    // Can be triggered by a command, whereas the finished pending payable scanner is followed up
    // by this scheduled message that can bear the response skeleton. This message is inserted into
    // the Accountant's mailbox with no delay
    pub fn schedule_for_retry_payable(
        &self,
        ctx: &mut Context<Accountant>,
        response_skeleton_opt: Option<ResponseSkeleton>,
    ) {
        self.retry_payable_notify.notify(
            ScanForRetryPayables {
                response_skeleton_opt,
            },
            ctx,
        )
    }
}

pub struct PayableScanSchedulerInner {
    pub last_new_payable_scan_timestamp: SystemTime,
    pub next_new_payable_scan_already_scheduled: bool,
}

impl Default for PayableScanSchedulerInner {
    fn default() -> Self {
        Self {
            last_new_payable_scan_timestamp: UNIX_EPOCH,
            next_new_payable_scan_already_scheduled: false,
        }
    }
}

pub trait NewPayableScanDynIntervalComputer {
    fn compute_interval(
        &self,
        now: SystemTime,
        last_new_payable_scan_timestamp: SystemTime,
        interval: Duration,
    ) -> Option<Duration>;
}

#[derive(Default)]
pub struct NewPayableScanDynIntervalComputerReal {}

impl NewPayableScanDynIntervalComputer for NewPayableScanDynIntervalComputerReal {
    fn compute_interval(
        &self,
        now: SystemTime,
        last_new_payable_scan_timestamp: SystemTime,
        interval: Duration,
    ) -> Option<Duration> {
        let elapsed = now
            .duration_since(last_new_payable_scan_timestamp)
            .unwrap_or_else(|_| {
                panic!(
                    "Unexpected now ({:?}) earlier than past timestamp ({:?})",
                    now, last_new_payable_scan_timestamp
                )
            });
        if elapsed >= interval {
            None
        } else {
            Some(interval - elapsed)
        }
    }
}

pub struct SimplePeriodicalScanScheduler<Message: Default> {
    pub is_currently_automatically_scheduled: RefCell<bool>,
    pub handle: Box<dyn NotifyLaterHandle<Message, Accountant>>,
    pub interval: Duration,
}

impl<Message> SimplePeriodicalScanScheduler<Message>
where
    Message: actix::Message + Default + 'static + Send,
    Accountant: Actor + Handler<Message>,
{
    fn new(interval: Duration) -> Self {
        Self {
            is_currently_automatically_scheduled: RefCell::new(false),
            handle: Box::new(NotifyLaterHandleReal::default()),
            interval,
        }
    }
    pub fn schedule(&self, ctx: &mut Context<Accountant>) {
        // The default of the message implies response_skeleton_opt to be None because scheduled
        // scans don't respond
        let _ = self
            .handle
            .notify_later(Message::default(), self.interval, ctx);
    }
}

// Scanners that conclude by scheduling a later scan (usually different from this one) must handle
// StartScanErrors carefully to maintain continuity and periodicity. Poor handling could disrupt
// the entire scan chain. Where possible, a different type of scan may be scheduled (avoiding
// repetition of the erroneous scan) to prevent a full panic, while ensuring no unresolved issues
// are left for future scans. A panic is justified only if the error is deemed impossible by design
// within the broader context of that location.
pub trait ScheduleHintOnErrorResolver {
    fn resolve_hint_for_given_error(
        &self,
        hintable_scanner: HintableScanner,
        error: &StartScanError,
        is_externally_triggered: bool,
    ) -> ScanScheduleHint;
}

#[derive(Default)]
pub struct ScheduleHintOnErrorResolverReal {}

impl ScheduleHintOnErrorResolver for ScheduleHintOnErrorResolverReal {
    fn resolve_hint_for_given_error(
        &self,
        hintable_scanner: HintableScanner,
        error: &StartScanError,
        is_externally_triggered: bool,
    ) -> ScanScheduleHint {
        match hintable_scanner {
            HintableScanner::NewPayables => {
                Self::resolve_new_payables(error, is_externally_triggered)
            }
            HintableScanner::RetryPayables => {
                Self::resolve_retry_payables(error, is_externally_triggered)
            }
            HintableScanner::PendingPayables {
                initial_pending_payable_scan,
            } => Self::resolve_pending_payables(
                error,
                initial_pending_payable_scan,
                is_externally_triggered,
            ),
        }
    }
}

<<<<<<< HEAD
impl ScheduleHintOnErrorResolverReal {
=======
impl ScanScheduleHintErrorResolverReal {
>>>>>>> 01d5091c
    fn resolve_new_payables(
        err: &StartScanError,
        is_externally_triggered: bool,
    ) -> ScanScheduleHint {
        if is_externally_triggered {
            ScanScheduleHint::DoNotSchedule
        } else if matches!(err, StartScanError::ScanAlreadyRunning { .. }) {
            unreachable!(
<<<<<<< HEAD
                "an automatic scan of NewPayableScanner should never interfere with itself {:?}", 
=======
                "an automatic scan of NewPayableScanner should never interfere with \
            itself {:?}",
>>>>>>> 01d5091c
                err
            )
        } else {
            ScanScheduleHint::Schedule(ScanType::Payables)
        }
    }

    // This looks paradoxical, but this scanner is meant to be shielded by the scanner right before
    // it. That should ensure this scanner will not be requested if there was already something
    // fishy. We can go strict.
    fn resolve_retry_payables(
        err: &StartScanError,
        is_externally_triggered: bool,
    ) -> ScanScheduleHint {
        if is_externally_triggered {
            ScanScheduleHint::DoNotSchedule
        } else {
            unreachable!(
                "{:?} is not acceptable for an automatic scan of RetryPayablesScanner",
                err
            )
        }
    }

    fn resolve_pending_payables(
        err: &StartScanError,
        initial_pending_payable_scan: bool,
        is_externally_triggered: bool,
    ) -> ScanScheduleHint {
        if is_externally_triggered {
            ScanScheduleHint::DoNotSchedule
        } else if err == &StartScanError::NothingToProcess {
            if initial_pending_payable_scan {
                ScanScheduleHint::Schedule(ScanType::Payables)
            } else {
                unreachable!(
                    "the automatic pending payable scan should always be requested only in need, \
                    which contradicts the current StartScanError::NothingToProcess"
                )
            }
        } else if err == &StartScanError::NoConsumingWalletFound {
            ScanScheduleHint::Schedule(ScanType::Payables)
        } else {
            unreachable!(
                "{:?} is not acceptable for an automatic scan of PendingPayableScanner",
                err
            )
        }
    }
}

#[cfg(test)]
mod tests {
    use crate::accountant::scanners::scan_schedulers::{
        HintableScanner, NewPayableScanDynIntervalComputer, NewPayableScanDynIntervalComputerReal,
        ScanScheduleHint, ScanSchedulers,
    };
    use crate::accountant::scanners::{MTError, StartScanError};
    use crate::sub_lib::accountant::ScanIntervals;
    use itertools::Itertools;
    use lazy_static::lazy_static;
    use masq_lib::messages::ScanType;
    use std::panic::{catch_unwind, AssertUnwindSafe};
    use std::time::{Duration, SystemTime, UNIX_EPOCH};

    #[test]
    fn scan_schedulers_are_initialized_correctly() {
        let scan_intervals = ScanIntervals {
            payable_scan_interval: Duration::from_secs(14),
            pending_payable_scan_interval: Duration::from_secs(2),
            receivable_scan_interval: Duration::from_secs(7),
        };
        let automatic_scans_enabled = true;

        let schedulers = ScanSchedulers::new(scan_intervals, automatic_scans_enabled);

        assert_eq!(
            schedulers.payable.nominal_interval,
            scan_intervals.payable_scan_interval
        );
        let payable_scheduler_inner = schedulers.payable.inner.lock().unwrap();
        assert_eq!(
            payable_scheduler_inner.last_new_payable_scan_timestamp,
            UNIX_EPOCH
        );
        assert_eq!(
            payable_scheduler_inner.next_new_payable_scan_already_scheduled,
            false
        );
        assert_eq!(
            schedulers.pending_payable.interval,
            scan_intervals.pending_payable_scan_interval
        );
        assert_eq!(
            *schedulers
                .pending_payable
                .is_currently_automatically_scheduled
                .borrow(),
            false
        );
        assert_eq!(
            schedulers.receivable.interval,
            scan_intervals.receivable_scan_interval
        );
        assert_eq!(
            *schedulers
                .receivable
                .is_currently_automatically_scheduled
                .borrow(),
            false
        );
        assert_eq!(schedulers.automatic_scans_enabled, true)
    }

    #[test]
    fn scan_dyn_interval_computer_computes_remaining_time_to_standard_interval_correctly() {
        let now = SystemTime::now();
        let inputs = vec![
            (
                now.checked_sub(Duration::from_secs(32)).unwrap(),
                Duration::from_secs(100),
                Duration::from_secs(68),
            ),
            (
                now.checked_sub(Duration::from_millis(1111)).unwrap(),
                Duration::from_millis(3333),
                Duration::from_millis(2222),
            ),
            (
                now.checked_sub(Duration::from_secs(200)).unwrap(),
                Duration::from_secs(204),
                Duration::from_secs(4),
            ),
        ];
        let subject = NewPayableScanDynIntervalComputerReal::default();

        inputs
            .into_iter()
            .for_each(|(past_instant, standard_interval, expected_result)| {
                let result = subject.compute_interval(now, past_instant, standard_interval);
                assert_eq!(
                    result,
                    Some(expected_result),
                    "We expected Some({}) ms, but got {:?} ms",
                    expected_result.as_millis(),
                    result.map(|duration| duration.as_millis())
                )
            })
    }

    #[test]
    fn scan_dyn_interval_computer_realizes_the_standard_interval_has_been_exceeded() {
        let now = SystemTime::now();
        let inputs = vec![
            (
                now.checked_sub(Duration::from_millis(32001)).unwrap(),
                Duration::from_secs(32),
            ),
            (
                now.checked_sub(Duration::from_millis(1112)).unwrap(),
                Duration::from_millis(1111),
            ),
            (
                now.checked_sub(Duration::from_secs(200)).unwrap(),
                Duration::from_secs(123),
            ),
        ];
        let subject = NewPayableScanDynIntervalComputerReal::default();

        inputs
            .into_iter()
            .enumerate()
            .for_each(|(idx, (past_instant, standard_interval))| {
                let result = subject.compute_interval(now, past_instant, standard_interval);
                assert_eq!(
                    result,
                    None,
                    "We expected None ms, but got {:?} ms at idx {}",
                    result.map(|duration| duration.as_millis()),
                    idx
                )
            })
    }

    #[test]
    fn scan_dyn_interval_computer_realizes_standard_interval_just_met() {
        let now = SystemTime::now();
        let subject = NewPayableScanDynIntervalComputerReal::default();

        let result = subject.compute_interval(
            now,
            now.checked_sub(Duration::from_secs(32)).unwrap(),
            Duration::from_secs(32),
        );

        assert_eq!(
            result,
            None,
            "We expected None ms, but got {:?} ms",
            result.map(|duration| duration.as_millis())
        )
    }

    #[test]
    #[should_panic(
        expected = "Unexpected now (SystemTime { tv_sec: 999999, tv_nsec: 0 }) earlier than past \
        timestamp (SystemTime { tv_sec: 1000000, tv_nsec: 0 })"
    )]
    fn scan_dyn_interval_computer_panics() {
        let now = UNIX_EPOCH
            .checked_add(Duration::from_secs(1_000_000))
            .unwrap();
        let subject = NewPayableScanDynIntervalComputerReal::default();

        let _ = subject.compute_interval(
            now.checked_sub(Duration::from_secs(1)).unwrap(),
            now,
            Duration::from_secs(32),
        );
    }

    lazy_static! {
        static ref ALL_START_SCAN_ERRORS: Vec<StartScanError> = {

            let candidates = vec![
                StartScanError::NothingToProcess,
                StartScanError::NoConsumingWalletFound,
                StartScanError::ScanAlreadyRunning { pertinent_scanner: ScanType::Payables, started_at: SystemTime::now()},
                StartScanError::ManualTriggerError(MTError::AutomaticScanConflict),
                StartScanError::CalledFromNullScanner
            ];


            let mut check_vec = candidates
                .iter()
                .fold(vec![],|mut acc, current|{
                    acc.push(AllStartScanErrorsAdjustable::number_variant(current));
                    acc
            });
            // Making sure we didn't count in one variant multiple times
            check_vec.dedup();
            assert_eq!(check_vec.len(), StartScanError::VARIANT_COUNT, "Check on variant \
            exhaustiveness failed.");
            candidates
        };
    }

    struct AllStartScanErrorsAdjustable<'a> {
        errors: Vec<&'a StartScanError>,
    }

    impl<'a> Default for AllStartScanErrorsAdjustable<'a> {
        fn default() -> Self {
            Self {
                errors: ALL_START_SCAN_ERRORS.iter().collect_vec(),
            }
        }
    }

    impl<'a> AllStartScanErrorsAdjustable<'a> {
        fn eliminate_already_tested_variants(
            mut self,
            errors_to_eliminate: Vec<StartScanError>,
        ) -> Self {
            let original_errors_tuples = self
                .errors
                .iter()
                .map(|err| (Self::number_variant(*err), err))
                .collect_vec();
            let errors_to_eliminate_num_rep = errors_to_eliminate
                .iter()
                .map(Self::number_variant)
                .collect_vec();
            let adjusted = errors_to_eliminate_num_rep
                .into_iter()
                .fold(original_errors_tuples, |acc, current| {
                    acc.into_iter()
                        .filter(|(num, _)| num != &current)
                        .collect_vec()
                })
                .into_iter()
                .map(|(_, err)| *err)
                .collect_vec();
            self.errors = adjusted;
            self
        }

        fn number_variant(error: &StartScanError) -> usize {
            match error {
                StartScanError::NothingToProcess => 1,
                StartScanError::NoConsumingWalletFound => 2,
                StartScanError::ScanAlreadyRunning { .. } => 3,
                StartScanError::CalledFromNullScanner => 4,
                StartScanError::ManualTriggerError(..) => 5,
            }
        }
    }

    #[test]
    fn resolve_hint_for_given_error_works_for_pending_payables_if_externally_triggered() {
        let subject = ScanSchedulers::new(ScanIntervals::default(), true);

        test_what_if_externally_triggered(
            &subject,
            HintableScanner::PendingPayables {
                initial_pending_payable_scan: false,
            },
        );
        test_what_if_externally_triggered(
            &subject,
            HintableScanner::PendingPayables {
                initial_pending_payable_scan: true,
            },
        );
    }

    fn test_what_if_externally_triggered(
        subject: &ScanSchedulers,
        hintable_scanner: HintableScanner,
    ) {
        ALL_START_SCAN_ERRORS
            .iter()
            .enumerate()
            .for_each(|(idx, (error))| {
                let result = subject
                    .schedule_hint_on_error_resolver
                    .resolve_hint_for_given_error(hintable_scanner, error, true);

                assert_eq!(
                    result,
                    ScanScheduleHint::DoNotSchedule,
                    "We expected DoNotSchedule but got {:?} at idx {} for {:?}",
                    result,
                    idx,
                    hintable_scanner
                );
            })
    }

    #[test]
    fn resolve_error_for_pending_payables_if_nothing_to_process_and_initial_pending_payable_scan_true(
    ) {
        let subject = ScanSchedulers::new(ScanIntervals::default(), true);

        let result = subject
            .schedule_hint_on_error_resolver
            .resolve_hint_for_given_error(
                HintableScanner::PendingPayables {
                    initial_pending_payable_scan: true,
                },
                &StartScanError::NothingToProcess,
                false,
            );

        assert_eq!(
            result,
            ScanScheduleHint::Schedule(ScanType::Payables),
            "We expected Schedule(Payables) but got {:?}",
            result,
        );
    }

    #[test]
    #[should_panic(
        expected = "internal error: entered unreachable code: the automatic pending payable scan \
        should always be requested only in need, which contradicts the current \
        StartScanError::NothingToProcess"
    )]
    fn resolve_error_for_pending_payables_if_nothing_to_process_and_initial_pending_payable_scan_false(
    ) {
        let subject = ScanSchedulers::new(ScanIntervals::default(), true);

        let _ = subject
            .schedule_hint_on_error_resolver
            .resolve_hint_for_given_error(
                HintableScanner::PendingPayables {
                    initial_pending_payable_scan: false,
                },
                &StartScanError::NothingToProcess,
                false,
            );
    }

    #[test]
    fn resolve_error_for_pending_payables_if_no_consuming_wallet_found() {
        fn test_no_consuming_wallet_found(
            subject: &ScanSchedulers,
            hintable_scanner: HintableScanner,
        ) {
            let result = subject
                .schedule_hint_on_error_resolver
                .resolve_hint_for_given_error(
                    hintable_scanner,
                    &StartScanError::NoConsumingWalletFound,
                    false,
                );

            assert_eq!(
                result,
                ScanScheduleHint::Schedule(ScanType::Payables),
                "We expected Schedule(Payables) but got {:?} for {:?}",
                result,
                hintable_scanner
            );
        }

        let subject = ScanSchedulers::new(ScanIntervals::default(), true);

        test_no_consuming_wallet_found(
            &subject,
            HintableScanner::PendingPayables {
                initial_pending_payable_scan: false,
            },
        );
        test_no_consuming_wallet_found(
            &subject,
            HintableScanner::PendingPayables {
                initial_pending_payable_scan: true,
            },
        );
    }

    #[test]
    fn resolve_error_for_pending_payables_forbidden_states() {
        fn test_forbidden_states(
            subject: &ScanSchedulers,
            inputs: &AllStartScanErrorsAdjustable,
            initial_pending_payable_scan: bool,
        ) {
            inputs.errors.iter().for_each(|error| {
                let panic = catch_unwind(AssertUnwindSafe(|| {
                    subject
<<<<<<< HEAD
                        .schedule_hint_on_error_resolver
                        .resolve_hint_for_given_error(
=======
                        .scan_schedule_hint_from_error_resolver
                        .resolve_hint_from_error(
>>>>>>> 01d5091c
                            HintableScanner::PendingPayables {
                                initial_pending_payable_scan,
                            },
                            *error,
                            false,
                        )
                }))
                .unwrap_err();

                let panic_msg = panic.downcast_ref::<String>().unwrap();
                let expected_msg = format!(
                    "internal error: entered unreachable code: {:?} is not acceptable for \
                    an automatic scan of PendingPayableScanner",
                    error
                );
                assert_eq!(
                    panic_msg, &expected_msg,
                    "We expected '{}' but got '{}' for initial_pending_payable_scan = {}",
                    expected_msg, panic_msg, initial_pending_payable_scan
                )
            })
        }

        let inputs =
            AllStartScanErrorsAdjustable::default().eliminate_already_tested_variants(vec![
                StartScanError::NothingToProcess,
                StartScanError::NoConsumingWalletFound,
            ]);
        let subject = ScanSchedulers::new(ScanIntervals::default(), true);

        test_forbidden_states(&subject, &inputs, false);
        test_forbidden_states(&subject, &inputs, true);
    }

    #[test]
<<<<<<< HEAD
    fn resolve_hint_for_given_error_works_for_retry_payables_if_externally_triggered() {
=======
    fn resolve_hint_from_error_works_for_retry_payables_if_externally_triggered() {
>>>>>>> 01d5091c
        let subject = ScanSchedulers::new(ScanIntervals::default(), true);

        test_what_if_externally_triggered(&subject, HintableScanner::RetryPayables {});
    }

    #[test]
    fn any_automatic_scan_with_start_scan_error_is_fatal_for_retry_payables() {
        let subject = ScanSchedulers::new(ScanIntervals::default(), true);

        ALL_START_SCAN_ERRORS.iter().for_each(|error| {
            let panic = catch_unwind(AssertUnwindSafe(|| {
                subject
<<<<<<< HEAD
                    .schedule_hint_on_error_resolver
                    .resolve_hint_for_given_error(HintableScanner::RetryPayables, error, false)
=======
                    .scan_schedule_hint_from_error_resolver
                    .resolve_hint_from_error(HintableScanner::RetryPayables, error, false)
>>>>>>> 01d5091c
            }))
            .unwrap_err();

            let panic_msg = panic.downcast_ref::<String>().unwrap();
            let expected_msg = format!(
                "internal error: entered unreachable code: {:?} is not acceptable for an automatic \
                scan of RetryPayablesScanner",
                error
            );
            assert_eq!(
                panic_msg, &expected_msg,
                "We expected '{}' but got '{}'",
                expected_msg, panic_msg,
            )
        })
    }

    #[test]
<<<<<<< HEAD
    fn resolve_hint_for_given_error_works_for_new_payables_if_externally_triggered() {
=======
    fn resolve_hint_from_error_works_for_new_payables_if_externally_triggered() {
>>>>>>> 01d5091c
        let subject = ScanSchedulers::new(ScanIntervals::default(), true);

        test_what_if_externally_triggered(&subject, HintableScanner::NewPayables {});
    }

    #[test]
    #[should_panic(
        expected = "internal error: entered unreachable code: an automatic scan of NewPayableScanner \
        should never interfere with itself ScanAlreadyRunning { pertinent_scanner: Payables, started_at:"
    )]
<<<<<<< HEAD
    fn resolve_hint_for_new_payables_if_scan_is_already_running_error_and_is_automatic_scan() {
        let subject = ScanSchedulers::new(ScanIntervals::default(), true);

        let _ = subject
            .schedule_hint_on_error_resolver
            .resolve_hint_for_given_error(
=======
    fn resolve_hint_for_new_payables_if_scan_is_already_running_err_and_is_automatic_scan() {
        let subject = ScanSchedulers::new(ScanIntervals::default(), true);

        let _ = subject
            .scan_schedule_hint_from_error_resolver
            .resolve_hint_from_error(
>>>>>>> 01d5091c
                HintableScanner::NewPayables,
                &StartScanError::ScanAlreadyRunning {
                    pertinent_scanner: ScanType::Payables,
                    started_at: SystemTime::now(),
                },
                false,
            );
    }

    #[test]
<<<<<<< HEAD
    fn resolve_hint_for_new_payables_with_those_error_cases_that_result_in_future_rescheduling() {
=======
    fn resolve_hint_for_new_payables_with_those_cases_that_result_in_future_rescheduling() {
>>>>>>> 01d5091c
        let inputs =
            AllStartScanErrorsAdjustable::default().eliminate_already_tested_variants(vec![
                StartScanError::ScanAlreadyRunning {
                    pertinent_scanner: ScanType::Payables,
                    started_at: SystemTime::now(),
                },
            ]);
        let subject = ScanSchedulers::new(ScanIntervals::default(), true);

        inputs.errors.iter().for_each(|error| {
            let result = subject
<<<<<<< HEAD
                .schedule_hint_on_error_resolver
                .resolve_hint_for_given_error(HintableScanner::NewPayables, *error, false);
=======
                .scan_schedule_hint_from_error_resolver
                .resolve_hint_from_error(HintableScanner::NewPayables, *error, false);
>>>>>>> 01d5091c

            assert_eq!(
                result,
                ScanScheduleHint::Schedule(ScanType::Payables),
                "We expected Schedule(Payables) but got '{:?}'",
                result,
            )
        })
    }
<<<<<<< HEAD

    #[test]
    fn conversion_between_hintable_scanner_and_scan_type_works() {
        assert_eq!(
            ScanType::from(HintableScanner::NewPayables),
            ScanType::Payables
        );
        assert_eq!(
            ScanType::from(HintableScanner::RetryPayables),
            ScanType::Payables
        );
        assert_eq!(
            ScanType::from(HintableScanner::PendingPayables {
                initial_pending_payable_scan: false
            }),
            ScanType::PendingPayables
        );
        assert_eq!(
            ScanType::from(HintableScanner::PendingPayables {
                initial_pending_payable_scan: true
            }),
            ScanType::PendingPayables
        );
    }
=======
>>>>>>> 01d5091c
}<|MERGE_RESOLUTION|>--- conflicted
+++ resolved
@@ -249,11 +249,7 @@
     }
 }
 
-<<<<<<< HEAD
 impl ScheduleHintOnErrorResolverReal {
-=======
-impl ScanScheduleHintErrorResolverReal {
->>>>>>> 01d5091c
     fn resolve_new_payables(
         err: &StartScanError,
         is_externally_triggered: bool,
@@ -262,12 +258,7 @@
             ScanScheduleHint::DoNotSchedule
         } else if matches!(err, StartScanError::ScanAlreadyRunning { .. }) {
             unreachable!(
-<<<<<<< HEAD
-                "an automatic scan of NewPayableScanner should never interfere with itself {:?}", 
-=======
-                "an automatic scan of NewPayableScanner should never interfere with \
-            itself {:?}",
->>>>>>> 01d5091c
+                "an automatic scan of NewPayableScanner should never interfere with itself {:?}",
                 err
             )
         } else {
@@ -700,13 +691,8 @@
             inputs.errors.iter().for_each(|error| {
                 let panic = catch_unwind(AssertUnwindSafe(|| {
                     subject
-<<<<<<< HEAD
                         .schedule_hint_on_error_resolver
                         .resolve_hint_for_given_error(
-=======
-                        .scan_schedule_hint_from_error_resolver
-                        .resolve_hint_from_error(
->>>>>>> 01d5091c
                             HintableScanner::PendingPayables {
                                 initial_pending_payable_scan,
                             },
@@ -742,11 +728,7 @@
     }
 
     #[test]
-<<<<<<< HEAD
     fn resolve_hint_for_given_error_works_for_retry_payables_if_externally_triggered() {
-=======
-    fn resolve_hint_from_error_works_for_retry_payables_if_externally_triggered() {
->>>>>>> 01d5091c
         let subject = ScanSchedulers::new(ScanIntervals::default(), true);
 
         test_what_if_externally_triggered(&subject, HintableScanner::RetryPayables {});
@@ -759,13 +741,8 @@
         ALL_START_SCAN_ERRORS.iter().for_each(|error| {
             let panic = catch_unwind(AssertUnwindSafe(|| {
                 subject
-<<<<<<< HEAD
                     .schedule_hint_on_error_resolver
                     .resolve_hint_for_given_error(HintableScanner::RetryPayables, error, false)
-=======
-                    .scan_schedule_hint_from_error_resolver
-                    .resolve_hint_from_error(HintableScanner::RetryPayables, error, false)
->>>>>>> 01d5091c
             }))
             .unwrap_err();
 
@@ -784,11 +761,7 @@
     }
 
     #[test]
-<<<<<<< HEAD
     fn resolve_hint_for_given_error_works_for_new_payables_if_externally_triggered() {
-=======
-    fn resolve_hint_from_error_works_for_new_payables_if_externally_triggered() {
->>>>>>> 01d5091c
         let subject = ScanSchedulers::new(ScanIntervals::default(), true);
 
         test_what_if_externally_triggered(&subject, HintableScanner::NewPayables {});
@@ -799,21 +772,12 @@
         expected = "internal error: entered unreachable code: an automatic scan of NewPayableScanner \
         should never interfere with itself ScanAlreadyRunning { pertinent_scanner: Payables, started_at:"
     )]
-<<<<<<< HEAD
     fn resolve_hint_for_new_payables_if_scan_is_already_running_error_and_is_automatic_scan() {
         let subject = ScanSchedulers::new(ScanIntervals::default(), true);
 
         let _ = subject
             .schedule_hint_on_error_resolver
             .resolve_hint_for_given_error(
-=======
-    fn resolve_hint_for_new_payables_if_scan_is_already_running_err_and_is_automatic_scan() {
-        let subject = ScanSchedulers::new(ScanIntervals::default(), true);
-
-        let _ = subject
-            .scan_schedule_hint_from_error_resolver
-            .resolve_hint_from_error(
->>>>>>> 01d5091c
                 HintableScanner::NewPayables,
                 &StartScanError::ScanAlreadyRunning {
                     pertinent_scanner: ScanType::Payables,
@@ -824,11 +788,7 @@
     }
 
     #[test]
-<<<<<<< HEAD
     fn resolve_hint_for_new_payables_with_those_error_cases_that_result_in_future_rescheduling() {
-=======
-    fn resolve_hint_for_new_payables_with_those_cases_that_result_in_future_rescheduling() {
->>>>>>> 01d5091c
         let inputs =
             AllStartScanErrorsAdjustable::default().eliminate_already_tested_variants(vec![
                 StartScanError::ScanAlreadyRunning {
@@ -840,13 +800,8 @@
 
         inputs.errors.iter().for_each(|error| {
             let result = subject
-<<<<<<< HEAD
                 .schedule_hint_on_error_resolver
                 .resolve_hint_for_given_error(HintableScanner::NewPayables, *error, false);
-=======
-                .scan_schedule_hint_from_error_resolver
-                .resolve_hint_from_error(HintableScanner::NewPayables, *error, false);
->>>>>>> 01d5091c
 
             assert_eq!(
                 result,
@@ -856,7 +811,6 @@
             )
         })
     }
-<<<<<<< HEAD
 
     #[test]
     fn conversion_between_hintable_scanner_and_scan_type_works() {
@@ -881,6 +835,4 @@
             ScanType::PendingPayables
         );
     }
-=======
->>>>>>> 01d5091c
 }