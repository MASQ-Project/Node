--- conflicted
+++ resolved
@@ -13,26 +13,14 @@
 use crate::accountant::scanners::scanners_utils::payable_scanner_utils::PayableTransactingErrorEnum::{
     LocallyCausedError, RemotelyCausedErrors,
 };
-<<<<<<< HEAD
 use crate::accountant::scanners::scanners_utils::payable_scanner_utils::{debugging_summary_after_error_separation, err_msg_for_failure_with_expected_but_missing_sent_tx_record, investigate_debt_extremes, payables_debug_summary, separate_errors, separate_rowids_and_hashes, OperationOutcome, PayableScanResult, PayableThresholdsGauge, PayableThresholdsGaugeReal, PayableTransactingErrorEnum, PendingPayableMissingInDb};
-use crate::accountant::scanners::scanners_utils::pending_payable_scanner_utils::{handle_status_with_failure, handle_successful_tx, ReceiptScanReport, PendingPayableScanResult, handle_still_pending_tx, handle_rpc_failure, DetectedFailures, FailuresRequiringDoubleCheck, CurrentPendingPayables, PresortedTxFailure, ValidationStatusUpdate, DetectedConfirmations, TxCaseToBeInterpreted};
-use crate::accountant::scanners::scanners_utils::receivable_scanner_utils::balance_and_age;
 use crate::accountant::{PendingPayable, PendingPayableId, ScanError, ScanForPendingPayables, ScanForRetryPayables};
-=======
-use crate::accountant::scanners::scanners_utils::payable_scanner_utils::{debugging_summary_after_error_separation, err_msg_for_failure_with_expected_but_missing_fingerprints, investigate_debt_extremes, mark_pending_payable_fatal_error, payables_debug_summary, separate_errors, separate_rowids_and_hashes, OperationOutcome, PayableScanResult, PayableThresholdsGauge, PayableThresholdsGaugeReal, PayableTransactingErrorEnum, PendingPayableMetadata};
-use crate::accountant::{PendingPayableId, ScanError, ScanForPendingPayables, ScanForRetryPayables};
->>>>>>> b46c9b24
 use crate::accountant::{
     comma_joined_stringifiable, gwei_to_wei, ReceivedPayments,
     TxReceiptsMessage, RequestTransactionReceipts, ResponseSkeleton, ScanForNewPayables,
     ScanForReceivables, SentPayables,
 };
-<<<<<<< HEAD
-use crate::accountant::db_access_objects::banned_dao::BannedDao;
 use crate::blockchain::blockchain_bridge::{BlockMarker, RetrieveTransactions};
-=======
-use crate::blockchain::blockchain_bridge::{BlockMarker, PendingPayableFingerprint, RetrieveTransactions};
->>>>>>> b46c9b24
 use crate::sub_lib::accountant::{
     DaoFactories, FinancialStatistics, PaymentThresholds,
 };
@@ -61,14 +49,10 @@
 use crate::accountant::db_access_objects::utils::{TxHash, TxIdentifiers};
 use crate::accountant::scanners::payable_scanner_extension::{MultistageDualPayableScanner, PreparedAdjustment, SolvencySensitivePaymentInstructor};
 use crate::accountant::scanners::payable_scanner_extension::msgs::{BlockchainAgentWithContextMessage, QualifiedPayablesMessage, UnpricedQualifiedPayables};
-<<<<<<< HEAD
-use crate::blockchain::blockchain_interface::blockchain_interface_web3::lower_level_interface_web3::{TransactionBlock, TxReceiptResult, StatusReadFromReceiptCheck};
-=======
 use crate::accountant::scanners::pending_payable_scanner::PendingPayableScanner;
 use crate::accountant::scanners::pending_payable_scanner::utils::PendingPayableScanResult;
 use crate::accountant::scanners::receivable_scanner::ReceivableScanner;
-use crate::blockchain::blockchain_interface::blockchain_interface_web3::lower_level_interface_web3::{TxStatus};
->>>>>>> b46c9b24
+use crate::blockchain::blockchain_interface::blockchain_interface_web3::lower_level_interface_web3::{TransactionBlock, TxReceiptResult, StatusReadFromReceiptCheck};
 use crate::blockchain::blockchain_interface::data_structures::errors::PayableTransactionError;
 use crate::db_config::persistent_configuration::{PersistentConfigurationReal};
 
@@ -905,514 +889,6 @@
     }
 }
 
-<<<<<<< HEAD
-pub struct PendingPayableScanner {
-    pub common: ScannerCommon,
-    pub payable_dao: Box<dyn PayableDao>,
-    pub sent_payable_dao: Box<dyn SentPayableDao>,
-    pub failed_payable_dao: Box<dyn FailedPayableDao>,
-    pub financial_statistics: Rc<RefCell<FinancialStatistics>>,
-    pub current_sent_payables: CurrentPendingPayables,
-    pub yet_unproven_failures: FailuresRequiringDoubleCheck,
-}
-
-impl
-    PrivateScanner<
-        ScanForPendingPayables,
-        RequestTransactionReceipts,
-        TxReceiptsMessage,
-        PendingPayableScanResult,
-    > for PendingPayableScanner
-{
-}
-
-impl StartableScanner<ScanForPendingPayables, RequestTransactionReceipts>
-    for PendingPayableScanner
-{
-    fn start_scan(
-        &mut self,
-        _wallet: &Wallet,
-        timestamp: SystemTime,
-        response_skeleton_opt: Option<ResponseSkeleton>,
-        logger: &Logger,
-    ) -> Result<RequestTransactionReceipts, StartScanError> {
-        self.mark_as_started(timestamp);
-        info!(logger, "Scanning for pending payable");
-
-        let pending_sent_txs = self
-            .sent_payable_dao
-            .retrieve_txs(Some(RetrieveCondition::IsPending));
-
-        let unproven_failures = self
-            .failed_payable_dao
-            .retrieve_txs(Some(FailureRetrieveCondition::RecheckRequiredRecords));
-
-        // TODO 1) check non-empty collections
-        // 2) fill in the respective caches
-        // 3) form a joint collection for the message
-        todo!("fix me");
-
-        // match pending_sent_txs.is_empty() {
-        //     true => {
-        //         self.mark_as_ended(logger);
-        //         Err(StartScanError::NothingToProcess)
-        //     }
-        //     false => {
-        //         debug!(
-        //             logger,
-        //             "Found {} pending payables to process",
-        //             pending_sent_txs.len()
-        //         );
-        //         Ok(RequestTransactionReceipts {
-        //             tx_hashes: pending_sent_txs,
-        //             response_skeleton_opt,
-        //         })
-        //     }
-        // }
-    }
-}
-
-impl Scanner<TxReceiptsMessage, PendingPayableScanResult> for PendingPayableScanner {
-    fn finish_scan(
-        &mut self,
-        message: TxReceiptsMessage,
-        logger: &Logger,
-    ) -> PendingPayableScanResult {
-        let response_skeleton_opt = message.response_skeleton_opt;
-
-        if message.results.is_empty() {
-            unreachable!("We should never receive an empty list of results. Even missing receipts can be interpreted")
-        }
-
-        debug!(
-            logger,
-            "Processing receipts for {} txs",
-            message.results.len()
-        );
-
-        let scan_report = self.interpret_tx_receipts(message, logger);
-
-        let payment_retry_opt = scan_report.requires_payments_retry();
-
-        self.process_txs_by_their_state(scan_report, logger);
-
-        self.mark_as_ended(logger);
-
-        if let Some(retry) = payment_retry_opt {
-            PendingPayableScanResult::PaymentRetryRequired(retry)
-        } else {
-            let ui_msg_opt = response_skeleton_opt.map(|response_skeleton| NodeToUiMessage {
-                target: MessageTarget::ClientId(response_skeleton.client_id),
-                body: UiScanResponse {}.tmb(response_skeleton.context_id),
-            });
-            PendingPayableScanResult::NoPendingPayablesLeft(ui_msg_opt)
-        }
-    }
-
-    time_marking_methods!(PendingPayables);
-
-    as_any_ref_in_trait_impl!();
-}
-
-impl PendingPayableScanner {
-    pub fn new(
-        payable_dao: Box<dyn PayableDao>,
-        sent_payable_dao: Box<dyn SentPayableDao>,
-        failed_payable_dao: Box<dyn FailedPayableDao>,
-        payment_thresholds: Rc<PaymentThresholds>,
-        financial_statistics: Rc<RefCell<FinancialStatistics>>,
-    ) -> Self {
-        // let yet_unproven_failures = FailuresRequiringDoubleCheck::new(
-        //     failed_payable_dao.retrieve_txs(Some(FailureRetrieveCondition::ByStatus(
-        //         todo!(), //FailureRetrieveCondition::RecheckRequiredRecords
-        //     ))),
-        // );
-
-        Self {
-            common: ScannerCommon::new(payment_thresholds),
-            payable_dao,
-            sent_payable_dao,
-            failed_payable_dao,
-            financial_statistics,
-            current_sent_payables: CurrentPendingPayables::default(),
-            yet_unproven_failures: FailuresRequiringDoubleCheck::default(),
-        }
-    }
-
-    fn interpret_tx_receipts(
-        &mut self,
-        msg: TxReceiptsMessage,
-        logger: &Logger,
-    ) -> ReceiptScanReport {
-        let interpretable_data = self.prepare_cases_to_interpret(msg);
-        self.compose_receipt_scan_report(interpretable_data, logger)
-    }
-
-    fn prepare_cases_to_interpret(&mut self, msg: TxReceiptsMessage) -> Vec<TxCaseToBeInterpreted> {
-        //TODO pull the records out from the caches and leave them empty
-        todo!()
-    }
-
-    fn compose_receipt_scan_report(
-        &self,
-        tx_cases: Vec<TxCaseToBeInterpreted>,
-        logger: &Logger,
-    ) -> ReceiptScanReport {
-        todo!()
-        // let scan_report = ReceiptScanReport::default();
-        // msg.results
-        //     .into_iter()
-        //     .fold(
-        //         scan_report,
-        //         |scan_report_so_far, receipt_result| match receipt_result {
-        //             TxReceiptResult::Ok(sent_tx_with_status) => match sent_tx_with_status.status {
-        //                 StatusReadFromReceiptCheck::Succeeded(tx_block) => handle_successful_tx(
-        //                     scan_report_so_far,
-        //                     self.yet_unproven_failures.hashes(),
-        //                     sent_tx_with_status.tx_hash,
-        //                     tx_block,
-        //                     logger,
-        //                 ),
-        //                 StatusReadFromReceiptCheck::Failed(reason) => handle_status_with_failure(
-        //                     scan_report_so_far,
-        //                     sent_tx_with_status.sent_tx,
-        //                     reason,
-        //                     logger,
-        //                 ),
-        //                 StatusReadFromReceiptCheck::Pending => handle_still_pending_tx(
-        //                     scan_report_so_far,
-        //                     sent_tx_with_status.sent_tx,
-        //                     logger,
-        //                 ),
-        //             },
-        //             TxReceiptResult::Err(e) => handle_rpc_failure(
-        //                 scan_report_so_far,
-        //                 self.yet_unproven_failures.hashes(),
-        //                 e,
-        //                 logger,
-        //             ),
-        //         },
-        //     )
-    }
-
-    fn process_txs_by_their_state(&mut self, scan_report: ReceiptScanReport, logger: &Logger) {
-        // TODO a) confirmation of just newly pending txs
-        // b) confirmations of reclaimed txs
-        self.handle_confirmed_transactions(scan_report.confirmations, logger);
-        self.handle_failed_transactions(scan_report.failures, logger);
-    }
-
-    fn handle_confirmed_transactions(
-        &mut self,
-        confirmed_txs: DetectedConfirmations,
-        logger: &Logger,
-    ) {
-        todo!("finish me")
-        // if !confirmed_txs.is_empty() {
-        //     if let Err(e) = self.payable_dao.transactions_confirmed(&confirmed_txs) {
-        //         Self::transaction_confirmed_panic(&confirmed_txs, e)
-        //     } else {
-        //         self.add_to_the_total_of_paid_payable(&confirmed_txs, logger);
-        //
-        //         let tx_confirmations = Self::compose_tx_confirmation_inputs(&confirmed_txs);
-        //
-        //         if let Err(e) = self.sent_payable_dao.confirm_tx(&tx_confirmations) {
-        //             Self::update_tx_blocks_panic(&tx_confirmations, e)
-        //         } else {
-        //             Self::log_tx_success(logger, &tx_confirmations);
-        //         }
-        //     }
-        // }
-    }
-
-    fn compose_tx_confirmation_inputs(confirmed_txs: &[SentTx]) -> HashMap<TxHash, TxConfirmation> {
-        todo!()
-    }
-
-    fn transaction_confirmed_panic(confirmed_txs: &[SentTx], e: PayableDaoError) -> ! {
-        let wallets = confirmed_txs
-            .iter()
-            .map(|tx| tx.receiver_address)
-            .collect_vec();
-        panic!(
-            "Unable to complete the tx confirmation by the adjustment of the payable accounts {} \
-            due to {:?}",
-            comma_joined_stringifiable(&wallets, |wallet| format!("{:?}", wallet)),
-            e
-        )
-    }
-
-    fn update_tx_blocks_panic(
-        tx_hashes_and_tx_blocks: &HashMap<TxHash, TxConfirmation>,
-        e: SentPayableDaoError,
-    ) -> ! {
-        panic!(
-            "Unable to update sent payable records {} by their tx blocks due to {:?}",
-            comma_joined_stringifiable(
-                &tx_hashes_and_tx_blocks.keys().sorted().collect_vec(),
-                |tx_hash| format!("{:?}", tx_hash)
-            ),
-            e
-        )
-    }
-
-    fn log_tx_success(logger: &Logger, tx_hashes_and_tx_blocks: &HashMap<TxHash, TxConfirmation>) {
-        logger.info(|| {
-            let pretty_pairs = tx_hashes_and_tx_blocks
-                .iter()
-                .sorted()
-                .map(|(hash, tx_confirmation)| {
-                    format!(
-                        "{:?} (block {})",
-                        hash, tx_confirmation.block_info.block_number
-                    )
-                })
-                .join(", ");
-            match tx_hashes_and_tx_blocks.len() {
-                1 => format!("Tx {} has been confirmed", pretty_pairs),
-                _ => format!("Txs {} have been confirmed", pretty_pairs),
-            }
-        });
-    }
-
-    fn add_to_the_total_of_paid_payable(&mut self, confirmed_payments: &[SentTx], logger: &Logger) {
-        let to_be_added: u128 = confirmed_payments
-            .iter()
-            .map(|sent_tx| sent_tx.amount_minor)
-            .sum();
-
-        let total_paid_payable = &mut self
-            .financial_statistics
-            .borrow_mut()
-            .total_paid_payable_wei;
-
-        *total_paid_payable += to_be_added;
-
-        debug!(
-            logger,
-            "The total paid payables increased by {} to {} wei",
-            to_be_added.separate_with_commas(),
-            total_paid_payable.separate_with_commas()
-        );
-    }
-
-    fn handle_failed_transactions(&self, failures: DetectedFailures, logger: &Logger) {
-        self.handle_tx_failures(failures.tx_failures, logger);
-        self.handle_rpc_failures(failures.tx_receipt_rpc_failures, logger);
-    }
-
-    fn handle_tx_failures(&self, failures: Vec<PresortedTxFailure>, logger: &Logger) {
-        let (new_failures, rechecks_completed): (Vec<FailedTx>, Vec<TxHash>) =
-            failures.into_iter().fold(
-                (vec![], vec![]),
-                |(mut new_failures, mut rechecks_completed), failure| {
-                    match failure {
-                        PresortedTxFailure::NewEntry(failed_tx) => {
-                            todo!()
-                        }
-                        PresortedTxFailure::RecheckCompleted(hash) => {
-                            todo!()
-                        }
-                    }
-                    (new_failures, rechecks_completed)
-                },
-            );
-        self.add_new_tx_failures(new_failures, logger);
-        self.conclude_newly_proven_old_tx_failures(rechecks_completed, logger);
-    }
-
-    fn add_new_tx_failures(&self, new_failures: Vec<FailedTx>, logger: &Logger) {
-        todo!()
-    }
-
-    fn conclude_newly_proven_old_tx_failures(
-        &self,
-        rechecks_completed: Vec<TxHash>,
-        logger: &Logger,
-    ) {
-        todo!()
-    }
-
-    fn handle_rpc_failures(&self, failures: Vec<ValidationStatusUpdate>, logger: &Logger) {
-        todo!()
-    }
-}
-
-pub struct ReceivableScanner {
-    pub common: ScannerCommon,
-    pub receivable_dao: Box<dyn ReceivableDao>,
-    pub banned_dao: Box<dyn BannedDao>,
-    pub persistent_configuration: Box<dyn PersistentConfiguration>,
-    pub financial_statistics: Rc<RefCell<FinancialStatistics>>,
-}
-
-impl
-    PrivateScanner<
-        ScanForReceivables,
-        RetrieveTransactions,
-        ReceivedPayments,
-        Option<NodeToUiMessage>,
-    > for ReceivableScanner
-{
-}
-
-impl StartableScanner<ScanForReceivables, RetrieveTransactions> for ReceivableScanner {
-    fn start_scan(
-        &mut self,
-        earning_wallet: &Wallet,
-        timestamp: SystemTime,
-        response_skeleton_opt: Option<ResponseSkeleton>,
-        logger: &Logger,
-    ) -> Result<RetrieveTransactions, StartScanError> {
-        self.mark_as_started(timestamp);
-        info!(logger, "Scanning for receivables to {}", earning_wallet);
-        self.scan_for_delinquencies(timestamp, logger);
-
-        Ok(RetrieveTransactions {
-            recipient: earning_wallet.clone(),
-            response_skeleton_opt,
-        })
-    }
-}
-
-impl Scanner<ReceivedPayments, Option<NodeToUiMessage>> for ReceivableScanner {
-    fn finish_scan(&mut self, msg: ReceivedPayments, logger: &Logger) -> Option<NodeToUiMessage> {
-        self.handle_new_received_payments(&msg, logger);
-        self.mark_as_ended(logger);
-
-        msg.response_skeleton_opt
-            .map(|response_skeleton| NodeToUiMessage {
-                target: MessageTarget::ClientId(response_skeleton.client_id),
-                body: UiScanResponse {}.tmb(response_skeleton.context_id),
-            })
-    }
-
-    time_marking_methods!(Receivables);
-
-    as_any_ref_in_trait_impl!();
-    as_any_mut_in_trait_impl!();
-}
-
-impl ReceivableScanner {
-    pub fn new(
-        receivable_dao: Box<dyn ReceivableDao>,
-        banned_dao: Box<dyn BannedDao>,
-        persistent_configuration: Box<dyn PersistentConfiguration>,
-        payment_thresholds: Rc<PaymentThresholds>,
-        financial_statistics: Rc<RefCell<FinancialStatistics>>,
-    ) -> Self {
-        Self {
-            common: ScannerCommon::new(payment_thresholds),
-            receivable_dao,
-            banned_dao,
-            persistent_configuration,
-            financial_statistics,
-        }
-    }
-
-    fn handle_new_received_payments(
-        &mut self,
-        received_payments_msg: &ReceivedPayments,
-        logger: &Logger,
-    ) {
-        if received_payments_msg.transactions.is_empty() {
-            info!(
-                logger,
-                "No newly received payments were detected during the scanning process."
-            );
-            let new_start_block = received_payments_msg.new_start_block;
-            if let BlockMarker::Value(start_block_number) = new_start_block {
-                match self
-                    .persistent_configuration
-                    .set_start_block(Some(start_block_number))
-                {
-                    Ok(()) => debug!(logger, "Start block updated to {}", start_block_number),
-                    Err(e) => panic!(
-                        "Attempt to advance the start block to {} failed due to: {:?}",
-                        start_block_number, e
-                    ),
-                }
-            }
-        } else {
-            let mut txn = self.receivable_dao.as_mut().more_money_received(
-                received_payments_msg.timestamp,
-                &received_payments_msg.transactions,
-            );
-            let new_start_block = received_payments_msg.new_start_block;
-            if let BlockMarker::Value(start_block_number) = new_start_block {
-                match self
-                    .persistent_configuration
-                    .set_start_block_from_txn(Some(start_block_number), &mut txn)
-                {
-                    Ok(()) => debug!(logger, "Start block updated to {}", start_block_number),
-                    Err(e) => panic!(
-                        "Attempt to set new start block to {} failed due to: {:?}",
-                        start_block_number, e
-                    ),
-                }
-            } else {
-                unreachable!("Failed to get start_block while transactions were present");
-            }
-            match txn.commit() {
-                Ok(_) => {
-                    debug!(logger, "Received payments have been commited to database");
-                }
-                Err(e) => panic!("Commit of received transactions failed: {:?}", e),
-            }
-            let total_newly_paid_receivable = received_payments_msg
-                .transactions
-                .iter()
-                .fold(0, |so_far, now| so_far + now.wei_amount);
-
-            self.financial_statistics
-                .borrow_mut()
-                .total_paid_receivable_wei += total_newly_paid_receivable;
-        }
-    }
-
-    pub fn scan_for_delinquencies(&self, timestamp: SystemTime, logger: &Logger) {
-        info!(logger, "Scanning for delinquencies");
-        self.find_and_ban_delinquents(timestamp, logger);
-        self.find_and_unban_reformed_nodes(timestamp, logger);
-    }
-
-    fn find_and_ban_delinquents(&self, timestamp: SystemTime, logger: &Logger) {
-        self.receivable_dao
-            .new_delinquencies(timestamp, self.common.payment_thresholds.as_ref())
-            .into_iter()
-            .for_each(|account| {
-                self.banned_dao.ban(&account.wallet);
-                let (balance_str_wei, age) = balance_and_age(timestamp, &account);
-                info!(
-                    logger,
-                    "Wallet {} (balance: {} gwei, age: {} sec) banned for delinquency",
-                    account.wallet,
-                    balance_str_wei,
-                    age.as_secs()
-                )
-            });
-    }
-
-    fn find_and_unban_reformed_nodes(&self, timestamp: SystemTime, logger: &Logger) {
-        self.receivable_dao
-            .paid_delinquencies(self.common.payment_thresholds.as_ref())
-            .into_iter()
-            .for_each(|account| {
-                self.banned_dao.unban(&account.wallet);
-                let (balance_str_wei, age) = balance_and_age(timestamp, &account);
-                info!(
-                    logger,
-                    "Wallet {} (balance: {} gwei, age: {} sec) is no longer delinquent: unbanned",
-                    account.wallet,
-                    balance_str_wei,
-                    age.as_secs()
-                )
-            });
-    }
-}
-
-=======
->>>>>>> b46c9b24
 #[derive(Debug, PartialEq, Eq, Clone, VariantCount)]
 pub enum StartScanError {
     NothingToProcess,
@@ -1535,20 +1011,11 @@
     use crate::accountant::db_access_objects::payable_dao::{PayableAccount, PayableDaoError};
     use crate::accountant::db_access_objects::utils::{from_unix_timestamp, to_unix_timestamp, TxHash};
     use crate::accountant::scanners::payable_scanner_extension::msgs::{QualifiedPayablesBeforeGasPriceSelection, QualifiedPayablesMessage, UnpricedQualifiedPayables};
-<<<<<<< HEAD
-    use crate::accountant::scanners::scanners_utils::payable_scanner_utils::{OperationOutcome, PayableScanResult, PendingPayableMissingInDb};
-    use crate::accountant::scanners::scanners_utils::pending_payable_scanner_utils::{handle_status_with_failure, ReceiptScanReport, PendingPayableScanResult, DetectedFailures, FailuresRequiringDoubleCheck, TxHashByTable, TxByTable, PresortedTxFailure, PendingPayableCache, DetectedConfirmations};
-    use crate::accountant::scanners::{Scanner, StartScanError, StartableScanner, PayableScanner, PendingPayableScanner, ReceivableScanner, ScannerCommon, Scanners, MTError};
-    use crate::accountant::test_utils::{make_custom_payment_thresholds, make_payable_account, make_qualified_and_unqualified_payables, make_receivable_account, BannedDaoFactoryMock, BannedDaoMock, ConfigDaoFactoryMock, PayableDaoFactoryMock, PayableDaoMock, PayableScannerBuilder, PayableThresholdsGaugeMock, SentPayableDaoFactoryMock, SentPayableDaoMock, PendingPayableScannerBuilder, ReceivableDaoFactoryMock, ReceivableDaoMock, ReceivableScannerBuilder, make_sent_tx, FailedPayableDaoMock, FailedPayableDaoFactoryMock, make_failed_tx, make_transaction_block, bc_from_earning_wallet, AccountantBuilder};
-    use crate::accountant::{gwei_to_wei, PendingPayableId, ReceivedPayments, TxReceiptsMessage, RequestTransactionReceipts, ScanError, ScanForRetryPayables, SentPayables, DEFAULT_PENDING_TOO_LONG_SEC, PendingPayable, ScanForPendingPayables};
+    use crate::accountant::scanners::scanners_utils::payable_scanner_utils::{OperationOutcome, PayableScanResult};
+    use crate::accountant::scanners::{Scanner, StartScanError, StartableScanner, PayableScanner, PendingPayableScanner, ReceivableScanner, ScannerCommon, Scanners, ManulTriggerError};
+    use crate::accountant::test_utils::{make_custom_payment_thresholds, make_payable_account, make_qualified_and_unqualified_payables, make_receivable_account, BannedDaoFactoryMock, BannedDaoMock, ConfigDaoFactoryMock, PayableDaoFactoryMock, PayableDaoMock, PayableScannerBuilder, PayableThresholdsGaugeMock, PendingPayableScannerBuilder, ReceivableDaoFactoryMock, ReceivableDaoMock, ReceivableScannerBuilder, make_sent_tx, make_failed_tx, SentPayableDaoMock, FailedPayableDaoMock, FailedPayableDaoFactoryMock, SentPayableDaoFactoryMock};
+    use crate::accountant::{gwei_to_wei, PendingPayable, ReceivedPayments, RequestTransactionReceipts, ScanError, ScanForRetryPayables, SentPayables, TxReceiptsMessage, DEFAULT_PENDING_TOO_LONG_SEC};
     use crate::blockchain::blockchain_bridge::{BlockMarker, RetrieveTransactions};
-=======
-    use crate::accountant::scanners::scanners_utils::payable_scanner_utils::{OperationOutcome, PayableScanResult, PendingPayableMetadata};
-    use crate::accountant::scanners::{Scanner, StartScanError, StartableScanner, PayableScanner, PendingPayableScanner, ReceivableScanner, ScannerCommon, Scanners, ManulTriggerError};
-    use crate::accountant::test_utils::{make_custom_payment_thresholds, make_payable_account, make_qualified_and_unqualified_payables, make_pending_payable_fingerprint, make_receivable_account, BannedDaoFactoryMock, BannedDaoMock, ConfigDaoFactoryMock, PayableDaoFactoryMock, PayableDaoMock, PayableScannerBuilder, PayableThresholdsGaugeMock, PendingPayableDaoFactoryMock, PendingPayableDaoMock, PendingPayableScannerBuilder, ReceivableDaoFactoryMock, ReceivableDaoMock, ReceivableScannerBuilder};
-    use crate::accountant::{gwei_to_wei, PendingPayableId, ReceivedPayments, ReportTransactionReceipts, RequestTransactionReceipts, ScanError, ScanForRetryPayables, SentPayables, DEFAULT_PENDING_TOO_LONG_SEC};
-    use crate::blockchain::blockchain_bridge::{BlockMarker, PendingPayableFingerprint, RetrieveTransactions};
->>>>>>> b46c9b24
     use crate::blockchain::blockchain_interface::data_structures::errors::PayableTransactionError;
     use crate::blockchain::blockchain_interface::data_structures::{
         BlockchainTransaction, ProcessedPayableFallible, RpcPayableFailure,
@@ -1585,12 +1052,9 @@
     use web3::Error;
     use masq_lib::messages::ScanType;
     use masq_lib::ui_gateway::NodeToUiMessage;
-<<<<<<< HEAD
-    use crate::accountant::db_access_objects::failed_payable_dao::{FailedPayableDaoError, FailedTx, FailureReason, FailureRetrieveCondition, FailureStatus, ValidationStatus};
-    use crate::accountant::db_access_objects::sent_payable_dao::{Detection, RetrieveCondition, SentPayableDaoError, SentTx, TxConfirmation, TxStatus};
-=======
-    use crate::accountant::scanners::pending_payable_scanner::utils::PendingPayableScanResult;
->>>>>>> b46c9b24
+    use crate::accountant::db_access_objects::failed_payable_dao::{FailureRetrieveCondition, FailureStatus, ValidationStatus};
+    use crate::accountant::db_access_objects::sent_payable_dao::SentPayableDaoError;
+    use crate::accountant::scanners::pending_payable_scanner::utils::{FailuresRequiringDoubleCheck, PendingPayableCache, PendingPayableScanResult, TxHashByTable};
     use crate::accountant::scanners::test_utils::{assert_timestamps_from_str, parse_system_time_from_str, MarkScanner, NullScanner, ReplacementType, ScannerReplacement};
     use crate::blockchain::blockchain_interface::blockchain_interface_web3::lower_level_interface_web3::{RetrievedTxStatus, TransactionBlock, StatusReadFromReceiptCheck, BlockchainTxFailure, TxReceiptResult, TxReceiptError};
     use crate::blockchain::errors::{AppRpcError, RemoteError};
@@ -2232,7 +1696,6 @@
     }
 
     #[test]
-<<<<<<< HEAD
     fn no_missing_records() {
         let wallet_1 = make_wallet("abc");
         let hash_1 = make_tx_hash(123);
@@ -2312,45 +1775,6 @@
         let hash_2 = make_tx_hash(0xf8);
         let sent_payable_dao =
             SentPayableDaoMock::default().get_tx_identifiers_result(hashmap!(hash_1 => 7881));
-=======
-    #[should_panic(
-        expected = "Expected pending payable fingerprints for (tx: 0x0000000000000000000000000000000000000000000000000000000000000315, \
-     to wallet: 0x000000000000000000000000000000626f6f6761), (tx: 0x000000000000000000000000000000000000000000000000000000000000007b, \
-     to wallet: 0x00000000000000000000000000000061676f6f62) were not found; system unreliable"
-    )]
-    fn payable_scanner_panics_when_fingerprints_for_correct_payments_not_found() {
-        let hash_1 = make_tx_hash(0x315);
-        let payment_1 = PendingPayable::new(make_wallet("booga"), hash_1);
-        let hash_2 = make_tx_hash(0x7b);
-        let payment_2 = PendingPayable::new(make_wallet("agoob"), hash_2);
-        let pending_payable_dao =
-            PendingPayableDaoMock::default().fingerprints_rowids_result(TransactionHashes {
-                rowid_results: vec![],
-                no_rowid_results: vec![hash_1, hash_2],
-            });
-        let payable_dao = PayableDaoMock::new();
-        let mut subject = PayableScannerBuilder::new()
-            .payable_dao(payable_dao)
-            .pending_payable_dao(pending_payable_dao)
-            .build();
-        let sent_payable = SentPayables {
-            payment_procedure_result: Ok(vec![
-                ProcessedPayableFallible::Correct(payment_1),
-                ProcessedPayableFallible::Correct(payment_2),
-            ]),
-            response_skeleton_opt: None,
-        };
-
-        let _ = subject.finish_scan(sent_payable, &Logger::new("test"));
-    }
-
-    fn assert_panic_from_failing_to_mark_pending_payable_rowid(
-        test_name: &str,
-        pending_payable_dao: PendingPayableDaoMock,
-        hash_1: H256,
-        hash_2: H256,
-    ) {
->>>>>>> b46c9b24
         let payable_1 = PendingPayable::new(make_wallet("blah111"), hash_1);
         let payable_2 = PendingPayable::new(make_wallet("blah222"), hash_2);
         let payable_dao = PayableDaoMock::new().mark_pending_payables_rowids_result(Err(
@@ -2358,11 +1782,7 @@
         ));
         let mut subject = PayableScannerBuilder::new()
             .payable_dao(payable_dao)
-<<<<<<< HEAD
             .sent_payable_dao(sent_payable_dao)
-=======
-            .pending_payable_dao(pending_payable_dao)
->>>>>>> b46c9b24
             .build();
         let sent_payables = SentPayables {
             payment_procedure_result: Ok(vec![
@@ -2372,53 +1792,11 @@
             response_skeleton_opt: None,
         };
 
-<<<<<<< HEAD
         subject.finish_scan(sent_payables, &Logger::new(test_name));
     }
 
     #[test]
     fn payable_scanner_is_facing_failed_transactions_and_their_sent_tx_records_exist() {
-=======
-        let caught_panic_in_err = catch_unwind(AssertUnwindSafe(|| {
-            subject.finish_scan(sent_payables, &Logger::new(test_name))
-        }));
-
-        let caught_panic = caught_panic_in_err.unwrap_err();
-        let panic_msg = caught_panic.downcast_ref::<String>().unwrap();
-        assert_eq!(
-            panic_msg,
-            "Unable to create a mark in the payable table for wallets 0x00000000000\
-        000000000000000626c6168313131, 0x00000000000000000000000000626c6168323232 due to \
-         SignConversion(9999999999999)"
-        );
-    }
-
-    #[test]
-    fn payable_scanner_mark_pending_payable_only_panics_all_fingerprints_found() {
-        init_test_logging();
-        let test_name = "payable_scanner_mark_pending_payable_only_panics_all_fingerprints_found";
-        let hash_1 = make_tx_hash(248);
-        let hash_2 = make_tx_hash(139);
-        let pending_payable_dao =
-            PendingPayableDaoMock::default().fingerprints_rowids_result(TransactionHashes {
-                rowid_results: vec![(7879, hash_1), (7881, hash_2)],
-                no_rowid_results: vec![],
-            });
-
-        assert_panic_from_failing_to_mark_pending_payable_rowid(
-            test_name,
-            pending_payable_dao,
-            hash_1,
-            hash_2,
-        );
-
-        // Missing fingerprints, being an additional issue, would provoke an error log, but not here.
-        TestLogHandler::new().exists_no_log_containing(&format!("ERROR: {test_name}:"));
-    }
-
-    #[test]
-    fn payable_scanner_mark_pending_payable_panics_nonexistent_fingerprints_also_found() {
->>>>>>> b46c9b24
         init_test_logging();
         let test_name =
             "payable_scanner_is_facing_failed_transactions_and_their_sent_tx_records_exist";
@@ -3268,577 +2646,6 @@
         assert_eq!(subject.initial_pending_payable_scan, true);
     }
 
-<<<<<<< HEAD
-    #[test]
-    fn interprets_tx_receipt_when_transaction_status_is_a_failure() {
-        init_test_logging();
-        let test_name = "interprets_tx_receipt_when_transaction_status_is_a_failure";
-        let hash = make_tx_hash(0xabc);
-        let mut sent_tx = make_sent_tx(2244);
-        sent_tx.hash = hash;
-        let blockchain_failure = BlockchainTxFailure::Unrecognized;
-        let logger = Logger::new(test_name);
-        let scan_report = ReceiptScanReport::default();
-
-        let result = handle_status_with_failure(
-            scan_report,
-            TxByTable::SentPayable(sent_tx.clone()),
-            blockchain_failure,
-            &logger,
-        );
-
-        let failure_reason = blockchain_failure.into();
-        let failed_tx = FailedTx::from((sent_tx, failure_reason));
-        assert_eq!(
-            result,
-            ReceiptScanReport {
-                failures: DetectedFailures {
-                    tx_failures: vec![PresortedTxFailure::NewEntry(failed_tx)],
-                    tx_receipt_rpc_failures: vec![]
-                },
-                confirmations: DetectedConfirmations::default()
-            }
-        );
-        TestLogHandler::new().exists_log_containing(&format!(
-            "WARN: {test_name}: Tx 0x0000000000000000000000000000000000000000000000000000000000000abc \
-            failed on blockchain due to: Failure unrecognized",
-        ));
-    }
-
-    #[test]
-    fn handles_tx_receipt_if_the_tx_keeps_pending() {
-        init_test_logging();
-        let test_name = "handles_tx_receipt_if_the_tx_keeps_pending";
-        let mut subject = PendingPayableScannerBuilder::new().build();
-        let hash = make_tx_hash(0x913);
-        let sent_tx_timestamp = to_unix_timestamp(
-            SystemTime::now()
-                .checked_sub(Duration::from_secs(120))
-                .unwrap(),
-        );
-        let mut sent_tx = make_sent_tx(456);
-        sent_tx.hash = hash;
-        sent_tx.timestamp = sent_tx_timestamp;
-        let failed_tx = make_failed_tx(789);
-        let msg = TxReceiptsMessage {
-            results: vec![
-                TxReceiptResult::Ok(RetrievedTxStatus::new(
-                    TxHashByTable::SentPayable(sent_tx.hash),
-                    StatusReadFromReceiptCheck::Pending,
-                )),
-                TxReceiptResult::Ok(RetrievedTxStatus::new(
-                    TxHashByTable::FailedPayable(failed_tx.hash),
-                    StatusReadFromReceiptCheck::Pending,
-                )),
-            ],
-            response_skeleton_opt: None,
-        };
-        subject
-            .current_sent_payables
-            .load_cache(hashmap!(sent_tx.hash => sent_tx.clone()));
-        subject
-            .yet_unproven_failures
-            .load_cache(hashmap!(failed_tx.hash => failed_tx));
-        let before = SystemTime::now();
-
-        let result = subject.interpret_tx_receipts(msg, &Logger::new(test_name));
-
-        let after = SystemTime::now();
-        let expected_failed_tx = FailedTx::from((sent_tx, FailureReason::PendingTooLong));
-        assert_eq!(
-            result,
-            ReceiptScanReport {
-                failures: DetectedFailures {
-                    tx_failures: vec![PresortedTxFailure::NewEntry(expected_failed_tx)],
-                    tx_receipt_rpc_failures: vec![]
-                },
-                confirmations: DetectedConfirmations::default()
-            }
-        );
-        let log_handler = TestLogHandler::new();
-        let log_idx = log_handler.exists_log_matching(&format!(
-            "INFO: {test_name}: Tx \
-            0x0000000000000000000000000000000000000000000000000000000000000913 not confirmed within \
-            \\d{{1,3}}(,\\d{{3}})* ms. Will resubmit with higher gas price"
-        ));
-        let log_msg = log_handler.get_log_at(log_idx);
-        let str_elapsed_ms = capture_numbers_with_separators_from_str(&log_msg, 3, ',');
-        let elapsed_ms = str_elapsed_ms[0].replace(",", "").parse::<u128>().unwrap();
-        let elapsed_ms_when_before = before
-            .duration_since(from_unix_timestamp(sent_tx_timestamp))
-            .unwrap()
-            .as_millis();
-        let elapsed_ms_when_after = after
-            .duration_since(from_unix_timestamp(sent_tx_timestamp))
-            .unwrap()
-            .as_millis();
-        assert!(
-            elapsed_ms_when_before <= elapsed_ms && elapsed_ms <= elapsed_ms_when_after,
-            "we expected the elapsed time {} ms to be between {} and {}.",
-            elapsed_ms,
-            elapsed_ms_when_before,
-            elapsed_ms_when_after
-        );
-    }
-
-    #[test]
-    fn interprets_right_failing_in_the_attempt_to_retrieve_the_tx_receipt() {
-        todo!(
-            "this test should be doubled and written for one case when the tx is still \
-        a SentTx and another where it is already FailedTX"
-        )
-        // init_test_logging();
-        // let test_name = "interprets_right_failing_in_the_attempt_to_retrieve_the_tx_receipt";
-        // let subject = PendingPayableScannerBuilder::new().build();
-        // let hash = make_tx_hash(0x913);
-        // let sent_tx_timestamp = to_unix_timestamp(
-        //     SystemTime::now()
-        //         .checked_sub(Duration::from_secs(120))
-        //         .unwrap(),
-        // );
-        // let mut sent_tx = make_sent_tx(456);
-        // sent_tx.hash = hash;
-        // sent_tx.timestamp = sent_tx_timestamp;
-        // let rpc_error = AppRpcError::Remote(RemoteError::InvalidResponse("bluh".to_string()));
-        // let msg = TxReceiptsMessage {
-        //     results: vec![TxReceiptResult::Err(TxReceiptError::new(
-        //         sent_tx.clone(),
-        //         rpc_error.clone(),
-        //     ))],
-        //     response_skeleton_opt: None,
-        // };
-        //
-        // let result = subject.interpret_tx_receipts(msg, &Logger::new(test_name));
-        //
-        // assert_eq!(
-        //     result,
-        //     ReceiptScanReport {
-        //         failures: DetectedFailures {
-        //             tx_failures: vec![],
-        //             tx_receipt_rpc_failures: vec![V]
-        //         },
-        //         confirmations: vec![]
-        //     }
-        // );
-        // let log_handler = TestLogHandler::new();
-        // let log_idx = log_handler.exists_log_containing(&format!(
-        //     "WARN: {test_name}: Failed to retrieve tx receipt for \
-        //     0x0000000000000000000000000000000000000000000000000000000000000913: \
-        //     Remote(InvalidResponse(\"bluh\")). \
-        //     Will retry receipt retrieval next cycle"
-        // ));
-    }
-
-    #[test]
-    fn handle_failed_transactions_can_process_standard_tx_failures() {
-        let insert_new_records_params_arc = Arc::new(Mutex::new(vec![]));
-        let delete_records_params_arc = Arc::new(Mutex::new(vec![]));
-        let failed_payable_dao = FailedPayableDaoMock::default()
-            .insert_new_records_params(&insert_new_records_params_arc)
-            .insert_new_records_result(Ok(()));
-        let sent_payable_dao = SentPayableDaoMock::default()
-            .delete_records_params(&delete_records_params_arc)
-            .delete_records_result(Ok(()));
-        let subject = PendingPayableScannerBuilder::new()
-            .sent_payable_dao(sent_payable_dao)
-            .failed_payable_dao(failed_payable_dao)
-            .build();
-        let hash_1 = make_tx_hash(0x321);
-        let hash_2 = make_tx_hash(0x654);
-        let mut failed_tx_1 = make_failed_tx(123);
-        failed_tx_1.hash = hash_1;
-        let mut failed_tx_2 = make_failed_tx(456);
-        failed_tx_2.hash = hash_2;
-        let detected_failures = DetectedFailures {
-            tx_failures: vec![
-                PresortedTxFailure::NewEntry(failed_tx_1),
-                PresortedTxFailure::NewEntry(failed_tx_2),
-            ],
-            tx_receipt_rpc_failures: vec![],
-        };
-
-        subject.handle_failed_transactions(detected_failures, &Logger::new("test"));
-
-        let delete_records_params = delete_records_params_arc.lock().unwrap();
-        assert_eq!(*delete_records_params, vec![hashset![hash_1, hash_2]]);
-    }
-
-    #[test]
-    fn handle_failed_transactions_can_process_receipt_retrieval_rpc_failures() {
-        todo!("write me up")
-        // let insert_new_records_params_arc = Arc::new(Mutex::new(vec![]));
-        // let delete_records_params_arc = Arc::new(Mutex::new(vec![]));
-        // let failed_payable_dao = FailedPayableDaoMock::default()
-        //     .insert_new_records_params(&insert_new_records_params_arc)
-        //     .insert_new_records_result(Ok(()));
-        // let sent_payable_dao = SentPayableDaoMock::default()
-        //     .delete_records_params(&delete_records_params_arc)
-        //     .delete_records_result(Ok(()));
-        // let subject = PendingPayableScannerBuilder::new()
-        //     .sent_payable_dao(sent_payable_dao)
-        //     .failed_payable_dao(failed_payable_dao)
-        //     .build();
-        // let hash_1 = make_tx_hash(0x321);
-        // let hash_2 = make_tx_hash(0x654);
-        // let mut failed_tx_1 = make_failed_tx(123);
-        // failed_tx_1.hash = hash_1;
-        // let mut failed_tx_2 = make_failed_tx(456);
-        // failed_tx_2.hash = hash_2;
-        // let detected_failures = DetectedFailures { tx_failures: vec![failed_tx_1,failed_tx_2], tx_receipt_rpc_failures: vec![] };
-        //
-        // subject.handle_failed_transactions(detected_failures, &Logger::new("test"));
-        //
-        // let delete_records_params = delete_records_params_arc.lock().unwrap();
-        // assert_eq!(*delete_records_params, vec![hashset![hash_1, hash_2]]);
-    }
-
-    #[test]
-    fn handle_failed_transactions_can_process_mixed_failures() {
-        todo!("write me up")
-        // let insert_new_records_params_arc = Arc::new(Mutex::new(vec![]));
-        // let delete_records_params_arc = Arc::new(Mutex::new(vec![]));
-        // let failed_payable_dao = FailedPayableDaoMock::default()
-        //     .insert_new_records_params(&insert_new_records_params_arc)
-        //     .insert_new_records_result(Ok(()));
-        // let sent_payable_dao = SentPayableDaoMock::default()
-        //     .delete_records_params(&delete_records_params_arc)
-        //     .delete_records_result(Ok(()));
-        // let subject = PendingPayableScannerBuilder::new()
-        //     .sent_payable_dao(sent_payable_dao)
-        //     .failed_payable_dao(failed_payable_dao)
-        //     .build();
-        // let hash_1 = make_tx_hash(0x321);
-        // let hash_2 = make_tx_hash(0x654);
-        // let mut failed_tx_1 = make_failed_tx(123);
-        // failed_tx_1.hash = hash_1;
-        // let mut failed_tx_2 = make_failed_tx(456);
-        // failed_tx_2.hash = hash_2;
-        // let detected_failures = DetectedFailures { tx_failures: vec![failed_tx_1,failed_tx_2], tx_receipt_rpc_failures: vec![] };
-        //
-        // subject.handle_failed_transactions(detected_failures, &Logger::new("test"));
-        //
-        // let delete_records_params = delete_records_params_arc.lock().unwrap();
-        // assert_eq!(*delete_records_params, vec![hashset![hash_1, hash_2]]);
-    }
-
-    #[test]
-    #[should_panic(expected = "Unable to record failed payables \
-        0x000000000000000000000000000000000000000000000000000000000000014d, \
-        0x00000000000000000000000000000000000000000000000000000000000001bc due to NoChange")]
-    fn handle_failed_transactions_panics_when_it_fails_to_insert_failed_tx_record() {
-        let failed_payable_dao = FailedPayableDaoMock::default()
-            .insert_new_records_result(Err(FailedPayableDaoError::NoChange));
-        let subject = PendingPayableScannerBuilder::new()
-            .failed_payable_dao(failed_payable_dao)
-            .build();
-        let hash_1 = make_tx_hash(0x14d);
-        let hash_2 = make_tx_hash(0x1bc);
-        let mut failed_tx_1 = make_failed_tx(789);
-        failed_tx_1.hash = hash_1;
-        let mut failed_tx_2 = make_failed_tx(456);
-        failed_tx_2.hash = hash_2;
-        let detected_failures = DetectedFailures {
-            tx_failures: vec![
-                PresortedTxFailure::NewEntry(failed_tx_1),
-                PresortedTxFailure::NewEntry(failed_tx_2),
-            ],
-            tx_receipt_rpc_failures: vec![],
-        };
-
-        subject.handle_failed_transactions(detected_failures, &Logger::new("test"));
-    }
-
-    #[test]
-    #[should_panic(expected = "Unable to delete sent_payable entries for failed txs \
-        0x000000000000000000000000000000000000000000000000000000000000014d, \
-        0x00000000000000000000000000000000000000000000000000000000000001bc due to \
-        InvalidInput(\"Booga\")")]
-    fn handle_failed_transactions_panics_when_it_fails_to_delete_obsolete_sent_tx_records() {
-        let failed_payable_dao = FailedPayableDaoMock::default().insert_new_records_result(Ok(()));
-        let sent_payable_dao = SentPayableDaoMock::default()
-            .delete_records_result(Err(SentPayableDaoError::InvalidInput("Booga".to_string())));
-        let subject = PendingPayableScannerBuilder::new()
-            .failed_payable_dao(failed_payable_dao)
-            .sent_payable_dao(sent_payable_dao)
-            .build();
-        let hash_1 = make_tx_hash(0x14d);
-        let hash_2 = make_tx_hash(0x1bc);
-        let mut failed_tx_1 = make_failed_tx(789);
-        failed_tx_1.hash = hash_1;
-        let mut failed_tx_2 = make_failed_tx(456);
-        failed_tx_2.hash = hash_2;
-        let detected_failures = DetectedFailures {
-            tx_failures: vec![
-                PresortedTxFailure::NewEntry(failed_tx_1),
-                PresortedTxFailure::NewEntry(failed_tx_2),
-            ],
-            tx_receipt_rpc_failures: vec![],
-        };
-
-        subject.handle_failed_transactions(detected_failures, &Logger::new("test"));
-    }
-
-    #[test]
-    fn handle_failed_transactions_does_nothing_if_no_tx_failures_detected() {
-        let subject = PendingPayableScannerBuilder::new().build();
-        let detected_failures = DetectedFailures {
-            tx_failures: vec![],
-            tx_receipt_rpc_failures: vec![],
-        };
-
-        subject.handle_failed_transactions(detected_failures, &Logger::new("test"))
-
-        //mocked pending payable DAO didn't panic which means we skipped the actual process
-    }
-
-    #[test]
-    #[should_panic(
-        expected = "Unable to update sent payable records 0x000000000000000000000000000000000000000\
-        000000000000000000000021a, 0x0000000000000000000000000000000000000000000000000000000000000315 \
-        by their tx blocks due to SqlExecutionFailed(\"The database manager is \
-        a funny guy, he's fooling around with us\")"
-    )]
-    fn handle_confirmed_transactions_panics_while_updating_sent_payable_records_with_the_tx_blocks()
-    {
-        let payable_dao = PayableDaoMock::new().transactions_confirmed_result(Ok(()));
-        let sent_payable_dao = SentPayableDaoMock::default().confirm_tx_result(Err(
-            SentPayableDaoError::SqlExecutionFailed(
-                "The database manager is a funny guy, he's fooling around with us".to_string(),
-            ),
-        ));
-        let mut subject = PendingPayableScannerBuilder::new()
-            .payable_dao(payable_dao)
-            .sent_payable_dao(sent_payable_dao)
-            .build();
-        let mut sent_tx_1 = make_sent_tx(456);
-        let block = make_transaction_block(678);
-        sent_tx_1.hash = make_tx_hash(0x315);
-        sent_tx_1.status = TxStatus::Confirmed {
-            block_hash: format!("{:?}", block.block_hash),
-            block_number: block.block_number.as_u64(),
-            detection: Detection::Normal,
-        };
-        let mut sent_tx_2 = make_sent_tx(789);
-        sent_tx_2.hash = make_tx_hash(0x21a);
-        sent_tx_2.status = TxStatus::Confirmed {
-            block_hash: format!("{:?}", block.block_hash),
-            block_number: block.block_number.as_u64(),
-            detection: Detection::Normal,
-        };
-
-        subject.handle_confirmed_transactions(
-            DetectedConfirmations {
-                normal_confirmations: vec![sent_tx_1, sent_tx_2],
-                reclaims: vec![],
-            },
-            &Logger::new("test"),
-        );
-    }
-
-    #[test]
-    fn handle_confirmed_transactions_does_nothing_if_none_found_on_the_blockchain() {
-        let mut subject = PendingPayableScannerBuilder::new().build();
-
-        subject
-            .handle_confirmed_transactions(DetectedConfirmations::default(), &Logger::new("test"))
-
-        // Mocked payable DAO didn't panic, which means we skipped the actual process
-    }
-
-    #[test]
-    fn handle_confirmed_transactions_works() {
-        init_test_logging();
-        let test_name = "handle_confirmed_transactions_works";
-        let transactions_confirmed_params_arc = Arc::new(Mutex::new(vec![]));
-        let confirm_tx_params_arc = Arc::new(Mutex::new(vec![]));
-        let payable_dao = PayableDaoMock::default()
-            .transactions_confirmed_params(&transactions_confirmed_params_arc)
-            .transactions_confirmed_result(Ok(()));
-        let sent_payable_dao = SentPayableDaoMock::default()
-            .confirm_tx_params(&confirm_tx_params_arc)
-            .confirm_tx_result(Ok(()));
-        let logger = Logger::new(test_name);
-        let mut subject = PendingPayableScannerBuilder::new()
-            .payable_dao(payable_dao)
-            .sent_payable_dao(sent_payable_dao)
-            .build();
-        let tx_hash_1 = make_tx_hash(0x123);
-        let tx_hash_2 = make_tx_hash(0x567);
-        let tx_hash_3 = make_tx_hash(0x913);
-        let mut sent_tx_1 = make_sent_tx(123_123);
-        sent_tx_1.hash = tx_hash_1;
-        let tx_block_1 = TransactionBlock {
-            block_hash: make_block_hash(45),
-            block_number: 4_578_989_878_u64.into(),
-        };
-        sent_tx_1.status = TxStatus::Confirmed {
-            block_hash: format!("{:?}", tx_block_1.block_hash),
-            block_number: tx_block_1.block_number.as_u64(),
-            detection: Detection::Normal,
-        };
-        let mut sent_tx_2 = make_sent_tx(987_987);
-        sent_tx_2.hash = tx_hash_2;
-        let tx_block_2 = TransactionBlock {
-            block_hash: make_block_hash(67),
-            block_number: 6_789_898_789_u64.into(),
-        };
-        sent_tx_2.status = TxStatus::Confirmed {
-            block_hash: format!("{:?}", make_block_hash(123)),
-            block_number: tx_block_2.block_number.as_u64(),
-            detection: Detection::Normal,
-        };
-        let mut sent_tx_3 = make_sent_tx(567_567);
-        sent_tx_3.hash = tx_hash_3;
-        let tx_block_3 = TransactionBlock {
-            block_hash: make_block_hash(78),
-            block_number: 7_898_989_878_u64.into(),
-        };
-        sent_tx_3.status = TxStatus::Confirmed {
-            block_hash: format!("{:?}", tx_block_3.block_hash),
-            block_number: tx_block_3.block_number.as_u64(),
-            detection: Detection::Reclaim,
-        };
-
-        subject.handle_confirmed_transactions(
-            DetectedConfirmations {
-                normal_confirmations: vec![sent_tx_1.clone(), sent_tx_2.clone()],
-                reclaims: vec![sent_tx_3.clone()],
-            },
-            &logger,
-        );
-
-        let transactions_confirmed_params = transactions_confirmed_params_arc.lock().unwrap();
-        assert_eq!(
-            *transactions_confirmed_params,
-            vec![vec![sent_tx_1, sent_tx_2]]
-        );
-        let confirm_tx_params = confirm_tx_params_arc.lock().unwrap();
-        assert_eq!(
-            *confirm_tx_params,
-            vec![
-                hashmap![tx_hash_1 => TxConfirmation { block_info: tx_block_1, detection: Detection::Normal }, tx_hash_2 => TxConfirmation { block_info: tx_block_2, detection: Detection::Reclaim }]
-            ]
-        );
-        let log_handler = TestLogHandler::new();
-        log_handler.exists_log_containing(&format!(
-            "INFO: {test_name}: Txs 0x0000000000000000000000000000000000000000000000000000000000000123 \
-            (block 4578989878), 0x0000000000000000000000000000000000000000000000000000000000000567 \
-            (block 7898989878) have been confirmed",
-        ));
-        todo!("take care of the....reclaimmm")
-    }
-
-    #[test]
-    #[should_panic(
-        expected = "Unable to complete the tx confirmation by the adjustment of the payable accounts \
-        0x000000000000000000000077616c6c6574343536 due to \
-        RusqliteError(\"record change not successful\")"
-    )]
-    fn handle_confirmed_transactions_panics_on_unchecking_payable_table() {
-        let hash = make_tx_hash(0x315);
-        let rowid = 3;
-        let payable_dao = PayableDaoMock::new().transactions_confirmed_result(Err(
-            PayableDaoError::RusqliteError("record change not successful".to_string()),
-        ));
-        let mut subject = PendingPayableScannerBuilder::new()
-            .payable_dao(payable_dao)
-            .build();
-        let mut sent_tx = make_sent_tx(456);
-        sent_tx.hash = hash;
-
-        subject.handle_confirmed_transactions(
-            DetectedConfirmations {
-                normal_confirmations: vec![sent_tx],
-                reclaims: vec![],
-            },
-            &Logger::new("test"),
-        );
-    }
-
-    #[test]
-    fn log_tx_success_is_agnostic_to_singular_or_plural_form() {
-        init_test_logging();
-        let test_name = "log_tx_success_is_agnostic_to_singular_or_plural_form";
-        let plural_case_name = format!("{}_testing_plural_case", test_name);
-        let singular_case_name = format!("{}_testing_singular_case", test_name);
-        let logger_plural = Logger::new(&plural_case_name);
-        let logger_singular = Logger::new(&singular_case_name);
-        let tx_hash_1 = make_tx_hash(0x123);
-        let tx_hash_2 = make_tx_hash(0x567);
-        let mut tx_block_1 = make_transaction_block(456);
-        tx_block_1.block_number = 1_234_501_u64.into();
-        let mut tx_block_2 = make_transaction_block(789);
-        tx_block_2.block_number = 1_234_502_u64.into();
-        let mut tx_hashes_and_blocks = hashmap!(tx_hash_1 => TxConfirmation {
-            block_info: tx_block_1,
-            detection: Detection::Normal,
-        }, tx_hash_2 => TxConfirmation{
-            block_info: tx_block_2,
-            detection: Detection::Reclaim,
-        });
-
-        PendingPayableScanner::log_tx_success(&logger_plural, &tx_hashes_and_blocks);
-
-        tx_hashes_and_blocks.remove(&tx_hash_2);
-
-        PendingPayableScanner::log_tx_success(&logger_singular, &tx_hashes_and_blocks);
-
-        let log_handler = TestLogHandler::new();
-        log_handler.exists_log_containing(&format!(
-            "INFO: {plural_case_name}: Txs 0x0000000000000000000000000000000000000000000000000000000000000123 \
-            (block 1234501), 0x0000000000000000000000000000000000000000000000000000000000000567 \
-            (block 1234502) have been confirmed",
-        ));
-        log_handler.exists_log_containing(&format!(
-            "INFO: {singular_case_name}: Tx 0x0000000000000000000000000000000000000000000000000000000000000123 \
-            (block 1234501) has been confirmed",
-        ));
-    }
-
-    #[test]
-    fn total_paid_payable_rises_with_each_bill_paid() {
-        todo!("maybe write different tests for normal conf and reclaims")
-        // init_test_logging();
-        // let test_name = "total_paid_payable_rises_with_each_bill_paid";
-        // let mut sent_tx_1 = make_sent_tx(456);
-        // sent_tx_1.amount_minor = 5478;
-        // sent_tx_1.status = TxStatus::Confirmed {
-        //     block_hash: format!("{:?}", make_block_hash(123)),
-        //     block_number: 89898,
-        //     detection: Detection::Normal,
-        // };
-        // let mut sent_tx_2 = make_sent_tx(789);
-        // sent_tx_2.amount_minor = 6543;
-        // sent_tx_2.status = TxStatus::Confirmed {
-        //     block_hash: format!("{:?}", make_block_hash(321)),
-        //     block_number: 67676,
-        //     detection: Detection::Reclaim,
-        // };
-        // let payable_dao = PayableDaoMock::default().transactions_confirmed_result(Ok(()));
-        // let sent_payable_dao = SentPayableDaoMock::default().confirm_tx_result(Ok(()));
-        // let mut subject = PendingPayableScannerBuilder::new()
-        //     .payable_dao(payable_dao)
-        //     .sent_payable_dao(sent_payable_dao)
-        //     .build();
-        // let mut financial_statistics = subject.financial_statistics.borrow().clone();
-        // financial_statistics.total_paid_payable_wei += 1111;
-        // subject.financial_statistics.replace(financial_statistics);
-        //
-        // subject.handle_confirmed_transactions(
-        //     DetectedConfirmations{normal_confirmations: vec![sent_tx_1, sent_tx_2],
-        //     reclaims
-        //     &Logger::new(test_name),
-        // );
-        //
-        // let total_paid_payable = subject.financial_statistics.borrow().total_paid_payable_wei;
-        // assert_eq!(total_paid_payable, 1111 + 5478 + 6543);
-        // TestLogHandler::new().exists_log_containing(&format!(
-        //     "DEBUG: {test_name}: The total paid payables increased by 12,021 to 13,132 wei"
-        // ));
-    }
-
-=======
->>>>>>> b46c9b24
     #[test]
     fn pending_payable_scanner_handles_tx_receipts_message() {
         init_test_logging();
