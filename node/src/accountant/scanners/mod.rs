// Copyright (c) 2019, MASQ (https://masq.ai) and/or its affiliates. All rights reserved.

pub mod mid_scan_msg_handling;
pub mod scanners_utils;
pub mod test_utils;

use crate::accountant::db_access_objects::payable_dao::{PayableAccount, PayableDao, PendingPayable};
use crate::accountant::db_access_objects::pending_payable_dao::PendingPayableDao;
use crate::accountant::db_access_objects::receivable_dao::ReceivableDao;
use crate::accountant::payment_adjuster::{PaymentAdjuster, PaymentAdjusterReal};
use crate::accountant::scanners::scanners_utils::payable_scanner_utils::PayableTransactingErrorEnum::{
    LocallyCausedError, RemotelyCausedErrors,
};
use crate::accountant::scanners::scanners_utils::payable_scanner_utils::{
    debugging_summary_after_error_separation, err_msg_if_failed_without_existing_fingerprints,
    investigate_debt_extremes, mark_pending_payable_fatal_error, payables_debug_summary,
    separate_errors, separate_rowids_and_hashes, PayableThresholdsGauge,
    PayableThresholdsGaugeReal, PayableTransactingErrorEnum, PendingPayableTriple,
    VecOfRowidOptAndHash,
};
use crate::accountant::scanners::scanners_utils::pending_payable_scanner_utils::{
    elapsed_in_ms, handle_none_status, handle_status_with_failure, handle_status_with_success,
    PendingPayableScanReport,
};
use crate::accountant::scanners::scanners_utils::receivable_scanner_utils::balance_and_age;
use crate::accountant::PendingPayableId;
use crate::accountant::{
    comma_joined_stringifiable, gwei_to_wei, Accountant, ReceivedPayments,
    ReportTransactionReceipts, RequestTransactionReceipts, ResponseSkeleton, ScanForPayables,
    ScanForPendingPayables, ScanForReceivables, SentPayables,
};
use crate::accountant::db_access_objects::banned_dao::BannedDao;
use crate::blockchain::blockchain_bridge::{PendingPayableFingerprint, RetrieveTransactions};
use crate::sub_lib::accountant::{
    DaoFactories, FinancialStatistics, PaymentThresholds, ScanIntervals,
};
use crate::sub_lib::blockchain_bridge::{
    OutboundPaymentsInstructions,
};
use crate::sub_lib::utils::{NotifyLaterHandle, NotifyLaterHandleReal};
use crate::sub_lib::wallet::Wallet;
use actix::{Context, Message};
use itertools::{Either, Itertools};
use masq_lib::logger::Logger;
use masq_lib::logger::TIME_FORMATTING_STRING;
use masq_lib::messages::{ScanType, ToMessageBody, UiScanResponse};
use masq_lib::ui_gateway::{MessageTarget, NodeToUiMessage};
use masq_lib::utils::ExpectValue;
#[cfg(test)]
use std::any::Any;
use std::cell::RefCell;
use std::collections::HashMap;
use std::rc::Rc;
use std::time::{Duration, SystemTime};
use time::format_description::parse;
use time::OffsetDateTime;
use web3::types::{TransactionReceipt, H256};
use masq_lib::type_obfuscation::Obfuscated;
use crate::accountant::scanners::mid_scan_msg_handling::payable_scanner::{PreparedAdjustment, MultistagePayableScanner, SolvencySensitivePaymentInstructor};
use crate::accountant::scanners::mid_scan_msg_handling::payable_scanner::msgs::{BlockchainAgentWithContextMessage, QualifiedPayablesMessage};
use crate::blockchain::blockchain_interface::PayableTransactionError;
use crate::db_config::config_dao::ConfigDao;

pub struct Scanners {
    pub payable: Box<dyn MultistagePayableScanner<QualifiedPayablesMessage, SentPayables>>,
    pub pending_payable: Box<dyn Scanner<RequestTransactionReceipts, ReportTransactionReceipts>>,
    pub receivable: Box<dyn Scanner<RetrieveTransactions, ReceivedPayments>>,
}

impl Scanners {
    pub fn new(
        dao_factories: DaoFactories,
        payment_thresholds: Rc<PaymentThresholds>,
        earning_wallet: Rc<Wallet>,
        when_pending_too_long_sec: u64,
        financial_statistics: Rc<RefCell<FinancialStatistics>>,
    ) -> Self {
        Scanners {
            payable: Box::new(PayableScanner::new(
                dao_factories.payable_dao_factory.make(),
                dao_factories.pending_payable_dao_factory.make(),
                Rc::clone(&payment_thresholds),
                Box::new(PaymentAdjusterReal::new()),
            )),
            pending_payable: Box::new(PendingPayableScanner::new(
                dao_factories.payable_dao_factory.make(),
                dao_factories.pending_payable_dao_factory.make(),
                Rc::clone(&payment_thresholds),
                when_pending_too_long_sec,
                Rc::clone(&financial_statistics),
            )),
            receivable: Box::new(ReceivableScanner::new(
                dao_factories.receivable_dao_factory.make(),
                dao_factories.banned_dao_factory.make(),
                dao_factories.config_dao_factory.make(),
                Rc::clone(&payment_thresholds),
                earning_wallet,
                financial_statistics,
            )),
        }
    }
}

pub trait Scanner<BeginMessage, EndMessage>
where
    BeginMessage: Message,
    EndMessage: Message,
{
    fn begin_scan(
        &mut self,
        timestamp: SystemTime,
        response_skeleton_opt: Option<ResponseSkeleton>,
        logger: &Logger,
    ) -> Result<BeginMessage, BeginScanError>;
    fn finish_scan(&mut self, message: EndMessage, logger: &Logger) -> Option<NodeToUiMessage>;
    fn scan_started_at(&self) -> Option<SystemTime>;
    fn mark_as_started(&mut self, timestamp: SystemTime);
    fn mark_as_ended(&mut self, logger: &Logger);

    as_any_in_trait!();
}

pub struct ScannerCommon {
    initiated_at_opt: Option<SystemTime>,
    pub payment_thresholds: Rc<PaymentThresholds>,
}

impl ScannerCommon {
    fn new(payment_thresholds: Rc<PaymentThresholds>) -> Self {
        Self {
            initiated_at_opt: None,
            payment_thresholds,
        }
    }

    fn signal_scanner_completion(&mut self, scan_type: ScanType, now: SystemTime, logger: &Logger) {
        match self.initiated_at_opt.take() {
            Some(timestamp) => {
                let elapsed_time = now
                    .duration_since(timestamp)
                    .expect("Unable to calculate elapsed time for the scan.")
                    .as_millis();
                info!(
                    logger,
                    "The {:?} scan ended in {}ms.", scan_type, elapsed_time
                );
            }
            None => {
                error!(
                    logger,
                    "Called scan_finished() for {:?} scanner but timestamp was not found",
                    scan_type
                );
            }
        };
    }
}

macro_rules! time_marking_methods {
    ($scan_type_variant: ident) => {
        fn scan_started_at(&self) -> Option<SystemTime> {
            self.common.initiated_at_opt
        }

        fn mark_as_started(&mut self, timestamp: SystemTime) {
            self.common.initiated_at_opt = Some(timestamp);
        }

        fn mark_as_ended(&mut self, logger: &Logger) {
            self.common.signal_scanner_completion(
                ScanType::$scan_type_variant,
                SystemTime::now(),
                logger,
            );
        }
    };
}

pub struct PayableScanner {
    pub common: ScannerCommon,
    pub payable_dao: Box<dyn PayableDao>,
    pub pending_payable_dao: Box<dyn PendingPayableDao>,
    pub payable_threshold_gauge: Box<dyn PayableThresholdsGauge>,
    pub payment_adjuster: Box<dyn PaymentAdjuster>,
}

impl Scanner<QualifiedPayablesMessage, SentPayables> for PayableScanner {
    fn begin_scan(
        &mut self,
        timestamp: SystemTime,
        response_skeleton_opt: Option<ResponseSkeleton>,
        logger: &Logger,
    ) -> Result<QualifiedPayablesMessage, BeginScanError> {
        if let Some(timestamp) = self.scan_started_at() {
            return Err(BeginScanError::ScanAlreadyRunning(timestamp));
        }
        self.mark_as_started(timestamp);
        info!(logger, "Scanning for payables");
        let all_non_pending_payables = self.payable_dao.non_pending_payables();

        debug!(
            logger,
            "{}",
            investigate_debt_extremes(timestamp, &all_non_pending_payables)
        );

        let qualified_payables =
            self.sniff_out_alarming_payables_and_maybe_log_them(all_non_pending_payables, logger);

        match qualified_payables.is_empty() {
            true => {
                self.mark_as_ended(logger);
                Err(BeginScanError::NothingToProcess)
            }
            false => {
                info!(
                    logger,
                    "Chose {} qualified debts to pay",
                    qualified_payables.len()
                );
                let protected_payables = self.protect_payables(qualified_payables);
                let outgoing_msg =
                    QualifiedPayablesMessage::new(protected_payables, response_skeleton_opt);
                Ok(outgoing_msg)
            }
        }
    }

    fn finish_scan(&mut self, message: SentPayables, logger: &Logger) -> Option<NodeToUiMessage> {
        let (sent_payables, err_opt) = separate_errors(&message, logger);

        debug!(
            logger,
            "{}",
            debugging_summary_after_error_separation(&sent_payables, &err_opt)
        );

        if !sent_payables.is_empty() {
            self.mark_pending_payable(&sent_payables, logger);
        }
        self.handle_sent_payable_errors(err_opt, logger);

        self.mark_as_ended(logger);
        message
            .response_skeleton_opt
            .map(|response_skeleton| NodeToUiMessage {
                target: MessageTarget::ClientId(response_skeleton.client_id),
                body: UiScanResponse {}.tmb(response_skeleton.context_id),
            })
    }

    time_marking_methods!(Payables);

    as_any_in_trait_impl!();
}

impl SolvencySensitivePaymentInstructor for PayableScanner {
    fn try_skipping_payment_adjustment(
        &self,
        msg: BlockchainAgentWithContextMessage,
        logger: &Logger,
    ) -> Result<Either<OutboundPaymentsInstructions, PreparedAdjustment>, String> {
        match self
            .payment_adjuster
            .search_for_indispensable_adjustment(&msg, logger)
        {
            Ok(None) => {
                let protected = msg.protected_qualified_payables;
                let unprotected = self.expose_payables(protected);
                Ok(Either::Left(OutboundPaymentsInstructions::new(
                    unprotected,
                    msg.agent,
                    msg.response_skeleton_opt,
                )))
            }
            Ok(Some(adjustment)) => Ok(Either::Right(PreparedAdjustment::new(msg, adjustment))),
            Err(_e) => todo!("be implemented with GH-711"),
        }
    }

    fn perform_payment_adjustment(
        &self,
        setup: PreparedAdjustment,
        logger: &Logger,
    ) -> OutboundPaymentsInstructions {
        let now = SystemTime::now();
        self.payment_adjuster.adjust_payments(setup, now, logger)
    }
}

impl MultistagePayableScanner<QualifiedPayablesMessage, SentPayables> for PayableScanner {}

impl PayableScanner {
    pub fn new(
        payable_dao: Box<dyn PayableDao>,
        pending_payable_dao: Box<dyn PendingPayableDao>,
        payment_thresholds: Rc<PaymentThresholds>,
        payment_adjuster: Box<dyn PaymentAdjuster>,
    ) -> Self {
        Self {
            common: ScannerCommon::new(payment_thresholds),
            payable_dao,
            pending_payable_dao,
            payable_threshold_gauge: Box::new(PayableThresholdsGaugeReal::default()),
            payment_adjuster,
        }
    }

    fn sniff_out_alarming_payables_and_maybe_log_them(
        &self,
        non_pending_payables: Vec<PayableAccount>,
        logger: &Logger,
    ) -> Vec<PayableAccount> {
        fn pass_payables_and_drop_points(
            qp_tp: impl Iterator<Item = (PayableAccount, u128)>,
        ) -> Vec<PayableAccount> {
            let (payables, _) = qp_tp.unzip::<_, _, Vec<PayableAccount>, Vec<_>>();
            payables
        }

        let qualified_payables_and_points_uncollected =
            non_pending_payables.into_iter().flat_map(|account| {
                self.payable_exceeded_threshold(&account, SystemTime::now())
                    .map(|threshold_point| (account, threshold_point))
            });
        match logger.debug_enabled() {
            false => pass_payables_and_drop_points(qualified_payables_and_points_uncollected),
            true => {
                let qualified_and_points_collected =
                    qualified_payables_and_points_uncollected.collect_vec();
                payables_debug_summary(&qualified_and_points_collected, logger);
                pass_payables_and_drop_points(qualified_and_points_collected.into_iter())
            }
        }
    }

    fn payable_exceeded_threshold(
        &self,
        payable: &PayableAccount,
        now: SystemTime,
    ) -> Option<u128> {
        let debt_age = now
            .duration_since(payable.last_paid_timestamp)
            .expect("Internal error")
            .as_secs();

        if self.payable_threshold_gauge.is_innocent_age(
            debt_age,
            self.common.payment_thresholds.maturity_threshold_sec,
        ) {
            return None;
        }

        if self.payable_threshold_gauge.is_innocent_balance(
            payable.balance_wei,
            gwei_to_wei(self.common.payment_thresholds.permanent_debt_allowed_gwei),
        ) {
            return None;
        }

        let threshold = self
            .payable_threshold_gauge
            .calculate_payout_threshold_in_gwei(&self.common.payment_thresholds, debt_age);
        if payable.balance_wei > threshold {
            Some(threshold)
        } else {
            None
        }
    }

    fn separate_id_triples_by_existent_and_nonexistent_fingerprints<'a>(
        &'a self,
        sent_payables: &'a [&'a PendingPayable],
    ) -> (Vec<PendingPayableTriple>, Vec<PendingPayableTriple>) {
        fn make_triples(
            ((rowid_opt, hash), pending_payable): ((Option<u64>, H256), &PendingPayable),
        ) -> PendingPayableTriple {
            PendingPayableTriple::new(&pending_payable.recipient_wallet, hash, rowid_opt)
        }

        let hashes = sent_payables
            .iter()
            .map(|pending_payable| pending_payable.hash)
            .collect::<Vec<H256>>();

        let sent_payables_sorted_by_hashes = sent_payables
            .iter()
            .sorted_by(|a, b| Ord::cmp(&a.hash, &b.hash))
            .copied()
            .collect::<Vec<&PendingPayable>>();

        let rowid_pairs_sorted_by_hashes = self
            .pending_payable_dao
            .fingerprints_rowids(&hashes)
            .into_iter()
            .sorted_by(|(_, hash_a), (_, hash_b)| Ord::cmp(&hash_a, &hash_b))
            .collect::<Vec<(Option<u64>, H256)>>();

        Self::symmetry_check(
            &sent_payables_sorted_by_hashes,
            &rowid_pairs_sorted_by_hashes,
        );

        rowid_pairs_sorted_by_hashes
            .into_iter()
            .zip(sent_payables_sorted_by_hashes.into_iter())
            .map(make_triples)
            .partition(|pp_triple| pp_triple.rowid_opt.is_some())
    }

    fn symmetry_check(
        sent_payables_sorted_by_hashes: &[&PendingPayable],
        rowid_pairs_sorted_by_hashes: &[(Option<u64>, H256)],
    ) {
        let set_a = sent_payables_sorted_by_hashes
            .iter()
            .map(|pp| pp.hash)
            .sorted()
            .collect::<Vec<H256>>();
        let set_b = rowid_pairs_sorted_by_hashes
            .iter()
            .map(|(_, hash)| *hash)
            .sorted()
            .collect::<Vec<H256>>();
        if set_a != set_b {
            panic!(
                "Inconsistency in two data sets, they cannot be matched by hashes. Set A: {:?}, \
            set B: {:?}",
                sent_payables_sorted_by_hashes, rowid_pairs_sorted_by_hashes
            )
        }
    }

    fn mark_pending_payable(&self, sent_payments: &[&PendingPayable], logger: &Logger) {
        fn missing_fingerprints_msg(nonexistent: &[PendingPayableTriple]) -> String {
            format!(
                "Expected pending payable fingerprints for {} were not found; system unreliable",
                comma_joined_stringifiable(nonexistent, |pp_triple| format!(
                    "(tx: {:?}, to wallet: {})",
                    pp_triple.hash, pp_triple.recipient
                ))
            )
        }
        fn ready_data_for_supply<'a>(
            existent: &'a [PendingPayableTriple],
        ) -> Vec<(&'a Wallet, u64)> {
            existent
                .iter()
                .map(|pp_triple| (pp_triple.recipient, pp_triple.rowid_opt.expectv("rowid")))
                .collect()
        }

        let (existent, nonexistent) =
            self.separate_id_triples_by_existent_and_nonexistent_fingerprints(sent_payments);
        let mark_pp_input_data = ready_data_for_supply(&existent);
        if !mark_pp_input_data.is_empty() {
            if let Err(e) = self
                .payable_dao
                .as_ref()
                .mark_pending_payables_rowids(&mark_pp_input_data)
            {
                mark_pending_payable_fatal_error(
                    sent_payments,
                    &nonexistent,
                    e,
                    missing_fingerprints_msg,
                    logger,
                )
            }
            debug!(
                logger,
                "Payables {} marked as pending in the payable table",
                comma_joined_stringifiable(sent_payments, |pending_p| format!(
                    "{:?}",
                    pending_p.hash
                ))
            )
        }
        if !nonexistent.is_empty() {
            panic!("{}", missing_fingerprints_msg(&nonexistent))
        }
    }

    fn handle_sent_payable_errors(
        &self,
        err_opt: Option<PayableTransactingErrorEnum>,
        logger: &Logger,
    ) {
        if let Some(err) = err_opt {
            match err {
                LocallyCausedError(PayableTransactionError::Sending {hashes, ..})
                | RemotelyCausedErrors(hashes) => {
                    self.discard_failed_transactions_with_possible_fingerprints(hashes, logger)
                }
                non_fatal =>
                    debug!(
                        logger,
                        "Ignoring a non-fatal error on our end from before the transactions are hashed: {:?}",
                        non_fatal
                    )
            }
        }
    }

    fn discard_failed_transactions_with_possible_fingerprints(
        &self,
        hashes_of_failed: Vec<H256>,
        logger: &Logger,
    ) {
        fn serialize_hashes(hashes: &[H256]) -> String {
            comma_joined_stringifiable(hashes, |hash| format!("{:?}", hash))
        }

        let (existent, nonexistent): (VecOfRowidOptAndHash, VecOfRowidOptAndHash) = self
            .pending_payable_dao
            .fingerprints_rowids(&hashes_of_failed)
            .into_iter()
            .partition(|(rowid_opt, _hash)| rowid_opt.is_some());
        let missing_fgp_err_msg_opt =
            err_msg_if_failed_without_existing_fingerprints(nonexistent, serialize_hashes);
        if !existent.is_empty() {
            let (ids, hashes) = separate_rowids_and_hashes(existent);
            warning!(
                logger,
                "Deleting fingerprints for failed transactions {}",
                serialize_hashes(&hashes)
            );
            if let Err(e) = self.pending_payable_dao.delete_fingerprints(&ids) {
                if let Some(msg) = missing_fgp_err_msg_opt {
                    error!(logger, "{}", msg)
                };
                panic!(
                    "Database corrupt: payable fingerprint deletion for transactions {} \
                    failed due to {:?}",
                    serialize_hashes(&hashes),
                    e
                )
            }
        }
        if let Some(msg) = missing_fgp_err_msg_opt {
            panic!("{}", msg)
        };
    }

    fn protect_payables(&self, payables: Vec<PayableAccount>) -> Obfuscated {
        Obfuscated::obfuscate_vector(payables)
    }

    fn expose_payables(&self, obfuscated: Obfuscated) -> Vec<PayableAccount> {
        obfuscated.expose_vector()
    }
}

pub struct PendingPayableScanner {
    pub common: ScannerCommon,
    pub payable_dao: Box<dyn PayableDao>,
    pub pending_payable_dao: Box<dyn PendingPayableDao>,
    pub when_pending_too_long_sec: u64,
    pub financial_statistics: Rc<RefCell<FinancialStatistics>>,
}

impl Scanner<RequestTransactionReceipts, ReportTransactionReceipts> for PendingPayableScanner {
    fn begin_scan(
        &mut self,
        timestamp: SystemTime,
        response_skeleton_opt: Option<ResponseSkeleton>,
        logger: &Logger,
    ) -> Result<RequestTransactionReceipts, BeginScanError> {
        if let Some(timestamp) = self.scan_started_at() {
            return Err(BeginScanError::ScanAlreadyRunning(timestamp));
        }
        self.mark_as_started(timestamp);
        info!(logger, "Scanning for pending payable");
        let filtered_pending_payable = self.pending_payable_dao.return_all_errorless_fingerprints();
        match filtered_pending_payable.is_empty() {
            true => {
                self.mark_as_ended(logger);
                Err(BeginScanError::NothingToProcess)
            }
            false => {
                debug!(
                    logger,
                    "Found {} pending payables to process",
                    filtered_pending_payable.len()
                );
                Ok(RequestTransactionReceipts {
                    pending_payable: filtered_pending_payable,
                    response_skeleton_opt,
                })
            }
        }
    }

    fn finish_scan(
        &mut self,
        message: ReportTransactionReceipts,
        logger: &Logger,
    ) -> Option<NodeToUiMessage> {
        let response_skeleton_opt = message.response_skeleton_opt;

        match message.fingerprints_with_receipts.is_empty() {
            true => debug!(logger, "No transaction receipts found."),
            false => {
                debug!(
                    logger,
                    "Processing receipts for {} transactions",
                    message.fingerprints_with_receipts.len()
                );
                let scan_report = self.handle_receipts_for_pending_transactions(message, logger);
                self.process_transactions_by_reported_state(scan_report, logger);
            }
        }

        self.mark_as_ended(logger);
        response_skeleton_opt.map(|response_skeleton| NodeToUiMessage {
            target: MessageTarget::ClientId(response_skeleton.client_id),
            body: UiScanResponse {}.tmb(response_skeleton.context_id),
        })
    }

    time_marking_methods!(PendingPayables);

    as_any_in_trait_impl!();
}

impl PendingPayableScanner {
    pub fn new(
        payable_dao: Box<dyn PayableDao>,
        pending_payable_dao: Box<dyn PendingPayableDao>,
        payment_thresholds: Rc<PaymentThresholds>,
        when_pending_too_long_sec: u64,
        financial_statistics: Rc<RefCell<FinancialStatistics>>,
    ) -> Self {
        Self {
            common: ScannerCommon::new(payment_thresholds),
            payable_dao,
            pending_payable_dao,
            when_pending_too_long_sec,
            financial_statistics,
        }
    }

    fn handle_receipts_for_pending_transactions(
        &self,
        msg: ReportTransactionReceipts,
        logger: &Logger,
    ) -> PendingPayableScanReport {
        fn handle_none_receipt(
            mut scan_report: PendingPayableScanReport,
            payable: PendingPayableFingerprint,
            logger: &Logger,
        ) -> PendingPayableScanReport {
            debug!(logger,
                "Interpreting a receipt for transaction {:?} but none was given; attempt {}, {}ms since sending",
                payable.hash, payable.attempt,elapsed_in_ms(payable.timestamp)
            );

            scan_report
                .still_pending
                .push(PendingPayableId::new(payable.rowid, payable.hash));
            scan_report
        }

        let scan_report = PendingPayableScanReport::default();
        msg.fingerprints_with_receipts.into_iter().fold(
            scan_report,
            |scan_report_so_far, (receipt_opt, fingerprint)| match receipt_opt {
                Some(receipt) => self.interpret_transaction_receipt(
                    scan_report_so_far,
                    &receipt,
                    fingerprint,
                    logger,
                ),
                None => handle_none_receipt(scan_report_so_far, fingerprint, logger),
            },
        )
    }

    fn interpret_transaction_receipt(
        &self,
        scan_report: PendingPayableScanReport,
        receipt: &TransactionReceipt,
        fingerprint: PendingPayableFingerprint,
        logger: &Logger,
    ) -> PendingPayableScanReport {
        const WEB3_SUCCESS: u64 = 1;
        const WEB3_FAILURE: u64 = 0;

        match receipt.status {
            None => handle_none_status(
                scan_report,
                fingerprint,
                self.when_pending_too_long_sec,
                logger,
            ),
            Some(status_code) => {
                let code = status_code.as_u64();
                //TODO: failures handling is going to need enhancement suggested by GH-693
                if code == WEB3_FAILURE {
                    handle_status_with_failure(scan_report, fingerprint, logger)
                } else if code == WEB3_SUCCESS {
                    handle_status_with_success(scan_report, fingerprint, logger)
                } else {
                    unreachable!(
                        "tx receipt for pending {:?}: status code other than 0 or 1 \
                        shouldn't be possible, but was {}",
                        fingerprint.hash, code
                    )
                }
            }
        }
    }

    fn process_transactions_by_reported_state(
        &mut self,
        scan_report: PendingPayableScanReport,
        logger: &Logger,
    ) {
        self.confirm_transactions(scan_report.confirmed, logger);
        self.cancel_failed_transactions(scan_report.failures, logger);
        self.update_remaining_fingerprints(scan_report.still_pending, logger)
    }

    fn update_remaining_fingerprints(&self, ids: Vec<PendingPayableId>, logger: &Logger) {
        if !ids.is_empty() {
            let rowids = PendingPayableId::rowids(&ids);
            match self.pending_payable_dao.increment_scan_attempts(&rowids) {
                Ok(_) => trace!(
                    logger,
                    "Updated records for rowids: {} ",
                    comma_joined_stringifiable(&rowids, |id| id.to_string())
                ),
                Err(e) => panic!(
                    "Failure on incrementing scan attempts for fingerprints of {} due to {:?}",
                    PendingPayableId::serialize_hashes_to_string(&ids),
                    e
                ),
            }
        }
    }

    fn cancel_failed_transactions(&self, ids: Vec<PendingPayableId>, logger: &Logger) {
        if !ids.is_empty() {
            //TODO this function is imperfect. It waits for GH-663
            let rowids = PendingPayableId::rowids(&ids);
            match self.pending_payable_dao.mark_failures(&rowids) {
                Ok(_) => warning!(
                    logger,
                    "Broken transactions {} marked as an error. You should take over the care \
                 of those to make sure your debts are going to be settled properly. At the moment, \
                 there is no automated process fixing that without your assistance",
                    PendingPayableId::serialize_hashes_to_string(&ids)
                ),
                Err(e) => panic!(
                    "Unsuccessful attempt for transactions {} \
                    to mark fatal error at payable fingerprint due to {:?}; database unreliable",
                    PendingPayableId::serialize_hashes_to_string(&ids),
                    e
                ),
            }
        }
    }

    fn confirm_transactions(
        &mut self,
        fingerprints: Vec<PendingPayableFingerprint>,
        logger: &Logger,
    ) {
        fn serialize_hashes(fingerprints: &[PendingPayableFingerprint]) -> String {
            comma_joined_stringifiable(fingerprints, |fgp| format!("{:?}", fgp.hash))
        }

        if !fingerprints.is_empty() {
            if let Err(e) = self.payable_dao.transactions_confirmed(&fingerprints) {
                panic!(
                    "Unable to cast confirmed pending payables {} into adjustment in the corresponding payable \
                     records due to {:?}", serialize_hashes(&fingerprints), e
                )
            } else {
                self.add_to_the_total_of_paid_payable(&fingerprints, serialize_hashes, logger);
                let rowids = fingerprints
                    .iter()
                    .map(|fingerprint| fingerprint.rowid)
                    .collect::<Vec<u64>>();
                if let Err(e) = self.pending_payable_dao.delete_fingerprints(&rowids) {
                    panic!("Unable to delete payable fingerprints {} of verified transactions due to {:?}",
                           serialize_hashes(&fingerprints), e)
                } else {
                    info!(
                        logger,
                        "Transactions {} completed their confirmation process succeeding",
                        serialize_hashes(&fingerprints)
                    )
                }
            }
        }
    }

    fn add_to_the_total_of_paid_payable(
        &mut self,
        fingerprints: &[PendingPayableFingerprint],
        serialize_hashes: fn(&[PendingPayableFingerprint]) -> String,
        logger: &Logger,
    ) {
        fingerprints.iter().for_each(|fingerprint| {
            self.financial_statistics
                .borrow_mut()
                .total_paid_payable_wei += fingerprint.amount
        });
        debug!(
            logger,
            "Confirmation of transactions {}; record for total paid payable was modified",
            serialize_hashes(fingerprints)
        );
    }
}

pub struct ReceivableScanner {
    pub common: ScannerCommon,
    pub receivable_dao: Box<dyn ReceivableDao>,
    pub banned_dao: Box<dyn BannedDao>,
    pub config_dao: Box<dyn ConfigDao>,
    pub earning_wallet: Rc<Wallet>,
    pub financial_statistics: Rc<RefCell<FinancialStatistics>>,
}

impl Scanner<RetrieveTransactions, ReceivedPayments> for ReceivableScanner {
    fn begin_scan(
        &mut self,
        timestamp: SystemTime,
        response_skeleton_opt: Option<ResponseSkeleton>,
        logger: &Logger,
    ) -> Result<RetrieveTransactions, BeginScanError> {
        if let Some(timestamp) = self.scan_started_at() {
            return Err(BeginScanError::ScanAlreadyRunning(timestamp));
        }
        self.mark_as_started(timestamp);
        info!(
            logger,
            "Scanning for receivables to {}", self.earning_wallet
        );
        self.scan_for_delinquencies(timestamp, logger);

        Ok(RetrieveTransactions {
            recipient: self.earning_wallet.as_ref().clone(),
            response_skeleton_opt,
        })
    }

    fn finish_scan(
        &mut self,
        message: ReceivedPayments,
        logger: &Logger,
    ) -> Option<NodeToUiMessage> {
        if message.payments.is_empty() {
            info!(
                logger,
                "No new received payments were detected during the scanning process."
            )
        } else {
            let total_newly_paid_receivable = message
                .payments
                .iter()
                .fold(0, |so_far, now| so_far + now.wei_amount);

            let mut txn = self
                .receivable_dao
                .as_mut()
                .more_money_received(message.timestamp, &message.payments);

            let new_start_block = message.new_start_block;
            match self.config_dao.set_from_started_transaction(
                txn.as_mut(),
                "start_block",
                Some(new_start_block.to_string()),
            ) {
                Ok(()) => (),
                Err(e) => panic!(
                    "Attempt to set the new start block to {} failed due to: {:?}",
                    new_start_block, e
                ),
            }

            match txn.commit() {
                Ok(_) => {
                    debug!(logger, "Updated start block to: {}", new_start_block)
                }
                Err(e) => panic!("Commit of received transactions failed: {:?}", e),
            }
            // At this moment the txn is useless; but we cannot have it consumed by its method
            // because of it qualifies as a trait object
            drop(txn);
            self.financial_statistics
                .borrow_mut()
                .total_paid_receivable_wei += total_newly_paid_receivable;
        }

        self.mark_as_ended(logger);
        message
            .response_skeleton_opt
            .map(|response_skeleton| NodeToUiMessage {
                target: MessageTarget::ClientId(response_skeleton.client_id),
                body: UiScanResponse {}.tmb(response_skeleton.context_id),
            })
    }

    time_marking_methods!(Receivables);

    as_any_in_trait_impl!();
}

impl ReceivableScanner {
    pub fn new(
        receivable_dao: Box<dyn ReceivableDao>,
        banned_dao: Box<dyn BannedDao>,
        config_dao: Box<dyn ConfigDao>,
        payment_thresholds: Rc<PaymentThresholds>,
        earning_wallet: Rc<Wallet>,
        financial_statistics: Rc<RefCell<FinancialStatistics>>,
    ) -> Self {
        Self {
            common: ScannerCommon::new(payment_thresholds),
            earning_wallet,
            receivable_dao,
            banned_dao,
            config_dao,
            financial_statistics,
        }
    }

    pub fn scan_for_delinquencies(&self, timestamp: SystemTime, logger: &Logger) {
        info!(logger, "Scanning for delinquencies");
        self.find_and_ban_delinquents(timestamp, logger);
        self.find_and_unban_reformed_nodes(timestamp, logger);
    }

    fn find_and_ban_delinquents(&self, timestamp: SystemTime, logger: &Logger) {
        self.receivable_dao
            .new_delinquencies(timestamp, self.common.payment_thresholds.as_ref())
            .into_iter()
            .for_each(|account| {
                self.banned_dao.ban(&account.wallet);
                let (balance_str_wei, age) = balance_and_age(timestamp, &account);
                info!(
                    logger,
                    "Wallet {} (balance: {} gwei, age: {} sec) banned for delinquency",
                    account.wallet,
                    balance_str_wei,
                    age.as_secs()
                )
            });
    }

    fn find_and_unban_reformed_nodes(&self, timestamp: SystemTime, logger: &Logger) {
        self.receivable_dao
            .paid_delinquencies(self.common.payment_thresholds.as_ref())
            .into_iter()
            .for_each(|account| {
                self.banned_dao.unban(&account.wallet);
                let (balance_str_wei, age) = balance_and_age(timestamp, &account);
                info!(
                    logger,
                    "Wallet {} (balance: {} gwei, age: {} sec) is no longer delinquent: unbanned",
                    account.wallet,
                    balance_str_wei,
                    age.as_secs()
                )
            });
    }
}

#[derive(Debug, PartialEq, Eq)]
pub enum BeginScanError {
    NothingToProcess,
    ScanAlreadyRunning(SystemTime),
    CalledFromNullScanner, // Exclusive for tests
}

impl BeginScanError {
    pub fn handle_error(
        &self,
        logger: &Logger,
        scan_type: ScanType,
        is_externally_triggered: bool,
    ) {
        let log_message_opt = match self {
            BeginScanError::NothingToProcess => Some(format!(
                "There was nothing to process during {:?} scan.",
                scan_type
            )),
            BeginScanError::ScanAlreadyRunning(timestamp) => Some(format!(
                "{:?} scan was already initiated at {}. \
                 Hence, this scan request will be ignored.",
                scan_type,
                BeginScanError::timestamp_as_string(timestamp)
            )),
            BeginScanError::CalledFromNullScanner => match cfg!(test) {
                true => None,
                false => panic!("Null Scanner shouldn't be running inside production code."),
            },
        };

        if let Some(log_message) = log_message_opt {
            match is_externally_triggered {
                true => info!(logger, "{}", log_message),
                false => debug!(logger, "{}", log_message),
            }
        }
    }

    fn timestamp_as_string(timestamp: &SystemTime) -> String {
        let offset_date_time = OffsetDateTime::from(*timestamp);
        offset_date_time
            .format(
                &parse(TIME_FORMATTING_STRING)
                    .expect("Error while parsing the time formatting string."),
            )
            .expect("Error while formatting timestamp as string.")
    }
}

pub struct ScanSchedulers {
    pub schedulers: HashMap<ScanType, Box<dyn ScanScheduler>>,
}

impl ScanSchedulers {
    pub fn new(scan_intervals: ScanIntervals) -> Self {
        let schedulers = HashMap::from_iter([
            (
                ScanType::Payables,
                Box::new(PeriodicalScanScheduler::<ScanForPayables> {
                    handle: Box::new(NotifyLaterHandleReal::default()),
                    interval: scan_intervals.payable_scan_interval,
                }) as Box<dyn ScanScheduler>,
            ),
            (
                ScanType::PendingPayables,
                Box::new(PeriodicalScanScheduler::<ScanForPendingPayables> {
                    handle: Box::new(NotifyLaterHandleReal::default()),
                    interval: scan_intervals.pending_payable_scan_interval,
                }),
            ),
            (
                ScanType::Receivables,
                Box::new(PeriodicalScanScheduler::<ScanForReceivables> {
                    handle: Box::new(NotifyLaterHandleReal::default()),
                    interval: scan_intervals.receivable_scan_interval,
                }),
            ),
        ]);
        ScanSchedulers { schedulers }
    }
}

pub struct PeriodicalScanScheduler<T: Default> {
    pub handle: Box<dyn NotifyLaterHandle<T, Accountant>>,
    pub interval: Duration,
}

pub trait ScanScheduler {
    fn schedule(&self, ctx: &mut Context<Accountant>);
    fn interval(&self) -> Duration {
        intentionally_blank!()
    }

    as_any_in_trait!();

    #[cfg(test)]
    fn as_any_mut(&mut self) -> &mut dyn Any;
}

impl<T: Default + 'static> ScanScheduler for PeriodicalScanScheduler<T> {
    fn schedule(&self, ctx: &mut Context<Accountant>) {
        // the default of the message implies response_skeleton_opt to be None
        // because scheduled scans don't respond
        let _ = self.handle.notify_later(T::default(), self.interval, ctx);
    }
    fn interval(&self) -> Duration {
        self.interval
    }

    as_any_in_trait_impl!();

    #[cfg(test)]
    fn as_any_mut(&mut self) -> &mut dyn Any {
        self
    }
}

#[cfg(test)]
mod tests {
    use crate::accountant::db_access_objects::payable_dao::{
        PayableAccount, PayableDaoError, PendingPayable,
    };
    use crate::accountant::db_access_objects::pending_payable_dao::PendingPayableDaoError;
    use crate::accountant::db_access_objects::utils::{from_time_t, to_time_t};
    use crate::accountant::scanners::mid_scan_msg_handling::payable_scanner::msgs::QualifiedPayablesMessage;
    use crate::accountant::scanners::scanners_utils::pending_payable_scanner_utils::PendingPayableScanReport;
    use crate::accountant::scanners::test_utils::protect_payables_in_test;
    use crate::accountant::scanners::{
        BeginScanError, PayableScanner, PendingPayableScanner, ReceivableScanner, ScanSchedulers,
        Scanner, ScannerCommon, Scanners,
    };
    use crate::accountant::test_utils::{
        make_custom_payment_thresholds, make_payable_account, make_payables,
        make_pending_payable_fingerprint, make_receivable_account, BannedDaoFactoryMock,
        BannedDaoMock, ConfigDaoFactoryMock, PayableDaoFactoryMock, PayableDaoMock,
        PayableScannerBuilder, PayableThresholdsGaugeMock, PendingPayableDaoFactoryMock,
        PendingPayableDaoMock, PendingPayableScannerBuilder, ReceivableDaoFactoryMock,
        ReceivableDaoMock, ReceivableScannerBuilder,
    };
    use crate::accountant::{
        gwei_to_wei, PendingPayableId, ReceivedPayments, ReportTransactionReceipts,
        RequestTransactionReceipts, SentPayables, DEFAULT_PENDING_TOO_LONG_SEC,
    };
    use crate::blockchain::blockchain_bridge::{PendingPayableFingerprint, RetrieveTransactions};
<<<<<<< HEAD
=======
    use std::cell::RefCell;
    use std::ops::Sub;
    use std::panic::{catch_unwind, AssertUnwindSafe};

    use crate::accountant::db_access_objects::dao_utils::{from_time_t, to_time_t};
    use crate::accountant::db_access_objects::payable_dao::{
        PayableAccount, PayableDaoError, PendingPayable,
    };
    use crate::accountant::db_access_objects::pending_payable_dao::PendingPayableDaoError;
    use crate::accountant::scanners::scanners_utils::payable_scanner_utils::{
        PayableThresholdsGaugeReal, PendingPayableTriple,
    };
    use crate::accountant::scanners::scanners_utils::pending_payable_scanner_utils::PendingPayableScanReport;
>>>>>>> a8f095e8
    use crate::blockchain::blockchain_interface::ProcessedPayableFallible::{Correct, Failed};
    use crate::blockchain::blockchain_interface::{
        BlockchainTransaction, PayableTransactionError, RpcPayablesFailure,
    };
    use crate::blockchain::test_utils::make_tx_hash;
    use crate::database::test_utils::transaction_wrapper_mock::TransactionWrapperMock;
    use crate::db_config::config_dao::ConfigDaoError;
    use crate::db_config::mocks::ConfigDaoMock;
    use crate::sub_lib::accountant::{
        DaoFactories, FinancialStatistics, PaymentThresholds, ScanIntervals,
        DEFAULT_PAYMENT_THRESHOLDS,
    };
    use crate::test_utils::make_wallet;
    use crate::test_utils::unshared_test_utils::arbitrary_id_stamp::ArbitraryIdStamp;
    use actix::{Message, System};
    use ethereum_types::U64;
    use masq_lib::logger::Logger;
    use masq_lib::messages::ScanType;
    use masq_lib::test_utils::logging::{init_test_logging, TestLogHandler};
    use regex::Regex;
    use rusqlite::{ffi, ErrorCode};
    use std::cell::RefCell;
    use std::ops::Sub;
    use std::panic::{catch_unwind, AssertUnwindSafe};
    use std::rc::Rc;
    use std::sync::{Arc, Mutex};
    use std::time::{Duration, SystemTime};
    use web3::types::{TransactionReceipt, H256};
    use web3::Error;

    #[test]
    fn scanners_struct_can_be_constructed_with_the_respective_scanners() {
        let payable_dao_factory = PayableDaoFactoryMock::new()
            .make_result(PayableDaoMock::new())
            .make_result(PayableDaoMock::new());
        let pending_payable_dao_factory = PendingPayableDaoFactoryMock::new()
            .make_result(PendingPayableDaoMock::new())
            .make_result(PendingPayableDaoMock::new());
        let receivable_dao_factory =
            ReceivableDaoFactoryMock::new().make_result(ReceivableDaoMock::new());
        let banned_dao_factory = BannedDaoFactoryMock::new().make_result(BannedDaoMock::new());
        let config_dao_factory = ConfigDaoFactoryMock::new().make_result(ConfigDaoMock::new());
        let when_pending_too_long_sec = 1234;
        let financial_statistics = FinancialStatistics {
            total_paid_payable_wei: 1,
            total_paid_receivable_wei: 2,
        };
        let earning_wallet = make_wallet("unique_wallet");
        let payment_thresholds = make_custom_payment_thresholds();
        let payment_thresholds_rc = Rc::new(payment_thresholds);
        let initial_rc_count = Rc::strong_count(&payment_thresholds_rc);

        let scanners = Scanners::new(
            DaoFactories {
                payable_dao_factory: Box::new(payable_dao_factory),
                pending_payable_dao_factory: Box::new(pending_payable_dao_factory),
                receivable_dao_factory: Box::new(receivable_dao_factory),
                banned_dao_factory: Box::new(banned_dao_factory),
                config_dao_factory: Box::new(config_dao_factory),
            },
            Rc::clone(&payment_thresholds_rc),
            Rc::new(earning_wallet.clone()),
            when_pending_too_long_sec,
            Rc::new(RefCell::new(financial_statistics.clone())),
        );

        let payable_scanner = scanners
            .payable
            .as_any()
            .downcast_ref::<PayableScanner>()
            .unwrap();
        let pending_payable_scanner = scanners
            .pending_payable
            .as_any()
            .downcast_ref::<PendingPayableScanner>()
            .unwrap();
        let receivable_scanner = scanners
            .receivable
            .as_any()
            .downcast_ref::<ReceivableScanner>()
            .unwrap();
        assert_eq!(
            payable_scanner.common.payment_thresholds.as_ref(),
            &payment_thresholds
        );
        assert_eq!(payable_scanner.common.initiated_at_opt.is_some(), false);
        assert_eq!(
            pending_payable_scanner.when_pending_too_long_sec,
            when_pending_too_long_sec
        );
        assert_eq!(
            *pending_payable_scanner.financial_statistics.borrow(),
            financial_statistics
        );
        assert_eq!(
            pending_payable_scanner.common.payment_thresholds.as_ref(),
            &payment_thresholds
        );
        assert_eq!(
            pending_payable_scanner.common.initiated_at_opt.is_some(),
            false
        );
        assert_eq!(
            *receivable_scanner.financial_statistics.borrow(),
            financial_statistics
        );
        assert_eq!(
            receivable_scanner.earning_wallet.address(),
            earning_wallet.address()
        );
        assert_eq!(
            receivable_scanner.common.payment_thresholds.as_ref(),
            &payment_thresholds
        );
        assert_eq!(receivable_scanner.common.initiated_at_opt.is_some(), false);
        assert_eq!(
            Rc::strong_count(&payment_thresholds_rc),
            initial_rc_count + 3
        );
    }

    #[test]
    fn protected_payables_can_be_cast_from_and_back_to_vec_of_payable_accounts_by_payable_scanner()
    {
        let initial_unprotected = vec![make_payable_account(123), make_payable_account(456)];
        let subject = PayableScannerBuilder::new().build();

        let protected = subject.protect_payables(initial_unprotected.clone());
        let again_unprotected: Vec<PayableAccount> = subject.expose_payables(protected);

        assert_eq!(initial_unprotected, again_unprotected)
    }

    #[test]
    fn payable_scanner_can_initiate_a_scan() {
        init_test_logging();
        let test_name = "payable_scanner_can_initiate_a_scan";
        let now = SystemTime::now();
        let (qualified_payable_accounts, _, all_non_pending_payables) =
            make_payables(now, &PaymentThresholds::default());
        let payable_dao =
            PayableDaoMock::new().non_pending_payables_result(all_non_pending_payables);
        let mut subject = PayableScannerBuilder::new()
            .payable_dao(payable_dao)
            .build();

        let result = subject.begin_scan(now, None, &Logger::new(test_name));

        let timestamp = subject.scan_started_at();
        assert_eq!(timestamp, Some(now));
        assert_eq!(
            result,
            Ok(QualifiedPayablesMessage {
                protected_qualified_payables: protect_payables_in_test(
                    qualified_payable_accounts.clone()
                ),
                response_skeleton_opt: None,
            })
        );
        TestLogHandler::new().assert_logs_match_in_order(vec![
            &format!("INFO: {test_name}: Scanning for payables"),
            &format!(
                "INFO: {test_name}: Chose {} qualified debts to pay",
                qualified_payable_accounts.len()
            ),
        ])
    }

    #[test]
    fn payable_scanner_throws_error_when_a_scan_is_already_running() {
        let now = SystemTime::now();
        let (_, _, all_non_pending_payables) = make_payables(now, &PaymentThresholds::default());
        let payable_dao =
            PayableDaoMock::new().non_pending_payables_result(all_non_pending_payables);
        let mut subject = PayableScannerBuilder::new()
            .payable_dao(payable_dao)
            .build();
        let _result = subject.begin_scan(now, None, &Logger::new("test"));

        let run_again_result = subject.begin_scan(SystemTime::now(), None, &Logger::new("test"));

        let is_scan_running = subject.scan_started_at().is_some();
        assert_eq!(is_scan_running, true);
        assert_eq!(
            run_again_result,
            Err(BeginScanError::ScanAlreadyRunning(now))
        );
    }

    #[test]
    fn payable_scanner_throws_error_in_case_no_qualified_payable_is_found() {
        let now = SystemTime::now();
        let (_, unqualified_payable_accounts, _) =
            make_payables(now, &PaymentThresholds::default());
        let payable_dao =
            PayableDaoMock::new().non_pending_payables_result(unqualified_payable_accounts);
        let mut subject = PayableScannerBuilder::new()
            .payable_dao(payable_dao)
            .build();

        let result = subject.begin_scan(now, None, &Logger::new("test"));

        let is_scan_running = subject.scan_started_at().is_some();
        assert_eq!(is_scan_running, false);
        assert_eq!(result, Err(BeginScanError::NothingToProcess));
    }

    #[test]
    fn payable_scanner_handles_sent_payable_message() {
        init_test_logging();
        let test_name = "payable_scanner_handles_sent_payable_message";
        let fingerprints_rowids_params_arc = Arc::new(Mutex::new(vec![]));
        let mark_pending_payables_params_arc = Arc::new(Mutex::new(vec![]));
        let delete_fingerprints_params_arc = Arc::new(Mutex::new(vec![]));
        let correct_payable_hash_1 = make_tx_hash(0x6f);
        let correct_payable_rowid_1 = 125;
        let correct_payable_wallet_1 = make_wallet("tralala");
        let correct_pending_payable_1 =
            PendingPayable::new(correct_payable_wallet_1.clone(), correct_payable_hash_1);
        let failure_payable_hash_2 = make_tx_hash(0xde);
        let failure_payable_rowid_2 = 126;
        let failure_payable_wallet_2 = make_wallet("hihihi");
        let failure_payable_2 = RpcPayablesFailure {
            rpc_error: Error::InvalidResponse(
                "Learn how to write before you send your garbage!".to_string(),
            ),
            recipient_wallet: failure_payable_wallet_2,
            hash: failure_payable_hash_2,
        };
        let correct_payable_hash_3 = make_tx_hash(0x14d);
        let correct_payable_rowid_3 = 127;
        let correct_payable_wallet_3 = make_wallet("booga");
        let correct_pending_payable_3 =
            PendingPayable::new(correct_payable_wallet_3.clone(), correct_payable_hash_3);
        let pending_payable_dao = PendingPayableDaoMock::default()
            .fingerprints_rowids_params(&fingerprints_rowids_params_arc)
            .fingerprints_rowids_result(vec![
                (Some(correct_payable_rowid_3), correct_payable_hash_3),
                (Some(correct_payable_rowid_1), correct_payable_hash_1),
            ])
            .fingerprints_rowids_result(vec![(
                Some(failure_payable_rowid_2),
                failure_payable_hash_2,
            )])
            .delete_fingerprints_params(&delete_fingerprints_params_arc)
            .delete_fingerprints_result(Ok(()));
        let payable_dao = PayableDaoMock::new()
            .mark_pending_payables_rowids_params(&mark_pending_payables_params_arc)
            .mark_pending_payables_rowids_result(Ok(()))
            .mark_pending_payables_rowids_result(Ok(()));
        let mut subject = PayableScannerBuilder::new()
            .payable_dao(payable_dao)
            .pending_payable_dao(pending_payable_dao)
            .build();
        let logger = Logger::new(test_name);
        let sent_payable = SentPayables {
            payment_procedure_result: Ok(vec![
                Correct(correct_pending_payable_1),
                Failed(failure_payable_2),
                Correct(correct_pending_payable_3),
            ]),
            response_skeleton_opt: None,
        };
        subject.mark_as_started(SystemTime::now());

        let message_opt = subject.finish_scan(sent_payable, &logger);

        let is_scan_running = subject.scan_started_at().is_some();
        assert_eq!(message_opt, None);
        assert_eq!(is_scan_running, false);
        let fingerprints_rowids_params = fingerprints_rowids_params_arc.lock().unwrap();
        assert_eq!(
            *fingerprints_rowids_params,
            vec![
                vec![correct_payable_hash_1, correct_payable_hash_3],
                vec![failure_payable_hash_2]
            ]
        );
        let mark_pending_payables_params = mark_pending_payables_params_arc.lock().unwrap();
        assert_eq!(
            *mark_pending_payables_params,
            vec![vec![
                (correct_payable_wallet_1, correct_payable_rowid_1),
                (correct_payable_wallet_3, correct_payable_rowid_3)
            ]]
        );
        let delete_fingerprints_params = delete_fingerprints_params_arc.lock().unwrap();
        assert_eq!(
            *delete_fingerprints_params,
            vec![vec![failure_payable_rowid_2]]
        );
        let log_handler = TestLogHandler::new();
        log_handler.assert_logs_contain_in_order(vec![
            &format!(
                "WARN: {test_name}: Remote transaction failure: 'Got invalid response: Learn how to write before you send your garbage!' \
                for payment to 0x0000000000000000000000000000686968696869 and transaction hash \
                0x00000000000000000000000000000000000000000000000000000000000000de. Please check your blockchain service URL configuration"
            ),
            &format!("DEBUG: {test_name}: Got 2 properly sent payables of 3 attempts"),
            &format!(
                "DEBUG: {test_name}: Payables 0x000000000000000000000000000000000000000000000000000000000000006f, \
                 0x000000000000000000000000000000000000000000000000000000000000014d marked as pending in the payable table"
            ),
            &format!(
                "WARN: {test_name}: Deleting fingerprints for failed transactions \
                 0x00000000000000000000000000000000000000000000000000000000000000de"
            ),
        ]);
        log_handler.exists_log_matching(&format!(
            "INFO: {test_name}: The Payables scan ended in \\d+ms."
        ));
    }

    #[test]
    fn keeping_entries_consistent_and_aligned_is_so_important() {
        let wallet_1 = make_wallet("abc");
        let hash_1 = make_tx_hash(123);
        let wallet_2 = make_wallet("def");
        let hash_2 = make_tx_hash(345);
        let wallet_3 = make_wallet("ghi");
        let hash_3 = make_tx_hash(546);
        let wallet_4 = make_wallet("jkl");
        let hash_4 = make_tx_hash(678);
        let pending_payables_owned = vec![
            PendingPayable::new(wallet_1.clone(), hash_1),
            PendingPayable::new(wallet_2.clone(), hash_2),
            PendingPayable::new(wallet_3.clone(), hash_3),
            PendingPayable::new(wallet_4.clone(), hash_4),
        ];
        let pending_payables_ref = pending_payables_owned
            .iter()
            .collect::<Vec<&PendingPayable>>();
        let pending_payable_dao = PendingPayableDaoMock::new().fingerprints_rowids_result(vec![
            (Some(4), hash_4),
            (Some(1), hash_1),
            (Some(3), hash_3),
            (Some(2), hash_2),
        ]);
        let subject = PayableScannerBuilder::new()
            .pending_payable_dao(pending_payable_dao)
            .build();

        let (existent, nonexistent) = subject
            .separate_id_triples_by_existent_and_nonexistent_fingerprints(&pending_payables_ref);

        assert_eq!(
            existent,
            vec![
                PendingPayableTriple::new(&wallet_1, hash_1, Some(1)),
                PendingPayableTriple::new(&wallet_2, hash_2, Some(2)),
                PendingPayableTriple::new(&wallet_3, hash_3, Some(3)),
                PendingPayableTriple::new(&wallet_4, hash_4, Some(4))
            ]
        );
        assert!(nonexistent.is_empty())
    }

    #[test]
    fn symmetry_check_happy_path() {
        let hash_1 = make_tx_hash(123);
        let hash_2 = make_tx_hash(456);
        let hash_3 = make_tx_hash(789);
        let blockchain_bridge_returned_pending_payables = vec![
            PendingPayable::new(make_wallet("abc"), hash_1),
            PendingPayable::new(make_wallet("def"), hash_2),
            PendingPayable::new(make_wallet("ghi"), hash_3),
        ];
        let bb_returned_p_payables_ref = blockchain_bridge_returned_pending_payables
            .iter()
            .collect::<Vec<&PendingPayable>>();
        let rowids_and_hashes_from_fingerprints =
            vec![(Some(3), hash_1), (Some(5), hash_2), (Some(6), hash_3)];

        PayableScanner::symmetry_check(
            &bb_returned_p_payables_ref,
            &rowids_and_hashes_from_fingerprints,
        )
        // No panic, test passed
    }

    #[test]
    #[should_panic(
        expected = "Inconsistency in two data sets, they cannot be matched by hashes. \
    Set A: \
    [PendingPayable { recipient_wallet: Wallet { kind: Address(0x0000000000000000000000000000000000616263) }, \
    hash: 0x000000000000000000000000000000000000000000000000000000000000007b }, \
    PendingPayable { recipient_wallet: Wallet { kind: Address(0x0000000000000000000000000000000000646566) }, \
    hash: 0x00000000000000000000000000000000000000000000000000000000000001c8 }, \
    PendingPayable { recipient_wallet: Wallet { kind: Address(0x0000000000000000000000000000000000676869) }, \
    hash: 0x0000000000000000000000000000000000000000000000000000000000000315 }], \
    set B: \
    [(Some(3), 0x000000000000000000000000000000000000000000000000000000000000007b), \
    (Some(5), 0x0000000000000000000000000000000000000000000000000000000000000237), \
    (Some(6), 0x0000000000000000000000000000000000000000000000000000000000000315)]"
    )]
    fn symmetry_check_sad_path_for_intruder() {
        let hash_1 = make_tx_hash(123);
        let hash_2 = make_tx_hash(456);
        let hash_3 = make_tx_hash(789);
        let intruder = make_tx_hash(567);
        let blockchain_bridge_returned_pending_payables = vec![
            PendingPayable::new(make_wallet("abc"), hash_1),
            PendingPayable::new(make_wallet("def"), hash_2),
            PendingPayable::new(make_wallet("ghi"), hash_3),
        ];
        let bb_returned_p_payables_ref = blockchain_bridge_returned_pending_payables
            .iter()
            .collect::<Vec<&PendingPayable>>();
        let rowids_and_hashes_from_fingerprints =
            vec![(Some(3), hash_1), (Some(5), intruder), (Some(6), hash_3)];

        PayableScanner::symmetry_check(
            &bb_returned_p_payables_ref,
            &rowids_and_hashes_from_fingerprints,
        )
    }

    #[test]
    fn symmetry_check_indifferent_to_wrong_order_on_the_input() {
        let hash_1 = make_tx_hash(123);
        let hash_2 = make_tx_hash(456);
        let hash_3 = make_tx_hash(789);
        let blockchain_bridge_returned_pending_payables = vec![
            PendingPayable::new(make_wallet("abc"), hash_1),
            PendingPayable::new(make_wallet("def"), hash_2),
            PendingPayable::new(make_wallet("ghi"), hash_3),
        ];
        let bb_returned_p_payables_ref = blockchain_bridge_returned_pending_payables
            .iter()
            .collect::<Vec<&PendingPayable>>();
        // Not in an ascending order
        let rowids_and_hashes_from_fingerprints =
            vec![(Some(3), hash_1), (Some(5), hash_3), (Some(6), hash_2)];

        PayableScanner::symmetry_check(
            &bb_returned_p_payables_ref,
            &rowids_and_hashes_from_fingerprints,
        )
        // No panic, test passed
    }

    #[test]
    #[should_panic(
        expected = "Expected pending payable fingerprints for (tx: 0x000000000000000000000000000000000000000000000000000000000000007b, \
     to wallet: 0x00000000000000000000000000000061676f6f62), (tx: 0x0000000000000000000000000000000000000000000000000000000000000315, \
     to wallet: 0x000000000000000000000000000000626f6f6761) were not found; system unreliable"
    )]
    fn payable_scanner_panics_when_fingerprints_for_correct_payments_not_found() {
        let hash_1 = make_tx_hash(0x315);
        let payment_1 = PendingPayable::new(make_wallet("booga"), hash_1);
        let hash_2 = make_tx_hash(0x7b);
        let payment_2 = PendingPayable::new(make_wallet("agoob"), hash_2);
        let pending_payable_dao = PendingPayableDaoMock::default()
            .fingerprints_rowids_result(vec![(None, hash_1), (None, hash_2)]);
        let payable_dao = PayableDaoMock::new();
        let mut subject = PayableScannerBuilder::new()
            .payable_dao(payable_dao)
            .pending_payable_dao(pending_payable_dao)
            .build();
        let sent_payable = SentPayables {
            payment_procedure_result: Ok(vec![Correct(payment_1), Correct(payment_2)]),
            response_skeleton_opt: None,
        };

        let _ = subject.finish_scan(sent_payable, &Logger::new("test"));
    }

    fn assert_panic_from_failing_to_mark_pending_payable_rowid(
        test_name: &str,
        pending_payable_dao: PendingPayableDaoMock,
        hash_1: H256,
        hash_2: H256,
    ) {
        let payable_1 = PendingPayable::new(make_wallet("blah111"), hash_1);
        let payable_2 = PendingPayable::new(make_wallet("blah222"), hash_2);
        let payable_dao = PayableDaoMock::new().mark_pending_payables_rowids_result(Err(
            PayableDaoError::SignConversion(9999999999999),
        ));
        let mut subject = PayableScannerBuilder::new()
            .payable_dao(payable_dao)
            .pending_payable_dao(pending_payable_dao)
            .build();
        let sent_payables = SentPayables {
            payment_procedure_result: Ok(vec![Correct(payable_1), Correct(payable_2)]),
            response_skeleton_opt: None,
        };

        let caught_panic_in_err = catch_unwind(AssertUnwindSafe(|| {
            subject.finish_scan(sent_payables, &Logger::new(test_name))
        }));

        let caught_panic = caught_panic_in_err.unwrap_err();
        let panic_msg = caught_panic.downcast_ref::<String>().unwrap();
        assert_eq!(
            panic_msg,
            "Unable to create a mark in the payable table for wallets 0x00000000000\
        000000000000000626c6168313131, 0x00000000000000000000000000626c6168323232 due to \
         SignConversion(9999999999999)"
        );
    }

    #[test]
    fn payable_scanner_mark_pending_payable_only_panics_all_fingerprints_found() {
        init_test_logging();
        let test_name = "payable_scanner_mark_pending_payable_only_panics_all_fingerprints_found";
        let hash_1 = make_tx_hash(248);
        let hash_2 = make_tx_hash(139);
        let pending_payable_dao = PendingPayableDaoMock::default()
            .fingerprints_rowids_result(vec![(Some(7879), hash_1), (Some(7881), hash_2)]);

        assert_panic_from_failing_to_mark_pending_payable_rowid(
            test_name,
            pending_payable_dao,
            hash_1,
            hash_2,
        );

        // Missing fingerprints, being an additional issue, would provoke an error log, but not here.
        TestLogHandler::new().exists_no_log_containing(&format!("ERROR: {test_name}:"));
    }

    #[test]
    fn payable_scanner_mark_pending_payable_panics_nonexistent_fingerprints_also_found() {
        init_test_logging();
        let test_name =
            "payable_scanner_mark_pending_payable_panics_nonexistent_fingerprints_also_found";
        let hash_1 = make_tx_hash(248);
        let hash_2 = make_tx_hash(0xf8);
        let pending_payable_dao = PendingPayableDaoMock::default()
            .fingerprints_rowids_result(vec![(None, hash_1), (Some(7881), hash_2)]);

        assert_panic_from_failing_to_mark_pending_payable_rowid(
            test_name,
            pending_payable_dao,
            hash_1,
            hash_2,
        );

        TestLogHandler::new().exists_log_containing(&format!("ERROR: {test_name}: Expected pending payable \
         fingerprints for (tx: 0x00000000000000000000000000000000000000000000000000000000000000f8, to wallet: \
          0x00000000000000000000000000626c6168313131) were not found; system unreliable"));
    }

    #[test]
    fn payable_scanner_is_facing_failed_transactions_and_their_fingerprints_exist() {
        init_test_logging();
        let test_name =
            "payable_scanner_is_facing_failed_transactions_and_their_fingerprints_exist";
        let fingerprints_rowids_params_arc = Arc::new(Mutex::new(vec![]));
        let delete_fingerprints_params_arc = Arc::new(Mutex::new(vec![]));
        let hash_tx_1 = make_tx_hash(0x15b3);
        let hash_tx_2 = make_tx_hash(0x3039);
        let first_fingerprint_rowid = 3;
        let second_fingerprint_rowid = 5;
        let system = System::new(test_name);
        let pending_payable_dao = PendingPayableDaoMock::default()
            .fingerprints_rowids_params(&fingerprints_rowids_params_arc)
            .fingerprints_rowids_result(vec![
                (Some(first_fingerprint_rowid), hash_tx_1),
                (Some(second_fingerprint_rowid), hash_tx_2),
            ])
            .delete_fingerprints_params(&delete_fingerprints_params_arc)
            .delete_fingerprints_result(Ok(()));
        let mut subject = PayableScannerBuilder::new()
            .pending_payable_dao(pending_payable_dao)
            .build();
        let logger = Logger::new(test_name);
        let sent_payable = SentPayables {
            payment_procedure_result: Err(PayableTransactionError::Sending {
                msg: "Attempt failed".to_string(),
                hashes: vec![hash_tx_1, hash_tx_2],
            }),
            response_skeleton_opt: None,
        };

        let result = subject.finish_scan(sent_payable, &logger);

        System::current().stop();
        system.run();
        assert_eq!(result, None);
        let fingerprints_rowids_params = fingerprints_rowids_params_arc.lock().unwrap();
        assert_eq!(
            *fingerprints_rowids_params,
            vec![vec![hash_tx_1, hash_tx_2]]
        );
        let delete_fingerprints_params = delete_fingerprints_params_arc.lock().unwrap();
        assert_eq!(
            *delete_fingerprints_params,
            vec![vec![first_fingerprint_rowid, second_fingerprint_rowid]]
        );
        let log_handler = TestLogHandler::new();
        log_handler.exists_log_containing(&format!("WARN: {test_name}: \
         Any persisted data from failed process will be deleted. Caused by: Sending phase: \"Attempt failed\". \
         Signed and hashed transactions: 0x000000000000000000000000000000000000000000000000000\
         00000000015b3, 0x0000000000000000000000000000000000000000000000000000000000003039"));
        log_handler.exists_log_containing(
            &format!("WARN: {test_name}: \
            Deleting fingerprints for failed transactions 0x00000000000000000000000000000000000000000000000000000000000015b3, \
            0x0000000000000000000000000000000000000000000000000000000000003039",
        ));
        // we haven't supplied any result for mark_pending_payable() and so it's proved uncalled
    }

    #[test]
    fn payable_scanner_handles_error_born_too_early_to_see_transaction_hash() {
        init_test_logging();
        let test_name = "payable_scanner_handles_error_born_too_early_to_see_transaction_hash";
        let sent_payable = SentPayables {
            payment_procedure_result: Err(PayableTransactionError::Signing(
                "Some error".to_string(),
            )),
            response_skeleton_opt: None,
        };
        let mut subject = PayableScannerBuilder::new().build();

        subject.finish_scan(sent_payable, &Logger::new(test_name));

        let log_handler = TestLogHandler::new();
        log_handler.exists_log_containing(&format!(
            "DEBUG: {test_name}: Got 0 properly sent payables of an unknown number of attempts"
        ));
        log_handler.exists_log_containing(&format!(
            "DEBUG: {test_name}: Ignoring a non-fatal error on our end from before \
            the transactions are hashed: LocallyCausedError(Signing(\"Some error\"))"
        ));
    }

    #[test]
    fn payable_scanner_finds_fingerprints_for_failed_payments_but_panics_at_their_deletion() {
        let test_name =
            "payable_scanner_finds_fingerprints_for_failed_payments_but_panics_at_their_deletion";
        let rowid_1 = 4;
        let hash_1 = make_tx_hash(0x7b);
        let rowid_2 = 6;
        let hash_2 = make_tx_hash(0x315);
        let sent_payable = SentPayables {
            payment_procedure_result: Err(PayableTransactionError::Sending {
                msg: "blah".to_string(),
                hashes: vec![hash_1, hash_2],
            }),
            response_skeleton_opt: None,
        };
        let pending_payable_dao = PendingPayableDaoMock::default()
            .fingerprints_rowids_result(vec![(Some(rowid_1), hash_1), (Some(rowid_2), hash_2)])
            .delete_fingerprints_result(Err(PendingPayableDaoError::RecordDeletion(
                "Gosh, I overslept without an alarm set".to_string(),
            )));
        let mut subject = PayableScannerBuilder::new()
            .pending_payable_dao(pending_payable_dao)
            .build();

        let caught_panic_in_err = catch_unwind(AssertUnwindSafe(|| {
            subject.finish_scan(sent_payable, &Logger::new(test_name))
        }));

        let caught_panic = caught_panic_in_err.unwrap_err();
        let panic_msg = caught_panic.downcast_ref::<String>().unwrap();
        assert_eq!(
            panic_msg,
            "Database corrupt: payable fingerprint deletion for transactions \
        0x000000000000000000000000000000000000000000000000000000000000007b, 0x00000000000000000000\
        00000000000000000000000000000000000000000315 failed due to RecordDeletion(\"Gosh, I overslept \
        without an alarm set\")");
        let log_handler = TestLogHandler::new();
        // There is a possible situation when we stumble over missing fingerprints and so we log it.
        // Here we don't and so any ERROR log shouldn't turn up
        log_handler.exists_no_log_containing(&format!("ERROR: {}", test_name))
    }

    #[test]
    fn payable_scanner_panics_for_missing_fingerprints_but_deletion_of_some_works() {
        init_test_logging();
        let test_name =
            "payable_scanner_panics_for_missing_fingerprints_but_deletion_of_some_works";
        let hash_1 = make_tx_hash(0x1b669);
        let hash_2 = make_tx_hash(0x3039);
        let hash_3 = make_tx_hash(0x223d);
        let pending_payable_dao = PendingPayableDaoMock::default()
            .fingerprints_rowids_result(vec![(Some(333), hash_1), (None, hash_2), (None, hash_3)])
            .delete_fingerprints_result(Ok(()));
        let mut subject = PayableScannerBuilder::new()
            .pending_payable_dao(pending_payable_dao)
            .build();
        let sent_payable = SentPayables {
            payment_procedure_result: Err(PayableTransactionError::Sending {
                msg: "SQLite migraine".to_string(),
                hashes: vec![hash_1, hash_2, hash_3],
            }),
            response_skeleton_opt: None,
        };

        let caught_panic_in_err = catch_unwind(AssertUnwindSafe(|| {
            subject.finish_scan(sent_payable, &Logger::new(test_name))
        }));

        let caught_panic = caught_panic_in_err.unwrap_err();
        let panic_msg = caught_panic.downcast_ref::<String>().unwrap();
        assert_eq!(panic_msg, "Ran into failed transactions 0x0000000000000000000000000000000000\
        000000000000000000000000003039, 0x000000000000000000000000000000000000000000000000000000000000223d \
        with missing fingerprints. System no longer reliable");
        let log_handler = TestLogHandler::new();
        log_handler.exists_log_containing(
            &format!("WARN: {test_name}: Any persisted data from failed process will be deleted. Caused by: \
             Sending phase: \"SQLite migraine\". Signed and hashed transactions: \
               0x000000000000000000000000000000000000000000000000000000000001b669, \
              0x0000000000000000000000000000000000000000000000000000000000003039, \
               0x000000000000000000000000000000000000000000000000000000000000223d"));
        log_handler.exists_log_containing(&format!(
            "WARN: {test_name}: Deleting fingerprints for failed transactions {:?}",
            hash_1
        ));
    }

    #[test]
    fn payable_scanner_for_failed_rpcs_one_fingerprint_missing_and_deletion_of_the_other_one_fails()
    {
        // Two fatal failures at once, missing fingerprints and fingerprint deletion error are both
        // legitimate reasons for panic
        init_test_logging();
        let test_name = "payable_scanner_for_failed_rpcs_one_fingerprint_missing_and_deletion_of_the_other_one_fails";
        let existent_record_hash = make_tx_hash(0xb26e);
        let nonexistent_record_hash = make_tx_hash(0x4d2);
        let pending_payable_dao = PendingPayableDaoMock::default()
            .fingerprints_rowids_result(vec![
                (Some(45), existent_record_hash),
                (None, nonexistent_record_hash),
            ])
            .delete_fingerprints_result(Err(PendingPayableDaoError::RecordDeletion(
                "Another failure. Really???".to_string(),
            )));
        let mut subject = PayableScannerBuilder::new()
            .pending_payable_dao(pending_payable_dao)
            .build();
        let failed_payment_1 = Failed(RpcPayablesFailure {
            rpc_error: Error::Unreachable,
            recipient_wallet: make_wallet("abc"),
            hash: existent_record_hash,
        });
        let failed_payment_2 = Failed(RpcPayablesFailure {
            rpc_error: Error::Internal,
            recipient_wallet: make_wallet("def"),
            hash: nonexistent_record_hash,
        });
        let sent_payable = SentPayables {
            payment_procedure_result: Ok(vec![failed_payment_1, failed_payment_2]),
            response_skeleton_opt: None,
        };

        let caught_panic_in_err = catch_unwind(AssertUnwindSafe(|| {
            subject.finish_scan(sent_payable, &Logger::new(test_name))
        }));

        let caught_panic = caught_panic_in_err.unwrap_err();
        let panic_msg = caught_panic.downcast_ref::<String>().unwrap();
        assert_eq!(
            panic_msg,
            "Database corrupt: payable fingerprint deletion for transactions 0x00000000000000000000000\
         0000000000000000000000000000000000000b26e failed due to RecordDeletion(\"Another failure. Really???\")");
        let log_handler = TestLogHandler::new();
        log_handler.exists_log_containing(&format!("WARN: {test_name}: Remote transaction failure: 'Server is unreachable' \
         for payment to 0x0000000000000000000000000000000000616263 and transaction hash 0x00000000000000000000000\
         0000000000000000000000000000000000000b26e. Please check your blockchain service URL configuration."));
        log_handler.exists_log_containing(&format!("WARN: {test_name}: Remote transaction failure: 'Internal Web3 error' \
        for payment to 0x0000000000000000000000000000000000646566 and transaction hash 0x000000000000000000000000\
        00000000000000000000000000000000000004d2. Please check your blockchain service URL configuration."));
        log_handler.exists_log_containing(&format!(
            "DEBUG: {test_name}: Got 0 properly sent payables of 2 attempts"
        ));
        log_handler.exists_log_containing(&format!("ERROR: {test_name}: Ran into failed transactions 0x0000000000000000\
        0000000000000000000000000000000000000000000004d2 with missing fingerprints. System no longer reliable"));
    }

    #[test]
    fn payable_is_found_innocent_by_age_and_returns() {
        let is_innocent_age_params_arc = Arc::new(Mutex::new(vec![]));
        let payable_thresholds_gauge = PayableThresholdsGaugeMock::default()
            .is_innocent_age_params(&is_innocent_age_params_arc)
            .is_innocent_age_result(true);
        let mut subject = PayableScannerBuilder::new().build();
        subject.payable_threshold_gauge = Box::new(payable_thresholds_gauge);
        let now = SystemTime::now();
        let debt_age_s = 111_222;
        let last_paid_timestamp = now.checked_sub(Duration::from_secs(debt_age_s)).unwrap();
        let mut payable = make_payable_account(111);
        payable.last_paid_timestamp = last_paid_timestamp;

        let result = subject.payable_exceeded_threshold(&payable, now);

        assert_eq!(result, None);
        let mut is_innocent_age_params = is_innocent_age_params_arc.lock().unwrap();
        let (debt_age_returned, threshold_value) = is_innocent_age_params.remove(0);
        assert!(is_innocent_age_params.is_empty());
        assert_eq!(debt_age_returned, debt_age_s);
        assert_eq!(
            threshold_value,
            DEFAULT_PAYMENT_THRESHOLDS.maturity_threshold_sec
        )
        // No panic and so no other method was called, which means an early return
    }

    #[test]
    fn payable_is_found_innocent_by_balance_and_returns() {
        let is_innocent_age_params_arc = Arc::new(Mutex::new(vec![]));
        let is_innocent_balance_params_arc = Arc::new(Mutex::new(vec![]));
        let payable_thresholds_gauge = PayableThresholdsGaugeMock::default()
            .is_innocent_age_params(&is_innocent_age_params_arc)
            .is_innocent_age_result(false)
            .is_innocent_balance_params(&is_innocent_balance_params_arc)
            .is_innocent_balance_result(true);
        let mut subject = PayableScannerBuilder::new().build();
        subject.payable_threshold_gauge = Box::new(payable_thresholds_gauge);
        let now = SystemTime::now();
        let debt_age_s = 3_456;
        let last_paid_timestamp = now.checked_sub(Duration::from_secs(debt_age_s)).unwrap();
        let mut payable = make_payable_account(222);
        payable.last_paid_timestamp = last_paid_timestamp;
        payable.balance_wei = 123456;

        let result = subject.payable_exceeded_threshold(&payable, now);

        assert_eq!(result, None);
        let mut is_innocent_age_params = is_innocent_age_params_arc.lock().unwrap();
        let (debt_age_returned, _) = is_innocent_age_params.remove(0);
        assert!(is_innocent_age_params.is_empty());
        assert_eq!(debt_age_returned, debt_age_s);
        let is_innocent_balance_params = is_innocent_balance_params_arc.lock().unwrap();
        assert_eq!(
            *is_innocent_balance_params,
            vec![(
                123456_u128,
                gwei_to_wei(DEFAULT_PAYMENT_THRESHOLDS.permanent_debt_allowed_gwei)
            )]
        )
        //no other method was called (absence of panic) and that means we returned early
    }

    #[test]
    fn threshold_calculation_depends_on_user_defined_payment_thresholds() {
        let is_innocent_age_params_arc = Arc::new(Mutex::new(vec![]));
        let is_innocent_balance_params_arc = Arc::new(Mutex::new(vec![]));
        let calculate_payable_threshold_params_arc = Arc::new(Mutex::new(vec![]));
        let balance = gwei_to_wei(5555_u64);
        let now = SystemTime::now();
        let debt_age_s = 1111 + 1;
        let last_paid_timestamp = now.checked_sub(Duration::from_secs(debt_age_s)).unwrap();
        let payable_account = PayableAccount {
            wallet: make_wallet("hi"),
            balance_wei: balance,
            last_paid_timestamp,
            pending_payable_opt: None,
        };
        let custom_payment_thresholds = PaymentThresholds {
            maturity_threshold_sec: 1111,
            payment_grace_period_sec: 2222,
            permanent_debt_allowed_gwei: 3333,
            debt_threshold_gwei: 4444,
            threshold_interval_sec: 5555,
            unban_below_gwei: 5555,
        };
        let payable_thresholds_gauge = PayableThresholdsGaugeMock::default()
            .is_innocent_age_params(&is_innocent_age_params_arc)
            .is_innocent_age_result(
                debt_age_s <= custom_payment_thresholds.maturity_threshold_sec as u64,
            )
            .is_innocent_balance_params(&is_innocent_balance_params_arc)
            .is_innocent_balance_result(
                balance <= gwei_to_wei(custom_payment_thresholds.permanent_debt_allowed_gwei),
            )
            .calculate_payout_threshold_in_gwei_params(&calculate_payable_threshold_params_arc)
            .calculate_payout_threshold_in_gwei_result(4567898); //made up value
        let mut subject = PayableScannerBuilder::new()
            .payment_thresholds(custom_payment_thresholds)
            .build();
        subject.payable_threshold_gauge = Box::new(payable_thresholds_gauge);

        let result = subject.payable_exceeded_threshold(&payable_account, now);

        assert_eq!(result, Some(4567898));
        let mut is_innocent_age_params = is_innocent_age_params_arc.lock().unwrap();
        let (debt_age_returned_innocent, curve_derived_time) = is_innocent_age_params.remove(0);
        assert_eq!(*is_innocent_age_params, vec![]);
        assert_eq!(debt_age_returned_innocent, debt_age_s);
        assert_eq!(
            curve_derived_time,
            custom_payment_thresholds.maturity_threshold_sec as u64
        );
        let is_innocent_balance_params = is_innocent_balance_params_arc.lock().unwrap();
        assert_eq!(
            *is_innocent_balance_params,
            vec![(
                payable_account.balance_wei,
                gwei_to_wei(custom_payment_thresholds.permanent_debt_allowed_gwei)
            )]
        );
        let mut calculate_payable_curves_params =
            calculate_payable_threshold_params_arc.lock().unwrap();
        let (payment_thresholds, debt_age_returned_curves) =
            calculate_payable_curves_params.remove(0);
        assert_eq!(*calculate_payable_curves_params, vec![]);
        assert_eq!(debt_age_returned_curves, debt_age_s);
        assert_eq!(payment_thresholds, custom_payment_thresholds)
    }

    #[test]
    fn payable_with_debt_under_the_slope_is_marked_unqualified() {
        init_test_logging();
        let now = SystemTime::now();
        let payment_thresholds = PaymentThresholds::default();
        let debt = gwei_to_wei(payment_thresholds.permanent_debt_allowed_gwei + 1);
        let time = to_time_t(now) - payment_thresholds.maturity_threshold_sec as i64 - 1;
        let unqualified_payable_account = vec![PayableAccount {
            wallet: make_wallet("wallet0"),
            balance_wei: debt,
            last_paid_timestamp: from_time_t(time),
            pending_payable_opt: None,
        }];
        let subject = PayableScannerBuilder::new()
            .payment_thresholds(payment_thresholds)
            .build();
        let test_name =
            "payable_with_debt_above_the_slope_is_qualified_and_the_threshold_value_is_returned";
        let logger = Logger::new(test_name);

        let result = subject
            .sniff_out_alarming_payables_and_maybe_log_them(unqualified_payable_account, &logger);

        assert_eq!(result, vec![]);
        TestLogHandler::new()
            .exists_no_log_containing(&format!("DEBUG: {}: Paying qualified debts", test_name));
    }

    #[test]
    fn payable_with_debt_above_the_slope_is_qualified() {
        init_test_logging();
        let payment_thresholds = PaymentThresholds::default();
        let debt = gwei_to_wei(payment_thresholds.debt_threshold_gwei - 1);
        let time = (payment_thresholds.maturity_threshold_sec
            + payment_thresholds.threshold_interval_sec
            - 1) as i64;
        let qualified_payable = PayableAccount {
            wallet: make_wallet("wallet0"),
            balance_wei: debt,
            last_paid_timestamp: from_time_t(time),
            pending_payable_opt: None,
        };
        let subject = PayableScannerBuilder::new()
            .payment_thresholds(payment_thresholds)
            .build();
        let test_name = "payable_with_debt_above_the_slope_is_qualified";
        let logger = Logger::new(test_name);

        let result = subject.sniff_out_alarming_payables_and_maybe_log_them(
            vec![qualified_payable.clone()],
            &logger,
        );

        assert_eq!(result, vec![qualified_payable]);
        TestLogHandler::new().exists_log_matching(&format!(
            "DEBUG: {}: Paying qualified debts:\n999,999,999,000,000,\
            000 wei owed for \\d+ sec exceeds threshold: 500,000,000,000,000,000 wei; creditor: \
             0x0000000000000000000000000077616c6c657430",
            test_name
        ));
    }

    #[test]
    fn non_pending_payables_turn_into_an_empty_vector_if_all_unqualified() {
        init_test_logging();
        let test_name = "non_pending_payables_turn_into_an_empty_vector_if_all_unqualified";
        let now = SystemTime::now();
        let payment_thresholds = PaymentThresholds::default();
        let unqualified_payable_account = vec![PayableAccount {
            wallet: make_wallet("wallet1"),
            balance_wei: gwei_to_wei(payment_thresholds.permanent_debt_allowed_gwei + 1),
            last_paid_timestamp: from_time_t(
                to_time_t(now) - payment_thresholds.maturity_threshold_sec as i64 + 1,
            ),
            pending_payable_opt: None,
        }];
        let subject = PayableScannerBuilder::new()
            .payment_thresholds(payment_thresholds)
            .build();
        let logger = Logger::new(test_name);

        let result = subject
            .sniff_out_alarming_payables_and_maybe_log_them(unqualified_payable_account, &logger);

        assert_eq!(result, vec![]);
        TestLogHandler::new()
            .exists_no_log_containing(&format!("DEBUG: {test_name}: Paying qualified debts"));
    }

    #[test]
    fn pending_payable_scanner_can_initiate_a_scan() {
        init_test_logging();
        let test_name = "pending_payable_scanner_can_initiate_a_scan";
        let now = SystemTime::now();
        let payable_fingerprint_1 = PendingPayableFingerprint {
            rowid: 555,
            timestamp: from_time_t(210_000_000),
            hash: make_tx_hash(45678),
            attempt: 1,
            amount: 4444,
            process_error: None,
        };
        let payable_fingerprint_2 = PendingPayableFingerprint {
            rowid: 550,
            timestamp: from_time_t(210_000_100),
            hash: make_tx_hash(112233),
            attempt: 1,
            amount: 7999,
            process_error: None,
        };
        let fingerprints = vec![payable_fingerprint_1, payable_fingerprint_2];
        let pending_payable_dao = PendingPayableDaoMock::new()
            .return_all_errorless_fingerprints_result(fingerprints.clone());
        let mut pending_payable_scanner = PendingPayableScannerBuilder::new()
            .pending_payable_dao(pending_payable_dao)
            .build();

        let result = pending_payable_scanner.begin_scan(now, None, &Logger::new(test_name));

        let no_of_pending_payables = fingerprints.len();
        let is_scan_running = pending_payable_scanner.scan_started_at().is_some();
        assert_eq!(is_scan_running, true);
        assert_eq!(
            result,
            Ok(RequestTransactionReceipts {
                pending_payable: fingerprints,
                response_skeleton_opt: None
            })
        );
        TestLogHandler::new().assert_logs_match_in_order(vec![
            &format!("INFO: {test_name}: Scanning for pending payable"),
            &format!(
                "DEBUG: {test_name}: Found {no_of_pending_payables} pending payables to process"
            ),
        ])
    }

    #[test]
    fn pending_payable_scanner_throws_error_in_case_scan_is_already_running() {
        let now = SystemTime::now();
        let pending_payable_dao = PendingPayableDaoMock::new()
            .return_all_errorless_fingerprints_result(vec![PendingPayableFingerprint {
                rowid: 1234,
                timestamp: SystemTime::now(),
                hash: make_tx_hash(1),
                attempt: 1,
                amount: 1_000_000,
                process_error: None,
            }]);
        let mut subject = PendingPayableScannerBuilder::new()
            .pending_payable_dao(pending_payable_dao)
            .build();
        let logger = Logger::new("test");
        let _ = subject.begin_scan(now, None, &logger);

        let result = subject.begin_scan(SystemTime::now(), None, &logger);

        let is_scan_running = subject.scan_started_at().is_some();
        assert_eq!(is_scan_running, true);
        assert_eq!(result, Err(BeginScanError::ScanAlreadyRunning(now)));
    }

    #[test]
    fn pending_payable_scanner_throws_an_error_when_no_fingerprint_is_found() {
        let now = SystemTime::now();
        let pending_payable_dao =
            PendingPayableDaoMock::new().return_all_errorless_fingerprints_result(vec![]);
        let mut pending_payable_scanner = PendingPayableScannerBuilder::new()
            .pending_payable_dao(pending_payable_dao)
            .build();

        let result = pending_payable_scanner.begin_scan(now, None, &Logger::new("test"));

        let is_scan_running = pending_payable_scanner.scan_started_at().is_some();
        assert_eq!(result, Err(BeginScanError::NothingToProcess));
        assert_eq!(is_scan_running, false);
    }

    fn assert_interpreting_none_status_for_pending_payable(
        test_name: &str,
        when_pending_too_long_sec: u64,
        pending_payable_age_sec: u64,
        rowid: u64,
        hash: H256,
    ) -> PendingPayableScanReport {
        init_test_logging();
        let tx_receipt = TransactionReceipt::default(); //status defaulted to None
        let when_sent = SystemTime::now().sub(Duration::from_secs(pending_payable_age_sec));
        let subject = PendingPayableScannerBuilder::new()
            .when_pending_too_long_sec(when_pending_too_long_sec)
            .build();
        let fingerprint = PendingPayableFingerprint {
            rowid,
            timestamp: when_sent,
            hash,
            attempt: 1,
            amount: 123,
            process_error: None,
        };
        let logger = Logger::new(test_name);
        let scan_report = PendingPayableScanReport::default();

        subject.interpret_transaction_receipt(scan_report, &tx_receipt, fingerprint, &logger)
    }

    fn assert_log_msg_and_elapsed_time_in_log_makes_sense(
        expected_msg: &str,
        elapsed_after: u64,
        capture_regex: &str,
    ) {
        let log_handler = TestLogHandler::default();
        let log_idx = log_handler.exists_log_matching(expected_msg);
        let log = log_handler.get_log_at(log_idx);
        let capture = captures_for_regex_time_in_sec(&log, capture_regex);
        assert!(capture <= elapsed_after)
    }

    fn captures_for_regex_time_in_sec(stack: &str, capture_regex: &str) -> u64 {
        let capture_regex = Regex::new(capture_regex).unwrap();
        let time_str = capture_regex
            .captures(stack)
            .unwrap()
            .get(1)
            .unwrap()
            .as_str();
        time_str.parse().unwrap()
    }

    fn elapsed_since_secs_back(sec: u64) -> u64 {
        SystemTime::now()
            .sub(Duration::from_secs(sec))
            .elapsed()
            .unwrap()
            .as_secs()
    }

    #[test]
    fn interpret_transaction_receipt_when_transaction_status_is_none_and_outside_waiting_interval()
    {
        let test_name = "interpret_transaction_receipt_when_transaction_status_is_none_and_outside_waiting_interval";
        let hash = make_tx_hash(0x237);
        let rowid = 466;

        let result = assert_interpreting_none_status_for_pending_payable(
            test_name,
            DEFAULT_PENDING_TOO_LONG_SEC,
            DEFAULT_PENDING_TOO_LONG_SEC + 1,
            rowid,
            hash,
        );

        let elapsed_after = elapsed_since_secs_back(DEFAULT_PENDING_TOO_LONG_SEC + 1);
        assert_eq!(
            result,
            PendingPayableScanReport {
                still_pending: vec![],
                failures: vec![PendingPayableId::new(rowid, hash)],
                confirmed: vec![]
            }
        );
        let capture_regex = "(\\d+){2}sec";
        assert_log_msg_and_elapsed_time_in_log_makes_sense(&format!(
            "ERROR: {}: Pending transaction 0x00000000000000000000000000000000000000\
            00000000000000000000000237 has exceeded the maximum pending time \\({}sec\\) with the age \
            \\d+sec and the confirmation process is going to be aborted now at the final attempt 1; manual \
            resolution is required from the user to complete the transaction"
            ,test_name, DEFAULT_PENDING_TOO_LONG_SEC, ),elapsed_after,capture_regex)
    }

    #[test]
    fn interpret_transaction_receipt_when_transaction_status_is_none_and_within_waiting_interval() {
        let test_name = "interpret_transaction_receipt_when_transaction_status_is_none_and_within_waiting_interval";
        let hash = make_tx_hash(0x7b);
        let rowid = 333;
        let pending_payable_age = DEFAULT_PENDING_TOO_LONG_SEC - 1;

        let result = assert_interpreting_none_status_for_pending_payable(
            test_name,
            DEFAULT_PENDING_TOO_LONG_SEC,
            pending_payable_age,
            rowid,
            hash,
        );

        let elapsed_after_ms = elapsed_since_secs_back(pending_payable_age) * 1000;
        assert_eq!(
            result,
            PendingPayableScanReport {
                still_pending: vec![PendingPayableId::new(rowid, hash)],
                failures: vec![],
                confirmed: vec![]
            }
        );
        let capture_regex = r#"\s(\d+)ms"#;
        assert_log_msg_and_elapsed_time_in_log_makes_sense (&format!(
            "INFO: {test_name}: Pending transaction 0x0000000000000000000000000000000000000000000000000\
            00000000000007b couldn't be confirmed at attempt 1 at \\d+ms after its sending"), elapsed_after_ms, capture_regex);
    }

    #[test]
    fn interpret_transaction_receipt_when_transaction_status_is_none_and_time_equals_the_limit() {
        let test_name = "interpret_transaction_receipt_when_transaction_status_is_none_and_time_equals_the_limit";
        let hash = make_tx_hash(0x237);
        let rowid = 466;
        let pending_payable_age = DEFAULT_PENDING_TOO_LONG_SEC;

        let result = assert_interpreting_none_status_for_pending_payable(
            test_name,
            DEFAULT_PENDING_TOO_LONG_SEC,
            pending_payable_age,
            rowid,
            hash,
        );

        let elapsed_after_ms = elapsed_since_secs_back(pending_payable_age) * 1000;
        assert_eq!(
            result,
            PendingPayableScanReport {
                still_pending: vec![PendingPayableId::new(rowid, hash)],
                failures: vec![],
                confirmed: vec![]
            }
        );
        let capture_regex = r#"\s(\d+)ms"#;
        assert_log_msg_and_elapsed_time_in_log_makes_sense(&format!(
            "INFO: {test_name}: Pending transaction 0x0000000000000000000000000000000000000000000000000\
            000000000000237 couldn't be confirmed at attempt 1 at \\d+ms after its sending",
        ), elapsed_after_ms, capture_regex);
    }

    #[test]
    #[should_panic(
        expected = "tx receipt for pending 0x000000000000000000000000000000000000000000000000000000000000007b: \
         status code other than 0 or 1 shouldn't be possible, but was 456"
    )]
    fn interpret_transaction_receipt_panics_at_undefined_status_code() {
        let mut tx_receipt = TransactionReceipt::default();
        tx_receipt.status = Some(U64::from(456));
        let mut fingerprint = make_pending_payable_fingerprint();
        fingerprint.hash = make_tx_hash(0x7b);
        let subject = PendingPayableScannerBuilder::new().build();
        let scan_report = PendingPayableScanReport::default();
        let logger = Logger::new("test");

        let _ =
            subject.interpret_transaction_receipt(scan_report, &tx_receipt, fingerprint, &logger);
    }

    #[test]
    fn interpret_transaction_receipt_when_transaction_status_is_a_failure() {
        init_test_logging();
        let test_name = "interpret_transaction_receipt_when_transaction_status_is_a_failure";
        let subject = PendingPayableScannerBuilder::new().build();
        let mut tx_receipt = TransactionReceipt::default();
        tx_receipt.status = Some(U64::from(0)); //failure
        let hash = make_tx_hash(0xd7);
        let fingerprint = PendingPayableFingerprint {
            rowid: 777777,
            timestamp: SystemTime::now().sub(Duration::from_millis(150000)),
            hash,
            attempt: 5,
            amount: 2222,
            process_error: None,
        };
        let logger = Logger::new(test_name);
        let scan_report = PendingPayableScanReport::default();

        let result =
            subject.interpret_transaction_receipt(scan_report, &tx_receipt, fingerprint, &logger);

        assert_eq!(
            result,
            PendingPayableScanReport {
                still_pending: vec![],
                failures: vec![PendingPayableId::new(777777, hash,)],
                confirmed: vec![]
            }
        );
        TestLogHandler::new().exists_log_matching(&format!(
            "ERROR: {test_name}: Pending transaction 0x0000000000000000000000000000000000000000\
            0000000000000000000000d7 announced as a failure, interpreting attempt 5 after \
            1500\\d\\dms from the sending"
        ));
    }

    #[test]
    fn handle_pending_txs_with_receipts_handles_none_for_receipt() {
        init_test_logging();
        let test_name = "handle_pending_txs_with_receipts_handles_none_for_receipt";
        let subject = PendingPayableScannerBuilder::new().build();
        let tx_receipt_opt = None;
        let rowid = 455;
        let hash = make_tx_hash(0x913);
        let fingerprint = PendingPayableFingerprint {
            rowid,
            timestamp: SystemTime::now().sub(Duration::from_millis(10000)),
            hash,
            attempt: 3,
            amount: 111,
            process_error: None,
        };
        let msg = ReportTransactionReceipts {
            fingerprints_with_receipts: vec![(tx_receipt_opt, fingerprint.clone())],
            response_skeleton_opt: None,
        };

        let result = subject.handle_receipts_for_pending_transactions(msg, &Logger::new(test_name));

        assert_eq!(
            result,
            PendingPayableScanReport {
                still_pending: vec![PendingPayableId::new(rowid, hash)],
                failures: vec![],
                confirmed: vec![]
            }
        );
        TestLogHandler::new().exists_log_matching(&format!(
            "DEBUG: {test_name}: Interpreting a receipt for transaction \
            0x0000000000000000000000000000000000000000000000000000000000000913 \
            but none was given; attempt 3, 100\\d\\dms since sending"
        ));
    }

    #[test]
    fn increment_scan_attempts_happy_path() {
        let update_remaining_fingerprints_params_arc = Arc::new(Mutex::new(vec![]));
        let hash_1 = make_tx_hash(444888);
        let rowid_1 = 3456;
        let hash_2 = make_tx_hash(444888);
        let rowid_2 = 3456;
        let pending_payable_dao = PendingPayableDaoMock::default()
            .increment_scan_attempts_params(&update_remaining_fingerprints_params_arc)
            .increment_scan_attempts_result(Ok(()));
        let subject = PendingPayableScannerBuilder::new()
            .pending_payable_dao(pending_payable_dao)
            .build();
        let transaction_id_1 = PendingPayableId::new(rowid_1, hash_1);
        let transaction_id_2 = PendingPayableId::new(rowid_2, hash_2);

        let _ = subject.update_remaining_fingerprints(
            vec![transaction_id_1, transaction_id_2],
            &Logger::new("test"),
        );

        let update_remaining_fingerprints_params =
            update_remaining_fingerprints_params_arc.lock().unwrap();
        assert_eq!(
            *update_remaining_fingerprints_params,
            vec![vec![rowid_1, rowid_2]]
        )
    }

    #[test]
    #[should_panic(
        expected = "Failure on incrementing scan attempts for fingerprints of \
                0x000000000000000000000000000000000000000000000000000000000006c9d8 \
                due to UpdateFailed(\"yeah, bad\")"
    )]
    fn increment_scan_attempts_sad_path() {
        let hash = make_tx_hash(0x6c9d8);
        let rowid = 3456;
        let pending_payable_dao =
            PendingPayableDaoMock::default().increment_scan_attempts_result(Err(
                PendingPayableDaoError::UpdateFailed("yeah, bad".to_string()),
            ));
        let subject = PendingPayableScannerBuilder::new()
            .pending_payable_dao(pending_payable_dao)
            .build();
        let logger = Logger::new("test");
        let transaction_id = PendingPayableId::new(rowid, hash);

        let _ = subject.update_remaining_fingerprints(vec![transaction_id], &logger);
    }

    #[test]
    fn update_remaining_fingerprints_does_nothing_if_no_still_pending_transactions_remain() {
        let subject = PendingPayableScannerBuilder::new().build();

        subject.update_remaining_fingerprints(vec![], &Logger::new("test"))

        //mocked pending payable DAO didn't panic which means we skipped the actual process
    }

    #[test]
    fn cancel_failed_transactions_works() {
        init_test_logging();
        let test_name = "cancel_failed_transactions_works";
        let mark_failures_params_arc = Arc::new(Mutex::new(vec![]));
        let pending_payable_dao = PendingPayableDaoMock::default()
            .mark_failures_params(&mark_failures_params_arc)
            .mark_failures_result(Ok(()));
        let subject = PendingPayableScannerBuilder::new()
            .pending_payable_dao(pending_payable_dao)
            .build();
        let id_1 = PendingPayableId::new(2, make_tx_hash(0x7b));
        let id_2 = PendingPayableId::new(3, make_tx_hash(0x1c8));

        subject.cancel_failed_transactions(vec![id_1, id_2], &Logger::new(test_name));

        let mark_failures_params = mark_failures_params_arc.lock().unwrap();
        assert_eq!(*mark_failures_params, vec![vec![2, 3]]);
        TestLogHandler::new().exists_log_containing(&format!(
            "WARN: {test_name}: Broken transactions 0x000000000000000000000000000000000000000000000000000000000000007b, \
            0x00000000000000000000000000000000000000000000000000000000000001c8 marked as an error. You should take over \
            the care of those to make sure your debts are going to be settled properly. At the moment, there is no automated \
            process fixing that without your assistance",
        ));
    }

    #[test]
    #[should_panic(
        expected = "Unsuccessful attempt for transactions 0x00000000000000000000000000000000000\
        0000000000000000000000000014d, 0x000000000000000000000000000000000000000000000000000000\
        00000001bc to mark fatal error at payable fingerprint due to UpdateFailed(\"no no no\"); \
        database unreliable"
    )]
    fn cancel_failed_transactions_panics_when_it_fails_to_mark_failure() {
        let pending_payable_dao = PendingPayableDaoMock::default().mark_failures_result(Err(
            PendingPayableDaoError::UpdateFailed("no no no".to_string()),
        ));
        let subject = PendingPayableScannerBuilder::new()
            .pending_payable_dao(pending_payable_dao)
            .build();
        let transaction_id_1 = PendingPayableId::new(2, make_tx_hash(333));
        let transaction_id_2 = PendingPayableId::new(3, make_tx_hash(444));
        let transaction_ids = vec![transaction_id_1, transaction_id_2];

        subject.cancel_failed_transactions(transaction_ids, &Logger::new("test"));
    }

    #[test]
    fn cancel_failed_transactions_does_nothing_if_no_tx_failures_detected() {
        let subject = PendingPayableScannerBuilder::new().build();

        subject.cancel_failed_transactions(vec![], &Logger::new("test"))

        //mocked pending payable DAO didn't panic which means we skipped the actual process
    }

    #[test]
    #[should_panic(
        expected = "Unable to delete payable fingerprints 0x000000000000000000000000000000000\
        0000000000000000000000000000315, 0x00000000000000000000000000000000000000000000000000\
        0000000000021a of verified transactions due to RecordDeletion(\"the database \
        is fooling around with us\")"
    )]
    fn confirm_transactions_panics_while_deleting_pending_payable_fingerprint() {
        let payable_dao = PayableDaoMock::new().transactions_confirmed_result(Ok(()));
        let pending_payable_dao = PendingPayableDaoMock::default().delete_fingerprints_result(Err(
            PendingPayableDaoError::RecordDeletion(
                "the database is fooling around with us".to_string(),
            ),
        ));
        let mut subject = PendingPayableScannerBuilder::new()
            .payable_dao(payable_dao)
            .pending_payable_dao(pending_payable_dao)
            .build();
        let mut fingerprint_1 = make_pending_payable_fingerprint();
        fingerprint_1.rowid = 1;
        fingerprint_1.hash = make_tx_hash(0x315);
        let mut fingerprint_2 = make_pending_payable_fingerprint();
        fingerprint_2.rowid = 1;
        fingerprint_2.hash = make_tx_hash(0x21a);

        subject.confirm_transactions(vec![fingerprint_1, fingerprint_2], &Logger::new("test"));
    }

    #[test]
    fn confirm_transactions_does_nothing_if_none_found_on_the_blockchain() {
        let mut subject = PendingPayableScannerBuilder::new().build();

        subject.confirm_transactions(vec![], &Logger::new("test"))

        //mocked payable DAO didn't panic which means we skipped the actual process
    }

    #[test]
    fn confirm_transactions_works() {
        init_test_logging();
        let transactions_confirmed_params_arc = Arc::new(Mutex::new(vec![]));
        let delete_fingerprints_params_arc = Arc::new(Mutex::new(vec![]));
        let payable_dao = PayableDaoMock::default()
            .transactions_confirmed_params(&transactions_confirmed_params_arc)
            .transactions_confirmed_result(Ok(()));
        let pending_payable_dao = PendingPayableDaoMock::default()
            .delete_fingerprints_params(&delete_fingerprints_params_arc)
            .delete_fingerprints_result(Ok(()));
        let mut subject = PendingPayableScannerBuilder::new()
            .payable_dao(payable_dao)
            .pending_payable_dao(pending_payable_dao)
            .build();
        let rowid_1 = 2;
        let rowid_2 = 5;
        let pending_payable_fingerprint_1 = PendingPayableFingerprint {
            rowid: rowid_1,
            timestamp: from_time_t(199_000_000),
            hash: make_tx_hash(0x123),
            attempt: 1,
            amount: 4567,
            process_error: None,
        };
        let pending_payable_fingerprint_2 = PendingPayableFingerprint {
            rowid: rowid_2,
            timestamp: from_time_t(200_000_000),
            hash: make_tx_hash(0x567),
            attempt: 1,
            amount: 5555,
            process_error: None,
        };

        subject.confirm_transactions(
            vec![
                pending_payable_fingerprint_1.clone(),
                pending_payable_fingerprint_2.clone(),
            ],
            &Logger::new("confirm_transactions_works"),
        );

        let confirm_transactions_params = transactions_confirmed_params_arc.lock().unwrap();
        assert_eq!(
            *confirm_transactions_params,
            vec![vec![
                pending_payable_fingerprint_1,
                pending_payable_fingerprint_2
            ]]
        );
        let delete_fingerprints_params = delete_fingerprints_params_arc.lock().unwrap();
        assert_eq!(*delete_fingerprints_params, vec![vec![rowid_1, rowid_2]]);
        let log_handler = TestLogHandler::new();
        log_handler.exists_log_containing(
            "DEBUG: confirm_transactions_works: \
         Confirmation of transactions \
         0x0000000000000000000000000000000000000000000000000000000000000123, \
         0x0000000000000000000000000000000000000000000000000000000000000567; \
         record for total paid payable was modified",
        );
        log_handler.exists_log_containing(
            "INFO: confirm_transactions_works: \
         Transactions \
         0x0000000000000000000000000000000000000000000000000000000000000123, \
         0x0000000000000000000000000000000000000000000000000000000000000567 \
         completed their confirmation process succeeding",
        );
    }

    #[test]
    #[should_panic(
        expected = "Unable to cast confirmed pending payables 0x0000000000000000000000000000000000000000000\
    000000000000000000315 into adjustment in the corresponding payable records due to RusqliteError\
    (\"record change not successful\")"
    )]
    fn confirm_transactions_panics_on_unchecking_payable_table() {
        let hash = make_tx_hash(0x315);
        let rowid = 3;
        let payable_dao = PayableDaoMock::new().transactions_confirmed_result(Err(
            PayableDaoError::RusqliteError("record change not successful".to_string()),
        ));
        let mut subject = PendingPayableScannerBuilder::new()
            .payable_dao(payable_dao)
            .build();
        let mut fingerprint = make_pending_payable_fingerprint();
        fingerprint.rowid = rowid;
        fingerprint.hash = hash;

        subject.confirm_transactions(vec![fingerprint], &Logger::new("test"));
    }

    #[test]
    fn total_paid_payable_rises_with_each_bill_paid() {
        let test_name = "total_paid_payable_rises_with_each_bill_paid";
        let fingerprint_1 = PendingPayableFingerprint {
            rowid: 5,
            timestamp: from_time_t(189_999_888),
            hash: make_tx_hash(56789),
            attempt: 1,
            amount: 5478,
            process_error: None,
        };
        let fingerprint_2 = PendingPayableFingerprint {
            rowid: 6,
            timestamp: from_time_t(200_000_011),
            hash: make_tx_hash(33333),
            attempt: 1,
            amount: 6543,
            process_error: None,
        };
        let payable_dao = PayableDaoMock::default().transactions_confirmed_result(Ok(()));
        let pending_payable_dao =
            PendingPayableDaoMock::default().delete_fingerprints_result(Ok(()));
        let mut subject = PendingPayableScannerBuilder::new()
            .payable_dao(payable_dao)
            .pending_payable_dao(pending_payable_dao)
            .build();
        let mut financial_statistics = subject.financial_statistics.borrow().clone();
        financial_statistics.total_paid_payable_wei += 1111;
        subject.financial_statistics.replace(financial_statistics);

        subject.confirm_transactions(
            vec![fingerprint_1.clone(), fingerprint_2.clone()],
            &Logger::new(test_name),
        );

        let total_paid_payable = subject.financial_statistics.borrow().total_paid_payable_wei;
        assert_eq!(total_paid_payable, 1111 + 5478 + 6543);
    }

    #[test]
    fn pending_payable_scanner_handles_report_transaction_receipts_message() {
        init_test_logging();
        let test_name = "pending_payable_scanner_handles_report_transaction_receipts_message";
        let transactions_confirmed_params_arc = Arc::new(Mutex::new(vec![]));
        let payable_dao = PayableDaoMock::new()
            .transactions_confirmed_params(&transactions_confirmed_params_arc)
            .transactions_confirmed_result(Ok(()));
        let pending_payable_dao = PendingPayableDaoMock::new().delete_fingerprints_result(Ok(()));
        let mut subject = PendingPayableScannerBuilder::new()
            .payable_dao(payable_dao)
            .pending_payable_dao(pending_payable_dao)
            .build();
        let transaction_hash_1 = make_tx_hash(4545);
        let mut transaction_receipt_1 = TransactionReceipt::default();
        transaction_receipt_1.transaction_hash = transaction_hash_1;
        transaction_receipt_1.status = Some(U64::from(1)); //success
        let fingerprint_1 = PendingPayableFingerprint {
            rowid: 5,
            timestamp: from_time_t(200_000_000),
            hash: transaction_hash_1,
            attempt: 2,
            amount: 444,
            process_error: None,
        };
        let transaction_hash_2 = make_tx_hash(1234);
        let mut transaction_receipt_2 = TransactionReceipt::default();
        transaction_receipt_2.transaction_hash = transaction_hash_2;
        transaction_receipt_2.status = Some(U64::from(1)); //success
        let fingerprint_2 = PendingPayableFingerprint {
            rowid: 10,
            timestamp: from_time_t(199_780_000),
            hash: transaction_hash_2,
            attempt: 15,
            amount: 1212,
            process_error: None,
        };
        let msg = ReportTransactionReceipts {
            fingerprints_with_receipts: vec![
                (Some(transaction_receipt_1), fingerprint_1.clone()),
                (Some(transaction_receipt_2), fingerprint_2.clone()),
            ],
            response_skeleton_opt: None,
        };
        subject.mark_as_started(SystemTime::now());

        let message_opt = subject.finish_scan(msg, &Logger::new(test_name));

        let transactions_confirmed_params = transactions_confirmed_params_arc.lock().unwrap();
        assert_eq!(message_opt, None);
        assert_eq!(
            *transactions_confirmed_params,
            vec![vec![fingerprint_1, fingerprint_2]]
        );
        assert_eq!(subject.scan_started_at(), None);
        TestLogHandler::new().assert_logs_match_in_order(vec![
            &format!(
                "INFO: {}: Transactions {:?}, {:?} completed their confirmation process succeeding",
                test_name, transaction_hash_1, transaction_hash_2
            ),
            &format!("INFO: {test_name}: The PendingPayables scan ended in \\d+ms."),
        ]);
    }

    #[test]
    fn pending_payable_scanner_handles_empty_report_transaction_receipts_message() {
        init_test_logging();
        let test_name =
            "pending_payable_scanner_handles_report_transaction_receipts_message_with_empty_vector";
        let mut subject = PendingPayableScannerBuilder::new().build();
        let msg = ReportTransactionReceipts {
            fingerprints_with_receipts: vec![],
            response_skeleton_opt: None,
        };
        subject.mark_as_started(SystemTime::now());

        let message_opt = subject.finish_scan(msg, &Logger::new(test_name));

        let is_scan_running = subject.scan_started_at().is_some();
        assert_eq!(message_opt, None);
        assert_eq!(is_scan_running, false);
        let tlh = TestLogHandler::new();
        tlh.exists_log_containing(&format!(
            "DEBUG: {test_name}: No transaction receipts found."
        ));
        tlh.exists_log_matching(&format!(
            "INFO: {test_name}: The PendingPayables scan ended in \\d+ms."
        ));
    }

    #[test]
    fn receivable_scanner_can_initiate_a_scan() {
        init_test_logging();
        let test_name = "receivable_scanner_can_initiate_a_scan";
        let now = SystemTime::now();
        let receivable_dao = ReceivableDaoMock::new()
            .new_delinquencies_result(vec![])
            .paid_delinquencies_result(vec![]);
        let earning_wallet = make_wallet("earning");
        let mut receivable_scanner = ReceivableScannerBuilder::new()
            .receivable_dao(receivable_dao)
            .earning_wallet(earning_wallet.clone())
            .build();

        let result = receivable_scanner.begin_scan(now, None, &Logger::new(test_name));

        let is_scan_running = receivable_scanner.scan_started_at().is_some();
        assert_eq!(is_scan_running, true);
        assert_eq!(
            result,
            Ok(RetrieveTransactions {
                recipient: earning_wallet.clone(),
                response_skeleton_opt: None
            })
        );
        TestLogHandler::new().exists_log_containing(&format!(
            "INFO: {test_name}: Scanning for receivables to {earning_wallet}"
        ));
    }

    #[test]
    fn receivable_scanner_throws_error_in_case_scan_is_already_running() {
        let now = SystemTime::now();
        let receivable_dao = ReceivableDaoMock::new()
            .new_delinquencies_result(vec![])
            .paid_delinquencies_result(vec![]);
        let earning_wallet = make_wallet("earning");
        let mut receivable_scanner = ReceivableScannerBuilder::new()
            .receivable_dao(receivable_dao)
            .earning_wallet(earning_wallet)
            .build();
        let _ = receivable_scanner.begin_scan(now, None, &Logger::new("test"));

        let result = receivable_scanner.begin_scan(SystemTime::now(), None, &Logger::new("test"));

        let is_scan_running = receivable_scanner.scan_started_at().is_some();
        assert_eq!(is_scan_running, true);
        assert_eq!(result, Err(BeginScanError::ScanAlreadyRunning(now)));
    }

    #[test]
    fn receivable_scanner_scans_for_delinquencies() {
        init_test_logging();
        let newly_banned_1 = make_receivable_account(1234, true);
        let newly_banned_2 = make_receivable_account(2345, true);
        let newly_unbanned_1 = make_receivable_account(3456, false);
        let newly_unbanned_2 = make_receivable_account(4567, false);
        let new_delinquencies_parameters_arc = Arc::new(Mutex::new(vec![]));
        let paid_delinquencies_parameters_arc = Arc::new(Mutex::new(vec![]));
        let receivable_dao = ReceivableDaoMock::new()
            .new_delinquencies_parameters(&new_delinquencies_parameters_arc)
            .new_delinquencies_result(vec![newly_banned_1.clone(), newly_banned_2.clone()])
            .paid_delinquencies_parameters(&paid_delinquencies_parameters_arc)
            .paid_delinquencies_result(vec![newly_unbanned_1.clone(), newly_unbanned_2.clone()]);
        let ban_parameters_arc = Arc::new(Mutex::new(vec![]));
        let unban_parameters_arc = Arc::new(Mutex::new(vec![]));
        let payment_thresholds = make_custom_payment_thresholds();
        let earning_wallet = make_wallet("earning");
        let banned_dao = BannedDaoMock::new()
            .ban_list_result(vec![])
            .ban_parameters(&ban_parameters_arc)
            .unban_parameters(&unban_parameters_arc);
        let mut receivable_scanner = ReceivableScannerBuilder::new()
            .receivable_dao(receivable_dao)
            .banned_dao(banned_dao)
            .payment_thresholds(payment_thresholds)
            .earning_wallet(earning_wallet.clone())
            .build();
        let logger = Logger::new("DELINQUENCY_TEST");
        let now = SystemTime::now();

        let result = receivable_scanner.begin_scan(now, None, &logger);

        assert_eq!(
            result,
            Ok(RetrieveTransactions {
                recipient: earning_wallet,
                response_skeleton_opt: None
            })
        );
        let new_delinquencies_parameters = new_delinquencies_parameters_arc.lock().unwrap();
        assert_eq!(new_delinquencies_parameters.len(), 1);
        let (timestamp_actual, payment_thresholds_actual) = new_delinquencies_parameters[0];
        assert_eq!(timestamp_actual, now);
        assert_eq!(payment_thresholds_actual, payment_thresholds);
        let paid_delinquencies_parameters = paid_delinquencies_parameters_arc.lock().unwrap();
        assert_eq!(paid_delinquencies_parameters.len(), 1);
        assert_eq!(payment_thresholds, paid_delinquencies_parameters[0]);
        let ban_parameters = ban_parameters_arc.lock().unwrap();
        assert!(ban_parameters.contains(&newly_banned_1.wallet));
        assert!(ban_parameters.contains(&newly_banned_2.wallet));
        assert_eq!(2, ban_parameters.len());
        let unban_parameters = unban_parameters_arc.lock().unwrap();
        assert!(unban_parameters.contains(&newly_unbanned_1.wallet));
        assert!(unban_parameters.contains(&newly_unbanned_2.wallet));
        assert_eq!(2, unban_parameters.len());
        let tlh = TestLogHandler::new();
        tlh.exists_log_matching(
            "INFO: DELINQUENCY_TEST: Wallet 0x00000000000000000077616c6c65743132333464 \
            \\(balance: 1,234 gwei, age: \\d+ sec\\) banned for delinquency",
        );
        tlh.exists_log_matching(
            "INFO: DELINQUENCY_TEST: Wallet 0x00000000000000000077616c6c65743233343564 \
            \\(balance: 2,345 gwei, age: \\d+ sec\\) banned for delinquency",
        );
        tlh.exists_log_matching(
            "INFO: DELINQUENCY_TEST: Wallet 0x00000000000000000077616c6c6574333435366e \
            \\(balance: 3,456 gwei, age: \\d+ sec\\) is no longer delinquent: unbanned",
        );
        tlh.exists_log_matching(
            "INFO: DELINQUENCY_TEST: Wallet 0x00000000000000000077616c6c6574343536376e \
            \\(balance: 4,567 gwei, age: \\d+ sec\\) is no longer delinquent: unbanned",
        );
    }

    #[test]
    fn receivable_scanner_aborts_scan_if_no_payments_were_supplied() {
        init_test_logging();
        let test_name = "receivable_scanner_aborts_scan_if_no_payments_were_supplied";
        let mut subject = ReceivableScannerBuilder::new().build();
        let msg = ReceivedPayments {
            timestamp: SystemTime::now(),
            payments: vec![],
            new_start_block: 1234567,
            response_skeleton_opt: None,
        };

        let message_opt = subject.finish_scan(msg, &Logger::new(test_name));

        assert_eq!(message_opt, None);
        TestLogHandler::new().exists_log_containing(&format!(
            "INFO: {test_name}: No new received payments were detected during the scanning process."
        ));
    }

    #[test]
    fn receivable_scanner_handles_received_payments_message() {
        init_test_logging();
        let test_name = "receivable_scanner_handles_received_payments_message";
        let now = SystemTime::now();
        let more_money_received_params_arc = Arc::new(Mutex::new(vec![]));
        let set_from_started_transaction_params_arc = Arc::new(Mutex::new(vec![]));
        let commit_params_arc = Arc::new(Mutex::new(vec![]));
        let transaction_id = ArbitraryIdStamp::new();
        let transaction = Box::new(
            TransactionWrapperMock::new()
                .commit_params(&commit_params_arc)
                .commit_result(Ok(()))
                .set_arbitrary_id_stamp(transaction_id),
        );
        let config_dao = ConfigDaoMock::new()
            .set_from_started_transaction_params(&set_from_started_transaction_params_arc)
            .set_from_started_transaction_result(Ok(()));
        let receivable_dao = ReceivableDaoMock::new()
            .more_money_received_params(&more_money_received_params_arc)
            .more_money_received_result(transaction);
        let mut subject = ReceivableScannerBuilder::new()
            .receivable_dao(receivable_dao)
            .config_dao(config_dao)
            .build();
        let mut financial_statistics = subject.financial_statistics.borrow().clone();
        financial_statistics.total_paid_receivable_wei += 2_222_123_123;
        subject.financial_statistics.replace(financial_statistics);
        let receivables = vec![
            BlockchainTransaction {
                block_number: 4578910,
                from: make_wallet("wallet_1"),
                wei_amount: 45_780,
            },
            BlockchainTransaction {
                block_number: 4569898,
                from: make_wallet("wallet_2"),
                wei_amount: 3_333_345,
            },
        ];
        let msg = ReceivedPayments {
            timestamp: now,
            payments: receivables.clone(),
            new_start_block: 7890123,
            response_skeleton_opt: None,
        };
        subject.mark_as_started(SystemTime::now());

        let message_opt = subject.finish_scan(msg, &Logger::new(test_name));

        let total_paid_receivable = subject
            .financial_statistics
            .borrow()
            .total_paid_receivable_wei;
        assert_eq!(message_opt, None);
        assert_eq!(subject.scan_started_at(), None);
        assert_eq!(total_paid_receivable, 2_222_123_123 + 45_780 + 3_333_345);
        let more_money_received_params = more_money_received_params_arc.lock().unwrap();
        assert_eq!(*more_money_received_params, vec![(now, receivables)]);
        let set_from_started_transaction_params =
            set_from_started_transaction_params_arc.lock().unwrap();
        assert_eq!(
            *set_from_started_transaction_params,
            vec![(
                transaction_id,
                "start_block".to_string(),
                Some("7890123".to_string())
            )]
        );
        let commit_params = commit_params_arc.lock().unwrap();
        assert_eq!(*commit_params, vec![()]);
        TestLogHandler::new().exists_log_matching(
            "INFO: receivable_scanner_handles_received_payments_message: The Receivables scan ended in \\d+ms.",
        );
    }

    #[test]
    #[should_panic(
        expected = "Attempt to set the new start block to 7890123 failed due to: \
    DatabaseError(\"Fatigue\")"
    )]
    fn updated_accounts_by_retrieved_transactions_but_start_block_setting_fails() {
        init_test_logging();
        let test_name = "updated_accounts_by_retrieved_transactions_but_start_block_setting_fails";
        let now = SystemTime::now();
        let transaction = Box::new(TransactionWrapperMock::new());
        let config_dao = ConfigDaoMock::new().set_from_started_transaction_result(Err(
            ConfigDaoError::DatabaseError("Fatigue".to_string()),
        ));
        let receivable_dao = ReceivableDaoMock::new().more_money_received_result(transaction);
        let mut subject = ReceivableScannerBuilder::new()
            .receivable_dao(receivable_dao)
            .config_dao(config_dao)
            .build();
        let receivables = vec![BlockchainTransaction {
            block_number: 4578910,
            from: make_wallet("abc"),
            wei_amount: 45_780,
        }];
        let msg = ReceivedPayments {
            timestamp: now,
            payments: receivables,
            new_start_block: 7890123,
            response_skeleton_opt: None,
        };
        // Not necessary, rather for preciseness
        subject.mark_as_started(SystemTime::now());

        subject.finish_scan(msg, &Logger::new(test_name));
    }

    #[test]
    #[should_panic(
        expected = "Commit of received transactions failed: SqliteFailure(Error { code: \
    InternalMalfunction, extended_code: 0 }, Some(\"blah\"))"
    )]
    fn transaction_for_balance_start_block_updates_fails_on_its_commit() {
        init_test_logging();
        let test_name = "transaction_for_balance_start_block_updates_fails_on_its_commit";
        let now = SystemTime::now();
        let transaction = Box::new(TransactionWrapperMock::new().commit_result(Err(
            rusqlite::Error::SqliteFailure(
                ffi::Error {
                    code: ErrorCode::InternalMalfunction,
                    extended_code: 0,
                },
                Some("blah".to_string()),
            ),
        )));
        let config_dao = ConfigDaoMock::new().set_from_started_transaction_result(Ok(()));
        let receivable_dao = ReceivableDaoMock::new().more_money_received_result(transaction);
        let mut subject = ReceivableScannerBuilder::new()
            .receivable_dao(receivable_dao)
            .config_dao(config_dao)
            .build();
        let receivables = vec![BlockchainTransaction {
            block_number: 4578910,
            from: make_wallet("abc"),
            wei_amount: 45_780,
        }];
        let msg = ReceivedPayments {
            timestamp: now,
            payments: receivables,
            new_start_block: 7890123,
            response_skeleton_opt: None,
        };
        // Not necessary, rather for preciseness
        subject.mark_as_started(SystemTime::now());

        subject.finish_scan(msg, &Logger::new(test_name));
    }

    #[test]
    fn signal_scanner_completion_and_log_if_timestamp_is_correct() {
        init_test_logging();
        let test_name = "signal_scanner_completion_and_log_if_timestamp_is_correct";
        let logger = Logger::new(test_name);
        let mut subject = ScannerCommon::new(Rc::new(make_custom_payment_thresholds()));
        let start = from_time_t(1_000_000_000);
        let end = start.checked_add(Duration::from_millis(145)).unwrap();
        subject.initiated_at_opt = Some(start);

        subject.signal_scanner_completion(ScanType::Payables, end, &logger);

        TestLogHandler::new().exists_log_containing(&format!(
            "INFO: {test_name}: The Payables scan ended in 145ms."
        ));
    }

    #[test]
    fn signal_scanner_completion_and_log_if_timestamp_is_not_found() {
        init_test_logging();
        let test_name = "signal_scanner_completion_and_log_if_timestamp_is_not_found";
        let logger = Logger::new(test_name);
        let mut subject = ScannerCommon::new(Rc::new(make_custom_payment_thresholds()));
        subject.initiated_at_opt = None;

        subject.signal_scanner_completion(ScanType::Receivables, SystemTime::now(), &logger);

        TestLogHandler::new().exists_log_containing(&format!(
            "ERROR: {test_name}: Called scan_finished() for Receivables scanner but timestamp was not found"
        ));
    }

    fn assert_elapsed_time_in_mark_as_ended<S: Message, T: Message>(
        subject: &mut dyn Scanner<S, T>,
        scanner_name: &str,
        test_name: &str,
        logger: &Logger,
        log_handler: &TestLogHandler,
    ) {
        let before = SystemTime::now();
        subject.mark_as_started(before);

        subject.mark_as_ended(&logger);

        let after = SystemTime::now();
        let idx = log_handler.exists_log_containing(&format!(
            "INFO: {}: The {} scan ended in ",
            test_name, scanner_name
        ));
        let our_log_msg = log_handler.get_log_at(idx);
        let captures = Regex::new(r#"scan ended in (\d*)ms"#)
            .unwrap()
            .captures(&our_log_msg)
            .unwrap();
        let millis_str = captures.get(1).unwrap().as_str();
        let actual_millis = millis_str.parse::<u128>().unwrap();
        let max_millis_elapsed = after.duration_since(before).unwrap().as_millis();
        assert!(
            actual_millis <= max_millis_elapsed,
            "We expected the time elapsed ({}) to be equal or shorter to {}",
            actual_millis,
            max_millis_elapsed
        )
    }

    #[test]
    fn mark_as_ended_computes_elapsed_time_properly_in_each_scanner() {
        init_test_logging();
        let test_name = "mark_as_ended_computes_elapsed_time_properly_in_each_scanner";
        let logger = Logger::new(test_name);
        let log_handler = TestLogHandler::new();

        assert_elapsed_time_in_mark_as_ended::<QualifiedPayablesMessage, SentPayables>(
            &mut PayableScannerBuilder::new().build(),
            "Payables",
            test_name,
            &logger,
            &log_handler,
        );
        assert_elapsed_time_in_mark_as_ended::<RequestTransactionReceipts, ReportTransactionReceipts>(
            &mut PendingPayableScannerBuilder::new().build(),
            "PendingPayables",
            test_name,
            &logger,
            &log_handler,
        );
        assert_elapsed_time_in_mark_as_ended::<RetrieveTransactions, ReceivedPayments>(
            &mut ReceivableScannerBuilder::new().build(),
            "Receivables",
            test_name,
            &logger,
            &log_handler,
        );
    }

    #[test]
    fn scan_schedulers_can_be_properly_initialized() {
        let scan_intervals = ScanIntervals {
            payable_scan_interval: Duration::from_secs(240),
            pending_payable_scan_interval: Duration::from_secs(300),
            receivable_scan_interval: Duration::from_secs(360),
        };

        let result = ScanSchedulers::new(scan_intervals);

        assert_eq!(
            result
                .schedulers
                .get(&ScanType::Payables)
                .unwrap()
                .interval(),
            scan_intervals.payable_scan_interval
        );
        assert_eq!(
            result
                .schedulers
                .get(&ScanType::PendingPayables)
                .unwrap()
                .interval(),
            scan_intervals.pending_payable_scan_interval
        );
        assert_eq!(
            result
                .schedulers
                .get(&ScanType::Receivables)
                .unwrap()
                .interval(),
            scan_intervals.receivable_scan_interval
        );
    }
}<|MERGE_RESOLUTION|>--- conflicted
+++ resolved
@@ -1095,6 +1095,7 @@
     use crate::accountant::db_access_objects::pending_payable_dao::PendingPayableDaoError;
     use crate::accountant::db_access_objects::utils::{from_time_t, to_time_t};
     use crate::accountant::scanners::mid_scan_msg_handling::payable_scanner::msgs::QualifiedPayablesMessage;
+    use crate::accountant::scanners::scanners_utils::payable_scanner_utils::PendingPayableTriple;
     use crate::accountant::scanners::scanners_utils::pending_payable_scanner_utils::PendingPayableScanReport;
     use crate::accountant::scanners::test_utils::protect_payables_in_test;
     use crate::accountant::scanners::{
@@ -1114,22 +1115,6 @@
         RequestTransactionReceipts, SentPayables, DEFAULT_PENDING_TOO_LONG_SEC,
     };
     use crate::blockchain::blockchain_bridge::{PendingPayableFingerprint, RetrieveTransactions};
-<<<<<<< HEAD
-=======
-    use std::cell::RefCell;
-    use std::ops::Sub;
-    use std::panic::{catch_unwind, AssertUnwindSafe};
-
-    use crate::accountant::db_access_objects::dao_utils::{from_time_t, to_time_t};
-    use crate::accountant::db_access_objects::payable_dao::{
-        PayableAccount, PayableDaoError, PendingPayable,
-    };
-    use crate::accountant::db_access_objects::pending_payable_dao::PendingPayableDaoError;
-    use crate::accountant::scanners::scanners_utils::payable_scanner_utils::{
-        PayableThresholdsGaugeReal, PendingPayableTriple,
-    };
-    use crate::accountant::scanners::scanners_utils::pending_payable_scanner_utils::PendingPayableScanReport;
->>>>>>> a8f095e8
     use crate::blockchain::blockchain_interface::ProcessedPayableFallible::{Correct, Failed};
     use crate::blockchain::blockchain_interface::{
         BlockchainTransaction, PayableTransactionError, RpcPayablesFailure,
