// Copyright (c) 2019, MASQ (https://masq.ai) and/or its affiliates. All rights reserved.

pub mod payable_scanner_extension;
pub mod scan_schedulers;
pub mod scanners_utils;
pub mod test_utils;

use crate::accountant::db_access_objects::payable_dao::{PayableAccount, PayableDao};
use crate::accountant::db_access_objects::pending_payable_dao::{PendingPayable, PendingPayableDao};
use crate::accountant::db_access_objects::receivable_dao::ReceivableDao;
use crate::accountant::payment_adjuster::{PaymentAdjuster, PaymentAdjusterReal};
use crate::accountant::scanners::scanners_utils::payable_scanner_utils::PayableTransactingErrorEnum::{
    LocallyCausedError, RemotelyCausedErrors,
};
use crate::accountant::scanners::scanners_utils::payable_scanner_utils::{debugging_summary_after_error_separation, err_msg_for_failure_with_expected_but_missing_fingerprints, investigate_debt_extremes, mark_pending_payable_fatal_error, payables_debug_summary, separate_errors, separate_rowids_and_hashes, OperationOutcome, PayableScanResult, PayableThresholdsGauge, PayableThresholdsGaugeReal, PayableTransactingErrorEnum, PendingPayableMetadata};
use crate::accountant::scanners::scanners_utils::pending_payable_scanner_utils::{handle_none_receipt, handle_status_with_failure, handle_status_with_success, PendingPayableScanReport, PendingPayableScanResult};
use crate::accountant::scanners::scanners_utils::receivable_scanner_utils::balance_and_age;
use crate::accountant::{PendingPayableId, ScanError, ScanForPendingPayables, ScanForRetryPayables};
use crate::accountant::{
    comma_joined_stringifiable, gwei_to_wei, ReceivedPayments,
    ReportTransactionReceipts, RequestTransactionReceipts, ResponseSkeleton, ScanForNewPayables,
    ScanForReceivables, SentPayables,
};
use crate::accountant::db_access_objects::banned_dao::BannedDao;
use crate::blockchain::blockchain_bridge::{BlockMarker, PendingPayableFingerprint, RetrieveTransactions};
use crate::sub_lib::accountant::{
    DaoFactories, FinancialStatistics, PaymentThresholds,
};
use crate::sub_lib::blockchain_bridge::OutboundPaymentsInstructions;
use crate::sub_lib::wallet::Wallet;
use actix::{Message};
use itertools::{Either, Itertools};
use masq_lib::logger::Logger;
use masq_lib::logger::TIME_FORMATTING_STRING;
use masq_lib::messages::{ScanType, ToMessageBody, UiScanResponse};
use masq_lib::ui_gateway::{MessageTarget, NodeToUiMessage};
use masq_lib::utils::ExpectValue;
use std::cell::RefCell;
use std::collections::{HashMap, HashSet};
use std::marker::PhantomData;
use std::rc::Rc;
use std::sync::{Arc, RwLock};
use std::time::{SystemTime};
use futures::future::result;
use time::format_description::parse;
use time::OffsetDateTime;
use web3::types::H256;
use crate::accountant::scanners::payable_scanner_extension::{MultistageDualPayableScanner, PreparedAdjustment, SolvencySensitivePaymentInstructor};
use crate::accountant::scanners::payable_scanner_extension::msgs::{BlockchainAgentWithContextMessage, QualifiedPayablesMessage};
use crate::accountant::scanners::scan_schedulers::{ScanSchedulers};
use crate::blockchain::blockchain_interface::blockchain_interface_web3::lower_level_interface_web3::{TransactionReceiptResult, TxStatus};
use crate::blockchain::blockchain_interface::data_structures::errors::PayableTransactionError;
use crate::db_config::persistent_configuration::{PersistentConfiguration, PersistentConfigurationReal};

// Leave the individual scanner objects private!
pub struct Scanners {
    payable: Box<dyn MultistageDualPayableScanner>,
    aware_of_unresolved_pending_payable: bool,
    pending_payable: Box<
        dyn PrivateScanner<
            ScanForPendingPayables,
            RequestTransactionReceipts,
            ReportTransactionReceipts,
            PendingPayableScanResult,
        >,
    >,
    receivable: Box<
        dyn PrivateScanner<
            ScanForReceivables,
            RetrieveTransactions,
            ReceivedPayments,
            Option<NodeToUiMessage>,
        >,
    >,
}

impl Scanners {
    pub fn new(
        dao_factories: DaoFactories,
        payment_thresholds: Rc<PaymentThresholds>,
        when_pending_too_long_sec: u64,
        financial_statistics: Rc<RefCell<FinancialStatistics>>,
    ) -> Self {
        let payable = Box::new(PayableScanner::new(
            dao_factories.payable_dao_factory.make(),
            dao_factories.pending_payable_dao_factory.make(),
            Rc::clone(&payment_thresholds),
            Box::new(PaymentAdjusterReal::new()),
        ));

        let pending_payable = Box::new(PendingPayableScanner::new(
            dao_factories.payable_dao_factory.make(),
            dao_factories.pending_payable_dao_factory.make(),
            Rc::clone(&payment_thresholds),
            when_pending_too_long_sec,
            Rc::clone(&financial_statistics),
        ));

        let persistent_configuration =
            PersistentConfigurationReal::from(dao_factories.config_dao_factory.make());

        let receivable = Box::new(ReceivableScanner::new(
            dao_factories.receivable_dao_factory.make(),
            dao_factories.banned_dao_factory.make(),
            Box::new(persistent_configuration),
            Rc::clone(&payment_thresholds),
            financial_statistics,
        ));

        Scanners {
            payable,
            aware_of_unresolved_pending_payable: false,
            pending_payable,
            receivable,
        }
    }

    pub fn start_new_payable_scan_guarded(
        &mut self,
        wallet: &Wallet,
        timestamp: SystemTime,
        response_skeleton_opt: Option<ResponseSkeleton>,
        logger: &Logger,
        automatic_scans_enabled: bool,
    ) -> Result<QualifiedPayablesMessage, BeginScanError> {
        let triggered_manually = response_skeleton_opt.is_some();
<<<<<<< HEAD
=======
        // Under normal circumstances, it is guaranteed that the new-payable scanner will never
        // overlap with the execution of the pending payable scanner, as they are safely
        // and automatically scheduled to run sequentially. However, since we allow for unexpected,
        // manually triggered scans, a conflict is possible and must be handled.
>>>>>>> 2c447b47
        if triggered_manually && automatic_scans_enabled {
            todo!() // ManualTriggerError
        }

        if let Some(started_at) = self.payable.scan_started_at() {
            return Err(BeginScanError::ScanAlreadyRunning {
                pertinent_scanner: ScanType::Payables,
                started_at,
            });
        }

        Self::start_correct_payable_scanner::<ScanForNewPayables>(
            &mut *self.payable,
            wallet,
            timestamp,
            response_skeleton_opt,
            logger,
        )
    }

    // Note: This scanner cannot be started on its own, it always comes after the pending payable
    // scan, but only if it was made clear that there is a need to perform this retry.
    pub fn start_retry_payable_scan_guarded(
        &mut self,
        wallet: &Wallet,
        timestamp: SystemTime,
        response_skeleton_opt: Option<ResponseSkeleton>,
        logger: &Logger,
    ) -> Result<QualifiedPayablesMessage, BeginScanError> {
        if let Some(started_at) = self.payable.scan_started_at() {
            unreachable!(
                "Guards should ensure that no payable scanner can run if the pending payable \
                 repetitive sequence is still ongoing. However, some other payable scan intruded \
                 at {} and is still running at {}",
                BeginScanError::timestamp_as_string(started_at),
                BeginScanError::timestamp_as_string(SystemTime::now())
            )
        }

        Self::start_correct_payable_scanner::<ScanForRetryPayables>(
            &mut *self.payable,
            wallet,
            timestamp,
            response_skeleton_opt,
            logger,
        )
    }

    pub fn start_pending_payable_scan_guarded(
        &mut self,
        wallet: &Wallet,
        timestamp: SystemTime,
        response_skeleton_opt: Option<ResponseSkeleton>,
        logger: &Logger,
        automatic_scans_enabled: bool,
    ) -> Result<RequestTransactionReceipts, BeginScanError> {
        let triggered_manually = response_skeleton_opt.is_some();

        if triggered_manually && automatic_scans_enabled  {
            todo!("forbidden")
        } else if triggered_manually && !self.aware_of_unresolved_pending_payable {
            todo!("useless")
        } else if !self.aware_of_unresolved_pending_payable {
            todo!("unreachable")
        }

        match (
            self.pending_payable.scan_started_at(),
            self.payable.scan_started_at(),
        ) {
            (Some(pp_timestamp), Some(p_timestamp)) =>
            // If you're wondering, then yes, this should be the sacre truth between 
            // PendingPayableScanner and NewPayableScanner.
            {
                unreachable!(
                    "Both payable scanners should never be allowed to run in parallel. Scan for \
                    pending payables started at: {}, scan for payables started at: {}",
                    BeginScanError::timestamp_as_string(pp_timestamp),
                    BeginScanError::timestamp_as_string(p_timestamp)
                )
            }
            (Some(started_at), None) => {
                return Err(BeginScanError::ScanAlreadyRunning {
                    pertinent_scanner: ScanType::PendingPayables,
                    started_at,
                })
            }
            (None, Some(started_at)) => {
                return Err(BeginScanError::ScanAlreadyRunning {
                    pertinent_scanner: ScanType::Payables,
                    started_at,
                })
            }
            (None, None) => (),
        }
        self.pending_payable
            .start_scan(wallet, timestamp, response_skeleton_opt, logger)
    }

    pub fn start_receivable_scan_guarded(
        &mut self,
        wallet: &Wallet,
        timestamp: SystemTime,
        response_skeleton_opt: Option<ResponseSkeleton>,
        logger: &Logger,
    ) -> Result<RetrieveTransactions, BeginScanError> {
        if let Some(started_at) = self.receivable.scan_started_at() {
            return Err(BeginScanError::ScanAlreadyRunning {
                pertinent_scanner: ScanType::Receivables,
                started_at,
            });
        }
        self.receivable
            .start_scan(wallet, timestamp, response_skeleton_opt, logger)
    }

    pub fn finish_payable_scan(
        &mut self,
        msg: SentPayables,
        logger: &Logger,
    ) -> Option<NodeToUiMessage> {
        let scan_result = self.payable.finish_scan(msg, logger);
        match scan_result.result {
            OperationOutcome::NewPendingPayable => self.aware_of_unresolved_pending_payable = true,
            OperationOutcome::Failure => (),
        };
        scan_result.ui_response_opt
    }

    pub fn finish_pending_payable_scan(
        &mut self,
        msg: ReportTransactionReceipts,
        logger: &Logger,
    ) -> PendingPayableScanResult {
        self.pending_payable.finish_scan(msg, logger)
    }

    pub fn finish_receivable_scan(
        &mut self,
        msg: ReceivedPayments,
        logger: &Logger,
    ) -> Option<NodeToUiMessage> {
        self.receivable.finish_scan(msg, logger)
    }

    pub fn scan_error_scan_reset(&self, error: &ScanError) {
        todo!("test me locally")
    }

    pub fn try_skipping_payable_adjustment(
        &self,
        msg: BlockchainAgentWithContextMessage,
        logger: &Logger,
    ) -> Result<Either<OutboundPaymentsInstructions, PreparedAdjustment>, String> {
        todo!()
    }

    pub fn perform_payable_adjustment(
        &self,
        setup: PreparedAdjustment,
        logger: &Logger,
    ) -> OutboundPaymentsInstructions {
        todo!()
    }

    fn start_correct_payable_scanner<'a, TriggerMessage>(
        scanner: &'a mut (dyn MultistageDualPayableScanner + 'a),
        wallet: &Wallet,
        timestamp: SystemTime,
        response_skeleton_opt: Option<ResponseSkeleton>,
        logger: &Logger,
    ) -> Result<QualifiedPayablesMessage, BeginScanError>
    where
        TriggerMessage: Message,
        (dyn MultistageDualPayableScanner + 'a):
            StartableScanner<TriggerMessage, QualifiedPayablesMessage>,
    {
        <(dyn MultistageDualPayableScanner + 'a) as StartableScanner<
            TriggerMessage,
            QualifiedPayablesMessage,
        >>::start_scan(scanner, wallet, timestamp, response_skeleton_opt, logger)
    }
}

trait PrivateScanner<TriggerMessage, StartMessage, EndMessage, ScanResult>:
    StartableScanner<TriggerMessage, StartMessage> + Scanner<EndMessage, ScanResult>
where
    TriggerMessage: Message,
    StartMessage: Message,
    EndMessage: Message,
{
}

trait StartableScanner<TriggerMessage, StartMessage>
where
    TriggerMessage: Message,
    StartMessage: Message,
{
    fn start_scan(
        &mut self,
        wallet: &Wallet,
        timestamp: SystemTime,
        response_skeleton_opt: Option<ResponseSkeleton>,
        logger: &Logger,
    ) -> Result<StartMessage, BeginScanError>;
}

trait Scanner<EndMessage, ScanResult>
where
    EndMessage: Message,
{
    fn finish_scan(&mut self, message: EndMessage, logger: &Logger) -> ScanResult;
    fn scan_started_at(&self) -> Option<SystemTime>;
    fn mark_as_started(&mut self, timestamp: SystemTime);
    fn mark_as_ended(&mut self, logger: &Logger);

    as_any_ref_in_trait!();
    as_any_mut_in_trait!();
}

pub struct ScannerCommon {
    initiated_at_opt: Option<SystemTime>,
    payment_thresholds: Rc<PaymentThresholds>,
}

impl ScannerCommon {
    fn new(payment_thresholds: Rc<PaymentThresholds>) -> Self {
        Self {
            initiated_at_opt: None,
            payment_thresholds,
        }
    }

    fn signal_scanner_completion(&mut self, scan_type: ScanType, now: SystemTime, logger: &Logger) {
        match self.initiated_at_opt.take() {
            Some(timestamp) => {
                let elapsed_time = now
                    .duration_since(timestamp)
                    .expect("Unable to calculate elapsed time for the scan.")
                    .as_millis();
                info!(
                    logger,
                    "The {:?} scan ended in {}ms.", scan_type, elapsed_time
                );
            }
            None => {
                error!(
                    logger,
                    "Called scan_finished() for {:?} scanner but timestamp was not found",
                    scan_type
                );
            }
        };
    }
}

#[macro_export]
macro_rules! time_marking_methods {
    ($scan_type_variant: ident) => {
        fn scan_started_at(&self) -> Option<SystemTime> {
            self.common.initiated_at_opt
        }

        fn mark_as_started(&mut self, timestamp: SystemTime) {
            self.common.initiated_at_opt = Some(timestamp);
        }

        fn mark_as_ended(&mut self, logger: &Logger) {
            self.common.signal_scanner_completion(
                ScanType::$scan_type_variant,
                SystemTime::now(),
                logger,
            );
        }
    };
}

pub struct PayableScanner {
    pub payable_threshold_gauge: Box<dyn PayableThresholdsGauge>,
    pub common: ScannerCommon,
    pub payable_dao: Box<dyn PayableDao>,
    pub pending_payable_dao: Box<dyn PendingPayableDao>,
    pub payment_adjuster: Box<dyn PaymentAdjuster>,
}

impl MultistageDualPayableScanner for PayableScanner {}

impl StartableScanner<ScanForNewPayables, QualifiedPayablesMessage> for PayableScanner {
    fn start_scan(
        &mut self,
        consuming_wallet: &Wallet,
        timestamp: SystemTime,
        response_skeleton_opt: Option<ResponseSkeleton>,
        logger: &Logger,
    ) -> Result<QualifiedPayablesMessage, BeginScanError> {
        self.mark_as_started(timestamp);
        info!(logger, "Scanning for new payables");
        let all_non_pending_payables = self.payable_dao.non_pending_payables();

        debug!(
            logger,
            "{}",
            investigate_debt_extremes(timestamp, &all_non_pending_payables)
        );

        let qualified_payables =
            self.sniff_out_alarming_payables_and_maybe_log_them(all_non_pending_payables, logger);

        match qualified_payables.is_empty() {
            true => {
                self.mark_as_ended(logger);
                Err(BeginScanError::NothingToProcess)
            }
            false => {
                info!(
                    logger,
                    "Chose {} qualified debts to pay",
                    qualified_payables.len()
                );

                let outgoing_msg = QualifiedPayablesMessage::new(
                    qualified_payables,
                    consuming_wallet.clone(),
                    response_skeleton_opt,
                );
                Ok(outgoing_msg)
            }
        }
    }
}

impl StartableScanner<ScanForRetryPayables, QualifiedPayablesMessage> for PayableScanner {
    fn start_scan(
        &mut self,
        _consuming_wallet: &Wallet,
        _timestamp: SystemTime,
        _response_skeleton_opt: Option<ResponseSkeleton>,
        _logger: &Logger,
    ) -> Result<QualifiedPayablesMessage, BeginScanError> {
        todo!()
    }
}

impl Scanner<SentPayables, PayableScanResult> for PayableScanner {
    fn finish_scan(&mut self, message: SentPayables, logger: &Logger) -> PayableScanResult {
        let (sent_payables, err_opt) = separate_errors(&message, logger);
        debug!(
            logger,
            "{}",
            debugging_summary_after_error_separation(&sent_payables, &err_opt)
        );

        if !sent_payables.is_empty() {
            self.mark_pending_payable(&sent_payables, logger);
        }
        self.handle_sent_payable_errors(err_opt, logger);

        self.mark_as_ended(logger);

        let ui_response_opt =
            message
                .response_skeleton_opt
                .map(|response_skeleton| NodeToUiMessage {
                    target: MessageTarget::ClientId(response_skeleton.client_id),
                    body: UiScanResponse {}.tmb(response_skeleton.context_id),
                });

        let result = if !sent_payables.is_empty() {
            OperationOutcome::NewPendingPayable
        } else {
            OperationOutcome::Failure
        };

        PayableScanResult {
            ui_response_opt,
            result,
        }
    }

    time_marking_methods!(Payables);

    as_any_ref_in_trait_impl!();
}

impl SolvencySensitivePaymentInstructor for PayableScanner {
    fn try_skipping_payment_adjustment(
        &self,
        msg: BlockchainAgentWithContextMessage,
        logger: &Logger,
    ) -> Result<Either<OutboundPaymentsInstructions, PreparedAdjustment>, String> {
        match self
            .payment_adjuster
            .search_for_indispensable_adjustment(&msg, logger)
        {
            Ok(None) => Ok(Either::Left(OutboundPaymentsInstructions::new(
                msg.qualified_payables,
                msg.agent,
                msg.response_skeleton_opt,
            ))),
            Ok(Some(adjustment)) => Ok(Either::Right(PreparedAdjustment::new(msg, adjustment))),
            Err(_e) => todo!("be implemented with GH-711"),
        }
    }

    fn perform_payment_adjustment(
        &self,
        setup: PreparedAdjustment,
        logger: &Logger,
    ) -> OutboundPaymentsInstructions {
        let now = SystemTime::now();
        self.payment_adjuster.adjust_payments(setup, now, logger)
    }
}

impl PayableScanner {
    pub fn new(
        payable_dao: Box<dyn PayableDao>,
        pending_payable_dao: Box<dyn PendingPayableDao>,
        payment_thresholds: Rc<PaymentThresholds>,
        payment_adjuster: Box<dyn PaymentAdjuster>,
    ) -> Self {
        Self {
            common: ScannerCommon::new(payment_thresholds),
            payable_dao,
            pending_payable_dao,
            payable_threshold_gauge: Box::new(PayableThresholdsGaugeReal::default()),
            payment_adjuster,
        }
    }

    fn sniff_out_alarming_payables_and_maybe_log_them(
        &self,
        non_pending_payables: Vec<PayableAccount>,
        logger: &Logger,
    ) -> Vec<PayableAccount> {
        fn pass_payables_and_drop_points(
            qp_tp: impl Iterator<Item = (PayableAccount, u128)>,
        ) -> Vec<PayableAccount> {
            let (payables, _) = qp_tp.unzip::<_, _, Vec<PayableAccount>, Vec<_>>();
            payables
        }

        let qualified_payables_and_points_uncollected =
            non_pending_payables.into_iter().flat_map(|account| {
                self.payable_exceeded_threshold(&account, SystemTime::now())
                    .map(|threshold_point| (account, threshold_point))
            });
        match logger.debug_enabled() {
            false => pass_payables_and_drop_points(qualified_payables_and_points_uncollected),
            true => {
                let qualified_and_points_collected =
                    qualified_payables_and_points_uncollected.collect_vec();
                payables_debug_summary(&qualified_and_points_collected, logger);
                pass_payables_and_drop_points(qualified_and_points_collected.into_iter())
            }
        }
    }

    fn payable_exceeded_threshold(
        &self,
        payable: &PayableAccount,
        now: SystemTime,
    ) -> Option<u128> {
        let debt_age = now
            .duration_since(payable.last_paid_timestamp)
            .expect("Internal error")
            .as_secs();

        if self.payable_threshold_gauge.is_innocent_age(
            debt_age,
            self.common.payment_thresholds.maturity_threshold_sec,
        ) {
            return None;
        }

        if self.payable_threshold_gauge.is_innocent_balance(
            payable.balance_wei,
            gwei_to_wei(self.common.payment_thresholds.permanent_debt_allowed_gwei),
        ) {
            return None;
        }

        let threshold = self
            .payable_threshold_gauge
            .calculate_payout_threshold_in_gwei(&self.common.payment_thresholds, debt_age);
        if payable.balance_wei > threshold {
            Some(threshold)
        } else {
            None
        }
    }

    fn separate_existent_and_nonexistent_fingerprints<'a>(
        &'a self,
        sent_payables: &[&'a PendingPayable],
    ) -> (Vec<PendingPayableMetadata>, Vec<PendingPayableMetadata>) {
        let hashes = sent_payables
            .iter()
            .map(|pending_payable| pending_payable.hash)
            .collect::<Vec<H256>>();
        let mut sent_payables_hashmap = sent_payables
            .iter()
            .map(|payable| (payable.hash, &payable.recipient_wallet))
            .collect::<HashMap<H256, &Wallet>>();

        let transaction_hashes = self.pending_payable_dao.fingerprints_rowids(&hashes);
        let mut hashes_from_db = transaction_hashes
            .rowid_results
            .iter()
            .map(|(_rowid, hash)| *hash)
            .collect::<HashSet<H256>>();
        for hash in &transaction_hashes.no_rowid_results {
            hashes_from_db.insert(*hash);
        }
        let sent_payables_hashes = hashes.iter().copied().collect::<HashSet<H256>>();

        if !Self::is_symmetrical(sent_payables_hashes, hashes_from_db) {
            panic!(
                "Inconsistency in two maps, they cannot be matched by hashes. Data set directly \
                sent from BlockchainBridge: {:?}, set derived from the DB: {:?}",
                sent_payables, transaction_hashes
            )
        }

        let pending_payables_with_rowid = transaction_hashes
            .rowid_results
            .into_iter()
            .map(|(rowid, hash)| {
                let wallet = sent_payables_hashmap
                    .remove(&hash)
                    .expect("expect transaction hash, but it disappear");
                PendingPayableMetadata::new(wallet, hash, Some(rowid))
            })
            .collect_vec();
        let pending_payables_without_rowid = transaction_hashes
            .no_rowid_results
            .into_iter()
            .map(|hash| {
                let wallet = sent_payables_hashmap
                    .remove(&hash)
                    .expect("expect transaction hash, but it disappear");
                PendingPayableMetadata::new(wallet, hash, None)
            })
            .collect_vec();

        (pending_payables_with_rowid, pending_payables_without_rowid)
    }

    fn is_symmetrical(
        sent_payables_hashes: HashSet<H256>,
        fingerptint_hashes: HashSet<H256>,
    ) -> bool {
        sent_payables_hashes == fingerptint_hashes
    }

    fn mark_pending_payable(&self, sent_payments: &[&PendingPayable], logger: &Logger) {
        fn missing_fingerprints_msg(nonexistent: &[PendingPayableMetadata]) -> String {
            format!(
                "Expected pending payable fingerprints for {} were not found; system unreliable",
                comma_joined_stringifiable(nonexistent, |pp_triple| format!(
                    "(tx: {:?}, to wallet: {})",
                    pp_triple.hash, pp_triple.recipient
                ))
            )
        }
        fn ready_data_for_supply<'a>(
            existent: &'a [PendingPayableMetadata],
        ) -> Vec<(&'a Wallet, u64)> {
            existent
                .iter()
                .map(|pp_triple| (pp_triple.recipient, pp_triple.rowid_opt.expectv("rowid")))
                .collect()
        }

        let (existent, nonexistent) =
            self.separate_existent_and_nonexistent_fingerprints(sent_payments);
        let mark_pp_input_data = ready_data_for_supply(&existent);
        if !mark_pp_input_data.is_empty() {
            if let Err(e) = self
                .payable_dao
                .as_ref()
                .mark_pending_payables_rowids(&mark_pp_input_data)
            {
                mark_pending_payable_fatal_error(
                    sent_payments,
                    &nonexistent,
                    e,
                    missing_fingerprints_msg,
                    logger,
                )
            }
            debug!(
                logger,
                "Payables {} marked as pending in the payable table",
                comma_joined_stringifiable(sent_payments, |pending_p| format!(
                    "{:?}",
                    pending_p.hash
                ))
            )
        }
        if !nonexistent.is_empty() {
            panic!("{}", missing_fingerprints_msg(&nonexistent))
        }
    }

    fn handle_sent_payable_errors(
        &self,
        err_opt: Option<PayableTransactingErrorEnum>,
        logger: &Logger,
    ) {
        if let Some(err) = err_opt {
            match err {
                LocallyCausedError(PayableTransactionError::Sending { hashes, .. })
                | RemotelyCausedErrors(hashes) => {
                    self.discard_failed_transactions_with_possible_fingerprints(hashes, logger)
                }
                non_fatal =>
                    debug!(
                        logger,
                        "Ignoring a non-fatal error on our end from before the transactions are hashed: {:?}",
                        non_fatal
                    )
            }
        }
    }

    fn discard_failed_transactions_with_possible_fingerprints(
        &self,
        hashes_of_failed: Vec<H256>,
        logger: &Logger,
    ) {
        fn serialize_hashes(hashes: &[H256]) -> String {
            comma_joined_stringifiable(hashes, |hash| format!("{:?}", hash))
        }
        let existent_and_nonexistent = self
            .pending_payable_dao
            .fingerprints_rowids(&hashes_of_failed);
        let missing_fgp_err_msg_opt = err_msg_for_failure_with_expected_but_missing_fingerprints(
            existent_and_nonexistent.no_rowid_results,
            serialize_hashes,
        );
        if !existent_and_nonexistent.rowid_results.is_empty() {
            let (ids, hashes) = separate_rowids_and_hashes(existent_and_nonexistent.rowid_results);
            warning!(
                logger,
                "Deleting fingerprints for failed transactions {}",
                serialize_hashes(&hashes)
            );
            if let Err(e) = self.pending_payable_dao.delete_fingerprints(&ids) {
                if let Some(msg) = missing_fgp_err_msg_opt {
                    error!(logger, "{}", msg)
                };
                panic!(
                    "Database corrupt: payable fingerprint deletion for transactions {} \
                    failed due to {:?}",
                    serialize_hashes(&hashes),
                    e
                )
            }
        }
        if let Some(msg) = missing_fgp_err_msg_opt {
            panic!("{}", msg)
        };
    }
}

pub struct PendingPayableScanner {
    pub common: ScannerCommon,
    pub payable_dao: Box<dyn PayableDao>,
    pub pending_payable_dao: Box<dyn PendingPayableDao>,
    pub when_pending_too_long_sec: u64,
    pub financial_statistics: Rc<RefCell<FinancialStatistics>>,
}

impl
    PrivateScanner<
        ScanForPendingPayables,
        RequestTransactionReceipts,
        ReportTransactionReceipts,
        PendingPayableScanResult,
    > for PendingPayableScanner
{
}

impl StartableScanner<ScanForPendingPayables, RequestTransactionReceipts>
    for PendingPayableScanner
{
    fn start_scan(
        &mut self,
        _wallet: &Wallet,
        timestamp: SystemTime,
        response_skeleton_opt: Option<ResponseSkeleton>,
        logger: &Logger,
    ) -> Result<RequestTransactionReceipts, BeginScanError> {
        self.mark_as_started(timestamp);
        info!(logger, "Scanning for pending payable");
        let filtered_pending_payable = self.pending_payable_dao.return_all_errorless_fingerprints();
        match filtered_pending_payable.is_empty() {
            true => {
                self.mark_as_ended(logger);
                Err(BeginScanError::NothingToProcess)
            }
            false => {
                debug!(
                    logger,
                    "Found {} pending payables to process",
                    filtered_pending_payable.len()
                );
                Ok(RequestTransactionReceipts {
                    pending_payable: filtered_pending_payable,
                    response_skeleton_opt,
                })
            }
        }
    }
}

impl Scanner<ReportTransactionReceipts, PendingPayableScanResult> for PendingPayableScanner {
    fn finish_scan(
        &mut self,
        message: ReportTransactionReceipts,
        logger: &Logger,
    ) -> PendingPayableScanResult {
        let construct_msg_scan_ended_to_ui = move || {
            message
                .response_skeleton_opt
                .map(|response_skeleton| NodeToUiMessage {
                    target: MessageTarget::ClientId(response_skeleton.client_id),
                    body: UiScanResponse {}.tmb(response_skeleton.context_id),
                })
        };

        match message.fingerprints_with_receipts.is_empty() {
            true => {
                debug!(logger, "No transaction receipts found.");
                todo!(
                    "requires payment retry...it must be processed across the new methods on \
                the SentPaybleDAO"
                );
            }
            false => {
                debug!(
                    logger,
                    "Processing receipts for {} transactions",
                    message.fingerprints_with_receipts.len()
                );
                let scan_report = self.handle_receipts_for_pending_transactions(message, logger);
                let requires_payments_retry =
                    self.process_transactions_by_reported_state(scan_report, logger);

                self.mark_as_ended(&logger);

                if requires_payments_retry {
                    todo!()
                } else {
                    PendingPayableScanResult::NoPendingPayablesLeft(construct_msg_scan_ended_to_ui())
                }
            }
        }
    }

    time_marking_methods!(PendingPayables);

    as_any_ref_in_trait_impl!();
}

impl PendingPayableScanner {
    pub fn new(
        payable_dao: Box<dyn PayableDao>,
        pending_payable_dao: Box<dyn PendingPayableDao>,
        payment_thresholds: Rc<PaymentThresholds>,
        when_pending_too_long_sec: u64,
        financial_statistics: Rc<RefCell<FinancialStatistics>>,
    ) -> Self {
        Self {
            common: ScannerCommon::new(payment_thresholds),
            payable_dao,
            pending_payable_dao,
            when_pending_too_long_sec,
            financial_statistics,
        }
    }

    fn handle_receipts_for_pending_transactions(
        &self,
        msg: ReportTransactionReceipts,
        logger: &Logger,
    ) -> PendingPayableScanReport {
        let scan_report = PendingPayableScanReport::default();
        msg.fingerprints_with_receipts.into_iter().fold(
            scan_report,
            |scan_report_so_far, (receipt_result, fingerprint)| match receipt_result {
                TransactionReceiptResult::RpcResponse(tx_receipt) => match tx_receipt.status {
                    TxStatus::Pending => handle_none_receipt(
                        scan_report_so_far,
                        fingerprint,
                        "none was given",
                        logger,
                    ),
                    TxStatus::Failed => {
                        handle_status_with_failure(scan_report_so_far, fingerprint, logger)
                    }
                    TxStatus::Succeeded(_) => {
                        handle_status_with_success(scan_report_so_far, fingerprint, logger)
                    }
                },
                TransactionReceiptResult::LocalError(e) => handle_none_receipt(
                    scan_report_so_far,
                    fingerprint,
                    &format!("failed due to {}", e),
                    logger,
                ),
            },
        )
    }

    fn process_transactions_by_reported_state(
        &mut self,
        scan_report: PendingPayableScanReport,
        logger: &Logger,
    ) -> bool {
        let requires_payments_retry = scan_report.requires_payments_retry();

        self.confirm_transactions(scan_report.confirmed, logger);
        self.cancel_failed_transactions(scan_report.failures, logger);
        self.update_remaining_fingerprints(scan_report.still_pending, logger);

        requires_payments_retry
    }

    fn update_remaining_fingerprints(&self, ids: Vec<PendingPayableId>, logger: &Logger) {
        if !ids.is_empty() {
            let rowids = PendingPayableId::rowids(&ids);
            match self.pending_payable_dao.increment_scan_attempts(&rowids) {
                Ok(_) => trace!(
                    logger,
                    "Updated records for rowids: {} ",
                    comma_joined_stringifiable(&rowids, |id| id.to_string())
                ),
                Err(e) => panic!(
                    "Failure on incrementing scan attempts for fingerprints of {} due to {:?}",
                    PendingPayableId::serialize_hashes_to_string(&ids),
                    e
                ),
            }
        }
    }

    fn cancel_failed_transactions(&self, ids: Vec<PendingPayableId>, logger: &Logger) {
        if !ids.is_empty() {
            //TODO this function is imperfect. It waits for GH-663
            let rowids = PendingPayableId::rowids(&ids);
            match self.pending_payable_dao.mark_failures(&rowids) {
                Ok(_) => warning!(
                    logger,
                    "Broken transactions {} marked as an error. You should take over the care \
                 of those to make sure your debts are going to be settled properly. At the moment, \
                 there is no automated process fixing that without your assistance",
                    PendingPayableId::serialize_hashes_to_string(&ids)
                ),
                Err(e) => panic!(
                    "Unsuccessful attempt for transactions {} \
                    to mark fatal error at payable fingerprint due to {:?}; database unreliable",
                    PendingPayableId::serialize_hashes_to_string(&ids),
                    e
                ),
            }
        }
    }

    fn confirm_transactions(
        &mut self,
        fingerprints: Vec<PendingPayableFingerprint>,
        logger: &Logger,
    ) {
        fn serialize_hashes(fingerprints: &[PendingPayableFingerprint]) -> String {
            comma_joined_stringifiable(fingerprints, |fgp| format!("{:?}", fgp.hash))
        }

        if !fingerprints.is_empty() {
            if let Err(e) = self.payable_dao.transactions_confirmed(&fingerprints) {
                panic!(
                    "Unable to cast confirmed pending payables {} into adjustment in the corresponding payable \
                     records due to {:?}", serialize_hashes(&fingerprints), e
                )
            } else {
                self.add_to_the_total_of_paid_payable(&fingerprints, serialize_hashes, logger);
                let rowids = fingerprints
                    .iter()
                    .map(|fingerprint| fingerprint.rowid)
                    .collect::<Vec<u64>>();
                if let Err(e) = self.pending_payable_dao.delete_fingerprints(&rowids) {
                    panic!("Unable to delete payable fingerprints {} of verified transactions due to {:?}",
                           serialize_hashes(&fingerprints), e)
                } else {
                    info!(
                        logger,
                        "Transactions {} completed their confirmation process succeeding",
                        serialize_hashes(&fingerprints)
                    )
                }
            }
        }
    }

    fn add_to_the_total_of_paid_payable(
        &mut self,
        fingerprints: &[PendingPayableFingerprint],
        serialize_hashes: fn(&[PendingPayableFingerprint]) -> String,
        logger: &Logger,
    ) {
        fingerprints.iter().for_each(|fingerprint| {
            self.financial_statistics
                .borrow_mut()
                .total_paid_payable_wei += fingerprint.amount
        });
        debug!(
            logger,
            "Confirmation of transactions {}; record for total paid payable was modified",
            serialize_hashes(fingerprints)
        );
    }
}

pub struct ReceivableScanner {
    pub common: ScannerCommon,
    pub receivable_dao: Box<dyn ReceivableDao>,
    pub banned_dao: Box<dyn BannedDao>,
    pub persistent_configuration: Box<dyn PersistentConfiguration>,
    pub financial_statistics: Rc<RefCell<FinancialStatistics>>,
}

impl
    PrivateScanner<
        ScanForReceivables,
        RetrieveTransactions,
        ReceivedPayments,
        Option<NodeToUiMessage>,
    > for ReceivableScanner
{
}

impl StartableScanner<ScanForReceivables, RetrieveTransactions> for ReceivableScanner {
    fn start_scan(
        &mut self,
        earning_wallet: &Wallet,
        timestamp: SystemTime,
        response_skeleton_opt: Option<ResponseSkeleton>,
        logger: &Logger,
    ) -> Result<RetrieveTransactions, BeginScanError> {
        self.mark_as_started(timestamp);
        info!(logger, "Scanning for receivables to {}", earning_wallet);
        self.scan_for_delinquencies(timestamp, logger);

        Ok(RetrieveTransactions {
            recipient: earning_wallet.clone(),
            response_skeleton_opt,
        })
    }
}

impl Scanner<ReceivedPayments, Option<NodeToUiMessage>> for ReceivableScanner {
    // fn start_scan(
    //     &mut self,
    //     earning_wallet: Wallet,
    //     timestamp: SystemTime,
    //     response_skeleton_opt: Option<ResponseSkeleton>,
    //     logger: &Logger,
    // ) -> Result<RetrieveTransactions, BeginScanError> {
    //     if let Some(timestamp) = self.scan_started_at() {
    //         return Err(BeginScanError::ScanAlreadyRunning(timestamp));
    //     }
    //     self.mark_as_started(timestamp);
    //     info!(logger, "Scanning for receivables to {}", earning_wallet);
    //     self.scan_for_delinquencies(timestamp, logger);
    //
    //     Ok(RetrieveTransactions {
    //         recipient: earning_wallet,
    //         response_skeleton_opt,
    //     })
    // }

    fn finish_scan(&mut self, msg: ReceivedPayments, logger: &Logger) -> Option<NodeToUiMessage> {
        self.handle_new_received_payments(&msg, logger);
        self.mark_as_ended(logger);

        msg.response_skeleton_opt
            .map(|response_skeleton| NodeToUiMessage {
                target: MessageTarget::ClientId(response_skeleton.client_id),
                body: UiScanResponse {}.tmb(response_skeleton.context_id),
            })
    }

    time_marking_methods!(Receivables);

    as_any_ref_in_trait_impl!();
    as_any_mut_in_trait_impl!();
}

impl ReceivableScanner {
    pub fn new(
        receivable_dao: Box<dyn ReceivableDao>,
        banned_dao: Box<dyn BannedDao>,
        persistent_configuration: Box<dyn PersistentConfiguration>,
        payment_thresholds: Rc<PaymentThresholds>,
        financial_statistics: Rc<RefCell<FinancialStatistics>>,
    ) -> Self {
        Self {
            common: ScannerCommon::new(payment_thresholds),
            receivable_dao,
            banned_dao,
            persistent_configuration,
            financial_statistics,
        }
    }

    fn handle_new_received_payments(
        &mut self,
        received_payments_msg: &ReceivedPayments,
        logger: &Logger,
    ) {
        if received_payments_msg.transactions.is_empty() {
            info!(
                logger,
                "No newly received payments were detected during the scanning process."
            );
            let new_start_block = received_payments_msg.new_start_block;
            if let BlockMarker::Value(start_block_number) = new_start_block {
                match self
                    .persistent_configuration
                    .set_start_block(Some(start_block_number))
                {
                    Ok(()) => debug!(logger, "Start block updated to {}", start_block_number),
                    Err(e) => panic!(
                        "Attempt to set new start block to {} failed due to: {:?}",
                        start_block_number, e
                    ),
                }
            }
        } else {
            let mut txn = self.receivable_dao.as_mut().more_money_received(
                received_payments_msg.timestamp,
                &received_payments_msg.transactions,
            );
            let new_start_block = received_payments_msg.new_start_block;
            if let BlockMarker::Value(start_block_number) = new_start_block {
                match self
                    .persistent_configuration
                    .set_start_block_from_txn(Some(start_block_number), &mut txn)
                {
                    Ok(()) => debug!(logger, "Start block updated to {}", start_block_number),
                    Err(e) => panic!(
                        "Attempt to set new start block to {} failed due to: {:?}",
                        start_block_number, e
                    ),
                }
            } else {
                unreachable!("Failed to get start_block while transactions were present");
            }
            match txn.commit() {
                Ok(_) => {
                    debug!(logger, "Received payments have been commited to database");
                }
                Err(e) => panic!("Commit of received transactions failed: {:?}", e),
            }
            let total_newly_paid_receivable = received_payments_msg
                .transactions
                .iter()
                .fold(0, |so_far, now| so_far + now.wei_amount);

            self.financial_statistics
                .borrow_mut()
                .total_paid_receivable_wei += total_newly_paid_receivable;
        }
    }

    pub fn scan_for_delinquencies(&self, timestamp: SystemTime, logger: &Logger) {
        info!(logger, "Scanning for delinquencies");
        self.find_and_ban_delinquents(timestamp, logger);
        self.find_and_unban_reformed_nodes(timestamp, logger);
    }

    fn find_and_ban_delinquents(&self, timestamp: SystemTime, logger: &Logger) {
        self.receivable_dao
            .new_delinquencies(timestamp, self.common.payment_thresholds.as_ref())
            .into_iter()
            .for_each(|account| {
                self.banned_dao.ban(&account.wallet);
                let (balance_str_wei, age) = balance_and_age(timestamp, &account);
                info!(
                    logger,
                    "Wallet {} (balance: {} gwei, age: {} sec) banned for delinquency",
                    account.wallet,
                    balance_str_wei,
                    age.as_secs()
                )
            });
    }

    fn find_and_unban_reformed_nodes(&self, timestamp: SystemTime, logger: &Logger) {
        self.receivable_dao
            .paid_delinquencies(self.common.payment_thresholds.as_ref())
            .into_iter()
            .for_each(|account| {
                self.banned_dao.unban(&account.wallet);
                let (balance_str_wei, age) = balance_and_age(timestamp, &account);
                info!(
                    logger,
                    "Wallet {} (balance: {} gwei, age: {} sec) is no longer delinquent: unbanned",
                    account.wallet,
                    balance_str_wei,
                    age.as_secs()
                )
            });
    }
}

#[derive(Debug, PartialEq, Eq)]
pub enum BeginScanError {
    NothingToProcess,
    NoConsumingWalletFound,
    ScanAlreadyRunning {
        pertinent_scanner: ScanType,
        started_at: SystemTime,
    },
    CalledFromNullScanner, // Exclusive for tests
    ManualTriggerError(String),
}

impl BeginScanError {
    pub fn handle_error(
        &self,
        logger: &Logger,
        scan_type: ScanType,
        is_externally_triggered: bool,
    ) {
        let log_message_opt = match self {
            BeginScanError::NothingToProcess => Some(format!(
                "There was nothing to process during {:?} scan.",
                scan_type
            )),
            BeginScanError::ScanAlreadyRunning {
                pertinent_scanner,
                started_at,
            } => Some(Self::scan_already_running_msg(
                *pertinent_scanner,
                *started_at,
            )),
            BeginScanError::NoConsumingWalletFound => Some(format!(
                "Cannot initiate {:?} scan because no consuming wallet was found.",
                scan_type
            )),
            BeginScanError::CalledFromNullScanner => match cfg!(test) {
                true => None,
                false => panic!("Null Scanner shouldn't be running inside production code."),
            },
            BeginScanError::ManualTriggerError(msg) => todo!(),
        };

        if let Some(log_message) = log_message_opt {
            match is_externally_triggered {
                true => info!(logger, "{}", log_message),
                false => debug!(logger, "{}", log_message),
            }
        }
    }

    fn timestamp_as_string(timestamp: SystemTime) -> String {
        let offset_date_time = OffsetDateTime::from(timestamp);
        offset_date_time
            .format(
                &parse(TIME_FORMATTING_STRING)
                    .expect("Error while parsing the time formatting string."),
            )
            .expect("Error while formatting timestamp as string.")
    }

    fn scan_already_running_msg(
        error_pertinent_scanner: ScanType,
        error_pertinent_scanner_started: SystemTime,
    ) -> String {
        format!(
            "{:?} scan was already initiated at {}. Hence, this scan request will be ignored.",
            error_pertinent_scanner,
            BeginScanError::timestamp_as_string(error_pertinent_scanner_started)
        )
    }
}

// Note that this location was chosen because the following mocks need to implement a private trait
// from this file
#[cfg(test)]
pub mod local_test_utils {
    use crate::accountant::scanners::payable_scanner_extension::msgs::QualifiedPayablesMessage;
    use crate::accountant::scanners::scanners_utils::payable_scanner_utils::PayableScanResult;
    use crate::accountant::scanners::{
        BeginScanError, MultistageDualPayableScanner, PreparedAdjustment, PrivateScanner, Scanner,
        SolvencySensitivePaymentInstructor, StartableScanner,
    };
    use crate::accountant::OutboundPaymentsInstructions;
    use crate::accountant::{
        BlockchainAgentWithContextMessage, ScanForNewPayables, ScanForRetryPayables,
    };
    use crate::accountant::{ResponseSkeleton, SentPayables};
    use crate::sub_lib::wallet::Wallet;
    use actix::{Message, System};
    use itertools::Either;
    use masq_lib::logger::Logger;
    use masq_lib::ui_gateway::NodeToUiMessage;
    use rand::distributions::Standard;
    use std::cell::RefCell;
    use std::sync::{Arc, Mutex};
    use std::time::SystemTime;

    pub struct NullScanner {}

    impl<TriggerMessage, StartMessage, EndMessage, ScanResult>
        PrivateScanner<TriggerMessage, StartMessage, EndMessage, ScanResult> for NullScanner
    where
        TriggerMessage: Message,
        StartMessage: Message,
        EndMessage: Message,
    {
    }

    impl<TriggerMessage, StartMessage> StartableScanner<TriggerMessage, StartMessage> for NullScanner
    where
        TriggerMessage: Message,
        StartMessage: Message,
    {
        fn start_scan(
            &mut self,
            _wallet: &Wallet,
            _timestamp: SystemTime,
            _response_skeleton_opt: Option<ResponseSkeleton>,
            _logger: &Logger,
        ) -> Result<StartMessage, BeginScanError> {
            Err(BeginScanError::CalledFromNullScanner)
        }
    }

    impl<EndMessage, ScanResult> Scanner<EndMessage, ScanResult> for NullScanner
    where
        EndMessage: Message,
    {
        fn finish_scan(&mut self, _message: EndMessage, _logger: &Logger) -> ScanResult {
            panic!("Called finish_scan() from NullScanner");
        }

        fn scan_started_at(&self) -> Option<SystemTime> {
            None
        }

        fn mark_as_started(&mut self, _timestamp: SystemTime) {
            panic!("Called mark_as_started() from NullScanner");
        }

        fn mark_as_ended(&mut self, _logger: &Logger) {
            panic!("Called mark_as_ended() from NullScanner");
        }

        as_any_ref_in_trait_impl!();
    }

    impl MultistageDualPayableScanner for NullScanner {}

    impl SolvencySensitivePaymentInstructor for NullScanner {
        fn try_skipping_payment_adjustment(
            &self,
            _msg: BlockchainAgentWithContextMessage,
            _logger: &Logger,
        ) -> Result<Either<OutboundPaymentsInstructions, PreparedAdjustment>, String> {
            intentionally_blank!()
        }

        fn perform_payment_adjustment(
            &self,
            _setup: PreparedAdjustment,
            _logger: &Logger,
        ) -> OutboundPaymentsInstructions {
            intentionally_blank!()
        }
    }

    impl Default for NullScanner {
        fn default() -> Self {
            Self::new()
        }
    }

    impl NullScanner {
        pub fn new() -> Self {
            Self {}
        }
    }

    pub struct ScannerMock<StartMessage, EndMessage, ScanResult> {
        start_scan_params: Arc<Mutex<Vec<(Wallet, SystemTime, Option<ResponseSkeleton>, Logger)>>>,
        start_scan_results: RefCell<Vec<Result<StartMessage, BeginScanError>>>,
        finish_scan_params: Arc<Mutex<Vec<(EndMessage, Logger)>>>,
        finish_scan_results: RefCell<Vec<ScanResult>>,
        scan_started_at_results: RefCell<Vec<Option<SystemTime>>>,
        stop_system_after_last_message: RefCell<bool>,
    }

    impl<TriggerMessage, StartMessage, EndMessage, ScanResult>
        PrivateScanner<TriggerMessage, StartMessage, EndMessage, ScanResult>
        for ScannerMock<StartMessage, EndMessage, ScanResult>
    where
        TriggerMessage: Message,
        StartMessage: Message,
        EndMessage: Message,
    {
    }

    impl<TriggerMessage, StartMessage, EndMessage, ScanResult>
        StartableScanner<TriggerMessage, StartMessage>
        for ScannerMock<StartMessage, EndMessage, ScanResult>
    where
        TriggerMessage: Message,
        StartMessage: Message,
        EndMessage: Message,
    {
        fn start_scan(
            &mut self,
            wallet: &Wallet,
            timestamp: SystemTime,
            response_skeleton_opt: Option<ResponseSkeleton>,
            logger: &Logger,
        ) -> Result<StartMessage, BeginScanError> {
            self.start_scan_params.lock().unwrap().push((
                wallet.clone(),
                timestamp,
                response_skeleton_opt,
                logger.clone(),
            ));
            if self.is_allowed_to_stop_the_system() && self.is_last_message() {
                System::current().stop();
            }
            self.start_scan_results.borrow_mut().remove(0)
        }
    }

    impl<StartMessage, EndMessage, ScanResult> Scanner<EndMessage, ScanResult>
        for ScannerMock<StartMessage, EndMessage, ScanResult>
    where
        StartMessage: Message,
        EndMessage: Message,
    {
        fn finish_scan(&mut self, message: EndMessage, logger: &Logger) -> ScanResult {
            self.finish_scan_params
                .lock()
                .unwrap()
                .push((message, logger.clone()));
            if self.is_allowed_to_stop_the_system() && self.is_last_message() {
                System::current().stop();
            }
            self.finish_scan_results.borrow_mut().remove(0)
        }

        fn scan_started_at(&self) -> Option<SystemTime> {
            self.scan_started_at_results.borrow_mut().remove(0)
        }

        fn mark_as_started(&mut self, _timestamp: SystemTime) {
            intentionally_blank!()
        }

        fn mark_as_ended(&mut self, _logger: &Logger) {
            intentionally_blank!()
        }
    }

    impl<StartMessage, EndMessage, ScanResult> Default
        for ScannerMock<StartMessage, EndMessage, ScanResult>
    {
        fn default() -> Self {
            Self::new()
        }
    }

    impl<StartMessage, EndMessage, ScanResult> ScannerMock<StartMessage, EndMessage, ScanResult> {
        pub fn new() -> Self {
            Self {
                start_scan_params: Arc::new(Mutex::new(vec![])),
                start_scan_results: RefCell::new(vec![]),
                finish_scan_params: Arc::new(Mutex::new(vec![])),
                finish_scan_results: RefCell::new(vec![]),
                scan_started_at_results: RefCell::new(vec![]),
                stop_system_after_last_message: RefCell::new(false),
            }
        }

        pub fn start_scan_params(
            mut self,
            params: &Arc<Mutex<Vec<(Wallet, SystemTime, Option<ResponseSkeleton>, Logger)>>>,
        ) -> Self {
            self.start_scan_params = params.clone();
            self
        }

        pub fn start_scan_result(self, result: Result<StartMessage, BeginScanError>) -> Self {
            self.start_scan_results.borrow_mut().push(result);
            self
        }

        pub fn scan_started_at_result(self, result: Option<SystemTime>) -> Self {
            self.scan_started_at_results.borrow_mut().push(result);
            self
        }

        pub fn finish_scan_params(
            mut self,
            params: &Arc<Mutex<Vec<(EndMessage, Logger)>>>,
        ) -> Self {
            self.finish_scan_params = params.clone();
            self
        }

        pub fn finish_scan_result(self, result: ScanResult) -> Self {
            self.finish_scan_results.borrow_mut().push(result);
            self
        }

        pub fn stop_the_system_after_last_msg(self) -> Self {
            self.stop_system_after_last_message.replace(true);
            self
        }

        pub fn is_allowed_to_stop_the_system(&self) -> bool {
            *self.stop_system_after_last_message.borrow()
        }

        pub fn is_last_message(&self) -> bool {
            self.is_last_message_from_start_scan() || self.is_last_message_from_end_scan()
        }

        pub fn is_last_message_from_start_scan(&self) -> bool {
            self.start_scan_results.borrow().len() == 1
                && self.finish_scan_results.borrow().is_empty()
        }

        pub fn is_last_message_from_end_scan(&self) -> bool {
            self.finish_scan_results.borrow().len() == 1
                && self.start_scan_results.borrow().is_empty()
        }
    }

    impl MultistageDualPayableScanner
        for ScannerMock<QualifiedPayablesMessage, SentPayables, PayableScanResult>
    {
    }

    impl SolvencySensitivePaymentInstructor
        for ScannerMock<QualifiedPayablesMessage, SentPayables, PayableScanResult>
    {
        fn try_skipping_payment_adjustment(
            &self,
            msg: BlockchainAgentWithContextMessage,
            _logger: &Logger,
        ) -> Result<Either<OutboundPaymentsInstructions, PreparedAdjustment>, String> {
            // Always passes...
            // It would be quite inconvenient if we had to add specialized features to the generic
            // mock, plus this functionality can be tested better with the other components mocked,
            // not the scanner itself.
            Ok(Either::Left(OutboundPaymentsInstructions {
                affordable_accounts: msg.qualified_payables,
                agent: msg.agent,
                response_skeleton_opt: msg.response_skeleton_opt,
            }))
        }

        fn perform_payment_adjustment(
            &self,
            _setup: PreparedAdjustment,
            _logger: &Logger,
        ) -> OutboundPaymentsInstructions {
            intentionally_blank!()
        }
    }
}

#[cfg(test)]
mod tests {
    use crate::accountant::db_access_objects::payable_dao::{PayableAccount, PayableDaoError};
    use crate::accountant::db_access_objects::pending_payable_dao::{
        PendingPayable, PendingPayableDaoError, TransactionHashes,
    };
    use crate::accountant::db_access_objects::utils::{from_time_t, to_time_t};
    use crate::accountant::scanners::payable_scanner_extension::msgs::QualifiedPayablesMessage;
    use crate::accountant::scanners::scanners_utils::payable_scanner_utils::{OperationOutcome, PayableScanResult, PendingPayableMetadata};
    use crate::accountant::scanners::scanners_utils::pending_payable_scanner_utils::{handle_none_status, handle_status_with_failure, PendingPayableScanReport, PendingPayableScanResult};
    use crate::accountant::scanners::{Scanner, BeginScanError, StartableScanner, PayableScanner, PendingPayableScanner, ReceivableScanner, ScannerCommon, Scanners, PrivateScanner};
    use crate::accountant::test_utils::{make_custom_payment_thresholds, make_payable_account, make_qualified_and_unqualified_payables, make_pending_payable_fingerprint, make_receivable_account, BannedDaoFactoryMock, BannedDaoMock, ConfigDaoFactoryMock, PayableDaoFactoryMock, PayableDaoMock, PayableScannerBuilder, PayableThresholdsGaugeMock, PendingPayableDaoFactoryMock, PendingPayableDaoMock, PendingPayableScannerBuilder, ReceivableDaoFactoryMock, ReceivableDaoMock, ReceivableScannerBuilder};
    use crate::accountant::{gwei_to_wei, PendingPayableId, ReceivedPayments, ReportTransactionReceipts, RequestTransactionReceipts, ScanForNewPayables, ScanForRetryPayables, SentPayables, DEFAULT_PENDING_TOO_LONG_SEC};
    use crate::blockchain::blockchain_bridge::{BlockMarker, PendingPayableFingerprint, RetrieveTransactions};
    use crate::blockchain::blockchain_interface::data_structures::errors::PayableTransactionError;
    use crate::blockchain::blockchain_interface::data_structures::{
        BlockchainTransaction, ProcessedPayableFallible, RpcPayableFailure,
    };
    use crate::blockchain::test_utils::make_tx_hash;
    use crate::database::rusqlite_wrappers::TransactionSafeWrapper;
    use crate::database::test_utils::transaction_wrapper_mock::TransactionInnerWrapperMockBuilder;
    use crate::db_config::mocks::ConfigDaoMock;
    use crate::db_config::persistent_configuration::PersistentConfigError;
    use crate::sub_lib::accountant::{
        DaoFactories, FinancialStatistics, PaymentThresholds,
        DEFAULT_PAYMENT_THRESHOLDS,
    };
    use crate::test_utils::persistent_configuration_mock::PersistentConfigurationMock;
    use crate::test_utils::unshared_test_utils::arbitrary_id_stamp::ArbitraryIdStamp;
    use crate::test_utils::{make_paying_wallet, make_wallet};
    use actix::{Message, System};
    use ethereum_types::U64;
    use masq_lib::logger::Logger;
    use masq_lib::test_utils::logging::{init_test_logging, TestLogHandler};
    use regex::{CaptureMatches, Regex};
    use rusqlite::{ffi, ErrorCode};
    use std::cell::RefCell;
    use std::cmp::Ordering;
    use std::collections::HashSet;
    use std::ops::Sub;
    use std::panic::{catch_unwind, AssertUnwindSafe};
    use std::rc::Rc;
    use std::sync::{Arc, Mutex, RwLock};
    use std::time::{Duration, SystemTime};
    use itertools::Either;
    use web3::types::{TransactionReceipt, H256};
    use web3::Error;
    use masq_lib::messages::ScanType;
    use masq_lib::ui_gateway::NodeToUiMessage;
    use crate::accountant::scanners::local_test_utils::{NullScanner, ScannerMock};
    use crate::accountant::scanners::test_utils::{MarkScanner, ReplacementType, ScannerReplacement};
    use crate::blockchain::blockchain_interface::blockchain_interface_web3::lower_level_interface_web3::{TransactionBlock, TransactionReceiptResult, TxReceipt, TxStatus};

    impl Scanners {
        pub fn replace_scanner(&mut self, replacement: ScannerReplacement) {
            match replacement {
                ScannerReplacement::Payable(ReplacementType::Real(scanner)) => {
                    self.payable = Box::new(scanner)
                }
                ScannerReplacement::Payable(ReplacementType::Mock(scanner)) => {
                    self.payable = Box::new(scanner)
                }
                ScannerReplacement::Payable(ReplacementType::Null) => {
                    self.payable = Box::new(NullScanner::default())
                }
                ScannerReplacement::PendingPayable(ReplacementType::Real(scanner)) => {
                    self.pending_payable = Box::new(scanner)
                }
                ScannerReplacement::PendingPayable(ReplacementType::Mock(scanner)) => {
                    self.pending_payable = Box::new(scanner)
                }
                ScannerReplacement::PendingPayable(ReplacementType::Null) => {
                    self.pending_payable = Box::new(NullScanner::default())
                }
                ScannerReplacement::Receivable(ReplacementType::Real(scanner)) => {
                    self.receivable = Box::new(scanner)
                }
                ScannerReplacement::Receivable(ReplacementType::Mock(scanner)) => {
                    self.receivable = Box::new(scanner)
                }
                ScannerReplacement::Receivable(ReplacementType::Null) => {
                    self.pending_payable = Box::new(NullScanner::default())
                }
            }
        }

        pub fn reset_scan_started(&mut self, scan_type: ScanType, value: MarkScanner) {
            match scan_type {
                ScanType::Payables => {
                    Self::simple_scanner_timestamp_treatment(&mut *self.payable, value)
                }
                ScanType::PendingPayables => {
                    Self::simple_scanner_timestamp_treatment(&mut *self.pending_payable, value)
                }
                ScanType::Receivables => {
                    Self::simple_scanner_timestamp_treatment(&mut *self.receivable, value)
                }
            }
        }

        fn simple_scanner_timestamp_treatment<Scanner, EndMessage, ScanResult>(
            scanner: &mut Scanner,
            value: MarkScanner,
        ) where
            Scanner: self::Scanner<EndMessage, ScanResult> + ?Sized,
            EndMessage: actix::Message,
        {
            match value {
                MarkScanner::Ended(logger) => scanner.mark_as_ended(logger),
                MarkScanner::Started(timestamp) => scanner.mark_as_started(timestamp),
            }
        }

        pub fn scan_started_at(&self, scan_type: ScanType) -> Option<SystemTime> {
            match scan_type {
                ScanType::Payables => self.payable.scan_started_at(),
                ScanType::PendingPayables => self.pending_payable.scan_started_at(),
                ScanType::Receivables => self.receivable.scan_started_at(),
            }
        }
    }

    #[test]
    fn scanners_struct_can_be_constructed_with_the_respective_scanners() {
        let payable_dao_factory = PayableDaoFactoryMock::new()
            .make_result(PayableDaoMock::new())
            .make_result(PayableDaoMock::new());
        let pending_payable_dao_factory = PendingPayableDaoFactoryMock::new()
            .make_result(PendingPayableDaoMock::new())
            .make_result(PendingPayableDaoMock::new());
        let receivable_dao = ReceivableDaoMock::new();
        let receivable_dao_factory = ReceivableDaoFactoryMock::new().make_result(receivable_dao);
        let banned_dao_factory = BannedDaoFactoryMock::new().make_result(BannedDaoMock::new());
        let set_params_arc = Arc::new(Mutex::new(vec![]));
        let config_dao_mock = ConfigDaoMock::new()
            .set_params(&set_params_arc)
            .set_result(Ok(()));
        let config_dao_factory = ConfigDaoFactoryMock::new().make_result(config_dao_mock);
        let when_pending_too_long_sec = 1234;
        let financial_statistics = FinancialStatistics {
            total_paid_payable_wei: 1,
            total_paid_receivable_wei: 2,
        };
        let payment_thresholds = make_custom_payment_thresholds();
        let payment_thresholds_rc = Rc::new(payment_thresholds);
        let initial_rc_count = Rc::strong_count(&payment_thresholds_rc);

        let mut scanners = Scanners::new(
            DaoFactories {
                payable_dao_factory: Box::new(payable_dao_factory),
                pending_payable_dao_factory: Box::new(pending_payable_dao_factory),
                receivable_dao_factory: Box::new(receivable_dao_factory),
                banned_dao_factory: Box::new(banned_dao_factory),
                config_dao_factory: Box::new(config_dao_factory),
            },
            Rc::clone(&payment_thresholds_rc),
            when_pending_too_long_sec,
            Rc::new(RefCell::new(financial_statistics.clone())),
        );

        let payable_scanner = scanners
            .payable
            .as_any()
            .downcast_ref::<PayableScanner>()
            .unwrap();
        let pending_payable_scanner = scanners
            .pending_payable
            .as_any()
            .downcast_ref::<PendingPayableScanner>()
            .unwrap();
        let receivable_scanner = scanners
            .receivable
            .as_any_mut()
            .downcast_mut::<ReceivableScanner>()
            .unwrap();
        assert_eq!(
            payable_scanner.common.payment_thresholds.as_ref(),
            &payment_thresholds
        );
        assert_eq!(payable_scanner.common.initiated_at_opt.is_some(), false);
        assert_eq!(scanners.aware_of_unresolved_pending_payable, false);
        assert_eq!(
            pending_payable_scanner.when_pending_too_long_sec,
            when_pending_too_long_sec
        );
        assert_eq!(
            *pending_payable_scanner.financial_statistics.borrow(),
            financial_statistics
        );
        assert_eq!(
            pending_payable_scanner.common.payment_thresholds.as_ref(),
            &payment_thresholds
        );
        assert_eq!(
            pending_payable_scanner.common.initiated_at_opt.is_some(),
            false
        );
        assert_eq!(
            *receivable_scanner.financial_statistics.borrow(),
            financial_statistics
        );
        assert_eq!(
            receivable_scanner.common.payment_thresholds.as_ref(),
            &payment_thresholds
        );
        assert_eq!(receivable_scanner.common.initiated_at_opt.is_some(), false);
        receivable_scanner
            .persistent_configuration
            .set_start_block(Some(136890))
            .unwrap();
        let set_params = set_params_arc.lock().unwrap();
        assert_eq!(
            *set_params,
            vec![("start_block".to_string(), Some("136890".to_string()))]
        );
        assert_eq!(
            Rc::strong_count(&payment_thresholds_rc),
            initial_rc_count + 3
        );
    }

    #[test]
    fn new_payable_scanner_can_initiate_a_scan() {
        init_test_logging();
        let test_name = "new_payable_scanner_can_initiate_a_scan";
        let consuming_wallet = make_paying_wallet(b"consuming wallet");
        let now = SystemTime::now();
        let (qualified_payable_accounts, _, all_non_pending_payables) =
            make_qualified_and_unqualified_payables(now, &PaymentThresholds::default());
        let payable_dao =
            PayableDaoMock::new().non_pending_payables_result(all_non_pending_payables);
        let mut subject = make_dull_subject();
        let payable_scanner = PayableScannerBuilder::new()
            .payable_dao(payable_dao)
            .build();
        subject.payable = Box::new(payable_scanner);

        let result = subject.start_new_payable_scan_guarded(
            &consuming_wallet,
            now,
            None,
            &Logger::new(test_name),
            true,
        );

        let timestamp = subject.payable.scan_started_at();
        assert_eq!(timestamp, Some(now));
        assert_eq!(
            result,
            Ok(QualifiedPayablesMessage {
                qualified_payables: qualified_payable_accounts.clone(),
                consuming_wallet,
                response_skeleton_opt: None,
            })
        );
        TestLogHandler::new().assert_logs_match_in_order(vec![
            &format!("INFO: {test_name}: Scanning for new payables"),
            &format!(
                "INFO: {test_name}: Chose {} qualified debts to pay",
                qualified_payable_accounts.len()
            ),
        ])
    }

    #[test]
    fn new_payable_scanner_cannot_be_initiated_if_it_is_already_running() {
        let consuming_wallet = make_paying_wallet(b"consuming wallet");
        let (_, _, all_non_pending_payables) = make_qualified_and_unqualified_payables(
            SystemTime::now(),
            &PaymentThresholds::default(),
        );
        let payable_dao =
            PayableDaoMock::new().non_pending_payables_result(all_non_pending_payables);
        let mut subject = make_dull_subject();
        let payable_scanner = PayableScannerBuilder::new()
            .payable_dao(payable_dao)
            .build();
        subject.payable = Box::new(payable_scanner);
        let previous_scan_started_at = SystemTime::now();
        let _ = subject.start_new_payable_scan_guarded(
            &consuming_wallet,
            previous_scan_started_at,
            None,
            &Logger::new("test"),
            true,
        );

        let result = subject.start_new_payable_scan_guarded(
            &consuming_wallet,
            SystemTime::now(),
            None,
            &Logger::new("test"),
            true,
        );

        let is_scan_running = subject.payable.scan_started_at().is_some();
        assert_eq!(is_scan_running, true);
        assert_eq!(
            result,
            Err(BeginScanError::ScanAlreadyRunning {
                pertinent_scanner: ScanType::Payables,
                started_at: previous_scan_started_at
            })
        );
    }

    #[test]
    fn new_payable_scanner_throws_error_in_case_no_qualified_payable_is_found() {
        let consuming_wallet = make_paying_wallet(b"consuming wallet");
        let now = SystemTime::now();
        let (_, unqualified_payable_accounts, _) =
            make_qualified_and_unqualified_payables(now, &PaymentThresholds::default());
        let payable_dao =
            PayableDaoMock::new().non_pending_payables_result(unqualified_payable_accounts);
        let mut subject = PayableScannerBuilder::new()
            .payable_dao(payable_dao)
            .build();

        let result = Scanners::start_correct_payable_scanner::<ScanForNewPayables>(
            &mut subject,
            &consuming_wallet,
            now,
            None,
            &Logger::new("test"),
        );

        let is_scan_running = subject.scan_started_at().is_some();
        assert_eq!(is_scan_running, false);
        assert_eq!(result, Err(BeginScanError::NothingToProcess));
    }

    #[test]
    fn retry_payable_scanner_can_initiate_a_scan() {
        init_test_logging();
        let test_name = "retry_payable_scanner_can_initiate_a_scan";
        let consuming_wallet = make_paying_wallet(b"consuming wallet");
        let now = SystemTime::now();
        let (qualified_payable_accounts, _, all_non_pending_payables) =
            make_qualified_and_unqualified_payables(now, &PaymentThresholds::default());
        let payable_dao =
            PayableDaoMock::new().non_pending_payables_result(all_non_pending_payables);
        let mut subject = make_dull_subject();
        let payable_scanner = PayableScannerBuilder::new()
            .payable_dao(payable_dao)
            .build();
        subject.payable = Box::new(payable_scanner);

        let result = subject.start_retry_payable_scan_guarded(
            &consuming_wallet,
            now,
            None,
            &Logger::new(test_name),
        );

        let timestamp = subject.payable.scan_started_at();
        assert_eq!(timestamp, Some(now));
        assert_eq!(
            result,
            Ok(QualifiedPayablesMessage {
                qualified_payables: qualified_payable_accounts.clone(),
                consuming_wallet,
                response_skeleton_opt: None,
            })
        );
        TestLogHandler::new().assert_logs_match_in_order(vec![
            &format!("INFO: {test_name}: Scanning for retry-required payables"),
            &format!(
                "INFO: {test_name}: Chose {} qualified debts to pay",
                qualified_payable_accounts.len()
            ),
        ])
    }

    #[test]
    fn retry_payable_scanner_panics_in_case_scan_is_already_running() {
        let consuming_wallet = make_paying_wallet(b"consuming wallet");
        let (_, _, all_non_pending_payables) = make_qualified_and_unqualified_payables(
            SystemTime::now(),
            &PaymentThresholds::default(),
        );
        let payable_dao =
            PayableDaoMock::new().non_pending_payables_result(all_non_pending_payables);
        let mut subject = make_dull_subject();
        let payable_scanner = PayableScannerBuilder::new()
            .payable_dao(payable_dao)
            .build();
        subject.payable = Box::new(payable_scanner);
        let before = SystemTime::now();
        let _ = subject.start_retry_payable_scan_guarded(
            &consuming_wallet,
            SystemTime::now(),
            None,
            &Logger::new("test"),
        );

        let caught_panic = catch_unwind(AssertUnwindSafe(|| {
            let _: Result<QualifiedPayablesMessage, BeginScanError> = subject
                .start_retry_payable_scan_guarded(
                    &consuming_wallet,
                    SystemTime::now(),
                    None,
                    &Logger::new("test"),
                );
        }))
        .unwrap_err();

        let after = SystemTime::now();
        let panic_msg = caught_panic.downcast_ref::<String>().unwrap();
        let expected_needle_1 = "internal error: entered unreachable code: Guard for pending \
        payables should've prevented running the tandem of scanners if the payable scanner was \
        still running. It started ";
        assert!(
            panic_msg.contains(expected_needle_1),
            "We looked for {} but the actual string doesn't contain it: {}",
            expected_needle_1,
            panic_msg
        );
        let expected_needle_2 = "and is still running at ";
        assert!(
            panic_msg.contains(expected_needle_2),
            "We looked for {} but the actual string doesn't contain it: {}",
            expected_needle_2,
            panic_msg
        );
        check_timestamps_in_panic_for_already_running_retry_payable_scanner(
            &panic_msg, before, after,
        )
    }

    fn check_timestamps_in_panic_for_already_running_retry_payable_scanner(
        panic_msg: &str,
        before: SystemTime,
        after: SystemTime,
    ) {
        let regex = PseudoTimestamp::regex();
        let mut captures = regex.captures_iter(panic_msg);
        let first_actual_as_pseudo_t = PseudoTimestamp::new_from_captures(&mut captures);
        let second_actual_as_pseudo_t = PseudoTimestamp::new_from_captures(&mut captures);
        let before_as_pseudo_t = PseudoTimestamp::from(before);
        let after_as_pseudo_t = PseudoTimestamp::from(after);

        assert!(
            before_as_pseudo_t <= first_actual_as_pseudo_t
                && first_actual_as_pseudo_t <= second_actual_as_pseudo_t
                && second_actual_as_pseudo_t <= after_as_pseudo_t,
            "We expected this relationship before({:?}) <= first_actual({:?}) <= second_actual({:?}) \
            <= after({:?}), but it does not hold true",
            before_as_pseudo_t,
            first_actual_as_pseudo_t,
            second_actual_as_pseudo_t,
            after_as_pseudo_t
        );
    }

    #[test]
    #[should_panic(expected = "bluh")]
    fn retry_payable_scanner_panics_in_case_no_qualified_payable_is_found() {
        let consuming_wallet = make_paying_wallet(b"consuming wallet");
        let now = SystemTime::now();
        let (_, unqualified_payable_accounts, _) =
            make_qualified_and_unqualified_payables(now, &PaymentThresholds::default());
        let payable_dao =
            PayableDaoMock::new().non_pending_payables_result(unqualified_payable_accounts);
        let mut subject = PayableScannerBuilder::new()
            .payable_dao(payable_dao)
            .build();

        let _ = Scanners::start_correct_payable_scanner::<ScanForRetryPayables>(
            &mut subject,
            &consuming_wallet,
            now,
            None,
            &Logger::new("test"),
        );
    }

    #[test]
    fn payable_scanner_handles_sent_payable_message() {
        init_test_logging();
        let test_name = "payable_scanner_handles_sent_payable_message";
        let fingerprints_rowids_params_arc = Arc::new(Mutex::new(vec![]));
        let mark_pending_payables_params_arc = Arc::new(Mutex::new(vec![]));
        let delete_fingerprints_params_arc = Arc::new(Mutex::new(vec![]));
        let correct_payable_hash_1 = make_tx_hash(0x6f);
        let correct_payable_rowid_1 = 125;
        let correct_payable_wallet_1 = make_wallet("tralala");
        let correct_pending_payable_1 =
            PendingPayable::new(correct_payable_wallet_1.clone(), correct_payable_hash_1);
        let failure_payable_hash_2 = make_tx_hash(0xde);
        let failure_payable_rowid_2 = 126;
        let failure_payable_wallet_2 = make_wallet("hihihi");
        let failure_payable_2 = RpcPayableFailure {
            rpc_error: Error::InvalidResponse(
                "Learn how to write before you send your garbage!".to_string(),
            ),
            recipient_wallet: failure_payable_wallet_2,
            hash: failure_payable_hash_2,
        };
        let correct_payable_hash_3 = make_tx_hash(0x14d);
        let correct_payable_rowid_3 = 127;
        let correct_payable_wallet_3 = make_wallet("booga");
        let correct_pending_payable_3 =
            PendingPayable::new(correct_payable_wallet_3.clone(), correct_payable_hash_3);
        let pending_payable_dao = PendingPayableDaoMock::default()
            .fingerprints_rowids_params(&fingerprints_rowids_params_arc)
            .fingerprints_rowids_result(TransactionHashes {
                rowid_results: vec![
                    (correct_payable_rowid_3, correct_payable_hash_3),
                    (correct_payable_rowid_1, correct_payable_hash_1),
                ],
                no_rowid_results: vec![],
            })
            .fingerprints_rowids_result(TransactionHashes {
                rowid_results: vec![(failure_payable_rowid_2, failure_payable_hash_2)],
                no_rowid_results: vec![],
            })
            .delete_fingerprints_params(&delete_fingerprints_params_arc)
            .delete_fingerprints_result(Ok(()));
        let payable_dao = PayableDaoMock::new()
            .mark_pending_payables_rowids_params(&mark_pending_payables_params_arc)
            .mark_pending_payables_rowids_result(Ok(()))
            .mark_pending_payables_rowids_result(Ok(()));
        let mut payable_scanner = PayableScannerBuilder::new()
            .payable_dao(payable_dao)
            .pending_payable_dao(pending_payable_dao)
            .build();
        let logger = Logger::new(test_name);
        let sent_payable = SentPayables {
            payment_procedure_result: Ok(vec![
                ProcessedPayableFallible::Correct(correct_pending_payable_1),
                ProcessedPayableFallible::Failed(failure_payable_2),
                ProcessedPayableFallible::Correct(correct_pending_payable_3),
            ]),
            response_skeleton_opt: None,
        };
        payable_scanner.mark_as_started(SystemTime::now());
        let mut subject = make_dull_subject();
        subject.payable = Box::new(payable_scanner);
        let aware_of_unresolved_pending_payable_before = subject.aware_of_unresolved_pending_payable;

        let node_to_ui_msg = subject.finish_payable_scan(sent_payable, &logger);

        let is_scan_running = subject.scan_started_at(ScanType::Payables).is_some();
        let aware_of_unresolved_pending_payable_after = subject.aware_of_unresolved_pending_payable;
        assert_eq!(node_to_ui_msg, None);
        assert_eq!(is_scan_running, false);
        assert_eq!(aware_of_unresolved_pending_payable_before, false);
        assert_eq!(aware_of_unresolved_pending_payable_after, true);
        let fingerprints_rowids_params = fingerprints_rowids_params_arc.lock().unwrap();
        assert_eq!(
            *fingerprints_rowids_params,
            vec![
                vec![correct_payable_hash_1, correct_payable_hash_3],
                vec![failure_payable_hash_2]
            ]
        );
        let mark_pending_payables_params = mark_pending_payables_params_arc.lock().unwrap();
        assert_eq!(
            *mark_pending_payables_params,
            vec![vec![
                (correct_payable_wallet_3, correct_payable_rowid_3),
                (correct_payable_wallet_1, correct_payable_rowid_1),
            ]]
        );
        let delete_fingerprints_params = delete_fingerprints_params_arc.lock().unwrap();
        assert_eq!(
            *delete_fingerprints_params,
            vec![vec![failure_payable_rowid_2]]
        );
        let log_handler = TestLogHandler::new();
        log_handler.assert_logs_contain_in_order(vec![
            &format!(
                "WARN: {test_name}: Remote transaction failure: 'Got invalid response: Learn how to write before you send your garbage!' \
                for payment to 0x0000000000000000000000000000686968696869 and transaction hash \
                0x00000000000000000000000000000000000000000000000000000000000000de. Please check your blockchain service URL configuration"
            ),
            &format!("DEBUG: {test_name}: Got 2 properly sent payables of 3 attempts"),
            &format!(
                "DEBUG: {test_name}: Payables 0x000000000000000000000000000000000000000000000000000000000000006f, \
                 0x000000000000000000000000000000000000000000000000000000000000014d marked as pending in the payable table"
            ),
            &format!(
                "WARN: {test_name}: Deleting fingerprints for failed transactions \
                 0x00000000000000000000000000000000000000000000000000000000000000de"
            ),
        ]);
        log_handler.exists_log_matching(&format!(
            "INFO: {test_name}: The Payables scan ended in \\d+ms."
        ));
    }

    #[test]
    fn entries_must_be_kept_consistent_and_aligned() {
        let wallet_1 = make_wallet("abc");
        let hash_1 = make_tx_hash(123);
        let wallet_2 = make_wallet("def");
        let hash_2 = make_tx_hash(345);
        let wallet_3 = make_wallet("ghi");
        let hash_3 = make_tx_hash(546);
        let wallet_4 = make_wallet("jkl");
        let hash_4 = make_tx_hash(678);
        let pending_payables_owned = vec![
            PendingPayable::new(wallet_1.clone(), hash_1),
            PendingPayable::new(wallet_2.clone(), hash_2),
            PendingPayable::new(wallet_3.clone(), hash_3),
            PendingPayable::new(wallet_4.clone(), hash_4),
        ];
        let pending_payables_ref = pending_payables_owned
            .iter()
            .collect::<Vec<&PendingPayable>>();
        let pending_payable_dao =
            PendingPayableDaoMock::new().fingerprints_rowids_result(TransactionHashes {
                rowid_results: vec![(4, hash_4), (1, hash_1), (3, hash_3), (2, hash_2)],
                no_rowid_results: vec![],
            });
        let subject = PayableScannerBuilder::new()
            .pending_payable_dao(pending_payable_dao)
            .build();

        let (existent, nonexistent) =
            subject.separate_existent_and_nonexistent_fingerprints(&pending_payables_ref);

        assert_eq!(
            existent,
            vec![
                PendingPayableMetadata::new(&wallet_4, hash_4, Some(4)),
                PendingPayableMetadata::new(&wallet_1, hash_1, Some(1)),
                PendingPayableMetadata::new(&wallet_3, hash_3, Some(3)),
                PendingPayableMetadata::new(&wallet_2, hash_2, Some(2)),
            ]
        );
        assert!(nonexistent.is_empty())
    }

    struct TestingMismatchedDataAboutPendingPayables {
        pending_payables: Vec<PendingPayable>,
        common_hash_1: H256,
        common_hash_3: H256,
        intruder_for_hash_2: H256,
    }

    fn prepare_values_for_mismatched_setting() -> TestingMismatchedDataAboutPendingPayables {
        let hash_1 = make_tx_hash(123);
        let hash_2 = make_tx_hash(456);
        let hash_3 = make_tx_hash(789);
        let intruder = make_tx_hash(567);
        let pending_payables = vec![
            PendingPayable::new(make_wallet("abc"), hash_1),
            PendingPayable::new(make_wallet("def"), hash_2),
            PendingPayable::new(make_wallet("ghi"), hash_3),
        ];
        TestingMismatchedDataAboutPendingPayables {
            pending_payables,
            common_hash_1: hash_1,
            common_hash_3: hash_3,
            intruder_for_hash_2: intruder,
        }
    }

    #[test]
    #[should_panic(
        expected = "Inconsistency in two maps, they cannot be matched by hashes. \
    Data set directly sent from BlockchainBridge: \
    [PendingPayable { recipient_wallet: Wallet { kind: Address(0x0000000000000000000000000000000000616263) }, \
    hash: 0x000000000000000000000000000000000000000000000000000000000000007b }, \
    PendingPayable { recipient_wallet: Wallet { kind: Address(0x0000000000000000000000000000000000646566) }, \
    hash: 0x00000000000000000000000000000000000000000000000000000000000001c8 }, \
    PendingPayable { recipient_wallet: Wallet { kind: Address(0x0000000000000000000000000000000000676869) }, \
    hash: 0x0000000000000000000000000000000000000000000000000000000000000315 }], \
    set derived from the DB: \
    TransactionHashes { rowid_results: \
    [(4, 0x000000000000000000000000000000000000000000000000000000000000007b), \
    (1, 0x0000000000000000000000000000000000000000000000000000000000000237), \
    (3, 0x0000000000000000000000000000000000000000000000000000000000000315)], \
    no_rowid_results: [] }"
    )]
    fn two_sourced_information_of_new_pending_payables_and_their_fingerprints_is_not_symmetrical() {
        let vals = prepare_values_for_mismatched_setting();
        let pending_payables_ref = vals
            .pending_payables
            .iter()
            .collect::<Vec<&PendingPayable>>();
        let pending_payable_dao =
            PendingPayableDaoMock::new().fingerprints_rowids_result(TransactionHashes {
                rowid_results: vec![
                    (4, vals.common_hash_1),
                    (1, vals.intruder_for_hash_2),
                    (3, vals.common_hash_3),
                ],
                no_rowid_results: vec![],
            });
        let subject = PayableScannerBuilder::new()
            .pending_payable_dao(pending_payable_dao)
            .build();

        subject.separate_existent_and_nonexistent_fingerprints(&pending_payables_ref);
    }

    #[test]
    fn symmetry_check_happy_path() {
        let hash_1 = make_tx_hash(123);
        let hash_2 = make_tx_hash(456);
        let hash_3 = make_tx_hash(789);
        let pending_payables_sent_from_blockchain_bridge = vec![
            PendingPayable::new(make_wallet("abc"), hash_1),
            PendingPayable::new(make_wallet("def"), hash_2),
            PendingPayable::new(make_wallet("ghi"), hash_3),
        ];
        let pending_payables_ref = pending_payables_sent_from_blockchain_bridge
            .iter()
            .map(|ppayable| ppayable.hash)
            .collect::<HashSet<H256>>();
        let hashes_from_fingerprints = vec![(hash_1, 3), (hash_2, 5), (hash_3, 6)]
            .iter()
            .map(|(hash, _id)| *hash)
            .collect::<HashSet<H256>>();

        let result = PayableScanner::is_symmetrical(pending_payables_ref, hashes_from_fingerprints);

        assert_eq!(result, true)
    }

    #[test]
    fn symmetry_check_sad_path_for_intruder() {
        let vals = prepare_values_for_mismatched_setting();
        let pending_payables_ref_from_blockchain_bridge = vals
            .pending_payables
            .iter()
            .map(|ppayable| ppayable.hash)
            .collect::<HashSet<H256>>();
        let rowids_and_hashes_from_fingerprints = vec![
            (vals.common_hash_1, 3),
            (vals.intruder_for_hash_2, 5),
            (vals.common_hash_3, 6),
        ]
        .iter()
        .map(|(hash, _rowid)| *hash)
        .collect::<HashSet<H256>>();

        let result = PayableScanner::is_symmetrical(
            pending_payables_ref_from_blockchain_bridge,
            rowids_and_hashes_from_fingerprints,
        );

        assert_eq!(result, false)
    }

    #[test]
    fn symmetry_check_indifferent_to_wrong_order_on_the_input() {
        let hash_1 = make_tx_hash(123);
        let hash_2 = make_tx_hash(456);
        let hash_3 = make_tx_hash(789);
        let pending_payables_sent_from_blockchain_bridge = vec![
            PendingPayable::new(make_wallet("abc"), hash_1),
            PendingPayable::new(make_wallet("def"), hash_2),
            PendingPayable::new(make_wallet("ghi"), hash_3),
        ];
        let bb_returned_p_payables_ref = pending_payables_sent_from_blockchain_bridge
            .iter()
            .map(|ppayable| ppayable.hash)
            .collect::<HashSet<H256>>();
        // Not in ascending order
        let rowids_and_hashes_from_fingerprints = vec![(hash_1, 3), (hash_3, 5), (hash_2, 6)]
            .iter()
            .map(|(hash, _id)| *hash)
            .collect::<HashSet<H256>>();

        let result = PayableScanner::is_symmetrical(
            bb_returned_p_payables_ref,
            rowids_and_hashes_from_fingerprints,
        );

        assert_eq!(result, true)
    }

    #[test]
    #[should_panic(
        expected = "Expected pending payable fingerprints for (tx: 0x0000000000000000000000000000000000000000000000000000000000000315, \
     to wallet: 0x000000000000000000000000000000626f6f6761), (tx: 0x000000000000000000000000000000000000000000000000000000000000007b, \
     to wallet: 0x00000000000000000000000000000061676f6f62) were not found; system unreliable"
    )]
    fn payable_scanner_panics_when_fingerprints_for_correct_payments_not_found() {
        let hash_1 = make_tx_hash(0x315);
        let payment_1 = PendingPayable::new(make_wallet("booga"), hash_1);
        let hash_2 = make_tx_hash(0x7b);
        let payment_2 = PendingPayable::new(make_wallet("agoob"), hash_2);
        let pending_payable_dao =
            PendingPayableDaoMock::default().fingerprints_rowids_result(TransactionHashes {
                rowid_results: vec![],
                no_rowid_results: vec![hash_1, hash_2],
            });
        let payable_dao = PayableDaoMock::new();
        let mut subject = PayableScannerBuilder::new()
            .payable_dao(payable_dao)
            .pending_payable_dao(pending_payable_dao)
            .build();
        let sent_payable = SentPayables {
            payment_procedure_result: Ok(vec![
                ProcessedPayableFallible::Correct(payment_1),
                ProcessedPayableFallible::Correct(payment_2),
            ]),
            response_skeleton_opt: None,
        };

        let _ = subject.finish_scan(sent_payable, &Logger::new("test"));
    }

    fn assert_panic_from_failing_to_mark_pending_payable_rowid(
        test_name: &str,
        pending_payable_dao: PendingPayableDaoMock,
        hash_1: H256,
        hash_2: H256,
    ) {
        let payable_1 = PendingPayable::new(make_wallet("blah111"), hash_1);
        let payable_2 = PendingPayable::new(make_wallet("blah222"), hash_2);
        let payable_dao = PayableDaoMock::new().mark_pending_payables_rowids_result(Err(
            PayableDaoError::SignConversion(9999999999999),
        ));
        let mut subject = PayableScannerBuilder::new()
            .payable_dao(payable_dao)
            .pending_payable_dao(pending_payable_dao)
            .build();
        let sent_payables = SentPayables {
            payment_procedure_result: Ok(vec![
                ProcessedPayableFallible::Correct(payable_1),
                ProcessedPayableFallible::Correct(payable_2),
            ]),
            response_skeleton_opt: None,
        };

        let caught_panic_in_err = catch_unwind(AssertUnwindSafe(|| {
            subject.finish_scan(sent_payables, &Logger::new(test_name))
        }));

        let caught_panic = caught_panic_in_err.unwrap_err();
        let panic_msg = caught_panic.downcast_ref::<String>().unwrap();
        assert_eq!(
            panic_msg,
            "Unable to create a mark in the payable table for wallets 0x00000000000\
        000000000000000626c6168313131, 0x00000000000000000000000000626c6168323232 due to \
         SignConversion(9999999999999)"
        );
    }

    #[test]
    fn payable_scanner_mark_pending_payable_only_panics_all_fingerprints_found() {
        init_test_logging();
        let test_name = "payable_scanner_mark_pending_payable_only_panics_all_fingerprints_found";
        let hash_1 = make_tx_hash(248);
        let hash_2 = make_tx_hash(139);
        let pending_payable_dao =
            PendingPayableDaoMock::default().fingerprints_rowids_result(TransactionHashes {
                rowid_results: vec![(7879, hash_1), (7881, hash_2)],
                no_rowid_results: vec![],
            });

        assert_panic_from_failing_to_mark_pending_payable_rowid(
            test_name,
            pending_payable_dao,
            hash_1,
            hash_2,
        );

        // Missing fingerprints, being an additional issue, would provoke an error log, but not here.
        TestLogHandler::new().exists_no_log_containing(&format!("ERROR: {test_name}:"));
    }

    #[test]
    fn payable_scanner_mark_pending_payable_panics_nonexistent_fingerprints_also_found() {
        init_test_logging();
        let test_name =
            "payable_scanner_mark_pending_payable_panics_nonexistent_fingerprints_also_found";
        let hash_1 = make_tx_hash(0xff);
        let hash_2 = make_tx_hash(0xf8);
        let pending_payable_dao =
            PendingPayableDaoMock::default().fingerprints_rowids_result(TransactionHashes {
                rowid_results: vec![(7881, hash_1)],
                no_rowid_results: vec![hash_2],
            });

        assert_panic_from_failing_to_mark_pending_payable_rowid(
            test_name,
            pending_payable_dao,
            hash_1,
            hash_2,
        );

        TestLogHandler::new().exists_log_containing(&format!("ERROR: {test_name}: Expected pending payable \
         fingerprints for (tx: 0x00000000000000000000000000000000000000000000000000000000000000f8, to wallet: \
          0x00000000000000000000000000626c6168323232) were not found; system unreliable"));
    }

    #[test]
    fn payable_scanner_is_facing_failed_transactions_and_their_fingerprints_exist() {
        init_test_logging();
        let test_name =
            "payable_scanner_is_facing_failed_transactions_and_their_fingerprints_exist";
        let fingerprints_rowids_params_arc = Arc::new(Mutex::new(vec![]));
        let delete_fingerprints_params_arc = Arc::new(Mutex::new(vec![]));
        let hash_tx_1 = make_tx_hash(0x15b3);
        let hash_tx_2 = make_tx_hash(0x3039);
        let first_fingerprint_rowid = 3;
        let second_fingerprint_rowid = 5;
        let system = System::new(test_name);
        let pending_payable_dao = PendingPayableDaoMock::default()
            .fingerprints_rowids_params(&fingerprints_rowids_params_arc)
            .fingerprints_rowids_result(TransactionHashes {
                rowid_results: vec![
                    (first_fingerprint_rowid, hash_tx_1),
                    (second_fingerprint_rowid, hash_tx_2),
                ],
                no_rowid_results: vec![],
            })
            .delete_fingerprints_params(&delete_fingerprints_params_arc)
            .delete_fingerprints_result(Ok(()));
        let payable_scanner = PayableScannerBuilder::new()
            .pending_payable_dao(pending_payable_dao)
            .build();
        let logger = Logger::new(test_name);
        let sent_payable = SentPayables {
            payment_procedure_result: Err(PayableTransactionError::Sending {
                msg: "Attempt failed".to_string(),
                hashes: vec![hash_tx_1, hash_tx_2],
            }),
            response_skeleton_opt: None,
        };
        let mut subject = make_dull_subject();
        subject.payable = Box::new(payable_scanner);
        let aware_of_unresolved_pending_payable_before = subject.aware_of_unresolved_pending_payable;

        let node_to_ui_msg_opt = subject.finish_payable_scan(sent_payable, &logger);

        let aware_of_unresolved_pending_payable_after = subject.aware_of_unresolved_pending_payable;
        System::current().stop();
        system.run();
        assert_eq!(node_to_ui_msg_opt, None);
        assert_eq!(aware_of_unresolved_pending_payable_before, false);
        assert_eq!(aware_of_unresolved_pending_payable_after, false);
        let fingerprints_rowids_params = fingerprints_rowids_params_arc.lock().unwrap();
        assert_eq!(
            *fingerprints_rowids_params,
            vec![vec![hash_tx_1, hash_tx_2]]
        );
        let delete_fingerprints_params = delete_fingerprints_params_arc.lock().unwrap();
        assert_eq!(
            *delete_fingerprints_params,
            vec![vec![first_fingerprint_rowid, second_fingerprint_rowid]]
        );
        let log_handler = TestLogHandler::new();
        log_handler.exists_log_containing(&format!("WARN: {test_name}: \
         Any persisted data from failed process will be deleted. Caused by: Sending phase: \"Attempt failed\". \
         Signed and hashed transactions: 0x000000000000000000000000000000000000000000000000000\
         00000000015b3, 0x0000000000000000000000000000000000000000000000000000000000003039"));
        log_handler.exists_log_containing(
            &format!("WARN: {test_name}: \
            Deleting fingerprints for failed transactions 0x00000000000000000000000000000000000000000000000000000000000015b3, \
            0x0000000000000000000000000000000000000000000000000000000000003039",
            ));
        // we haven't supplied any result for mark_pending_payable() and so it's proved uncalled
    }

    #[test]
    fn payable_scanner_handles_error_born_too_early_to_see_transaction_hash() {
        init_test_logging();
        let test_name = "payable_scanner_handles_error_born_too_early_to_see_transaction_hash";
        let sent_payable = SentPayables {
            payment_procedure_result: Err(PayableTransactionError::Signing(
                "Some error".to_string(),
            )),
            response_skeleton_opt: None,
        };
        let payable_scanner = PayableScannerBuilder::new().build();
        let mut subject = make_dull_subject();
        subject.payable = Box::new(payable_scanner);
        let aware_of_unresolved_pending_payable_before = subject.aware_of_unresolved_pending_payable;

        subject.finish_payable_scan(sent_payable, &Logger::new(test_name));

        let aware_of_unresolved_pending_payable_after = subject.aware_of_unresolved_pending_payable;
        assert_eq!(aware_of_unresolved_pending_payable_before, false);
        assert_eq!(aware_of_unresolved_pending_payable_after, false);
        let log_handler = TestLogHandler::new();
        log_handler.exists_log_containing(&format!(
            "DEBUG: {test_name}: Got 0 properly sent payables of an unknown number of attempts"
        ));
        log_handler.exists_log_containing(&format!(
            "DEBUG: {test_name}: Ignoring a non-fatal error on our end from before \
            the transactions are hashed: LocallyCausedError(Signing(\"Some error\"))"
        ));
    }

    #[test]
    fn payable_scanner_finds_fingerprints_for_failed_payments_but_panics_at_their_deletion() {
        let test_name =
            "payable_scanner_finds_fingerprints_for_failed_payments_but_panics_at_their_deletion";
        let rowid_1 = 4;
        let hash_1 = make_tx_hash(0x7b);
        let rowid_2 = 6;
        let hash_2 = make_tx_hash(0x315);
        let sent_payable = SentPayables {
            payment_procedure_result: Err(PayableTransactionError::Sending {
                msg: "blah".to_string(),
                hashes: vec![hash_1, hash_2],
            }),
            response_skeleton_opt: None,
        };
        let pending_payable_dao = PendingPayableDaoMock::default()
            .fingerprints_rowids_result(TransactionHashes {
                rowid_results: vec![(rowid_1, hash_1), (rowid_2, hash_2)],
                no_rowid_results: vec![],
            })
            .delete_fingerprints_result(Err(PendingPayableDaoError::RecordDeletion(
                "Gosh, I overslept without an alarm set".to_string(),
            )));
        let mut subject = PayableScannerBuilder::new()
            .pending_payable_dao(pending_payable_dao)
            .build();

        let caught_panic_in_err = catch_unwind(AssertUnwindSafe(|| {
            subject.finish_scan(sent_payable, &Logger::new(test_name))
        }));

        let caught_panic = caught_panic_in_err.unwrap_err();
        let panic_msg = caught_panic.downcast_ref::<String>().unwrap();
        assert_eq!(
            panic_msg,
            "Database corrupt: payable fingerprint deletion for transactions \
        0x000000000000000000000000000000000000000000000000000000000000007b, 0x00000000000000000000\
        00000000000000000000000000000000000000000315 failed due to RecordDeletion(\"Gosh, I overslept \
        without an alarm set\")");
        let log_handler = TestLogHandler::new();
        // There is a possible situation when we stumble over missing fingerprints, so we log it.
        // Here we don't and so any ERROR log shouldn't turn up
        log_handler.exists_no_log_containing(&format!("ERROR: {}", test_name))
    }

    #[test]
    fn payable_scanner_panics_for_missing_fingerprints_but_deletion_of_some_works() {
        init_test_logging();
        let test_name =
            "payable_scanner_panics_for_missing_fingerprints_but_deletion_of_some_works";
        let hash_1 = make_tx_hash(0x1b669);
        let hash_2 = make_tx_hash(0x3039);
        let hash_3 = make_tx_hash(0x223d);
        let pending_payable_dao = PendingPayableDaoMock::default()
            .fingerprints_rowids_result(TransactionHashes {
                rowid_results: vec![(333, hash_1)],
                no_rowid_results: vec![hash_2, hash_3],
            })
            .delete_fingerprints_result(Ok(()));
        let mut subject = PayableScannerBuilder::new()
            .pending_payable_dao(pending_payable_dao)
            .build();
        let sent_payable = SentPayables {
            payment_procedure_result: Err(PayableTransactionError::Sending {
                msg: "SQLite migraine".to_string(),
                hashes: vec![hash_1, hash_2, hash_3],
            }),
            response_skeleton_opt: None,
        };

        let caught_panic_in_err = catch_unwind(AssertUnwindSafe(|| {
            subject.finish_scan(sent_payable, &Logger::new(test_name))
        }));

        let caught_panic = caught_panic_in_err.unwrap_err();
        let panic_msg = caught_panic.downcast_ref::<String>().unwrap();
        assert_eq!(panic_msg, "Ran into failed transactions 0x0000000000000000000000000000000000\
        000000000000000000000000003039, 0x000000000000000000000000000000000000000000000000000000000000223d \
        with missing fingerprints. System no longer reliable");
        let log_handler = TestLogHandler::new();
        log_handler.exists_log_containing(
            &format!("WARN: {test_name}: Any persisted data from failed process will be deleted. Caused by: \
             Sending phase: \"SQLite migraine\". Signed and hashed transactions: \
               0x000000000000000000000000000000000000000000000000000000000001b669, \
              0x0000000000000000000000000000000000000000000000000000000000003039, \
               0x000000000000000000000000000000000000000000000000000000000000223d"));
        log_handler.exists_log_containing(&format!(
            "WARN: {test_name}: Deleting fingerprints for failed transactions {:?}",
            hash_1
        ));
    }

    #[test]
    fn payable_scanner_for_failed_rpcs_one_fingerprint_missing_and_deletion_of_the_other_one_fails()
    {
        // Two fatal failures at once, missing fingerprints and fingerprint deletion error are both
        // legitimate reasons for panic
        init_test_logging();
        let test_name = "payable_scanner_for_failed_rpcs_one_fingerprint_missing_and_deletion_of_the_other_one_fails";
        let existent_record_hash = make_tx_hash(0xb26e);
        let nonexistent_record_hash = make_tx_hash(0x4d2);
        let pending_payable_dao = PendingPayableDaoMock::default()
            .fingerprints_rowids_result(TransactionHashes {
                rowid_results: vec![(45, existent_record_hash)],
                no_rowid_results: vec![nonexistent_record_hash],
            })
            .delete_fingerprints_result(Err(PendingPayableDaoError::RecordDeletion(
                "Another failure. Really???".to_string(),
            )));
        let mut subject = PayableScannerBuilder::new()
            .pending_payable_dao(pending_payable_dao)
            .build();
        let failed_payment_1 = RpcPayableFailure {
            rpc_error: Error::Unreachable,
            recipient_wallet: make_wallet("abc"),
            hash: existent_record_hash,
        };
        let failed_payment_2 = RpcPayableFailure {
            rpc_error: Error::Internal,
            recipient_wallet: make_wallet("def"),
            hash: nonexistent_record_hash,
        };
        let sent_payable = SentPayables {
            payment_procedure_result: Ok(vec![
                ProcessedPayableFallible::Failed(failed_payment_1),
                ProcessedPayableFallible::Failed(failed_payment_2),
            ]),
            response_skeleton_opt: None,
        };

        let caught_panic_in_err = catch_unwind(AssertUnwindSafe(|| {
            subject.finish_scan(sent_payable, &Logger::new(test_name))
        }));

        let caught_panic = caught_panic_in_err.unwrap_err();
        let panic_msg = caught_panic.downcast_ref::<String>().unwrap();
        assert_eq!(
            panic_msg,
            "Database corrupt: payable fingerprint deletion for transactions 0x00000000000000000000000\
         0000000000000000000000000000000000000b26e failed due to RecordDeletion(\"Another failure. Really???\")");
        let log_handler = TestLogHandler::new();
        log_handler.exists_log_containing(&format!("WARN: {test_name}: Remote transaction failure: 'Server is unreachable' \
         for payment to 0x0000000000000000000000000000000000616263 and transaction hash 0x00000000000000000000000\
         0000000000000000000000000000000000000b26e. Please check your blockchain service URL configuration."));
        log_handler.exists_log_containing(&format!("WARN: {test_name}: Remote transaction failure: 'Internal Web3 error' \
        for payment to 0x0000000000000000000000000000000000646566 and transaction hash 0x000000000000000000000000\
        00000000000000000000000000000000000004d2. Please check your blockchain service URL configuration."));
        log_handler.exists_log_containing(&format!(
            "DEBUG: {test_name}: Got 0 properly sent payables of 2 attempts"
        ));
        log_handler.exists_log_containing(&format!("ERROR: {test_name}: Ran into failed transactions 0x0000000000000000\
        0000000000000000000000000000000000000000000004d2 with missing fingerprints. System no longer reliable"));
    }

    #[test]
    fn payable_is_found_innocent_by_age_and_returns() {
        let is_innocent_age_params_arc = Arc::new(Mutex::new(vec![]));
        let payable_thresholds_gauge = PayableThresholdsGaugeMock::default()
            .is_innocent_age_params(&is_innocent_age_params_arc)
            .is_innocent_age_result(true);
        let mut subject = PayableScannerBuilder::new().build();
        subject.payable_threshold_gauge = Box::new(payable_thresholds_gauge);
        let now = SystemTime::now();
        let debt_age_s = 111_222;
        let last_paid_timestamp = now.checked_sub(Duration::from_secs(debt_age_s)).unwrap();
        let mut payable = make_payable_account(111);
        payable.last_paid_timestamp = last_paid_timestamp;

        let result = subject.payable_exceeded_threshold(&payable, now);

        assert_eq!(result, None);
        let mut is_innocent_age_params = is_innocent_age_params_arc.lock().unwrap();
        let (debt_age_returned, threshold_value) = is_innocent_age_params.remove(0);
        assert!(is_innocent_age_params.is_empty());
        assert_eq!(debt_age_returned, debt_age_s);
        assert_eq!(
            threshold_value,
            DEFAULT_PAYMENT_THRESHOLDS.maturity_threshold_sec
        )
        // No panic and so no other method was called, which means an early return
    }

    #[test]
    fn payable_is_found_innocent_by_balance_and_returns() {
        let is_innocent_age_params_arc = Arc::new(Mutex::new(vec![]));
        let is_innocent_balance_params_arc = Arc::new(Mutex::new(vec![]));
        let payable_thresholds_gauge = PayableThresholdsGaugeMock::default()
            .is_innocent_age_params(&is_innocent_age_params_arc)
            .is_innocent_age_result(false)
            .is_innocent_balance_params(&is_innocent_balance_params_arc)
            .is_innocent_balance_result(true);
        let mut subject = PayableScannerBuilder::new().build();
        subject.payable_threshold_gauge = Box::new(payable_thresholds_gauge);
        let now = SystemTime::now();
        let debt_age_s = 3_456;
        let last_paid_timestamp = now.checked_sub(Duration::from_secs(debt_age_s)).unwrap();
        let mut payable = make_payable_account(222);
        payable.last_paid_timestamp = last_paid_timestamp;
        payable.balance_wei = 123456;

        let result = subject.payable_exceeded_threshold(&payable, now);

        assert_eq!(result, None);
        let mut is_innocent_age_params = is_innocent_age_params_arc.lock().unwrap();
        let (debt_age_returned, _) = is_innocent_age_params.remove(0);
        assert!(is_innocent_age_params.is_empty());
        assert_eq!(debt_age_returned, debt_age_s);
        let is_innocent_balance_params = is_innocent_balance_params_arc.lock().unwrap();
        assert_eq!(
            *is_innocent_balance_params,
            vec![(
                123456_u128,
                gwei_to_wei(DEFAULT_PAYMENT_THRESHOLDS.permanent_debt_allowed_gwei)
            )]
        )
        //no other method was called (absence of panic) and that means we returned early
    }

    #[test]
    fn threshold_calculation_depends_on_user_defined_payment_thresholds() {
        let is_innocent_age_params_arc = Arc::new(Mutex::new(vec![]));
        let is_innocent_balance_params_arc = Arc::new(Mutex::new(vec![]));
        let calculate_payable_threshold_params_arc = Arc::new(Mutex::new(vec![]));
        let balance = gwei_to_wei(5555_u64);
        let now = SystemTime::now();
        let debt_age_s = 1111 + 1;
        let last_paid_timestamp = now.checked_sub(Duration::from_secs(debt_age_s)).unwrap();
        let payable_account = PayableAccount {
            wallet: make_wallet("hi"),
            balance_wei: balance,
            last_paid_timestamp,
            pending_payable_opt: None,
        };
        let custom_payment_thresholds = PaymentThresholds {
            maturity_threshold_sec: 1111,
            payment_grace_period_sec: 2222,
            permanent_debt_allowed_gwei: 3333,
            debt_threshold_gwei: 4444,
            threshold_interval_sec: 5555,
            unban_below_gwei: 5555,
        };
        let payable_thresholds_gauge = PayableThresholdsGaugeMock::default()
            .is_innocent_age_params(&is_innocent_age_params_arc)
            .is_innocent_age_result(
                debt_age_s <= custom_payment_thresholds.maturity_threshold_sec as u64,
            )
            .is_innocent_balance_params(&is_innocent_balance_params_arc)
            .is_innocent_balance_result(
                balance <= gwei_to_wei(custom_payment_thresholds.permanent_debt_allowed_gwei),
            )
            .calculate_payout_threshold_in_gwei_params(&calculate_payable_threshold_params_arc)
            .calculate_payout_threshold_in_gwei_result(4567898); //made up value
        let mut subject = PayableScannerBuilder::new()
            .payment_thresholds(custom_payment_thresholds)
            .build();
        subject.payable_threshold_gauge = Box::new(payable_thresholds_gauge);

        let result = subject.payable_exceeded_threshold(&payable_account, now);

        assert_eq!(result, Some(4567898));
        let mut is_innocent_age_params = is_innocent_age_params_arc.lock().unwrap();
        let (debt_age_returned_innocent, curve_derived_time) = is_innocent_age_params.remove(0);
        assert_eq!(*is_innocent_age_params, vec![]);
        assert_eq!(debt_age_returned_innocent, debt_age_s);
        assert_eq!(
            curve_derived_time,
            custom_payment_thresholds.maturity_threshold_sec as u64
        );
        let is_innocent_balance_params = is_innocent_balance_params_arc.lock().unwrap();
        assert_eq!(
            *is_innocent_balance_params,
            vec![(
                payable_account.balance_wei,
                gwei_to_wei(custom_payment_thresholds.permanent_debt_allowed_gwei)
            )]
        );
        let mut calculate_payable_curves_params =
            calculate_payable_threshold_params_arc.lock().unwrap();
        let (payment_thresholds, debt_age_returned_curves) =
            calculate_payable_curves_params.remove(0);
        assert_eq!(*calculate_payable_curves_params, vec![]);
        assert_eq!(debt_age_returned_curves, debt_age_s);
        assert_eq!(payment_thresholds, custom_payment_thresholds)
    }

    #[test]
    fn payable_with_debt_under_the_slope_is_marked_unqualified() {
        init_test_logging();
        let now = SystemTime::now();
        let payment_thresholds = PaymentThresholds::default();
        let debt = gwei_to_wei(payment_thresholds.permanent_debt_allowed_gwei + 1);
        let time = to_time_t(now) - payment_thresholds.maturity_threshold_sec as i64 - 1;
        let unqualified_payable_account = vec![PayableAccount {
            wallet: make_wallet("wallet0"),
            balance_wei: debt,
            last_paid_timestamp: from_time_t(time),
            pending_payable_opt: None,
        }];
        let subject = PayableScannerBuilder::new()
            .payment_thresholds(payment_thresholds)
            .build();
        let test_name =
            "payable_with_debt_above_the_slope_is_qualified_and_the_threshold_value_is_returned";
        let logger = Logger::new(test_name);

        let result = subject
            .sniff_out_alarming_payables_and_maybe_log_them(unqualified_payable_account, &logger);

        assert_eq!(result, vec![]);
        TestLogHandler::new()
            .exists_no_log_containing(&format!("DEBUG: {}: Paying qualified debts", test_name));
    }

    #[test]
    fn payable_with_debt_above_the_slope_is_qualified() {
        init_test_logging();
        let payment_thresholds = PaymentThresholds::default();
        let debt = gwei_to_wei(payment_thresholds.debt_threshold_gwei - 1);
        let time = (payment_thresholds.maturity_threshold_sec
            + payment_thresholds.threshold_interval_sec
            - 1) as i64;
        let qualified_payable = PayableAccount {
            wallet: make_wallet("wallet0"),
            balance_wei: debt,
            last_paid_timestamp: from_time_t(time),
            pending_payable_opt: None,
        };
        let subject = PayableScannerBuilder::new()
            .payment_thresholds(payment_thresholds)
            .build();
        let test_name = "payable_with_debt_above_the_slope_is_qualified";
        let logger = Logger::new(test_name);

        let result = subject.sniff_out_alarming_payables_and_maybe_log_them(
            vec![qualified_payable.clone()],
            &logger,
        );

        assert_eq!(result, vec![qualified_payable]);
        TestLogHandler::new().exists_log_matching(&format!(
            "DEBUG: {}: Paying qualified debts:\n999,999,999,000,000,\
            000 wei owed for \\d+ sec exceeds threshold: 500,000,000,000,000,000 wei; creditor: \
             0x0000000000000000000000000077616c6c657430",
            test_name
        ));
    }

    #[test]
    fn non_pending_payables_turn_into_an_empty_vector_if_all_unqualified() {
        init_test_logging();
        let test_name = "non_pending_payables_turn_into_an_empty_vector_if_all_unqualified";
        let now = SystemTime::now();
        let payment_thresholds = PaymentThresholds::default();
        let unqualified_payable_account = vec![PayableAccount {
            wallet: make_wallet("wallet1"),
            balance_wei: gwei_to_wei(payment_thresholds.permanent_debt_allowed_gwei + 1),
            last_paid_timestamp: from_time_t(
                to_time_t(now) - payment_thresholds.maturity_threshold_sec as i64 + 1,
            ),
            pending_payable_opt: None,
        }];
        let subject = PayableScannerBuilder::new()
            .payment_thresholds(payment_thresholds)
            .build();
        let logger = Logger::new(test_name);

        let result = subject
            .sniff_out_alarming_payables_and_maybe_log_them(unqualified_payable_account, &logger);

        assert_eq!(result, vec![]);
        TestLogHandler::new()
            .exists_no_log_containing(&format!("DEBUG: {test_name}: Paying qualified debts"));
    }

    #[test]
    fn pending_payable_scanner_can_initiate_a_scan() {
        init_test_logging();
        let test_name = "pending_payable_scanner_can_initiate_a_scan";
        let consuming_wallet = make_paying_wallet(b"consuming wallet");
        let now = SystemTime::now();
        let payable_fingerprint_1 = PendingPayableFingerprint {
            rowid: 555,
            timestamp: from_time_t(210_000_000),
            hash: make_tx_hash(45678),
            attempt: 1,
            amount: 4444,
            process_error: None,
        };
        let payable_fingerprint_2 = PendingPayableFingerprint {
            rowid: 550,
            timestamp: from_time_t(210_000_100),
            hash: make_tx_hash(112233),
            attempt: 1,
            amount: 7999,
            process_error: None,
        };
        let fingerprints = vec![payable_fingerprint_1, payable_fingerprint_2];
        let pending_payable_dao = PendingPayableDaoMock::new()
            .return_all_errorless_fingerprints_result(fingerprints.clone());
        let mut subject = make_dull_subject();
        let pending_payable_scanner = PendingPayableScannerBuilder::new()
            .pending_payable_dao(pending_payable_dao)
            .build();
        subject.pending_payable = Box::new(pending_payable_scanner);
        let payable_scanner = PayableScannerBuilder::new().build();
        subject.payable = Box::new(payable_scanner);

        let result = subject.start_pending_payable_scan_guarded(
            &consuming_wallet,
            now,
            None,
            &Logger::new(test_name),
            false,
        );

        let no_of_pending_payables = fingerprints.len();
        let is_scan_running = subject.pending_payable.scan_started_at().is_some();
        assert_eq!(is_scan_running, true);
        assert_eq!(
            result,
            Ok(RequestTransactionReceipts {
                pending_payable: fingerprints,
                response_skeleton_opt: None
            })
        );
        TestLogHandler::new().assert_logs_match_in_order(vec![
            &format!("INFO: {test_name}: Scanning for pending payable"),
            &format!(
                "DEBUG: {test_name}: Found {no_of_pending_payables} pending payables to process"
            ),
        ])
    }

    #[test]
    fn pending_payable_scanner_cannot_be_initiated_if_it_itself_is_already_running() {
        let now = SystemTime::now();
        let consuming_wallet = make_paying_wallet(b"consuming");
        let mut subject = make_dull_subject();
        let pending_payable_dao = PendingPayableDaoMock::new()
            .return_all_errorless_fingerprints_result(vec![make_pending_payable_fingerprint()]);
        let pending_payable_scanner = PendingPayableScannerBuilder::new()
            .pending_payable_dao(pending_payable_dao)
            .build();
        subject.pending_payable = Box::new(pending_payable_scanner);
        let payable_scanner = PayableScannerBuilder::new().build();
        subject.payable = Box::new(payable_scanner);
        let logger = Logger::new("test");
        let _ = subject.start_pending_payable_scan_guarded(
            &consuming_wallet,
            now,
            None,
            &logger,
            false,
        );

        let result = subject.start_pending_payable_scan_guarded(
            &consuming_wallet,
            SystemTime::now(),
            None,
            &logger,
            false,
        );

        let is_scan_running = subject.pending_payable.scan_started_at().is_some();
        assert_eq!(is_scan_running, true);
        assert_eq!(
            result,
            Err(BeginScanError::ScanAlreadyRunning {
                pertinent_scanner: ScanType::PendingPayables,
                started_at: now
            })
        );
    }

    #[test]
    fn pending_payable_scanner_cannot_be_initiated_if_payable_scanner_is_still_running() {
        let consuming_wallet = make_paying_wallet(b"consuming");
        let mut subject = make_dull_subject();
        let pending_payable_scanner = PendingPayableScannerBuilder::new().build();
        let payable_scanner = PayableScannerBuilder::new().build();
        subject.pending_payable = Box::new(pending_payable_scanner);
        subject.payable = Box::new(payable_scanner);
        let logger = Logger::new("test");
        let previous_scan_started_at = SystemTime::now();
        subject.payable.mark_as_started(previous_scan_started_at);

        let result = subject.start_pending_payable_scan_guarded(
            &consuming_wallet,
            SystemTime::now(),
            None,
            &logger,
            false,
        );

        let is_scan_running = subject.pending_payable.scan_started_at().is_some();
        assert_eq!(is_scan_running, false);
        assert_eq!(
            result,
            Err(BeginScanError::ScanAlreadyRunning {
                pertinent_scanner: ScanType::Payables,
                started_at: previous_scan_started_at
            })
        );
    }

    #[test]
    fn both_payable_scanners_cannot_be_detected_in_progress_at_the_same_time() {
        let consuming_wallet = make_paying_wallet(b"consuming");
        let mut subject = make_dull_subject();
        let pending_payable_scanner = PendingPayableScannerBuilder::new().build();
        let payable_scanner = PayableScannerBuilder::new().build();
        subject.pending_payable = Box::new(pending_payable_scanner);
        subject.payable = Box::new(payable_scanner);
        let timestamp_pending_payable_start = SystemTime::now()
            .checked_sub(Duration::from_millis(12))
            .unwrap();
        let timestamp_payable_scanner_start = SystemTime::now();
        subject
            .pending_payable
            .mark_as_started(timestamp_pending_payable_start);
        subject
            .payable
            .mark_as_started(timestamp_payable_scanner_start);

        let caught_panic = catch_unwind(AssertUnwindSafe(|| {
            let _ = subject.start_pending_payable_scan_guarded(
                &consuming_wallet,
                SystemTime::now(),
                None,
                &Logger::new("test"),
                false,
            );
        }))
        .unwrap_err();

        let panic_msg = caught_panic.downcast_ref::<String>().unwrap();
        let expected_msg_fragment_1 = "internal error: entered unreachable code: Both payable \
        scanners should never be allowed to run in parallel. Scan for pending payables started at: ";
        assert!(
            panic_msg.contains(expected_msg_fragment_1),
            "This fragment '{}' wasn't found in \
        '{}'",
            expected_msg_fragment_1,
            panic_msg
        );
        let expected_msg_fragment_2 = ", scan for payables started at: ";
        assert!(
            panic_msg.contains(expected_msg_fragment_2),
            "This fragment '{}' wasn't found in \
        '{}'",
            expected_msg_fragment_2,
            panic_msg
        );
        let regex = PseudoTimestamp::regex();
        let mut captures = regex.captures_iter(panic_msg);
        let pseudo_timestamp_for_pending_payable_start =
            PseudoTimestamp::new_from_captures(&mut captures);
        let pseudo_timestamp_for_payable_start = PseudoTimestamp::new_from_captures(&mut captures);
        assert_eq!(
            pseudo_timestamp_for_pending_payable_start,
            PseudoTimestamp::from(timestamp_pending_payable_start)
        );
        assert_eq!(
            pseudo_timestamp_for_payable_start,
            PseudoTimestamp::from(timestamp_payable_scanner_start)
        )
    }

    #[test]
    fn pending_payable_scanner_throws_an_error_when_no_fingerprint_is_found() {
        let now = SystemTime::now();
        let consuming_wallet = make_paying_wallet(b"consuming_wallet");
        let pending_payable_dao =
            PendingPayableDaoMock::new().return_all_errorless_fingerprints_result(vec![]);
        let mut pending_payable_scanner = PendingPayableScannerBuilder::new()
            .pending_payable_dao(pending_payable_dao)
            .build();

        let result =
            pending_payable_scanner.start_scan(&consuming_wallet, now, None, &Logger::new("test"));

        let is_scan_running = pending_payable_scanner.scan_started_at().is_some();
        assert_eq!(result, Err(BeginScanError::NothingToProcess));
        assert_eq!(is_scan_running, false);
    }

    fn assert_interpreting_none_status_for_pending_payable(
        test_name: &str,
        when_pending_too_long_sec: u64,
        pending_payable_age_sec: u64,
        rowid: u64,
        hash: H256,
    ) -> PendingPayableScanReport {
        init_test_logging();
        let when_sent = SystemTime::now().sub(Duration::from_secs(pending_payable_age_sec));
        let fingerprint = PendingPayableFingerprint {
            rowid,
            timestamp: when_sent,
            hash,
            attempt: 1,
            amount: 123,
            process_error: None,
        };
        let logger = Logger::new(test_name);
        let scan_report = PendingPayableScanReport::default();

        handle_none_status(scan_report, fingerprint, when_pending_too_long_sec, &logger)
    }

    fn assert_log_msg_and_elapsed_time_in_log_makes_sense(
        expected_msg: &str,
        elapsed_after: u64,
        capture_regex: &str,
    ) {
        let log_handler = TestLogHandler::default();
        let log_idx = log_handler.exists_log_matching(expected_msg);
        let log = log_handler.get_log_at(log_idx);
        let capture = captures_for_regex_time_in_sec(&log, capture_regex);
        assert!(capture <= elapsed_after)
    }

    fn captures_for_regex_time_in_sec(stack: &str, capture_regex: &str) -> u64 {
        let capture_regex = Regex::new(capture_regex).unwrap();
        let time_str = capture_regex
            .captures(stack)
            .unwrap()
            .get(1)
            .unwrap()
            .as_str();
        time_str.parse().unwrap()
    }

    fn elapsed_since_secs_back(sec: u64) -> u64 {
        SystemTime::now()
            .sub(Duration::from_secs(sec))
            .elapsed()
            .unwrap()
            .as_secs()
    }

    #[test]
    fn interpret_transaction_receipt_when_transaction_status_is_none_and_outside_waiting_interval()
    {
        let test_name = "interpret_transaction_receipt_when_transaction_status_is_none_and_outside_waiting_interval";
        let hash = make_tx_hash(0x237);
        let rowid = 466;

        let result = assert_interpreting_none_status_for_pending_payable(
            test_name,
            DEFAULT_PENDING_TOO_LONG_SEC,
            DEFAULT_PENDING_TOO_LONG_SEC + 1,
            rowid,
            hash,
        );

        let elapsed_after = elapsed_since_secs_back(DEFAULT_PENDING_TOO_LONG_SEC + 1);
        assert_eq!(
            result,
            PendingPayableScanReport {
                still_pending: vec![],
                failures: vec![PendingPayableId::new(rowid, hash)],
                confirmed: vec![]
            }
        );
        let capture_regex = "(\\d+){2}sec";
        assert_log_msg_and_elapsed_time_in_log_makes_sense(&format!(
            "ERROR: {}: Pending transaction 0x00000000000000000000000000000000000000\
            00000000000000000000000237 has exceeded the maximum pending time \\({}sec\\) with the age \
            \\d+sec and the confirmation process is going to be aborted now at the final attempt 1; manual \
            resolution is required from the user to complete the transaction"
            , test_name, DEFAULT_PENDING_TOO_LONG_SEC, ), elapsed_after, capture_regex)
    }

    #[test]
    fn interpret_transaction_receipt_when_transaction_status_is_none_and_within_waiting_interval() {
        let test_name = "interpret_transaction_receipt_when_transaction_status_is_none_and_within_waiting_interval";
        let hash = make_tx_hash(0x7b);
        let rowid = 333;
        let pending_payable_age = DEFAULT_PENDING_TOO_LONG_SEC - 1;

        let result = assert_interpreting_none_status_for_pending_payable(
            test_name,
            DEFAULT_PENDING_TOO_LONG_SEC,
            pending_payable_age,
            rowid,
            hash,
        );

        let elapsed_after_ms = elapsed_since_secs_back(pending_payable_age) * 1000;
        assert_eq!(
            result,
            PendingPayableScanReport {
                still_pending: vec![PendingPayableId::new(rowid, hash)],
                failures: vec![],
                confirmed: vec![]
            }
        );
        let capture_regex = r#"\s(\d+)ms"#;
        assert_log_msg_and_elapsed_time_in_log_makes_sense(&format!(
            "INFO: {test_name}: Pending transaction 0x0000000000000000000000000000000000000000000000000\
            00000000000007b couldn't be confirmed at attempt 1 at \\d+ms after its sending"), elapsed_after_ms, capture_regex);
    }

    #[test]
    fn interpret_transaction_receipt_when_transaction_status_is_none_and_time_equals_the_limit() {
        let test_name = "interpret_transaction_receipt_when_transaction_status_is_none_and_time_equals_the_limit";
        let hash = make_tx_hash(0x237);
        let rowid = 466;
        let pending_payable_age = DEFAULT_PENDING_TOO_LONG_SEC;

        let result = assert_interpreting_none_status_for_pending_payable(
            test_name,
            DEFAULT_PENDING_TOO_LONG_SEC,
            pending_payable_age,
            rowid,
            hash,
        );

        let elapsed_after_ms = elapsed_since_secs_back(pending_payable_age) * 1000;
        assert_eq!(
            result,
            PendingPayableScanReport {
                still_pending: vec![PendingPayableId::new(rowid, hash)],
                failures: vec![],
                confirmed: vec![]
            }
        );
        let capture_regex = r#"\s(\d+)ms"#;
        assert_log_msg_and_elapsed_time_in_log_makes_sense(&format!(
            "INFO: {test_name}: Pending transaction 0x0000000000000000000000000000000000000000000000000\
            000000000000237 couldn't be confirmed at attempt 1 at \\d+ms after its sending",
        ), elapsed_after_ms, capture_regex);
    }

    #[test]
    fn interpret_transaction_receipt_when_transaction_status_is_a_failure() {
        init_test_logging();
        let test_name = "interpret_transaction_receipt_when_transaction_status_is_a_failure";
        let mut tx_receipt = TransactionReceipt::default();
        tx_receipt.status = Some(U64::from(0)); //failure
        let hash = make_tx_hash(0xd7);
        let fingerprint = PendingPayableFingerprint {
            rowid: 777777,
            timestamp: SystemTime::now().sub(Duration::from_millis(150000)),
            hash,
            attempt: 5,
            amount: 2222,
            process_error: None,
        };
        let logger = Logger::new(test_name);
        let scan_report = PendingPayableScanReport::default();

        let result = handle_status_with_failure(scan_report, fingerprint, &logger);

        assert_eq!(
            result,
            PendingPayableScanReport {
                still_pending: vec![],
                failures: vec![PendingPayableId::new(777777, hash,)],
                confirmed: vec![]
            }
        );
        TestLogHandler::new().exists_log_matching(&format!(
            "ERROR: {test_name}: Pending transaction 0x0000000000000000000000000000000000000000\
            0000000000000000000000d7 announced as a failure, interpreting attempt 5 after \
            1500\\d\\dms from the sending"
        ));
    }

    #[test]
    fn handle_pending_txs_with_receipts_handles_none_for_receipt() {
        init_test_logging();
        let test_name = "handle_pending_txs_with_receipts_handles_none_for_receipt";
        let subject = PendingPayableScannerBuilder::new().build();
        let rowid = 455;
        let hash = make_tx_hash(0x913);
        let fingerprint = PendingPayableFingerprint {
            rowid,
            timestamp: SystemTime::now().sub(Duration::from_millis(10000)),
            hash,
            attempt: 3,
            amount: 111,
            process_error: None,
        };
        let msg = ReportTransactionReceipts {
            fingerprints_with_receipts: vec![(
                TransactionReceiptResult::RpcResponse(TxReceipt {
                    transaction_hash: hash,
                    status: TxStatus::Pending,
                }),
                fingerprint.clone(),
            )],
            response_skeleton_opt: None,
        };

        let result = subject.handle_receipts_for_pending_transactions(msg, &Logger::new(test_name));

        assert_eq!(
            result,
            PendingPayableScanReport {
                still_pending: vec![PendingPayableId::new(rowid, hash)],
                failures: vec![],
                confirmed: vec![]
            }
        );
        TestLogHandler::new().exists_log_matching(&format!(
            "DEBUG: {test_name}: Interpreting a receipt for transaction \
            0x0000000000000000000000000000000000000000000000000000000000000913 \
            but none was given; attempt 3, 100\\d\\dms since sending"
        ));
    }

    #[test]
    fn increment_scan_attempts_happy_path() {
        let update_remaining_fingerprints_params_arc = Arc::new(Mutex::new(vec![]));
        let hash_1 = make_tx_hash(444888);
        let rowid_1 = 3456;
        let hash_2 = make_tx_hash(444888);
        let rowid_2 = 3456;
        let pending_payable_dao = PendingPayableDaoMock::default()
            .increment_scan_attempts_params(&update_remaining_fingerprints_params_arc)
            .increment_scan_attempts_result(Ok(()));
        let subject = PendingPayableScannerBuilder::new()
            .pending_payable_dao(pending_payable_dao)
            .build();
        let transaction_id_1 = PendingPayableId::new(rowid_1, hash_1);
        let transaction_id_2 = PendingPayableId::new(rowid_2, hash_2);

        let _ = subject.update_remaining_fingerprints(
            vec![transaction_id_1, transaction_id_2],
            &Logger::new("test"),
        );

        let update_remaining_fingerprints_params =
            update_remaining_fingerprints_params_arc.lock().unwrap();
        assert_eq!(
            *update_remaining_fingerprints_params,
            vec![vec![rowid_1, rowid_2]]
        )
    }

    #[test]
    #[should_panic(
        expected = "Failure on incrementing scan attempts for fingerprints of \
                0x000000000000000000000000000000000000000000000000000000000006c9d8 \
                due to UpdateFailed(\"yeah, bad\")"
    )]
    fn increment_scan_attempts_sad_path() {
        let hash = make_tx_hash(0x6c9d8);
        let rowid = 3456;
        let pending_payable_dao =
            PendingPayableDaoMock::default().increment_scan_attempts_result(Err(
                PendingPayableDaoError::UpdateFailed("yeah, bad".to_string()),
            ));
        let subject = PendingPayableScannerBuilder::new()
            .pending_payable_dao(pending_payable_dao)
            .build();
        let logger = Logger::new("test");
        let transaction_id = PendingPayableId::new(rowid, hash);

        let _ = subject.update_remaining_fingerprints(vec![transaction_id], &logger);
    }

    #[test]
    fn update_remaining_fingerprints_does_nothing_if_no_still_pending_transactions_remain() {
        let subject = PendingPayableScannerBuilder::new().build();

        subject.update_remaining_fingerprints(vec![], &Logger::new("test"))

        //mocked pending payable DAO didn't panic which means we skipped the actual process
    }

    #[test]
    fn cancel_failed_transactions_works() {
        init_test_logging();
        let test_name = "cancel_failed_transactions_works";
        let mark_failures_params_arc = Arc::new(Mutex::new(vec![]));
        let pending_payable_dao = PendingPayableDaoMock::default()
            .mark_failures_params(&mark_failures_params_arc)
            .mark_failures_result(Ok(()));
        let subject = PendingPayableScannerBuilder::new()
            .pending_payable_dao(pending_payable_dao)
            .build();
        let id_1 = PendingPayableId::new(2, make_tx_hash(0x7b));
        let id_2 = PendingPayableId::new(3, make_tx_hash(0x1c8));

        subject.cancel_failed_transactions(vec![id_1, id_2], &Logger::new(test_name));

        let mark_failures_params = mark_failures_params_arc.lock().unwrap();
        assert_eq!(*mark_failures_params, vec![vec![2, 3]]);
        TestLogHandler::new().exists_log_containing(&format!(
            "WARN: {test_name}: Broken transactions 0x000000000000000000000000000000000000000000000000000000000000007b, \
            0x00000000000000000000000000000000000000000000000000000000000001c8 marked as an error. You should take over \
            the care of those to make sure your debts are going to be settled properly. At the moment, there is no automated \
            process fixing that without your assistance",
        ));
    }

    #[test]
    #[should_panic(
        expected = "Unsuccessful attempt for transactions 0x00000000000000000000000000000000000\
        0000000000000000000000000014d, 0x000000000000000000000000000000000000000000000000000000\
        00000001bc to mark fatal error at payable fingerprint due to UpdateFailed(\"no no no\"); \
        database unreliable"
    )]
    fn cancel_failed_transactions_panics_when_it_fails_to_mark_failure() {
        let pending_payable_dao = PendingPayableDaoMock::default().mark_failures_result(Err(
            PendingPayableDaoError::UpdateFailed("no no no".to_string()),
        ));
        let subject = PendingPayableScannerBuilder::new()
            .pending_payable_dao(pending_payable_dao)
            .build();
        let transaction_id_1 = PendingPayableId::new(2, make_tx_hash(333));
        let transaction_id_2 = PendingPayableId::new(3, make_tx_hash(444));
        let transaction_ids = vec![transaction_id_1, transaction_id_2];

        subject.cancel_failed_transactions(transaction_ids, &Logger::new("test"));
    }

    #[test]
    fn cancel_failed_transactions_does_nothing_if_no_tx_failures_detected() {
        let subject = PendingPayableScannerBuilder::new().build();

        subject.cancel_failed_transactions(vec![], &Logger::new("test"))

        //mocked pending payable DAO didn't panic which means we skipped the actual process
    }

    #[test]
    #[should_panic(
        expected = "Unable to delete payable fingerprints 0x000000000000000000000000000000000\
        0000000000000000000000000000315, 0x00000000000000000000000000000000000000000000000000\
        0000000000021a of verified transactions due to RecordDeletion(\"the database \
        is fooling around with us\")"
    )]
    fn confirm_transactions_panics_while_deleting_pending_payable_fingerprint() {
        let payable_dao = PayableDaoMock::new().transactions_confirmed_result(Ok(()));
        let pending_payable_dao = PendingPayableDaoMock::default().delete_fingerprints_result(Err(
            PendingPayableDaoError::RecordDeletion(
                "the database is fooling around with us".to_string(),
            ),
        ));
        let mut subject = PendingPayableScannerBuilder::new()
            .payable_dao(payable_dao)
            .pending_payable_dao(pending_payable_dao)
            .build();
        let mut fingerprint_1 = make_pending_payable_fingerprint();
        fingerprint_1.rowid = 1;
        fingerprint_1.hash = make_tx_hash(0x315);
        let mut fingerprint_2 = make_pending_payable_fingerprint();
        fingerprint_2.rowid = 1;
        fingerprint_2.hash = make_tx_hash(0x21a);

        subject.confirm_transactions(vec![fingerprint_1, fingerprint_2], &Logger::new("test"));
    }

    #[test]
    fn confirm_transactions_does_nothing_if_none_found_on_the_blockchain() {
        let mut subject = PendingPayableScannerBuilder::new().build();

        subject.confirm_transactions(vec![], &Logger::new("test"))

        //mocked payable DAO didn't panic which means we skipped the actual process
    }

    #[test]
    fn confirm_transactions_works() {
        init_test_logging();
        let transactions_confirmed_params_arc = Arc::new(Mutex::new(vec![]));
        let delete_fingerprints_params_arc = Arc::new(Mutex::new(vec![]));
        let payable_dao = PayableDaoMock::default()
            .transactions_confirmed_params(&transactions_confirmed_params_arc)
            .transactions_confirmed_result(Ok(()));
        let pending_payable_dao = PendingPayableDaoMock::default()
            .delete_fingerprints_params(&delete_fingerprints_params_arc)
            .delete_fingerprints_result(Ok(()));
        let mut subject = PendingPayableScannerBuilder::new()
            .payable_dao(payable_dao)
            .pending_payable_dao(pending_payable_dao)
            .build();
        let rowid_1 = 2;
        let rowid_2 = 5;
        let pending_payable_fingerprint_1 = PendingPayableFingerprint {
            rowid: rowid_1,
            timestamp: from_time_t(199_000_000),
            hash: make_tx_hash(0x123),
            attempt: 1,
            amount: 4567,
            process_error: None,
        };
        let pending_payable_fingerprint_2 = PendingPayableFingerprint {
            rowid: rowid_2,
            timestamp: from_time_t(200_000_000),
            hash: make_tx_hash(0x567),
            attempt: 1,
            amount: 5555,
            process_error: None,
        };

        subject.confirm_transactions(
            vec![
                pending_payable_fingerprint_1.clone(),
                pending_payable_fingerprint_2.clone(),
            ],
            &Logger::new("confirm_transactions_works"),
        );

        let confirm_transactions_params = transactions_confirmed_params_arc.lock().unwrap();
        assert_eq!(
            *confirm_transactions_params,
            vec![vec![
                pending_payable_fingerprint_1,
                pending_payable_fingerprint_2
            ]]
        );
        let delete_fingerprints_params = delete_fingerprints_params_arc.lock().unwrap();
        assert_eq!(*delete_fingerprints_params, vec![vec![rowid_1, rowid_2]]);
        let log_handler = TestLogHandler::new();
        log_handler.exists_log_containing(
            "DEBUG: confirm_transactions_works: \
         Confirmation of transactions \
         0x0000000000000000000000000000000000000000000000000000000000000123, \
         0x0000000000000000000000000000000000000000000000000000000000000567; \
         record for total paid payable was modified",
        );
        log_handler.exists_log_containing(
            "INFO: confirm_transactions_works: \
         Transactions \
         0x0000000000000000000000000000000000000000000000000000000000000123, \
         0x0000000000000000000000000000000000000000000000000000000000000567 \
         completed their confirmation process succeeding",
        );
    }

    #[test]
    #[should_panic(
        expected = "Unable to cast confirmed pending payables 0x0000000000000000000000000000000000000000000\
    000000000000000000315 into adjustment in the corresponding payable records due to RusqliteError\
    (\"record change not successful\")"
    )]
    fn confirm_transactions_panics_on_unchecking_payable_table() {
        let hash = make_tx_hash(0x315);
        let rowid = 3;
        let payable_dao = PayableDaoMock::new().transactions_confirmed_result(Err(
            PayableDaoError::RusqliteError("record change not successful".to_string()),
        ));
        let mut subject = PendingPayableScannerBuilder::new()
            .payable_dao(payable_dao)
            .build();
        let mut fingerprint = make_pending_payable_fingerprint();
        fingerprint.rowid = rowid;
        fingerprint.hash = hash;

        subject.confirm_transactions(vec![fingerprint], &Logger::new("test"));
    }

    #[test]
    fn total_paid_payable_rises_with_each_bill_paid() {
        let test_name = "total_paid_payable_rises_with_each_bill_paid";
        let fingerprint_1 = PendingPayableFingerprint {
            rowid: 5,
            timestamp: from_time_t(189_999_888),
            hash: make_tx_hash(56789),
            attempt: 1,
            amount: 5478,
            process_error: None,
        };
        let fingerprint_2 = PendingPayableFingerprint {
            rowid: 6,
            timestamp: from_time_t(200_000_011),
            hash: make_tx_hash(33333),
            attempt: 1,
            amount: 6543,
            process_error: None,
        };
        let payable_dao = PayableDaoMock::default().transactions_confirmed_result(Ok(()));
        let pending_payable_dao =
            PendingPayableDaoMock::default().delete_fingerprints_result(Ok(()));
        let mut subject = PendingPayableScannerBuilder::new()
            .payable_dao(payable_dao)
            .pending_payable_dao(pending_payable_dao)
            .build();
        let mut financial_statistics = subject.financial_statistics.borrow().clone();
        financial_statistics.total_paid_payable_wei += 1111;
        subject.financial_statistics.replace(financial_statistics);

        subject.confirm_transactions(
            vec![fingerprint_1.clone(), fingerprint_2.clone()],
            &Logger::new(test_name),
        );

        let total_paid_payable = subject.financial_statistics.borrow().total_paid_payable_wei;
        assert_eq!(total_paid_payable, 1111 + 5478 + 6543);
    }

    #[test]
    fn pending_payable_scanner_handles_report_transaction_receipts_message() {
        init_test_logging();
        let test_name = "pending_payable_scanner_handles_report_transaction_receipts_message";
        let transactions_confirmed_params_arc = Arc::new(Mutex::new(vec![]));
        let payable_dao = PayableDaoMock::new()
            .transactions_confirmed_params(&transactions_confirmed_params_arc)
            .transactions_confirmed_result(Ok(()));
        let pending_payable_dao = PendingPayableDaoMock::new().delete_fingerprints_result(Ok(()));
        let mut pending_payable_scanner = PendingPayableScannerBuilder::new()
            .payable_dao(payable_dao)
            .pending_payable_dao(pending_payable_dao)
            .build();
        let transaction_hash_1 = make_tx_hash(4545);
        let transaction_receipt_1 = TxReceipt {
            transaction_hash: transaction_hash_1,
            status: TxStatus::Succeeded(TransactionBlock {
                block_hash: Default::default(),
                block_number: U64::from(1234),
            }),
        };
        let fingerprint_1 = PendingPayableFingerprint {
            rowid: 5,
            timestamp: from_time_t(200_000_000),
            hash: transaction_hash_1,
            attempt: 2,
            amount: 444,
            process_error: None,
        };
        let transaction_hash_2 = make_tx_hash(1234);
        let transaction_receipt_2 = TxReceipt {
            transaction_hash: transaction_hash_2,
            status: TxStatus::Succeeded(TransactionBlock {
                block_hash: Default::default(),
                block_number: U64::from(2345),
            }),
        };
        let fingerprint_2 = PendingPayableFingerprint {
            rowid: 10,
            timestamp: from_time_t(199_780_000),
            hash: transaction_hash_2,
            attempt: 15,
            amount: 1212,
            process_error: None,
        };
        let msg = ReportTransactionReceipts {
            fingerprints_with_receipts: vec![
                (
                    TransactionReceiptResult::RpcResponse(transaction_receipt_1),
                    fingerprint_1.clone(),
                ),
                (
                    TransactionReceiptResult::RpcResponse(transaction_receipt_2),
                    fingerprint_2.clone(),
                ),
            ],
            response_skeleton_opt: None,
        };
        pending_payable_scanner.mark_as_started(SystemTime::now());
        let mut subject = make_dull_subject();
        subject.pending_payable = Box::new(pending_payable_scanner);

        let result = subject.finish_pending_payable_scan(msg, &Logger::new(test_name));

        let transactions_confirmed_params = transactions_confirmed_params_arc.lock().unwrap();
        assert_eq!(
            result,
            PendingPayableScanResult::NoPendingPayablesLeft(None)
        );
        assert_eq!(
            *transactions_confirmed_params,
            vec![vec![fingerprint_1, fingerprint_2]]
        );
        assert_eq!(subject.scan_started_at(ScanType::PendingPayables), None);
        TestLogHandler::new().assert_logs_match_in_order(vec![
            &format!(
                "INFO: {}: Transactions {:?}, {:?} completed their confirmation process succeeding",
                test_name, transaction_hash_1, transaction_hash_2
            ),
            &format!("INFO: {test_name}: The PendingPayables scan ended in \\d+ms."),
        ]);
    }

    #[test]
    fn pending_payable_scanner_handles_empty_report_transaction_receipts_message() {
        init_test_logging();
        let test_name =
            "pending_payable_scanner_handles_report_transaction_receipts_message_with_empty_vector";
        let mut pending_payable_scanner = PendingPayableScannerBuilder::new().build();
        let msg = ReportTransactionReceipts {
            fingerprints_with_receipts: vec![],
            response_skeleton_opt: None,
        };
        pending_payable_scanner.mark_as_started(SystemTime::now());
        let mut subject = make_dull_subject();
        subject.pending_payable = Box::new(pending_payable_scanner);

        let result = subject.finish_pending_payable_scan(msg, &Logger::new(test_name));

        let is_scan_running = subject.scan_started_at(ScanType::PendingPayables).is_some();
        assert_eq!(
            result,
            PendingPayableScanResult::NoPendingPayablesLeft(None)
        );
        assert_eq!(is_scan_running, false);
        let tlh = TestLogHandler::new();
        tlh.exists_log_containing(&format!(
            "ERROR: {test_name}: No transaction receipts found."
        ));
        tlh.exists_log_matching(&format!(
            "INFO: {test_name}: The PendingPayables scan ended in \\d+ms."
        ));
    }

    #[test]
    fn receivable_scanner_can_initiate_a_scan() {
        init_test_logging();
        let test_name = "receivable_scanner_can_initiate_a_scan";
        let now = SystemTime::now();
        let receivable_dao = ReceivableDaoMock::new()
            .new_delinquencies_result(vec![])
            .paid_delinquencies_result(vec![]);
        let earning_wallet = make_wallet("earning");
        let mut subject = make_dull_subject();
        let receivable_scanner = ReceivableScannerBuilder::new()
            .receivable_dao(receivable_dao)
            .build();
        subject.receivable = Box::new(receivable_scanner);

        let result = subject.start_receivable_scan_guarded(
            &earning_wallet,
            now,
            None,
            &Logger::new(test_name),
        );

        let is_scan_running = subject.receivable.scan_started_at().is_some();
        assert_eq!(is_scan_running, true);
        assert_eq!(
            result,
            Ok(RetrieveTransactions {
                recipient: earning_wallet.clone(),
                response_skeleton_opt: None
            })
        );
        TestLogHandler::new().exists_log_containing(&format!(
            "INFO: {test_name}: Scanning for receivables to {earning_wallet}"
        ));
    }

    #[test]
    fn receivable_scanner_throws_error_in_case_scan_is_already_running() {
        let now = SystemTime::now();
        let receivable_dao = ReceivableDaoMock::new()
            .new_delinquencies_result(vec![])
            .paid_delinquencies_result(vec![]);
        let earning_wallet = make_wallet("earning");
        let mut subject = make_dull_subject();
        let receivable_scanner = ReceivableScannerBuilder::new()
            .receivable_dao(receivable_dao)
            .build();
        subject.receivable = Box::new(receivable_scanner);
        let _ =
            subject.start_receivable_scan_guarded(&earning_wallet, now, None, &Logger::new("test"));

        let result = subject.start_receivable_scan_guarded(
            &earning_wallet,
            SystemTime::now(),
            None,
            &Logger::new("test"),
        );

        let is_scan_running = subject.receivable.scan_started_at().is_some();
        assert_eq!(is_scan_running, true);
        assert_eq!(
            result,
            Err(BeginScanError::ScanAlreadyRunning {
                pertinent_scanner: ScanType::Receivables,
                started_at: now
            })
        );
    }

    #[test]
    fn receivable_scanner_scans_for_delinquencies() {
        init_test_logging();
        let newly_banned_1 = make_receivable_account(1234, true);
        let newly_banned_2 = make_receivable_account(2345, true);
        let newly_unbanned_1 = make_receivable_account(3456, false);
        let newly_unbanned_2 = make_receivable_account(4567, false);
        let new_delinquencies_parameters_arc = Arc::new(Mutex::new(vec![]));
        let paid_delinquencies_parameters_arc = Arc::new(Mutex::new(vec![]));
        let receivable_dao = ReceivableDaoMock::new()
            .new_delinquencies_parameters(&new_delinquencies_parameters_arc)
            .new_delinquencies_result(vec![newly_banned_1.clone(), newly_banned_2.clone()])
            .paid_delinquencies_parameters(&paid_delinquencies_parameters_arc)
            .paid_delinquencies_result(vec![newly_unbanned_1.clone(), newly_unbanned_2.clone()]);
        let ban_parameters_arc = Arc::new(Mutex::new(vec![]));
        let unban_parameters_arc = Arc::new(Mutex::new(vec![]));
        let payment_thresholds = make_custom_payment_thresholds();
        let earning_wallet = make_wallet("earning");
        let banned_dao = BannedDaoMock::new()
            .ban_list_result(vec![])
            .ban_parameters(&ban_parameters_arc)
            .unban_parameters(&unban_parameters_arc);
        let mut receivable_scanner = ReceivableScannerBuilder::new()
            .receivable_dao(receivable_dao)
            .banned_dao(banned_dao)
            .payment_thresholds(payment_thresholds)
            .build();
        let logger = Logger::new("DELINQUENCY_TEST");
        let now = SystemTime::now();

        let result = receivable_scanner.start_scan(&earning_wallet, now, None, &logger);

        assert_eq!(
            result,
            Ok(RetrieveTransactions {
                recipient: earning_wallet,
                response_skeleton_opt: None
            })
        );
        let new_delinquencies_parameters = new_delinquencies_parameters_arc.lock().unwrap();
        assert_eq!(new_delinquencies_parameters.len(), 1);
        let (timestamp_actual, payment_thresholds_actual) = new_delinquencies_parameters[0];
        assert_eq!(timestamp_actual, now);
        assert_eq!(payment_thresholds_actual, payment_thresholds);
        let paid_delinquencies_parameters = paid_delinquencies_parameters_arc.lock().unwrap();
        assert_eq!(paid_delinquencies_parameters.len(), 1);
        assert_eq!(payment_thresholds, paid_delinquencies_parameters[0]);
        let ban_parameters = ban_parameters_arc.lock().unwrap();
        assert!(ban_parameters.contains(&newly_banned_1.wallet));
        assert!(ban_parameters.contains(&newly_banned_2.wallet));
        assert_eq!(2, ban_parameters.len());
        let unban_parameters = unban_parameters_arc.lock().unwrap();
        assert!(unban_parameters.contains(&newly_unbanned_1.wallet));
        assert!(unban_parameters.contains(&newly_unbanned_2.wallet));
        assert_eq!(2, unban_parameters.len());
        let tlh = TestLogHandler::new();
        tlh.exists_log_matching(
            "INFO: DELINQUENCY_TEST: Wallet 0x00000000000000000077616c6c65743132333464 \
            \\(balance: 1,234 gwei, age: \\d+ sec\\) banned for delinquency",
        );
        tlh.exists_log_matching(
            "INFO: DELINQUENCY_TEST: Wallet 0x00000000000000000077616c6c65743233343564 \
            \\(balance: 2,345 gwei, age: \\d+ sec\\) banned for delinquency",
        );
        tlh.exists_log_matching(
            "INFO: DELINQUENCY_TEST: Wallet 0x00000000000000000077616c6c6574333435366e \
            \\(balance: 3,456 gwei, age: \\d+ sec\\) is no longer delinquent: unbanned",
        );
        tlh.exists_log_matching(
            "INFO: DELINQUENCY_TEST: Wallet 0x00000000000000000077616c6c6574343536376e \
            \\(balance: 4,567 gwei, age: \\d+ sec\\) is no longer delinquent: unbanned",
        );
    }

    #[test]
    fn receivable_scanner_handles_no_new_payments_found() {
        init_test_logging();
        let test_name = "receivable_scanner_handles_no_new_payments_found";
        let set_start_block_params_arc = Arc::new(Mutex::new(vec![]));
        let new_start_block = BlockMarker::Value(4321);
        let persistent_config = PersistentConfigurationMock::new()
            .start_block_result(Ok(None))
            .set_start_block_params(&set_start_block_params_arc)
            .set_start_block_result(Ok(()));
        let receivable_scanner = ReceivableScannerBuilder::new()
            .persistent_configuration(persistent_config)
            .build();
        let msg = ReceivedPayments {
            timestamp: SystemTime::now(),
            new_start_block,
            response_skeleton_opt: None,
            transactions: vec![],
        };
        let mut subject = make_dull_subject();
        subject.receivable = Box::new(receivable_scanner);

        let ui_msg_opt = subject.finish_receivable_scan(msg, &Logger::new(test_name));

        assert_eq!(ui_msg_opt, None);
        let set_start_block_params = set_start_block_params_arc.lock().unwrap();
        assert_eq!(*set_start_block_params, vec![Some(4321)]);
        TestLogHandler::new().exists_log_containing(&format!(
            "INFO: {test_name}: No newly received payments were detected during the scanning process."
        ));
    }

    #[test]
    #[should_panic(expected = "Attempt to set new start block to 6709 failed due to: \
    UninterpretableValue(\"Illiterate database manager\")")]
    fn no_transactions_received_but_start_block_setting_fails() {
        init_test_logging();
        let test_name = "no_transactions_received_but_start_block_setting_fails";
        let now = SystemTime::now();
        let set_start_block_params_arc = Arc::new(Mutex::new(vec![]));
        let new_start_block = BlockMarker::Value(6709u64);
        let persistent_config = PersistentConfigurationMock::new()
            .start_block_result(Ok(None))
            .set_start_block_params(&set_start_block_params_arc)
            .set_start_block_result(Err(PersistentConfigError::UninterpretableValue(
                "Illiterate database manager".to_string(),
            )));
        let mut subject = ReceivableScannerBuilder::new()
            .persistent_configuration(persistent_config)
            .build();
        let msg = ReceivedPayments {
            timestamp: now,
            new_start_block,
            response_skeleton_opt: None,
            transactions: vec![],
        };
        // Not necessary, rather for preciseness
        subject.mark_as_started(SystemTime::now());

        subject.finish_scan(msg, &Logger::new(test_name));
    }

    #[test]
    fn receivable_scanner_handles_received_payments_message() {
        init_test_logging();
        let test_name = "receivable_scanner_handles_received_payments_message";
        let now = SystemTime::now();
        let more_money_received_params_arc = Arc::new(Mutex::new(vec![]));
        let set_start_block_from_txn_params_arc = Arc::new(Mutex::new(vec![]));
        let commit_params_arc = Arc::new(Mutex::new(vec![]));
        let transaction_id = ArbitraryIdStamp::new();
        let txn_inner_builder = TransactionInnerWrapperMockBuilder::default()
            .commit_params(&commit_params_arc)
            .commit_result(Ok(()))
            .set_arbitrary_id_stamp(transaction_id);
        let transaction = TransactionSafeWrapper::new_with_builder(txn_inner_builder);
        let persistent_config = PersistentConfigurationMock::new()
            .start_block_result(Ok(None))
            .set_start_block_from_txn_params(&set_start_block_from_txn_params_arc)
            .set_start_block_from_txn_result(Ok(()));
        let receivable_dao = ReceivableDaoMock::new()
            .more_money_received_params(&more_money_received_params_arc)
            .more_money_received_result(transaction);
        let mut receivable_scanner = ReceivableScannerBuilder::new()
            .receivable_dao(receivable_dao)
            .persistent_configuration(persistent_config)
            .build();
        let mut financial_statistics = receivable_scanner.financial_statistics.borrow().clone();
        financial_statistics.total_paid_receivable_wei += 2_222_123_123;
        receivable_scanner
            .financial_statistics
            .replace(financial_statistics);
        let receivables = vec![
            BlockchainTransaction {
                block_number: 4578910,
                from: make_wallet("wallet_1"),
                wei_amount: 45_780,
            },
            BlockchainTransaction {
                block_number: 4569898,
                from: make_wallet("wallet_2"),
                wei_amount: 3_333_345,
            },
        ];
        let msg = ReceivedPayments {
            timestamp: now,
            new_start_block: BlockMarker::Value(7890123),
            response_skeleton_opt: None,
            transactions: receivables.clone(),
        };
        receivable_scanner.mark_as_started(SystemTime::now());
        let mut subject = make_dull_subject();
        subject.receivable = Box::new(receivable_scanner);

        let ui_msg_opt = subject.finish_receivable_scan(msg, &Logger::new(test_name));

        let scanner_after = subject
            .receivable
            .as_any()
            .downcast_ref::<ReceivableScanner>()
            .unwrap();
        let total_paid_receivable = scanner_after
            .financial_statistics
            .borrow()
            .total_paid_receivable_wei;
        assert_eq!(ui_msg_opt, None);
        assert_eq!(scanner_after.scan_started_at(), None);
        assert_eq!(total_paid_receivable, 2_222_123_123 + 45_780 + 3_333_345);
        let more_money_received_params = more_money_received_params_arc.lock().unwrap();
        assert_eq!(*more_money_received_params, vec![(now, receivables)]);
        let set_by_guest_transaction_params = set_start_block_from_txn_params_arc.lock().unwrap();
        assert_eq!(
            *set_by_guest_transaction_params,
            vec![(Some(7890123u64), transaction_id)]
        );
        let commit_params = commit_params_arc.lock().unwrap();
        assert_eq!(*commit_params, vec![()]);
        TestLogHandler::new().exists_log_matching(
            "INFO: receivable_scanner_handles_received_payments_message: The Receivables scan ended in \\d+ms.",
        );
    }

    #[test]
    #[should_panic(
        expected = "entered unreachable code: Failed to get start_block while transactions were present"
    )]
    fn receivable_scanner_panics_when_failing_to_get_start_block_after_receiving_transactions() {
        let txn_inner_builder = TransactionInnerWrapperMockBuilder::default();
        let transaction = TransactionSafeWrapper::new_with_builder(txn_inner_builder);
        let persistent_config = PersistentConfigurationMock::new().start_block_result(Ok(None));
        let receivable_dao = ReceivableDaoMock::new().more_money_received_result(transaction);
        let mut subject = ReceivableScannerBuilder::new()
            .receivable_dao(receivable_dao)
            .persistent_configuration(persistent_config)
            .build();
        let receivables = vec![BlockchainTransaction {
            block_number: 4578910,
            from: make_wallet("wallet_1"),
            wei_amount: 45_780,
        }];
        let msg = ReceivedPayments {
            timestamp: SystemTime::now(),
            new_start_block: BlockMarker::Uninitialized,
            response_skeleton_opt: None,
            transactions: receivables,
        };
        subject.mark_as_started(SystemTime::now());

        let _ = subject.finish_scan(msg, &Logger::new("test"));
    }

    #[test]
    #[should_panic(expected = "Attempt to set new start block to 7890123 failed due to: \
    DatabaseError(\"Fatigue\")")]
    fn received_transactions_processed_but_start_block_setting_fails() {
        init_test_logging();
        let test_name = "received_transactions_processed_but_start_block_setting_fails";
        let now = SystemTime::now();
        let txn_inner_builder = TransactionInnerWrapperMockBuilder::default();
        let transaction = TransactionSafeWrapper::new_with_builder(txn_inner_builder);
        let persistent_config = PersistentConfigurationMock::new()
            .start_block_result(Ok(None))
            .set_start_block_from_txn_result(Err(PersistentConfigError::DatabaseError(
                "Fatigue".to_string(),
            )));
        let receivable_dao = ReceivableDaoMock::new().more_money_received_result(transaction);
        let mut subject = ReceivableScannerBuilder::new()
            .receivable_dao(receivable_dao)
            .persistent_configuration(persistent_config)
            .build();
        let receivables = vec![BlockchainTransaction {
            block_number: 4578910,
            from: make_wallet("abc"),
            wei_amount: 45_780,
        }];
        let msg = ReceivedPayments {
            timestamp: now,
            new_start_block: BlockMarker::Value(7890123),
            response_skeleton_opt: None,
            transactions: receivables,
        };
        // Not necessary, rather for preciseness
        subject.mark_as_started(SystemTime::now());

        subject.finish_scan(msg, &Logger::new(test_name));
    }

    #[test]
    #[should_panic(
        expected = "Commit of received transactions failed: SqliteFailure(Error { code: \
    InternalMalfunction, extended_code: 0 }, Some(\"blah\"))"
    )]
    fn transaction_for_balance_start_block_updates_fails_on_its_commit() {
        init_test_logging();
        let test_name = "transaction_for_balance_start_block_updates_fails_on_its_commit";
        let now = SystemTime::now();
        let commit_err = Err(rusqlite::Error::SqliteFailure(
            ffi::Error {
                code: ErrorCode::InternalMalfunction,
                extended_code: 0,
            },
            Some("blah".to_string()),
        ));
        let txn_inner_builder =
            TransactionInnerWrapperMockBuilder::default().commit_result(commit_err);
        let transaction = TransactionSafeWrapper::new_with_builder(txn_inner_builder);
        let persistent_config = PersistentConfigurationMock::new()
            .start_block_result(Ok(None))
            .set_start_block_from_txn_result(Ok(()));
        let receivable_dao = ReceivableDaoMock::new().more_money_received_result(transaction);
        let mut subject = ReceivableScannerBuilder::new()
            .receivable_dao(receivable_dao)
            .persistent_configuration(persistent_config)
            .build();
        let receivables = vec![BlockchainTransaction {
            block_number: 4578910,
            from: make_wallet("abc"),
            wei_amount: 45_780,
        }];
        let msg = ReceivedPayments {
            timestamp: now,
            new_start_block: BlockMarker::Value(0),
            response_skeleton_opt: None,
            transactions: receivables,
        };
        // Not necessary, rather for preciseness
        subject.mark_as_started(SystemTime::now());

        subject.finish_scan(msg, &Logger::new(test_name));
    }

    #[test]
    fn signal_scanner_completion_and_log_if_timestamp_is_correct() {
        init_test_logging();
        let test_name = "signal_scanner_completion_and_log_if_timestamp_is_correct";
        let logger = Logger::new(test_name);
        let mut subject = ScannerCommon::new(Rc::new(make_custom_payment_thresholds()));
        let start = from_time_t(1_000_000_000);
        let end = start.checked_add(Duration::from_millis(145)).unwrap();
        subject.initiated_at_opt = Some(start);

        subject.signal_scanner_completion(ScanType::Payables, end, &logger);

        TestLogHandler::new().exists_log_containing(&format!(
            "INFO: {test_name}: The Payables scan ended in 145ms."
        ));
    }

    #[test]
    fn signal_scanner_completion_and_log_if_timestamp_is_not_found() {
        init_test_logging();
        let test_name = "signal_scanner_completion_and_log_if_timestamp_is_not_found";
        let logger = Logger::new(test_name);
        let mut subject = ScannerCommon::new(Rc::new(make_custom_payment_thresholds()));
        subject.initiated_at_opt = None;

        subject.signal_scanner_completion(ScanType::Receivables, SystemTime::now(), &logger);

        TestLogHandler::new().exists_log_containing(&format!(
            "ERROR: {test_name}: Called scan_finished() for Receivables scanner but timestamp was not found"
        ));
    }

    fn assert_elapsed_time_in_mark_as_ended<EndMessage: Message, ScanResult>(
        subject: &mut dyn Scanner<EndMessage, ScanResult>,
        scanner_name: &str,
        test_name: &str,
        logger: &Logger,
        log_handler: &TestLogHandler,
    ) {
        let before = SystemTime::now();
        subject.mark_as_started(before);

        subject.mark_as_ended(&logger);

        let after = SystemTime::now();
        let idx = log_handler.exists_log_containing(&format!(
            "INFO: {}: The {} scan ended in ",
            test_name, scanner_name
        ));
        let our_log_msg = log_handler.get_log_at(idx);
        let captures = Regex::new(r#"scan ended in (\d*)ms"#)
            .unwrap()
            .captures(&our_log_msg)
            .unwrap();
        let millis_str = captures.get(1).unwrap().as_str();
        let actual_millis = millis_str.parse::<u128>().unwrap();
        let max_millis_elapsed = after.duration_since(before).unwrap().as_millis();
        assert!(
            actual_millis <= max_millis_elapsed,
            "We expected the time elapsed ({}) to be equal or shorter to {}",
            actual_millis,
            max_millis_elapsed
        )
    }

    #[test]
    fn mark_as_ended_computes_elapsed_time_properly_in_each_scanner() {
        init_test_logging();
        let test_name = "mark_as_ended_computes_elapsed_time_properly_in_each_scanner";
        let logger = Logger::new(test_name);
        let log_handler = TestLogHandler::new();

        assert_elapsed_time_in_mark_as_ended::<SentPayables, PayableScanResult>(
            &mut PayableScannerBuilder::new().build(),
            "Payables",
            test_name,
            &logger,
            &log_handler,
        );
        assert_elapsed_time_in_mark_as_ended::<ReportTransactionReceipts, PendingPayableScanResult>(
            &mut PendingPayableScannerBuilder::new().build(),
            "PendingPayables",
            test_name,
            &logger,
            &log_handler,
        );
        assert_elapsed_time_in_mark_as_ended::<ReceivedPayments, Option<NodeToUiMessage>>(
            &mut ReceivableScannerBuilder::new().build(),
            "Receivables",
            test_name,
            &logger,
            &log_handler,
        );
    }

    #[test]
    fn scan_already_running_msg_displays_correctly() {
        let still_running_scanner = ScanType::PendingPayables;
        let time = SystemTime::now();

        let result = BeginScanError::scan_already_running_msg(still_running_scanner, time);

        let expected_first_fragment = "PendingPayables scan was already initiated at";
        assert!(
            result.contains(expected_first_fragment),
            "We expected {} but the msg is: {}",
            expected_first_fragment,
            result
        );
        let expected_second_fragment = ". Hence, this scan request will be ignored.";
        assert!(
            result.contains(expected_second_fragment),
            "We expected {} but the msg is: {}",
            expected_second_fragment,
            result
        );
        let regex = PseudoTimestamp::regex();
        let mut captures = regex.captures_iter(&result);
        let pseudo_timestamp_for_pending_payable_start =
            PseudoTimestamp::new_from_captures(&mut captures);
        assert_eq!(
            pseudo_timestamp_for_pending_payable_start,
            PseudoTimestamp::from(time)
        );
    }

    fn make_dull_subject() -> Scanners {
        Scanners {
            payable: Box::new(NullScanner::new()),
            aware_of_unresolved_pending_payable: false,
            pending_payable: Box::new(NullScanner::new()),
            receivable: Box::new(NullScanner::new()),
        }
    }

    // Concatenated hours, minutes, seconds and milliseconds in a single integer
    #[derive(PartialEq, Debug)]
    struct PseudoTimestamp {
        rep: u32,
    }

    // This is a one-hour difference, indicating wrapping around the midnight
    const MIDNIGHT_INDICATIVE_DIFFERENCE_DIFF: u32 = 1_000_000;

    impl PartialOrd for PseudoTimestamp {
        fn partial_cmp(&self, other: &Self) -> Option<Ordering> {
            if self.rep == other.rep {
                Some(Ordering::Equal)
            } else if self.rep < other.rep {
                if (other.rep - self.rep) > MIDNIGHT_INDICATIVE_DIFFERENCE_DIFF {
                    Some(Ordering::Greater)
                } else {
                    Some(Ordering::Less)
                }
            } else {
                if (self.rep - other.rep) > MIDNIGHT_INDICATIVE_DIFFERENCE_DIFF {
                    Some(Ordering::Less)
                } else {
                    Some(Ordering::Greater)
                }
            }
        }
    }

    impl From<SystemTime> for PseudoTimestamp {
        fn from(timestamp: SystemTime) -> Self {
            let specially_formatted_timestamp = BeginScanError::timestamp_as_string(timestamp);
            let regex = Self::regex();
            let mut captures = regex.captures_iter(&specially_formatted_timestamp);
            PseudoTimestamp::new_from_captures(&mut captures)
        }
    }

    impl PseudoTimestamp {
        fn new_from_captures(captures: &mut CaptureMatches) -> Self {
            let captured_first_time = captures.next().unwrap().get(1).unwrap().as_str();
            let num = Self::remove_colons_and_dots(captured_first_time);
            Self {
                rep: u32::from_str_radix(&num, 10).unwrap(),
            }
        }

        fn regex() -> Regex {
            Regex::new(r"\d{4}-\d{2}-\d{2} (\d{2}:\d{2}:\d{2}\.\d{3})").unwrap()
        }

        fn remove_colons_and_dots(str: &str) -> String {
            let mut str = str.to_string();
            str = str.replace(":", "");
            str = str.replace(".", "");
            str
        }
    }
}<|MERGE_RESOLUTION|>--- conflicted
+++ resolved
@@ -124,13 +124,6 @@
         automatic_scans_enabled: bool,
     ) -> Result<QualifiedPayablesMessage, BeginScanError> {
         let triggered_manually = response_skeleton_opt.is_some();
-<<<<<<< HEAD
-=======
-        // Under normal circumstances, it is guaranteed that the new-payable scanner will never
-        // overlap with the execution of the pending payable scanner, as they are safely
-        // and automatically scheduled to run sequentially. However, since we allow for unexpected,
-        // manually triggered scans, a conflict is possible and must be handled.
->>>>>>> 2c447b47
         if triggered_manually && automatic_scans_enabled {
             todo!() // ManualTriggerError
         }
@@ -202,7 +195,7 @@
             self.payable.scan_started_at(),
         ) {
             (Some(pp_timestamp), Some(p_timestamp)) =>
-            // If you're wondering, then yes, this should be the sacre truth between 
+            // If you're wondering, then yes, this should be the sacre truth between
             // PendingPayableScanner and NewPayableScanner.
             {
                 unreachable!(
