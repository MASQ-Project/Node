--- conflicted
+++ resolved
@@ -833,30 +833,7 @@
     }
 
     fn finish_scan(&mut self, msg: ReceivedPayments, logger: &Logger) -> Option<NodeToUiMessage> {
-<<<<<<< HEAD
         self.handle_new_received_payments(&msg.payments_and_start_block, msg.timestamp, logger);
-=======
-        if msg.payments.is_empty() {
-            info!(
-                logger,
-                "No newly received payments were detected during the scanning process."
-            );
-
-            match self
-                .persistent_configuration
-                .set_start_block(Some(msg.new_start_block))
-            {
-                Ok(()) => debug!(logger, "Start block updated to {}", msg.new_start_block),
-                Err(e) => panic!(
-                    "Attempt to set new start block to {} failed due to: {:?}",
-                    msg.new_start_block, e
-                ),
-            }
-        } else {
-            self.handle_new_received_payments(&msg, logger)
-        }
-
->>>>>>> 0caf9450
         self.mark_as_ended(logger);
         msg.response_skeleton_opt
             .map(|response_skeleton| NodeToUiMessage {
@@ -888,7 +865,6 @@
         }
     }
 
-<<<<<<< HEAD
     fn handle_new_received_payments(
         &mut self,
         payments_and_start_block: &PaymentsAndStartBlock,
@@ -903,7 +879,7 @@
             let new_start_block = payments_and_start_block.new_start_block;
             match self
                 .persistent_configuration
-                .set_start_block(new_start_block)
+                .set_start_block(Some(new_start_block))
             {
                 Ok(()) => debug!(logger, "Start block updated to {}", new_start_block),
                 Err(e) => panic!(
@@ -919,7 +895,7 @@
             let new_start_block = payments_and_start_block.new_start_block;
             match self
                 .persistent_configuration
-                .set_start_block_from_txn(new_start_block, &mut txn)
+                .set_start_block_from_txn(Some(new_start_block), &mut txn)
             {
                 Ok(()) => (),
                 Err(e) => panic!(
@@ -927,25 +903,6 @@
                     new_start_block, e
                 ),
             }
-=======
-    fn handle_new_received_payments(&mut self, msg: &ReceivedPayments, logger: &Logger) {
-        let mut txn = self
-            .receivable_dao
-            .as_mut()
-            .more_money_received(msg.timestamp, &msg.payments);
-
-        let new_start_block = msg.new_start_block;
-        match self
-            .persistent_configuration
-            .set_start_block_from_txn(Some(new_start_block), &mut txn)
-        {
-            Ok(()) => (),
-            Err(e) => panic!(
-                "Attempt to set new start block to {} failed due to: {:?}",
-                new_start_block, e
-            ),
-        }
->>>>>>> 0caf9450
 
             match txn.commit() {
                 Ok(_) => {
@@ -3120,7 +3077,6 @@
         let test_name = "no_transactions_received_but_start_block_setting_fails";
         let now = SystemTime::now();
         let set_start_block_params_arc = Arc::new(Mutex::new(vec![]));
-        let new_start_block = 6709u64;
         let persistent_config = PersistentConfigurationMock::new()
             .start_block_result(Ok(None))
             .set_start_block_params(&set_start_block_params_arc)
@@ -3134,12 +3090,7 @@
         payments_and_start_block.new_start_block = 6709;
         let msg = ReceivedPayments {
             timestamp: now,
-<<<<<<< HEAD
             payments_and_start_block,
-=======
-            payments: vec![],
-            new_start_block,
->>>>>>> 0caf9450
             response_skeleton_opt: None,
         };
 
