--- conflicted
+++ resolved
@@ -6,34 +6,18 @@
 pub mod scan_schedulers;
 pub mod test_utils;
 
-<<<<<<< HEAD
-use crate::accountant::db_access_objects::failed_payable_dao::FailureReason::Submission;
-use crate::accountant::db_access_objects::failed_payable_dao::{
-    FailedPayableDao, FailedPayableDaoError, FailedTx, FailureReason, FailureStatus,
-};
-use crate::accountant::db_access_objects::pending_payable_dao::{
-    PendingPayable, PendingPayableDao,
-};
-use crate::accountant::db_access_objects::receivable_dao::ReceivableDao;
-use crate::accountant::db_access_objects::sent_payable_dao::RetrieveCondition::ByHash;
-use crate::accountant::db_access_objects::sent_payable_dao::{SentPayableDao, Tx};
-use crate::accountant::db_access_objects::utils::{RowId, TxHash, TxIdentifiers};
-=======
 use crate::accountant::db_access_objects::payable_dao::{PayableAccount, PayableDao};
->>>>>>> 647d61ac
+use crate::accountant::db_access_objects::pending_payable_dao::{PendingPayable, PendingPayableDao};
 use crate::accountant::payment_adjuster::{PaymentAdjuster, PaymentAdjusterReal};
 use crate::accountant::scanners::payable_scanner::msgs::{
     InitialTemplatesMessage, PricedTemplatesMessage,
 };
-<<<<<<< HEAD
-use crate::accountant::scanners::payable_scanner::payment_adjuster_integration::PreparedAdjustment;
-use crate::accountant::scanners::payable_scanner::utils::{NextScanToRun, PayableScanResult};
-use crate::accountant::scanners::payable_scanner::{MultistageDualPayableScanner, PayableScanner};
-use crate::accountant::scanners::pending_payable_scanner::utils::PendingPayableScanResult;
-use crate::accountant::scanners::pending_payable_scanner::PendingPayableScanner;
-use crate::accountant::scanners::receivable_scanner::ReceivableScanner;
+use crate::accountant::scanners::scanners_utils::payable_scanner_utils::{debugging_summary_after_error_separation, err_msg_for_failure_with_expected_but_missing_fingerprints, investigate_debt_extremes, mark_pending_payable_fatal_error, payables_debug_summary, separate_errors, separate_rowids_and_hashes, OperationOutcome, PayableScanResult, PayableThresholdsGauge, PayableThresholdsGaugeReal, PayableTransactingErrorEnum, PendingPayableMetadata};
+use crate::accountant::{ScanError, ScanForPendingPayables, ScanForRetryPayables};
 use crate::accountant::{
-    PendingPayableId, ScanError, ScanForPendingPayables, ScanForRetryPayables,
+    comma_joined_stringifiable, gwei_to_wei, ReceivedPayments,
+    ReportTransactionReceipts, RequestTransactionReceipts, ResponseSkeleton, ScanForNewPayables,
+    ScanForReceivables, SentPayables,
 };
 use crate::accountant::{
     ReceivedPayments, ReportTransactionReceipts, RequestTransactionReceipts, ResponseSkeleton,
@@ -42,21 +26,7 @@
 use crate::blockchain::blockchain_bridge::RetrieveTransactions;
 use crate::blockchain::blockchain_interface::data_structures::errors::LocalPayableError;
 use crate::db_config::persistent_configuration::PersistentConfigurationReal;
-use crate::sub_lib::accountant::{DaoFactories, FinancialStatistics, PaymentThresholds};
-=======
-use crate::accountant::scanners::scanners_utils::payable_scanner_utils::{
-    debugging_summary_after_error_separation, err_msg_for_failure_with_expected_but_missing_sent_tx_record,
-    investigate_debt_extremes, payables_debug_summary, separate_errors, OperationOutcome, PayableScanResult,
-    PayableThresholdsGauge, PayableThresholdsGaugeReal, PayableTransactingErrorEnum, PendingPayableMissingInDb};
-use crate::accountant::{PendingPayable, ScanError, ScanForPendingPayables, ScanForRetryPayables};
-use crate::accountant::{
-    comma_joined_stringifiable, gwei_to_wei, ReceivedPayments,
-    TxReceiptsMessage, RequestTransactionReceipts, ResponseSkeleton, ScanForNewPayables,
-    ScanForReceivables, SentPayables,
-};
-use crate::blockchain::blockchain_bridge::{RetrieveTransactions};
 use crate::sub_lib::accountant::{DaoFactories, DetailedScanType, FinancialStatistics, PaymentThresholds};
->>>>>>> 647d61ac
 use crate::sub_lib::blockchain_bridge::OutboundPaymentsInstructions;
 use crate::sub_lib::wallet::Wallet;
 use actix::Message;
@@ -74,19 +44,8 @@
 use time::format_description::parse;
 use time::OffsetDateTime;
 use variant_count::VariantCount;
-<<<<<<< HEAD
-use web3::types::H256;
-=======
 use crate::accountant::db_access_objects::sent_payable_dao::{SentPayableDao};
 use crate::accountant::db_access_objects::utils::{TxHash};
-use crate::accountant::scanners::payable_scanner_extension::{MultistageDualPayableScanner, PreparedAdjustment, SolvencySensitivePaymentInstructor};
-use crate::accountant::scanners::payable_scanner_extension::msgs::{BlockchainAgentWithContextMessage, QualifiedPayablesMessage, UnpricedQualifiedPayables};
-use crate::accountant::scanners::pending_payable_scanner::PendingPayableScanner;
-use crate::accountant::scanners::pending_payable_scanner::utils::PendingPayableScanResult;
-use crate::accountant::scanners::receivable_scanner::ReceivableScanner;
-use crate::blockchain::blockchain_interface::data_structures::errors::PayableTransactionError;
-use crate::db_config::persistent_configuration::{PersistentConfigurationReal};
->>>>>>> 647d61ac
 
 // Leave the individual scanner objects private!
 pub struct Scanners {
@@ -120,10 +79,7 @@
         let payable = Box::new(PayableScanner::new(
             dao_factories.payable_dao_factory.make(),
             dao_factories.sent_payable_dao_factory.make(),
-<<<<<<< HEAD
             dao_factories.failed_payable_dao_factory.make(),
-=======
->>>>>>> 647d61ac
             Rc::clone(&payment_thresholds),
             Box::new(PaymentAdjusterReal::new()),
         ));
@@ -514,433 +470,6 @@
     };
 }
 
-<<<<<<< HEAD
-=======
-pub struct PayableScanner {
-    pub payable_threshold_gauge: Box<dyn PayableThresholdsGauge>,
-    pub common: ScannerCommon,
-    pub payable_dao: Box<dyn PayableDao>,
-    pub sent_payable_dao: Box<dyn SentPayableDao>,
-    pub payment_adjuster: Box<dyn PaymentAdjuster>,
-}
-
-impl MultistageDualPayableScanner for PayableScanner {}
-
-impl StartableScanner<ScanForNewPayables, QualifiedPayablesMessage> for PayableScanner {
-    fn start_scan(
-        &mut self,
-        consuming_wallet: &Wallet,
-        timestamp: SystemTime,
-        response_skeleton_opt: Option<ResponseSkeleton>,
-        logger: &Logger,
-    ) -> Result<QualifiedPayablesMessage, StartScanError> {
-        self.mark_as_started(timestamp);
-        info!(logger, "Scanning for new payables");
-        let all_non_pending_payables = self.payable_dao.non_pending_payables();
-
-        debug!(
-            logger,
-            "{}",
-            investigate_debt_extremes(timestamp, &all_non_pending_payables)
-        );
-
-        let qualified_payables =
-            self.sniff_out_alarming_payables_and_maybe_log_them(all_non_pending_payables, logger);
-
-        match qualified_payables.is_empty() {
-            true => {
-                self.mark_as_ended(logger);
-                Err(StartScanError::NothingToProcess)
-            }
-            false => {
-                info!(
-                    logger,
-                    "Chose {} qualified debts to pay",
-                    qualified_payables.len()
-                );
-                let qualified_payables = UnpricedQualifiedPayables::from(qualified_payables);
-                let outgoing_msg = QualifiedPayablesMessage::new(
-                    qualified_payables,
-                    consuming_wallet.clone(),
-                    response_skeleton_opt,
-                );
-                Ok(outgoing_msg)
-            }
-        }
-    }
-}
-
-impl StartableScanner<ScanForRetryPayables, QualifiedPayablesMessage> for PayableScanner {
-    fn start_scan(
-        &mut self,
-        _consuming_wallet: &Wallet,
-        _timestamp: SystemTime,
-        _response_skeleton_opt: Option<ResponseSkeleton>,
-        _logger: &Logger,
-    ) -> Result<QualifiedPayablesMessage, StartScanError> {
-        todo!("Complete me under GH-605")
-        // 1. Find the failed payables
-        // 2. Look into the payable DAO to update the amount
-        // 3. Prepare UnpricedQualifiedPayables
-    }
-}
-
-impl Scanner<SentPayables, PayableScanResult> for PayableScanner {
-    fn finish_scan(&mut self, message: SentPayables, logger: &Logger) -> PayableScanResult {
-        let (sent_payables, err_opt) = separate_errors(&message, logger);
-        debug!(
-            logger,
-            "{}",
-            debugging_summary_after_error_separation(&sent_payables, &err_opt)
-        );
-
-        if !sent_payables.is_empty() {
-            self.check_on_missing_sent_tx_records(&sent_payables);
-        }
-
-        self.handle_sent_payable_errors(err_opt, logger);
-
-        self.mark_as_ended(logger);
-
-        let ui_response_opt =
-            message
-                .response_skeleton_opt
-                .map(|response_skeleton| NodeToUiMessage {
-                    target: MessageTarget::ClientId(response_skeleton.client_id),
-                    body: UiScanResponse {}.tmb(response_skeleton.context_id),
-                });
-
-        let result = if !sent_payables.is_empty() {
-            OperationOutcome::NewPendingPayable
-        } else {
-            OperationOutcome::Failure
-        };
-
-        PayableScanResult {
-            ui_response_opt,
-            result,
-        }
-    }
-
-    time_marking_methods!(Payables);
-
-    as_any_ref_in_trait_impl!();
-}
-
-impl SolvencySensitivePaymentInstructor for PayableScanner {
-    fn try_skipping_payment_adjustment(
-        &self,
-        msg: BlockchainAgentWithContextMessage,
-        logger: &Logger,
-    ) -> Result<Either<OutboundPaymentsInstructions, PreparedAdjustment>, String> {
-        match self
-            .payment_adjuster
-            .search_for_indispensable_adjustment(&msg, logger)
-        {
-            Ok(None) => Ok(Either::Left(OutboundPaymentsInstructions::new(
-                msg.qualified_payables,
-                msg.agent,
-                msg.response_skeleton_opt,
-            ))),
-            Ok(Some(adjustment)) => Ok(Either::Right(PreparedAdjustment::new(msg, adjustment))),
-            Err(_e) => todo!("be implemented with GH-711"),
-        }
-    }
-
-    fn perform_payment_adjustment(
-        &self,
-        setup: PreparedAdjustment,
-        logger: &Logger,
-    ) -> OutboundPaymentsInstructions {
-        let now = SystemTime::now();
-        self.payment_adjuster.adjust_payments(setup, now, logger)
-    }
-}
-
-impl PayableScanner {
-    pub fn new(
-        payable_dao: Box<dyn PayableDao>,
-        sent_payable_dao: Box<dyn SentPayableDao>,
-        payment_thresholds: Rc<PaymentThresholds>,
-        payment_adjuster: Box<dyn PaymentAdjuster>,
-    ) -> Self {
-        Self {
-            common: ScannerCommon::new(payment_thresholds),
-            payable_dao,
-            sent_payable_dao,
-            payable_threshold_gauge: Box::new(PayableThresholdsGaugeReal::default()),
-            payment_adjuster,
-        }
-    }
-
-    fn sniff_out_alarming_payables_and_maybe_log_them(
-        &self,
-        non_pending_payables: Vec<PayableAccount>,
-        logger: &Logger,
-    ) -> Vec<PayableAccount> {
-        fn pass_payables_and_drop_points(
-            qp_tp: impl Iterator<Item = (PayableAccount, u128)>,
-        ) -> Vec<PayableAccount> {
-            let (payables, _) = qp_tp.unzip::<_, _, Vec<PayableAccount>, Vec<_>>();
-            payables
-        }
-
-        let qualified_payables_and_points_uncollected =
-            non_pending_payables.into_iter().flat_map(|account| {
-                self.payable_exceeded_threshold(&account, SystemTime::now())
-                    .map(|threshold_point| (account, threshold_point))
-            });
-        match logger.debug_enabled() {
-            false => pass_payables_and_drop_points(qualified_payables_and_points_uncollected),
-            true => {
-                let qualified_and_points_collected =
-                    qualified_payables_and_points_uncollected.collect_vec();
-                payables_debug_summary(&qualified_and_points_collected, logger);
-                pass_payables_and_drop_points(qualified_and_points_collected.into_iter())
-            }
-        }
-    }
-
-    fn payable_exceeded_threshold(
-        &self,
-        payable: &PayableAccount,
-        now: SystemTime,
-    ) -> Option<u128> {
-        let debt_age = now
-            .duration_since(payable.last_paid_timestamp)
-            .expect("Internal error")
-            .as_secs();
-
-        if self.payable_threshold_gauge.is_innocent_age(
-            debt_age,
-            self.common.payment_thresholds.maturity_threshold_sec,
-        ) {
-            return None;
-        }
-
-        if self.payable_threshold_gauge.is_innocent_balance(
-            payable.balance_wei,
-            gwei_to_wei(self.common.payment_thresholds.permanent_debt_allowed_gwei),
-        ) {
-            return None;
-        }
-
-        let threshold = self
-            .payable_threshold_gauge
-            .calculate_payout_threshold_in_gwei(&self.common.payment_thresholds, debt_age);
-        if payable.balance_wei > threshold {
-            Some(threshold)
-        } else {
-            None
-        }
-    }
-
-    fn check_for_missing_records(
-        &self,
-        just_baked_sent_payables: &[&PendingPayable],
-    ) -> Vec<PendingPayableMissingInDb> {
-        let actual_sent_payables_len = just_baked_sent_payables.len();
-        let hashset_with_hashes_to_eliminate_duplicates = just_baked_sent_payables
-            .iter()
-            .map(|pending_payable| pending_payable.hash)
-            .collect::<HashSet<TxHash>>();
-
-        if hashset_with_hashes_to_eliminate_duplicates.len() != actual_sent_payables_len {
-            panic!(
-                "Found duplicates in the recent sent txs: {:?}",
-                just_baked_sent_payables
-            );
-        }
-
-        let transaction_hashes_and_rowids_from_db = self
-            .sent_payable_dao
-            .get_tx_identifiers(&hashset_with_hashes_to_eliminate_duplicates);
-        let hashes_from_db = transaction_hashes_and_rowids_from_db
-            .keys()
-            .copied()
-            .collect::<HashSet<TxHash>>();
-
-        let missing_sent_payables_hashes: Vec<TxHash> = hashset_with_hashes_to_eliminate_duplicates
-            .difference(&hashes_from_db)
-            .copied()
-            .collect();
-
-        let mut sent_payables_hashmap = just_baked_sent_payables
-            .iter()
-            .map(|payable| (payable.hash, &payable.recipient_wallet))
-            .collect::<HashMap<TxHash, &Wallet>>();
-        missing_sent_payables_hashes
-            .into_iter()
-            .map(|hash| {
-                let wallet_address = sent_payables_hashmap
-                    .remove(&hash)
-                    .expectv("wallet")
-                    .address();
-                PendingPayableMissingInDb::new(wallet_address, hash)
-            })
-            .collect()
-    }
-
-    fn check_on_missing_sent_tx_records(&self, sent_payments: &[&PendingPayable]) {
-        fn missing_record_msg(nonexistent: &[PendingPayableMissingInDb]) -> String {
-            format!(
-                "Expected sent-payable records for {} were not found. The system has become unreliable",
-                comma_joined_stringifiable(nonexistent, |missing_sent_tx_ids| format!(
-                    "(tx: {:?}, to wallet: {:?})",
-                    missing_sent_tx_ids.hash, missing_sent_tx_ids.recipient
-                ))
-            )
-        }
-
-        let missing_sent_tx_records = self.check_for_missing_records(sent_payments);
-        if !missing_sent_tx_records.is_empty() {
-            panic!("{}", missing_record_msg(&missing_sent_tx_records))
-        }
-    }
-
-    // TODO this has become dead (GH-662)
-    #[allow(dead_code)]
-    fn mark_pending_payable(&self, _sent_payments: &[&PendingPayable], _logger: &Logger) {
-        todo!("remove me when the time comes")
-        // fn missing_fingerprints_msg(nonexistent: &[PendingPayableMissingInDb]) -> String {
-        //     format!(
-        //         "Expected pending payable fingerprints for {} were not found; system unreliable",
-        //         comma_joined_stringifiable(nonexistent, |pp_triple| format!(
-        //             "(tx: {:?}, to wallet: {})",
-        //             pp_triple.hash, pp_triple.recipient
-        //         ))
-        //     )
-        // }
-        // fn ready_data_for_supply<'a>(
-        //     existent: &'a [PendingPayableMissingInDb],
-        // ) -> Vec<(&'a Wallet, u64)> {
-        //     existent
-        //         .iter()
-        //         .map(|pp_triple| (pp_triple.recipient, pp_triple.rowid_opt.expectv("rowid")))
-        //         .collect()
-        // }
-        //
-        // // TODO eventually should be taken over by GH-655
-        // let missing_sent_tx_records =
-        //     self.check_for_missing_records(sent_payments);
-        //
-        // if !existent.is_empty() {
-        //     if let Err(e) = self
-        //         .payable_dao
-        //         .as_ref()
-        //         .mark_pending_payables_rowids(&existent)
-        //     {
-        //         mark_pending_payable_fatal_error(
-        //             sent_payments,
-        //             &nonexistent,
-        //             e,
-        //             missing_fingerprints_msg,
-        //             logger,
-        //         )
-        //     }
-        //     debug!(
-        //         logger,
-        //         "Payables {} marked as pending in the payable table",
-        //         comma_joined_stringifiable(sent_payments, |pending_p| format!(
-        //             "{:?}",
-        //             pending_p.hash
-        //         ))
-        //     )
-        // }
-        // if !missing_sent_tx_records.is_empty() {
-        //     panic!("{}", missing_fingerprints_msg(&missing_sent_tx_records))
-        // }
-    }
-
-    fn handle_sent_payable_errors(
-        &self,
-        err_opt: Option<PayableTransactingErrorEnum>,
-        logger: &Logger,
-    ) {
-        fn decide_on_tx_error_handling(
-            err: &PayableTransactingErrorEnum,
-        ) -> Option<&HashSet<TxHash>> {
-            match err {
-                LocallyCausedError(PayableTransactionError::Sending { hashes, .. })
-                | RemotelyCausedErrors(hashes) => Some(hashes),
-                _ => None,
-            }
-        }
-
-        if let Some(err) = err_opt {
-            if let Some(hashes) = decide_on_tx_error_handling(&err) {
-                self.discard_failed_transactions_with_possible_sent_tx_records(hashes, logger)
-            } else {
-                debug!(
-                    logger,
-                    "A non-fatal error {:?} will be ignored as it is from before any tx could \
-                    even be hashed",
-                    err
-                )
-            }
-        }
-    }
-
-    fn discard_failed_transactions_with_possible_sent_tx_records(
-        &self,
-        hashes_of_failed: &HashSet<TxHash>,
-        logger: &Logger,
-    ) {
-        fn serialize_hashes(hashes: &[TxHash]) -> String {
-            comma_joined_stringifiable(hashes, |hash| format!("{:?}", hash))
-        }
-
-        let existent_sent_tx_in_db = self.sent_payable_dao.get_tx_identifiers(&hashes_of_failed);
-
-        let hashes_of_missing_sent_tx = hashes_of_failed
-            .difference(
-                &existent_sent_tx_in_db
-                    .keys()
-                    .copied()
-                    .collect::<HashSet<TxHash>>(),
-            )
-            .copied()
-            .sorted()
-            .collect();
-
-        let missing_fgp_err_msg_opt = err_msg_for_failure_with_expected_but_missing_sent_tx_record(
-            hashes_of_missing_sent_tx,
-            serialize_hashes,
-        );
-
-        if !existent_sent_tx_in_db.is_empty() {
-            let hashes = existent_sent_tx_in_db
-                .keys()
-                .copied()
-                .sorted()
-                .collect_vec();
-            warning!(
-                logger,
-                "Deleting sent payable records for {}",
-                serialize_hashes(&hashes)
-            );
-            if let Err(e) = self
-                .sent_payable_dao
-                .delete_records(&existent_sent_tx_in_db.keys().copied().collect())
-            {
-                if let Some(msg) = missing_fgp_err_msg_opt {
-                    error!(logger, "{}", msg)
-                };
-                panic!(
-                    "Database corrupt: sent payable record deletion for txs {} failed \
-                    due to {:?}",
-                    serialize_hashes(&hashes),
-                    e
-                )
-            }
-        }
-        if let Some(msg) = missing_fgp_err_msg_opt {
-            panic!("{}", msg)
-        };
-    }
-}
-
->>>>>>> 647d61ac
 #[derive(Debug, PartialEq, Eq, Clone, VariantCount)]
 pub enum StartScanError {
     NothingToProcess,
@@ -1060,93 +589,20 @@
 
 #[cfg(test)]
 mod tests {
-<<<<<<< HEAD
-    use crate::accountant::db_access_objects::payable_dao::PayableAccount;
-    use crate::accountant::db_access_objects::test_utils::{make_failed_tx, make_sent_tx};
-    use crate::accountant::db_access_objects::utils::{from_unix_timestamp, to_unix_timestamp};
-    use crate::accountant::scanners::payable_scanner::msgs::InitialTemplatesMessage;
-    use crate::accountant::scanners::payable_scanner::test_utils::PayableScannerBuilder;
-    use crate::accountant::scanners::payable_scanner::tx_templates::initial::new::NewTxTemplates;
-    use crate::accountant::scanners::payable_scanner::tx_templates::initial::retry::{
-        RetryTxTemplate, RetryTxTemplates,
-    };
-    use crate::accountant::scanners::payable_scanner::utils::PayableScanResult;
-    use crate::accountant::scanners::payable_scanner::PayableScanner;
-    use crate::accountant::scanners::pending_payable_scanner::utils::PendingPayableScanResult;
-    use crate::accountant::scanners::test_utils::{
-        assert_timestamps_from_str, parse_system_time_from_str,
-        trim_expected_timestamp_to_three_digits_nanos, MarkScanner, NullScanner, ReplacementType,
-        ScannerReplacement,
-    };
-    use crate::accountant::scanners::{
-        ManulTriggerError, PendingPayableScanner, ReceivableScanner, Scanner, ScannerCommon,
-        Scanners, StartScanError, StartableScanner,
-    };
-    use crate::accountant::test_utils::{
-        make_custom_payment_thresholds, make_payable_account, make_pending_payable_fingerprint,
-        make_qualified_and_unqualified_payables, make_receivable_account, BannedDaoFactoryMock,
-        BannedDaoMock, ConfigDaoFactoryMock, FailedPayableDaoFactoryMock, FailedPayableDaoMock,
-        PayableDaoFactoryMock, PayableDaoMock, PayableThresholdsGaugeMock,
-        PendingPayableDaoFactoryMock, PendingPayableDaoMock, PendingPayableScannerBuilder,
-        ReceivableDaoFactoryMock, ReceivableDaoMock, ReceivableScannerBuilder,
-        SentPayableDaoFactoryMock, SentPayableDaoMock,
-    };
-    use crate::accountant::{
-        gwei_to_wei, PayableScanType, ReceivedPayments, ReportTransactionReceipts,
-        RequestTransactionReceipts, ResponseSkeleton, ScanError, SentPayables,
-    };
-    use crate::blockchain::blockchain_bridge::{
-        BlockMarker, PendingPayableFingerprint, RetrieveTransactions,
-    };
-    use crate::blockchain::blockchain_interface::data_structures::{
-        BatchResults, BlockchainTransaction,
-=======
-    use crate::accountant::db_access_objects::failed_payable_dao::{
-        FailedTx, FailureReason, FailureStatus,
-    };
     use crate::accountant::db_access_objects::payable_dao::{PayableAccount, PayableDaoError};
-    use crate::accountant::db_access_objects::sent_payable_dao::{
-        Detection, SentPayableDaoError, SentTx, TxStatus,
+    use crate::accountant::db_access_objects::pending_payable_dao::{
+        PendingPayable, PendingPayableDaoError, TransactionHashes,
     };
     use crate::accountant::db_access_objects::utils::{from_unix_timestamp, to_unix_timestamp};
-    use crate::accountant::scanners::payable_scanner_extension::msgs::{
-        QualifiedPayablesBeforeGasPriceSelection, QualifiedPayablesMessage,
-        UnpricedQualifiedPayables,
-    };
-    use crate::accountant::scanners::pending_payable_scanner::test_utils::ValidationFailureClockMock;
-    use crate::accountant::scanners::pending_payable_scanner::utils::{
-        CurrentPendingPayables, PendingPayableScanResult, RecheckRequiringFailures, Retry,
-        TxHashByTable,
-    };
-    use crate::accountant::scanners::scanners_utils::payable_scanner_utils::{
-        OperationOutcome, PayableScanResult,
-    };
-    use crate::accountant::scanners::test_utils::{
-        assert_timestamps_from_str, parse_system_time_from_str, MarkScanner, NullScanner,
-        PendingPayableCacheMock, ReplacementType, ScannerReplacement,
-    };
-    use crate::accountant::scanners::{
-        ManulTriggerError, PayableScanner, PendingPayableScanner, ReceivableScanner, Scanner,
-        ScannerCommon, Scanners, StartScanError, StartableScanner,
-    };
-    use crate::accountant::test_utils::{
-        make_custom_payment_thresholds, make_failed_tx, make_payable_account,
-        make_qualified_and_unqualified_payables, make_receivable_account, make_sent_tx,
-        BannedDaoFactoryMock, BannedDaoMock, ConfigDaoFactoryMock, FailedPayableDaoFactoryMock,
-        FailedPayableDaoMock, PayableDaoFactoryMock, PayableDaoMock, PayableScannerBuilder,
-        PayableThresholdsGaugeMock, PendingPayableScannerBuilder, ReceivableDaoFactoryMock,
-        ReceivableDaoMock, ReceivableScannerBuilder, SentPayableDaoFactoryMock, SentPayableDaoMock,
-    };
-    use crate::accountant::{
-        gwei_to_wei, PendingPayable, ReceivedPayments, RequestTransactionReceipts, ScanError,
-        ScanForRetryPayables, SentPayables, TxReceiptsMessage,
-    };
-    use crate::blockchain::blockchain_bridge::{BlockMarker, RetrieveTransactions};
+    use crate::accountant::scanners::payable_scanner_extension::msgs::{QualifiedPayablesBeforeGasPriceSelection, QualifiedPayablesMessage, UnpricedQualifiedPayables};
+    use crate::accountant::scanners::scanners_utils::payable_scanner_utils::{OperationOutcome, PayableScanResult};
+    use crate::accountant::scanners::{Scanner, StartScanError, StartableScanner, PayableScanner, PendingPayableScanner, ReceivableScanner, ScannerCommon, Scanners, ManulTriggerError};
+    use crate::accountant::test_utils::{make_custom_payment_thresholds, make_payable_account, make_qualified_and_unqualified_payables, make_pending_payable_fingerprint, make_receivable_account, BannedDaoFactoryMock, BannedDaoMock, ConfigDaoFactoryMock, PayableDaoFactoryMock, PayableDaoMock, PayableScannerBuilder, PayableThresholdsGaugeMock, PendingPayableDaoFactoryMock, PendingPayableDaoMock, PendingPayableScannerBuilder, ReceivableDaoFactoryMock, ReceivableDaoMock, ReceivableScannerBuilder};
+    use crate::accountant::{gwei_to_wei, ReceivedPayments, ReportTransactionReceipts, RequestTransactionReceipts, ScanError, ScanForRetryPayables, SentPayables};
+    use crate::blockchain::blockchain_bridge::{BlockMarker, PendingPayableFingerprint, RetrieveTransactions};
     use crate::blockchain::blockchain_interface::data_structures::errors::PayableTransactionError;
     use crate::blockchain::blockchain_interface::data_structures::{
         BlockchainTransaction, ProcessedPayableFallible, RpcPayableFailure,
-        StatusReadFromReceiptCheck, TxBlock,
->>>>>>> 647d61ac
     };
     use crate::blockchain::errors::rpc_errors::{
         AppRpcError, AppRpcErrorKind, RemoteError, RemoteErrorKind,
@@ -1159,22 +615,13 @@
     use crate::db_config::mocks::ConfigDaoMock;
     use crate::db_config::persistent_configuration::PersistentConfigError;
     use crate::sub_lib::accountant::{
-<<<<<<< HEAD
-        DaoFactories, FinancialStatistics, PaymentThresholds, DEFAULT_PAYMENT_THRESHOLDS,
-=======
-        DaoFactories, DetailedScanType, FinancialStatistics, PaymentThresholds,
-        DEFAULT_PAYMENT_THRESHOLDS,
->>>>>>> 647d61ac
+        DaoFactories, DetailedScanType, FinancialStatistics, PaymentThresholds, DEFAULT_PAYMENT_THRESHOLDS,
     };
     use crate::test_utils::persistent_configuration_mock::PersistentConfigurationMock;
     use crate::test_utils::unshared_test_utils::arbitrary_id_stamp::ArbitraryIdStamp;
     use crate::test_utils::{make_paying_wallet, make_wallet};
-<<<<<<< HEAD
     use actix::Message;
-=======
-    use actix::{Message, System};
-    use ethereum_types::U64;
->>>>>>> 647d61ac
+    use itertools::Either;
     use itertools::Either;
     use masq_lib::logger::Logger;
     use masq_lib::messages::ScanType;
@@ -1183,19 +630,17 @@
     use regex::Regex;
     use rusqlite::{ffi, ErrorCode};
     use std::cell::RefCell;
-<<<<<<< HEAD
-    use std::collections::BTreeSet;
-=======
-    use std::ops::Sub;
->>>>>>> 647d61ac
     use std::panic::{catch_unwind, AssertUnwindSafe};
     use std::rc::Rc;
     use std::sync::{Arc, Mutex};
     use std::time::{Duration, SystemTime};
-<<<<<<< HEAD
-=======
+    use web3::types::{H256};
     use web3::Error;
->>>>>>> 647d61ac
+    use masq_lib::messages::ScanType;
+    use masq_lib::ui_gateway::NodeToUiMessage;
+    use crate::accountant::scanners::pending_payable_scanner::utils::PendingPayableScanResult;
+    use crate::accountant::scanners::test_utils::{assert_timestamps_from_str, parse_system_time_from_str, MarkScanner, NullScanner, ReplacementType, ScannerReplacement};
+    use crate::blockchain::blockchain_interface::blockchain_interface_web3::lower_level_interface_web3::{TransactionBlock, TransactionReceiptResult, TxReceipt, TxStatus};
 
     impl Scanners {
         pub fn replace_scanner(&mut self, replacement: ScannerReplacement) {
@@ -1279,7 +724,7 @@
         let payable_dao_factory = PayableDaoFactoryMock::new()
             .make_result(PayableDaoMock::new())
             .make_result(PayableDaoMock::new());
-<<<<<<< HEAD
+        // TODO: GH-605: Remove the pending payable dao factory
         let pending_payable_dao_factory = PendingPayableDaoFactoryMock::new()
             .make_result(PendingPayableDaoMock::new())
             .make_result(PendingPayableDaoMock::new());
@@ -1291,15 +736,6 @@
             .make_result(FailedPayableDaoMock::new());
         let receivable_dao = ReceivableDaoMock::new();
         let receivable_dao_factory = ReceivableDaoFactoryMock::new().make_result(receivable_dao);
-=======
-        let sent_payable_dao_factory = SentPayableDaoFactoryMock::new()
-            .make_result(SentPayableDaoMock::new())
-            .make_result(SentPayableDaoMock::new());
-        let failed_payable_dao_factory =
-            FailedPayableDaoFactoryMock::new().make_result(FailedPayableDaoMock::new());
-        let receivable_dao_factory =
-            ReceivableDaoFactoryMock::new().make_result(ReceivableDaoMock::new());
->>>>>>> 647d61ac
         let banned_dao_factory = BannedDaoFactoryMock::new().make_result(BannedDaoMock::new());
         let set_params_arc = Arc::new(Mutex::new(vec![]));
         let config_dao_mock = ConfigDaoMock::new()
@@ -1317,10 +753,8 @@
         let mut scanners = Scanners::new(
             DaoFactories {
                 payable_dao_factory: Box::new(payable_dao_factory),
-<<<<<<< HEAD
-                pending_payable_dao_factory: Box::new(pending_payable_dao_factory),
-=======
->>>>>>> 647d61ac
+                sent_payable_dao_factory: Box::new(sent_payable_dao_factory),
+                failed_payable_dao_factory: Box::new(failed_payable_dao_factory),
                 sent_payable_dao_factory: Box::new(sent_payable_dao_factory),
                 failed_payable_dao_factory: Box::new(failed_payable_dao_factory),
                 receivable_dao_factory: Box::new(receivable_dao_factory),
@@ -1657,55 +1091,11 @@
         test_name_str: &str,
     ) {
         init_test_logging();
-<<<<<<< HEAD
         let test_name = format!(
             "finish_payable_scan_keeps_the_aware_of_unresolved_\
              pending_payable_flag_as_false_in_case_of_err_for_\
              {test_name_str}"
         );
-=======
-        let test_name = "payable_scanner_handles_sent_payable_message";
-        let get_tx_identifiers_params_arc = Arc::new(Mutex::new(vec![]));
-        let mark_pending_payables_params_arc = Arc::new(Mutex::new(vec![]));
-        let delete_records_params_arc = Arc::new(Mutex::new(vec![]));
-        let correct_payable_hash_1 = make_tx_hash(0x6f);
-        let correct_payable_rowid_1 = 125;
-        let correct_payable_wallet_1 = make_wallet("tralala");
-        let correct_pending_payable_1 =
-            PendingPayable::new(correct_payable_wallet_1.clone(), correct_payable_hash_1);
-        let failure_payable_hash_2 = make_tx_hash(0xde);
-        let failure_payable_rowid_2 = 126;
-        let failure_payable_wallet_2 = make_wallet("hihihi");
-        let failure_payable_2 = RpcPayableFailure {
-            rpc_error: Error::InvalidResponse(
-                "Ged rid of your illiteracy before you send your garbage!".to_string(),
-            ),
-            recipient_wallet: failure_payable_wallet_2,
-            hash: failure_payable_hash_2,
-        };
-        let correct_payable_hash_3 = make_tx_hash(0x14d);
-        let correct_payable_rowid_3 = 127;
-        let correct_payable_wallet_3 = make_wallet("booga");
-        let correct_pending_payable_3 =
-            PendingPayable::new(correct_payable_wallet_3.clone(), correct_payable_hash_3);
-        let sent_payable_dao = SentPayableDaoMock::default()
-            .get_tx_identifiers_params(&get_tx_identifiers_params_arc)
-            .get_tx_identifiers_result(hashmap!(correct_payable_hash_3 => correct_payable_rowid_3,
-                correct_payable_hash_1 => correct_payable_rowid_1,
-            ))
-            .get_tx_identifiers_result(hashmap!(failure_payable_hash_2 => failure_payable_rowid_2))
-            .delete_records_params(&delete_records_params_arc)
-            .delete_records_result(Ok(()));
-        let payable_dao = PayableDaoMock::new()
-            .mark_pending_payables_rowids_params(&mark_pending_payables_params_arc)
-            .mark_pending_payables_rowids_result(Ok(()))
-            .mark_pending_payables_rowids_result(Ok(()));
-        let mut payable_scanner = PayableScannerBuilder::new()
-            .payable_dao(payable_dao)
-            .sent_payable_dao(sent_payable_dao)
-            .build();
-        let logger = Logger::new(test_name);
->>>>>>> 647d61ac
         let sent_payable = SentPayables {
             payment_procedure_result: Err("Some error".to_string()),
             payable_scan_type,
@@ -1722,54 +1112,14 @@
 
         let aware_of_unresolved_pending_payable_after = subject.aware_of_unresolved_pending_payable;
         assert_eq!(aware_of_unresolved_pending_payable_before, false);
-<<<<<<< HEAD
         assert_eq!(aware_of_unresolved_pending_payable_after, false);
         let log_handler = TestLogHandler::new();
         log_handler.exists_log_containing(&format!(
             "WARN: {test_name}: Local error occurred before transaction signing. Error: Some error"
-=======
-        assert_eq!(aware_of_unresolved_pending_payable_after, true);
-        let get_tx_identifiers_params = get_tx_identifiers_params_arc.lock().unwrap();
-        assert_eq!(
-            *get_tx_identifiers_params,
-            vec![
-                hashset![correct_payable_hash_1, correct_payable_hash_3],
-                hashset![failure_payable_hash_2]
-            ]
-        );
-        let delete_records_params = delete_records_params_arc.lock().unwrap();
-        assert_eq!(
-            *delete_records_params,
-            vec![hashset![failure_payable_hash_2]]
-        );
-        let log_handler = TestLogHandler::new();
-        log_handler.assert_logs_contain_in_order(vec![
-            &format!(
-                "WARN: {test_name}: Remote sent payable failure 'Got invalid response: Ged rid of \
-                your illiteracy before you send your garbage!' \
-                for wallet 0x0000000000000000000000000000686968696869 and tx hash \
-                0x00000000000000000000000000000000000000000000000000000000000000de"
-            ),
-            &format!("DEBUG: {test_name}: Got 2 properly sent payables of 3 attempts"),
-            &format!(
-                "WARN: {test_name}: Deleting sent payable records for \
-                 0x00000000000000000000000000000000000000000000000000000000000000de"
-            ),
-        ]);
-        log_handler.exists_log_matching(&format!(
-            "INFO: {test_name}: The Payables scan ended in \\d+ms."
->>>>>>> 647d61ac
         ));
     }
 
     #[test]
-<<<<<<< HEAD
-    fn finish_payable_scan_changes_the_aware_of_unresolved_pending_payable_flag_as_true_when_pending_txs_found(
-    ) {
-        init_test_logging();
-        let test_name = "finish_payable_scan_changes_the_aware_of_unresolved_pending_payable_flag_as_true_when_pending_txs_found";
-        let sent_payable_dao = SentPayableDaoMock::default().insert_new_records_result(Ok(()));
-=======
     fn no_missing_records() {
         let wallet_1 = make_wallet("abc");
         let hash_1 = make_tx_hash(123);
@@ -1888,12 +1238,17 @@
             )
             .delete_records_params(&delete_records_params_arc)
             .delete_records_result(Ok(()));
->>>>>>> 647d61ac
         let payable_scanner = PayableScannerBuilder::new()
             .sent_payable_dao(sent_payable_dao)
             .build();
         let logger = Logger::new(test_name);
-<<<<<<< HEAD
+        let sent_payable = SentPayables {
+            payment_procedure_result: Err(PayableTransactionError::Sending {
+                msg: "Attempt failed".to_string(),
+                hashes: hashset![hash_tx_1, hash_tx_2],
+            }),
+            response_skeleton_opt: None,
+        };
         let mut subject = make_dull_subject();
         subject.payable = Box::new(payable_scanner);
         let sent_payables = SentPayables {
@@ -1902,31 +1257,14 @@
                 failed_txs: vec![],
             }),
             payable_scan_type: PayableScanType::New,
-=======
-        let sent_payable = SentPayables {
-            payment_procedure_result: Err(PayableTransactionError::Sending {
-                msg: "Attempt failed".to_string(),
-                hashes: hashset![hash_tx_1, hash_tx_2],
-            }),
             response_skeleton_opt: None,
         };
-        let mut subject = make_dull_subject();
-        subject.payable = Box::new(payable_scanner);
         let aware_of_unresolved_pending_payable_before =
             subject.aware_of_unresolved_pending_payable;
 
-        let payable_scan_result = subject.finish_payable_scan(sent_payable, &logger);
+        subject.finish_payable_scan(sent_payables, &logger);
 
         let aware_of_unresolved_pending_payable_after = subject.aware_of_unresolved_pending_payable;
-        System::current().stop();
-        system.run();
-        assert_eq!(
-            payable_scan_result,
-            PayableScanResult {
-                ui_response_opt: None,
-                result: OperationOutcome::Failure
-            }
-        );
         assert_eq!(aware_of_unresolved_pending_payable_before, false);
         assert_eq!(aware_of_unresolved_pending_payable_after, false);
         let sent_tx_rowids_params = get_tx_identifiers_params_arc.lock().unwrap();
@@ -1952,33 +1290,6 @@
     }
 
     #[test]
-    fn payable_scanner_handles_error_born_too_early_to_see_transaction_hash() {
-        init_test_logging();
-        let test_name = "payable_scanner_handles_error_born_too_early_to_see_transaction_hash";
-        let sent_payable = SentPayables {
-            payment_procedure_result: Err(PayableTransactionError::Signing(
-                "Some error".to_string(),
-            )),
->>>>>>> 647d61ac
-            response_skeleton_opt: None,
-        };
-        let aware_of_unresolved_pending_payable_before =
-            subject.aware_of_unresolved_pending_payable;
-
-        subject.finish_payable_scan(sent_payables, &logger);
-
-        let aware_of_unresolved_pending_payable_after = subject.aware_of_unresolved_pending_payable;
-        assert_eq!(aware_of_unresolved_pending_payable_before, false);
-        assert_eq!(aware_of_unresolved_pending_payable_after, true);
-        let log_handler = TestLogHandler::new();
-        log_handler.exists_log_containing(&format!(
-            "DEBUG: {test_name}: Processed new txs while sending to RPC: \
-            Total: 1, Sent to RPC: 1, Failed to send: 0."
-        ));
-<<<<<<< HEAD
-    }
-
-    #[test]
     fn finish_payable_scan_changes_the_aware_of_unresolved_pending_payable_flag_as_true_when_pending_txs_found_in_retry_mode(
     ) {
         init_test_logging();
@@ -1997,74 +1308,6 @@
             payment_procedure_result: Ok(BatchResults {
                 sent_txs: vec![make_sent_tx(1)],
                 failed_txs: vec![],
-=======
-        log_handler.exists_log_containing(&format!(
-            "DEBUG: {test_name}: A non-fatal error LocallyCausedError(Signing(\"Some error\")) \
-            will be ignored as it is from before any tx could even be hashed"
-        ));
-    }
-
-    #[test]
-    fn payable_scanner_finds_sent_tx_record_for_failed_payments_but_panics_at_their_deletion() {
-        let test_name =
-            "payable_scanner_finds_sent_tx_record_for_failed_payments_but_panics_at_their_deletion";
-        let rowid_1 = 4;
-        let hash_1 = make_tx_hash(0x7b);
-        let rowid_2 = 6;
-        let hash_2 = make_tx_hash(0x315);
-        let sent_payable = SentPayables {
-            payment_procedure_result: Err(PayableTransactionError::Sending {
-                msg: "blah".to_string(),
-                hashes: hashset![hash_1, hash_2],
-            }),
-            response_skeleton_opt: None,
-        };
-        let sent_payable_dao = SentPayableDaoMock::default()
-            .get_tx_identifiers_result(hashmap!(hash_1 => rowid_1, hash_2 => rowid_2))
-            .delete_records_result(Err(SentPayableDaoError::SqlExecutionFailed(
-                "I overslept since my brain thinks the alarm is just a lullaby".to_string(),
-            )));
-        let mut subject = PayableScannerBuilder::new()
-            .sent_payable_dao(sent_payable_dao)
-            .build();
-
-        let caught_panic_in_err = catch_unwind(AssertUnwindSafe(|| {
-            subject.finish_scan(sent_payable, &Logger::new(test_name))
-        }));
-
-        let caught_panic = caught_panic_in_err.unwrap_err();
-        let panic_msg = caught_panic.downcast_ref::<String>().unwrap();
-        assert_eq!(
-            panic_msg,
-            "Database corrupt: sent payable record deletion for txs \
-        0x000000000000000000000000000000000000000000000000000000000000007b, 0x00000000000000000000\
-        00000000000000000000000000000000000000000315 failed due to SqlExecutionFailed(\"I overslept \
-        since my brain thinks the alarm is just a lullaby\")");
-        let log_handler = TestLogHandler::new();
-        // There's a possibility that we stumble over missing sent tx records, so we log it.
-        // Here we don't and so any ERROR log shouldn't turn up
-        log_handler.exists_no_log_containing(&format!("ERROR: {}", test_name))
-    }
-
-    #[test]
-    fn payable_scanner_panics_for_missing_sent_tx_records_but_deletion_of_some_works() {
-        init_test_logging();
-        let test_name =
-            "payable_scanner_panics_for_missing_sent_tx_records_but_deletion_of_some_works";
-        let hash_1 = make_tx_hash(0x1b669);
-        let hash_2 = make_tx_hash(0x3039);
-        let hash_3 = make_tx_hash(0x223d);
-        let sent_payable_dao = SentPayableDaoMock::default()
-            .get_tx_identifiers_result(hashmap!(hash_1 => 333))
-            .delete_records_result(Ok(()));
-        let mut subject = PayableScannerBuilder::new()
-            .sent_payable_dao(sent_payable_dao)
-            .build();
-        let sent_payable = SentPayables {
-            payment_procedure_result: Err(PayableTransactionError::Sending {
-                msg: "SQLite migraine".to_string(),
-                hashes: hashset![hash_1, hash_2, hash_3],
->>>>>>> 647d61ac
             }),
             payable_scan_type: PayableScanType::Retry,
             response_skeleton_opt: None,
@@ -2072,38 +1315,15 @@
         let aware_of_unresolved_pending_payable_before =
             subject.aware_of_unresolved_pending_payable;
 
-<<<<<<< HEAD
         subject.finish_payable_scan(sent_payables, &logger);
 
         let aware_of_unresolved_pending_payable_after = subject.aware_of_unresolved_pending_payable;
         assert_eq!(aware_of_unresolved_pending_payable_before, false);
         assert_eq!(aware_of_unresolved_pending_payable_after, true);
         let log_handler = TestLogHandler::new();
-=======
-        let caught_panic_in_err = catch_unwind(AssertUnwindSafe(|| {
-            subject.finish_scan(sent_payable, &Logger::new(test_name))
-        }));
-
-        let caught_panic = caught_panic_in_err.unwrap_err();
-        let panic_msg = caught_panic.downcast_ref::<String>().unwrap();
-        assert_eq!(
-            panic_msg,
-            "Ran into failed payables \
-        0x000000000000000000000000000000000000000000000000000000000000223d, \
-        0x0000000000000000000000000000000000000000000000000000000000003039 \
-        with missing records. The system has become unreliable"
-        );
-        let log_handler = TestLogHandler::new();
         log_handler.exists_log_containing(&format!(
-            "WARN: {test_name}: Any persisted data from the failed process will \
-            be deleted. Caused by: Sending phase: \"SQLite migraine\". Signed and hashed txs: \
-               0x000000000000000000000000000000000000000000000000000000000000223d, \
-               0x0000000000000000000000000000000000000000000000000000000000003039, \
-               0x000000000000000000000000000000000000000000000000000000000001b669"
-        ));
-        log_handler.exists_log_containing(&format!(
-            "WARN: {test_name}: Deleting sent payable records for {:?}",
-            hash_1
+            "DEBUG: {test_name}: Processed retried txs while sending to RPC: \
+            Total: 1, Sent to RPC: 1, Failed to send: 0."
         ));
     }
 
@@ -2168,19 +1388,14 @@
             "WARN: {test_name}: \
         Please check your blockchain service URL configuration due to detected remote failures"
         ));
->>>>>>> 647d61ac
         log_handler.exists_log_containing(&format!(
-            "DEBUG: {test_name}: Processed retried txs while sending to RPC: \
-            Total: 1, Sent to RPC: 1, Failed to send: 0."
+            "DEBUG: {test_name}: Got 0 properly sent payables of 2 attempts"
         ));
-<<<<<<< HEAD
-=======
         log_handler.exists_log_containing(&format!(
             "ERROR: {test_name}: Ran into failed \
         payables 0x00000000000000000000000000000000000000000000000000000000000004d2 with missing \
         records. The system has become unreliable"
         ));
->>>>>>> 647d61ac
     }
 
     #[test]
@@ -2622,89 +1837,6 @@
     }
 
     #[test]
-<<<<<<< HEAD
-    fn pending_payable_scanner_handles_report_transaction_receipts_message() {
-        // TODO: Bert would like to fight this one
-        // init_test_logging();
-        // let test_name = "pending_payable_scanner_handles_report_transaction_receipts_message";
-        // let transactions_confirmed_params_arc = Arc::new(Mutex::new(vec![]));
-        // let payable_dao = PayableDaoMock::new()
-        //     .transactions_confirmed_params(&transactions_confirmed_params_arc)
-        //     .transactions_confirmed_result(Ok(()));
-        // let pending_payable_dao = PendingPayableDaoMock::new().delete_fingerprints_result(Ok(()));
-        // let mut pending_payable_scanner = PendingPayableScannerBuilder::new()
-        //     .payable_dao(payable_dao)
-        //     .pending_payable_dao(pending_payable_dao)
-        //     .build();
-        // let transaction_hash_1 = make_tx_hash(4545);
-        // let transaction_receipt_1 = TxReceipt {
-        //     transaction_hash: transaction_hash_1,
-        //     status: TxStatus::Succeeded(TransactionBlock {
-        //         block_hash: Default::default(),
-        //         block_number: U64::from(1234),
-        //     }),
-        // };
-        // let fingerprint_1 = PendingPayableFingerprint {
-        //     rowid: 5,
-        //     timestamp: from_unix_timestamp(200_000_000),
-        //     hash: transaction_hash_1,
-        //     attempt: 2,
-        //     amount: 444,
-        //     process_error: None,
-        // };
-        // let transaction_hash_2 = make_tx_hash(1234);
-        // let transaction_receipt_2 = TxReceipt {
-        //     transaction_hash: transaction_hash_2,
-        //     status: TxStatus::Succeeded(TransactionBlock {
-        //         block_hash: Default::default(),
-        //         block_number: U64::from(2345),
-        //     }),
-        // };
-        // let fingerprint_2 = PendingPayableFingerprint {
-        //     rowid: 10,
-        //     timestamp: from_unix_timestamp(199_780_000),
-        //     hash: transaction_hash_2,
-        //     attempt: 15,
-        //     amount: 1212,
-        //     process_error: None,
-        // };
-        // let msg = ReportTransactionReceipts {
-        //     fingerprints_with_receipts: vec![
-        //         (
-        //             TransactionReceiptResult::RpcResponse(transaction_receipt_1),
-        //             fingerprint_1.clone(),
-        //         ),
-        //         (
-        //             TransactionReceiptResult::RpcResponse(transaction_receipt_2),
-        //             fingerprint_2.clone(),
-        //         ),
-        //     ],
-        //     response_skeleton_opt: None,
-        // };
-        // pending_payable_scanner.mark_as_started(SystemTime::now());
-        // let mut subject = make_dull_subject();
-        // subject.pending_payable = Box::new(pending_payable_scanner);
-        //
-        // let result = subject.finish_pending_payable_scan(msg, &Logger::new(test_name));
-        //
-        // let transactions_confirmed_params = transactions_confirmed_params_arc.lock().unwrap();
-        // assert_eq!(
-        //     result,
-        //     PendingPayableScanResult::NoPendingPayablesLeft(None)
-        // );
-        // assert_eq!(
-        //     *transactions_confirmed_params,
-        //     vec![vec![fingerprint_1, fingerprint_2]]
-        // );
-        // assert_eq!(subject.scan_started_at(ScanType::PendingPayables), None);
-        // TestLogHandler::new().assert_logs_match_in_order(vec![
-        //     &format!(
-        //         "INFO: {}: Transactions {:?}, {:?} completed their confirmation process succeeding",
-        //         test_name, transaction_hash_1, transaction_hash_2
-        //     ),
-        //     &format!("INFO: {test_name}: The PendingPayables scan ended in \\d+ms."),
-        // ]);
-=======
     fn pending_payable_scanner_handles_tx_receipts_message() {
         // Note: the choice of those hashes isn't random; I tried to make sure I will know the order,
         // in which these records will be processed, because they are in an ordered map.
@@ -2869,7 +2001,6 @@
                 "INFO: {test_name}: Tx 0x0000000000000000000000000000000000000000000000000000000000000111 (block 1234) was confirmed",
             ));
         test_log_handler.exists_log_containing(&format!("INFO: {test_name}: Failed txs 0x0000000000000000000000000000000000000000000000000000000000000333, 0x0000000000000000000000000000000000000000000000000000000000000666 were processed in the db"));
->>>>>>> 647d61ac
     }
 
     #[test]
@@ -2878,36 +2009,6 @@
         be retrieved can be interpreted"
     )]
     fn pending_payable_scanner_handles_empty_report_transaction_receipts_message() {
-<<<<<<< HEAD
-        // TODO: Bert would like to fight this one
-        // init_test_logging();
-        // let test_name =
-        //     "pending_payable_scanner_handles_report_transaction_receipts_message_with_empty_vector";
-        // let mut pending_payable_scanner = PendingPayableScannerBuilder::new().build();
-        // let msg = ReportTransactionReceipts {
-        //     fingerprints_with_receipts: vec![],
-        //     response_skeleton_opt: None,
-        // };
-        // pending_payable_scanner.mark_as_started(SystemTime::now());
-        // let mut subject = make_dull_subject();
-        // subject.pending_payable = Box::new(pending_payable_scanner);
-        //
-        // let result = subject.finish_pending_payable_scan(msg, &Logger::new(test_name));
-        //
-        // let is_scan_running = subject.scan_started_at(ScanType::PendingPayables).is_some();
-        // assert_eq!(
-        //     result,
-        //     PendingPayableScanResult::NoPendingPayablesLeft(None)
-        // );
-        // assert_eq!(is_scan_running, false);
-        // let tlh = TestLogHandler::new();
-        // tlh.exists_log_containing(&format!(
-        //     "WARN: {test_name}: No transaction receipts found."
-        // ));
-        // tlh.exists_log_matching(&format!(
-        //     "INFO: {test_name}: The PendingPayables scan ended in \\d+ms."
-        // ));
-=======
         let mut pending_payable_scanner = PendingPayableScannerBuilder::new().build();
         let msg = TxReceiptsMessage {
             results: hashmap![],
@@ -2918,7 +2019,6 @@
         subject.pending_payable = Box::new(pending_payable_scanner);
 
         let _ = subject.finish_pending_payable_scan(msg, &Logger::new("test"));
->>>>>>> 647d61ac
     }
 
     #[test]
