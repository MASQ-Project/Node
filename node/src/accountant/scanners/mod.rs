--- conflicted
+++ resolved
@@ -8,21 +8,12 @@
 pub mod test_utils;
 
 use crate::accountant::db_access_objects::payable_dao::{PayableAccount, PayableDao};
-<<<<<<< HEAD
-=======
-use crate::accountant::db_access_objects::pending_payable_dao::{PendingPayable, PendingPayableDao};
->>>>>>> 24e0a8aa
 use crate::accountant::payment_adjuster::{PaymentAdjuster, PaymentAdjusterReal};
 use crate::accountant::scanners::scanners_utils::payable_scanner_utils::PayableTransactingErrorEnum::{
     LocallyCausedError, RemotelyCausedErrors,
 };
-<<<<<<< HEAD
 use crate::accountant::scanners::scanners_utils::payable_scanner_utils::{debugging_summary_after_error_separation, err_msg_for_failure_with_expected_but_missing_sent_tx_record, investigate_debt_extremes, payables_debug_summary, separate_errors, OperationOutcome, PayableScanResult, PayableThresholdsGauge, PayableThresholdsGaugeReal, PayableTransactingErrorEnum, PendingPayableMissingInDb};
 use crate::accountant::{PendingPayable, ScanError, ScanForPendingPayables, ScanForRetryPayables};
-=======
-use crate::accountant::scanners::scanners_utils::payable_scanner_utils::{debugging_summary_after_error_separation, err_msg_for_failure_with_expected_but_missing_fingerprints, investigate_debt_extremes, mark_pending_payable_fatal_error, payables_debug_summary, separate_errors, separate_rowids_and_hashes, OperationOutcome, PayableScanResult, PayableThresholdsGauge, PayableThresholdsGaugeReal, PayableTransactingErrorEnum, PendingPayableMetadata};
-use crate::accountant::{ScanError, ScanForPendingPayables, ScanForRetryPayables};
->>>>>>> 24e0a8aa
 use crate::accountant::{
     comma_joined_stringifiable, gwei_to_wei, ReceivedPayments,
     TxReceiptsMessage, RequestTransactionReceipts, ResponseSkeleton, ScanForNewPayables,
@@ -1019,7 +1010,6 @@
         Detection, SentPayableDaoError, SentTx, TxStatus,
     };
     use crate::accountant::db_access_objects::utils::{from_unix_timestamp, to_unix_timestamp};
-<<<<<<< HEAD
     use crate::accountant::scanners::payable_scanner_extension::msgs::{
         QualifiedPayablesBeforeGasPriceSelection, QualifiedPayablesMessage,
         UnpricedQualifiedPayables,
@@ -1053,20 +1043,14 @@
         ScanForRetryPayables, SentPayables, TxReceiptsMessage,
     };
     use crate::blockchain::blockchain_bridge::{BlockMarker, RetrieveTransactions};
-=======
-    use crate::accountant::scanners::payable_scanner_extension::msgs::{QualifiedPayablesBeforeGasPriceSelection, QualifiedPayablesMessage, UnpricedQualifiedPayables};
-    use crate::accountant::scanners::scanners_utils::payable_scanner_utils::{OperationOutcome, PayableScanResult};
-    use crate::accountant::scanners::{Scanner, StartScanError, StartableScanner, PayableScanner, PendingPayableScanner, ReceivableScanner, ScannerCommon, Scanners, ManulTriggerError};
-    use crate::accountant::test_utils::{make_custom_payment_thresholds, make_payable_account, make_qualified_and_unqualified_payables, make_pending_payable_fingerprint, make_receivable_account, BannedDaoFactoryMock, BannedDaoMock, ConfigDaoFactoryMock, PayableDaoFactoryMock, PayableDaoMock, PayableScannerBuilder, PayableThresholdsGaugeMock, PendingPayableDaoFactoryMock, PendingPayableDaoMock, PendingPayableScannerBuilder, ReceivableDaoFactoryMock, ReceivableDaoMock, ReceivableScannerBuilder};
-    use crate::accountant::{gwei_to_wei, ReceivedPayments, ReportTransactionReceipts, RequestTransactionReceipts, ScanError, ScanForRetryPayables, SentPayables};
-    use crate::blockchain::blockchain_bridge::{BlockMarker, PendingPayableFingerprint, RetrieveTransactions};
->>>>>>> 24e0a8aa
     use crate::blockchain::blockchain_interface::data_structures::errors::PayableTransactionError;
     use crate::blockchain::blockchain_interface::data_structures::{
         BlockchainTransaction, ProcessedPayableFallible, RpcPayableFailure,
         StatusReadFromReceiptCheck, TxBlock,
     };
-    use crate::blockchain::errors::rpc_errors::{AppRpcError, AppRpcErrorKind, RemoteError};
+    use crate::blockchain::errors::rpc_errors::{
+        AppRpcError, AppRpcErrorKind, RemoteError, RemoteErrorKind,
+    };
     use crate::blockchain::errors::validation_status::{PreviousAttempts, ValidationStatus};
     use crate::blockchain::errors::BlockchainErrorKind;
     use crate::blockchain::test_utils::{make_block_hash, make_tx_hash};
@@ -1089,18 +1073,11 @@
     use regex::Regex;
     use rusqlite::{ffi, ErrorCode};
     use std::cell::RefCell;
-<<<<<<< HEAD
     use std::ops::Sub;
-=======
->>>>>>> 24e0a8aa
     use std::panic::{catch_unwind, AssertUnwindSafe};
     use std::rc::Rc;
     use std::sync::{Arc, Mutex};
     use std::time::{Duration, SystemTime};
-<<<<<<< HEAD
-=======
-    use web3::types::{H256};
->>>>>>> 24e0a8aa
     use web3::Error;
 
     impl Scanners {
@@ -2609,6 +2586,10 @@
 
     #[test]
     fn pending_payable_scanner_handles_tx_receipts_message() {
+        // Note: the choice of those hashes isn't random; I tried to make sure I will know the order,
+        // in which these records will be processed, because they are in an ordered map.
+        // It is important because otherwise preparation of results with the mocks would become
+        // chaotic, as long as you care about the exact receiver of the mock call among these records
         init_test_logging();
         let test_name = "pending_payable_scanner_handles_tx_receipts_message";
         // Normal confirmation
@@ -2642,7 +2623,7 @@
             .update_statuses_params(&update_statuses_failed_payable_params_arc)
             .update_statuses_result(Ok(()))
             .delete_records_result(Ok(()));
-        let tx_hash_1 = make_tx_hash(4545);
+        let tx_hash_1 = make_tx_hash(0x111);
         let mut sent_tx_1 = make_sent_tx(123);
         sent_tx_1.hash = tx_hash_1;
         let tx_block_1 = TxBlock {
@@ -2650,7 +2631,7 @@
             block_number: U64::from(1234),
         };
         let tx_status_1 = StatusReadFromReceiptCheck::Succeeded(tx_block_1);
-        let tx_hash_2 = make_tx_hash(1234);
+        let tx_hash_2 = make_tx_hash(0x222);
         let mut failed_tx_2 = make_failed_tx(789);
         failed_tx_2.hash = tx_hash_2;
         let tx_block_2 = TxBlock {
@@ -2658,25 +2639,26 @@
             block_number: U64::from(2345),
         };
         let tx_status_2 = StatusReadFromReceiptCheck::Succeeded(tx_block_2);
-        let tx_hash_3 = make_tx_hash(2345);
+        let tx_hash_3 = make_tx_hash(0x333);
         let mut sent_tx_3 = make_sent_tx(456);
         sent_tx_3.hash = tx_hash_3;
         let tx_status_3 = StatusReadFromReceiptCheck::Pending;
+        let tx_hash_4 = make_tx_hash(0x444);
         let mut sent_tx_4 = make_sent_tx(4567);
-        let tx_hash_4 = sent_tx_4.hash;
+        sent_tx_4.hash = tx_hash_4;
         sent_tx_4.status = TxStatus::Pending(ValidationStatus::Waiting);
         let tx_receipt_rpc_error_4 = AppRpcError::Remote(RemoteError::Unreachable);
-        let tx_hash_5 = make_tx_hash(7890);
+        let tx_hash_5 = make_tx_hash(0x555);
         let mut failed_tx_5 = make_failed_tx(888);
         failed_tx_5.hash = tx_hash_5;
         failed_tx_5.status =
             FailureStatus::RecheckRequired(ValidationStatus::Reattempting(PreviousAttempts::new(
-                BlockchainErrorKind::AppRpc(AppRpcErrorKind::ServerUnreachable),
+                BlockchainErrorKind::AppRpc(AppRpcErrorKind::Remote(RemoteErrorKind::Unreachable)),
                 &ValidationFailureClockMock::default().now_result(timestamp_c),
             )));
         let tx_receipt_rpc_error_5 =
             AppRpcError::Remote(RemoteError::InvalidResponse("game over".to_string()));
-        let tx_hash_6 = make_tx_hash(2345);
+        let tx_hash_6 = make_tx_hash(0x666);
         let mut sent_tx_6 = make_sent_tx(789);
         sent_tx_6.hash = tx_hash_6;
         let tx_status_6 = StatusReadFromReceiptCheck::Reverted;
@@ -2700,7 +2682,7 @@
             .validation_failure_clock(Box::new(validation_failure_clock))
             .build();
         let msg = TxReceiptsMessage {
-            results: hashmap![
+            results: btreemap![
                 TxHashByTable::SentPayable(tx_hash_1) => Ok(tx_status_1),
                 TxHashByTable::FailedPayable(tx_hash_2) => Ok(tx_status_2),
                 TxHashByTable::SentPayable(tx_hash_3) => Ok(tx_status_3),
@@ -2726,10 +2708,10 @@
             block_number: tx_block_1.block_number.as_u64(),
             detection: Detection::Normal,
         };
-        let sent_tx_2 = SentTx::from((failed_tx_2, tx_block_2));
         assert_eq!(*transactions_confirmed_params, vec![vec![sent_tx_1]]);
         let confirm_tx_params = confirm_tx_params_arc.lock().unwrap();
         assert_eq!(*confirm_tx_params, vec![hashmap![tx_hash_1 => tx_block_1]]);
+        let sent_tx_2 = SentTx::from((failed_tx_2, tx_block_2));
         let replace_records_params = replace_records_params_arc.lock().unwrap();
         assert_eq!(*replace_records_params, vec![vec![sent_tx_2]]);
         let insert_new_records_params = insert_new_records_params_arc.lock().unwrap();
@@ -2744,7 +2726,7 @@
         assert_eq!(
             *update_statuses_pending_payable_params,
             vec![
-                hashmap!(tx_hash_4 => TxStatus::Pending(ValidationStatus::Reattempting(PreviousAttempts::new(BlockchainErrorKind::AppRpc(AppRpcErrorKind::ServerUnreachable), &ValidationFailureClockMock::default().now_result(timestamp_a)))))
+                hashmap!(tx_hash_4 => TxStatus::Pending(ValidationStatus::Reattempting(PreviousAttempts::new(BlockchainErrorKind::AppRpc(AppRpcErrorKind::Remote(RemoteErrorKind::Unreachable)), &ValidationFailureClockMock::default().now_result(timestamp_a)))))
             ]
         );
         let update_statuses_failed_payable_params =
@@ -2752,7 +2734,7 @@
         assert_eq!(
             *update_statuses_failed_payable_params,
             vec![
-                hashmap!(tx_hash_5 => FailureStatus::RecheckRequired(ValidationStatus::Reattempting(PreviousAttempts::new(BlockchainErrorKind::AppRpc(AppRpcErrorKind::ServerUnreachable), &ValidationFailureClockMock::default().now_result(timestamp_c)).add_attempt(BlockchainErrorKind::AppRpc(AppRpcErrorKind::InvalidResponse), &ValidationFailureClockMock::default().now_result(timestamp_b)))))
+                hashmap!(tx_hash_5 => FailureStatus::RecheckRequired(ValidationStatus::Reattempting(PreviousAttempts::new(BlockchainErrorKind::AppRpc(AppRpcErrorKind::Remote(RemoteErrorKind::Unreachable)), &ValidationFailureClockMock::default().now_result(timestamp_c)).add_attempt(BlockchainErrorKind::AppRpc(AppRpcErrorKind::Remote(RemoteErrorKind::InvalidResponse)), &ValidationFailureClockMock::default().now_result(timestamp_b)))))
             ]
         );
         assert_eq!(subject.scan_started_at(ScanType::PendingPayables), None);
@@ -2760,13 +2742,13 @@
         test_log_handler.exists_log_containing(&format!(
             "DEBUG: {test_name}: Processing receipts for 6 txs"
         ));
-        test_log_handler.exists_log_containing(&format!("WARN: {test_name}: Failed to retrieve tx receipt for SentPayable(0x00000000000000000000000000000000000000000000000000000000000011d7): Remote(Unreachable). Will retry receipt retrieval next cycle"));
-        test_log_handler.exists_log_containing(&format!("WARN: {test_name}: Failed to retrieve tx receipt for FailedPayable(0x0000000000000000000000000000000000000000000000000000000000001ed2): Remote(InvalidResponse(\"game over\")). Will retry receipt retrieval next cycle"));
-        test_log_handler.exists_log_containing(&format!("INFO: {test_name}: Reclaimed txs 0x00000000000000000000000000000000000000000000000000000000000004d2 (block 2345) as confirmed on-chain"));
+        test_log_handler.exists_log_containing(&format!("WARN: {test_name}: Failed to retrieve tx receipt for SentPayable(0x0000000000000000000000000000000000000000000000000000000000000444): Remote(Unreachable). Will retry receipt retrieval next cycle"));
+        test_log_handler.exists_log_containing(&format!("WARN: {test_name}: Failed to retrieve tx receipt for FailedPayable(0x0000000000000000000000000000000000000000000000000000000000000555): Remote(InvalidResponse(\"game over\")). Will retry receipt retrieval next cycle"));
+        test_log_handler.exists_log_containing(&format!("INFO: {test_name}: Reclaimed txs 0x0000000000000000000000000000000000000000000000000000000000000222 (block 2345) as confirmed on-chain"));
         test_log_handler.exists_log_containing(&format!(
-                "INFO: {test_name}: Tx 0x00000000000000000000000000000000000000000000000000000000000011c1 (block 1234) was confirmed",
+                "INFO: {test_name}: Tx 0x0000000000000000000000000000000000000000000000000000000000000111 (block 1234) was confirmed",
             ));
-        test_log_handler.exists_log_containing(&format!("INFO: {test_name}: Failed txs 0x0000000000000000000000000000000000000000000000000000000000000929, 0x0000000000000000000000000000000000000000000000000000000000000315 were processed in the db"));
+        test_log_handler.exists_log_containing(&format!("INFO: {test_name}: Failed txs 0x0000000000000000000000000000000000000000000000000000000000000333, 0x0000000000000000000000000000000000000000000000000000000000000666 were processed in the db"));
     }
 
     #[test]
@@ -2777,7 +2759,7 @@
     fn pending_payable_scanner_handles_empty_report_transaction_receipts_message() {
         let mut pending_payable_scanner = PendingPayableScannerBuilder::new().build();
         let msg = TxReceiptsMessage {
-            results: hashmap![],
+            results: btreemap![],
             response_skeleton_opt: None,
         };
         pending_payable_scanner.mark_as_started(SystemTime::now());
