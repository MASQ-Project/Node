// Copyright (c) 2019, MASQ (https://masq.ai) and/or its affiliates. All rights reserved.

pub mod payable_scanner;
pub mod pending_payable_scanner;
pub mod receivable_scanner;
pub mod scan_schedulers;
pub mod test_utils;

use crate::accountant::payment_adjuster::PaymentAdjusterReal;
use crate::accountant::scanners::payable_scanner::msgs::{
    InitialTemplatesMessage, PricedTemplatesMessage,
};
use crate::accountant::scanners::payable_scanner::payment_adjuster_integration::PreparedAdjustment;
use crate::accountant::scanners::payable_scanner::utils::{NextScanToRun, PayableScanResult};
use crate::accountant::scanners::payable_scanner::{MultistageDualPayableScanner, PayableScanner};
use crate::accountant::scanners::pending_payable_scanner::utils::PendingPayableScanResult;
use crate::accountant::scanners::pending_payable_scanner::{
    ExtendedPendingPayablePrivateScanner, PendingPayableScanner,
};
use crate::accountant::scanners::receivable_scanner::ReceivableScanner;
use crate::accountant::{
    ReceivedPayments, RequestTransactionReceipts, ResponseSkeleton, ScanError, ScanForNewPayables,
    ScanForReceivables, ScanForRetryPayables, SentPayables, TxReceiptsMessage,
};
use crate::blockchain::blockchain_bridge::RetrieveTransactions;
use crate::db_config::persistent_configuration::PersistentConfigurationReal;
use crate::sub_lib::accountant::{
    DaoFactories, DetailedScanType, FinancialStatistics, PaymentThresholds,
};
use crate::sub_lib::blockchain_bridge::OutboundPaymentsInstructions;
use crate::sub_lib::wallet::Wallet;
use actix::Message;
use itertools::Either;
use masq_lib::logger::Logger;
use masq_lib::logger::TIME_FORMATTING_STRING;
use masq_lib::messages::ScanType;
use masq_lib::ui_gateway::NodeToUiMessage;
use std::cell::RefCell;
use std::fmt::Debug;
use std::rc::Rc;
use std::time::SystemTime;
use time::format_description::parse;
use time::OffsetDateTime;
use variant_count::VariantCount;

// Leave the individual scanner objects private!
pub struct Scanners {
    payable: Box<dyn MultistageDualPayableScanner>,
    aware_of_unresolved_pending_payable: bool,
    initial_pending_payable_scan: bool,
    pending_payable: Box<dyn ExtendedPendingPayablePrivateScanner>,
    receivable: Box<
        dyn PrivateScanner<
            ScanForReceivables,
            RetrieveTransactions,
            ReceivedPayments,
            Option<NodeToUiMessage>,
        >,
    >,
}

impl Scanners {
    pub fn new(
        dao_factories: DaoFactories,
        payment_thresholds: Rc<PaymentThresholds>,
        financial_statistics: Rc<RefCell<FinancialStatistics>>,
    ) -> Self {
        let payable = Box::new(PayableScanner::new(
            dao_factories.payable_dao_factory.make(),
            dao_factories.sent_payable_dao_factory.make(),
            dao_factories.failed_payable_dao_factory.make(),
            Rc::clone(&payment_thresholds),
            Box::new(PaymentAdjusterReal::new()),
        ));

        let pending_payable = Box::new(PendingPayableScanner::new(
            dao_factories.payable_dao_factory.make(),
            dao_factories.sent_payable_dao_factory.make(),
            dao_factories.failed_payable_dao_factory.make(),
            Rc::clone(&payment_thresholds),
            Rc::clone(&financial_statistics),
        ));

        let persistent_configuration =
            PersistentConfigurationReal::from(dao_factories.config_dao_factory.make());

        let receivable = Box::new(ReceivableScanner::new(
            dao_factories.receivable_dao_factory.make(),
            dao_factories.banned_dao_factory.make(),
            Box::new(persistent_configuration),
            Rc::clone(&payment_thresholds),
            financial_statistics,
        ));

        Scanners {
            payable,
            aware_of_unresolved_pending_payable: false,
            initial_pending_payable_scan: true,
            pending_payable,
            receivable,
        }
    }

    pub fn start_new_payable_scan_guarded(
        &mut self,
        wallet: &Wallet,
        timestamp: SystemTime,
        response_skeleton_opt: Option<ResponseSkeleton>,
        logger: &Logger,
        automatic_scans_enabled: bool,
    ) -> Result<InitialTemplatesMessage, StartScanError> {
        let triggered_manually = response_skeleton_opt.is_some();
        if triggered_manually && automatic_scans_enabled {
            return Err(StartScanError::ManualTriggerError(
                ManulTriggerError::AutomaticScanConflict,
            ));
        }
        if let Some(started_at) = self.payable.scan_started_at() {
            return Err(StartScanError::ScanAlreadyRunning {
                cross_scan_cause_opt: None,
                started_at,
            });
        }

        Self::start_correct_payable_scanner::<ScanForNewPayables>(
            &mut *self.payable,
            wallet,
            timestamp,
            response_skeleton_opt,
            logger,
        )
    }

    // Note: This scanner cannot be started on its own. It always runs after the pending payable
    // scan, but only if it is clear that a retry is needed.
    pub fn start_retry_payable_scan_guarded(
        &mut self,
        wallet: &Wallet,
        timestamp: SystemTime,
        response_skeleton_opt: Option<ResponseSkeleton>,
        logger: &Logger,
    ) -> Result<InitialTemplatesMessage, StartScanError> {
        if let Some(started_at) = self.payable.scan_started_at() {
            unreachable!(
                "Guards should ensure that no payable scanner can run if the pending payable \
                 repetitive sequence is still ongoing. However, some other payable scan intruded \
                 at {} and is still running at {}",
                StartScanError::timestamp_as_string(started_at),
                StartScanError::timestamp_as_string(SystemTime::now())
            )
        }

        Self::start_correct_payable_scanner::<ScanForRetryPayables>(
            &mut *self.payable,
            wallet,
            timestamp,
            response_skeleton_opt,
            logger,
        )
    }

    pub fn start_pending_payable_scan_guarded(
        &mut self,
        wallet: &Wallet,
        timestamp: SystemTime,
        response_skeleton_opt: Option<ResponseSkeleton>,
        logger: &Logger,
        automatic_scans_enabled: bool,
    ) -> Result<RequestTransactionReceipts, StartScanError> {
        let triggered_manually = response_skeleton_opt.is_some();
        self.check_general_conditions_for_pending_payable_scan(
            triggered_manually,
            automatic_scans_enabled,
        )?;
        match (
            self.pending_payable.scan_started_at(),
            self.payable.scan_started_at(),
        ) {
            (Some(pp_timestamp), Some(p_timestamp)) =>
            // If you're wondering, then yes, this condition should be the sacred truth between
            // PendingPayableScanner and NewPayableScanner.
            {
                unreachable!(
                    "Any payable-related scanners should never be allowed to run in parallel. \
                    Scan for pending payables started at: {}, scan for payables started at: {}",
                    StartScanError::timestamp_as_string(pp_timestamp),
                    StartScanError::timestamp_as_string(p_timestamp)
                )
            }
            (Some(started_at), None) => {
                return Err(StartScanError::ScanAlreadyRunning {
                    cross_scan_cause_opt: None,
                    started_at,
                })
            }
            (None, Some(started_at)) => {
                return Err(StartScanError::ScanAlreadyRunning {
                    cross_scan_cause_opt: Some(ScanType::Payables),
                    started_at,
                })
            }
            (None, None) => (),
        }

        self.pending_payable
            .start_scan(wallet, timestamp, response_skeleton_opt, logger)
    }

    pub fn start_receivable_scan_guarded(
        &mut self,
        wallet: &Wallet,
        timestamp: SystemTime,
        response_skeleton_opt: Option<ResponseSkeleton>,
        logger: &Logger,
        automatic_scans_enabled: bool,
    ) -> Result<RetrieveTransactions, StartScanError> {
        let triggered_manually = response_skeleton_opt.is_some();
        if triggered_manually && automatic_scans_enabled {
            return Err(StartScanError::ManualTriggerError(
                ManulTriggerError::AutomaticScanConflict,
            ));
        }
        if let Some(started_at) = self.receivable.scan_started_at() {
            return Err(StartScanError::ScanAlreadyRunning {
                cross_scan_cause_opt: None,
                started_at,
            });
        }

        self.receivable
            .start_scan(wallet, timestamp, response_skeleton_opt, logger)
    }

    pub fn finish_payable_scan(&mut self, msg: SentPayables, logger: &Logger) -> PayableScanResult {
        let scan_result = self.payable.finish_scan(msg, logger);
        if scan_result.result == NextScanToRun::PendingPayableScan {
            self.aware_of_unresolved_pending_payable = true
        }
        scan_result
    }

    pub fn finish_pending_payable_scan(
        &mut self,
        msg: TxReceiptsMessage,
        logger: &Logger,
    ) -> PendingPayableScanResult {
        self.pending_payable.finish_scan(msg, logger)
    }

    pub fn finish_receivable_scan(
        &mut self,
        msg: ReceivedPayments,
        logger: &Logger,
    ) -> Option<NodeToUiMessage> {
        self.receivable.finish_scan(msg, logger)
    }

    pub fn acknowledge_scan_error(&mut self, error: &ScanError, logger: &Logger) {
        match error.scan_type {
            DetailedScanType::NewPayables | DetailedScanType::RetryPayables => {
                self.payable.mark_as_ended(logger)
            }
            DetailedScanType::PendingPayables => {
                self.empty_caches(logger);
                self.pending_payable.mark_as_ended(logger);
            }
            DetailedScanType::Receivables => {
                self.receivable.mark_as_ended(logger);
            }
        };
    }

    fn empty_caches(&mut self, logger: &Logger) {
        self.pending_payable.empty_caches(logger)
    }

    pub fn try_skipping_payable_adjustment(
        &self,
        msg: PricedTemplatesMessage,
        logger: &Logger,
    ) -> Result<Either<OutboundPaymentsInstructions, PreparedAdjustment>, String> {
        self.payable.try_skipping_payment_adjustment(msg, logger)
    }

    pub fn perform_payable_adjustment(
        &self,
        setup: PreparedAdjustment,
        logger: &Logger,
    ) -> OutboundPaymentsInstructions {
        self.payable.perform_payment_adjustment(setup, logger)
    }

    pub fn initial_pending_payable_scan(&self) -> bool {
        self.initial_pending_payable_scan
    }

    pub fn unset_initial_pending_payable_scan(&mut self) {
        self.initial_pending_payable_scan = false
    }

    // This is a helper function reducing a boilerplate of complex trait resolving where
    // the compiler requires to specify which trigger message distinguishes the scan to run.
    // The payable scanner offers two modes through doubled implementations of StartableScanner
    // which uses the trigger message type as the only distinction between them.
    fn start_correct_payable_scanner<'a, TriggerMessage>(
        scanner: &'a mut (dyn MultistageDualPayableScanner + 'a),
        wallet: &Wallet,
        timestamp: SystemTime,
        response_skeleton_opt: Option<ResponseSkeleton>,
        logger: &Logger,
    ) -> Result<InitialTemplatesMessage, StartScanError>
    where
        TriggerMessage: Message,
        (dyn MultistageDualPayableScanner + 'a):
            StartableScanner<TriggerMessage, InitialTemplatesMessage>,
    {
        <(dyn MultistageDualPayableScanner + 'a) as StartableScanner<
            TriggerMessage,
            InitialTemplatesMessage,
        >>::start_scan(scanner, wallet, timestamp, response_skeleton_opt, logger)
    }

    fn check_general_conditions_for_pending_payable_scan(
        &mut self,
        triggered_manually: bool,
        automatic_scans_enabled: bool,
    ) -> Result<(), StartScanError> {
        if triggered_manually && automatic_scans_enabled {
            return Err(StartScanError::ManualTriggerError(
                ManulTriggerError::AutomaticScanConflict,
            ));
        }
        if self.initial_pending_payable_scan {
            return Ok(());
        }
        if triggered_manually && !self.aware_of_unresolved_pending_payable {
            return Err(StartScanError::ManualTriggerError(
                ManulTriggerError::UnnecessaryRequest {
                    hint_opt: Some("Run the Payable scanner first.".to_string()),
                },
            ));
        }
        if !self.aware_of_unresolved_pending_payable {
            unreachable!(
                "Automatic pending payable scan should never start if there are no pending \
                payables to process."
            )
        }

        Ok(())
    }
}

pub(in crate::accountant::scanners) trait PrivateScanner<
    TriggerMessage,
    StartMessage,
    EndMessage,
    ScanResult,
>:
    StartableScanner<TriggerMessage, StartMessage> + Scanner<EndMessage, ScanResult> where
    TriggerMessage: Message,
    StartMessage: Message,
    EndMessage: Message,
{
}

trait StartableScanner<TriggerMessage, StartMessage>
where
    TriggerMessage: Message,
    StartMessage: Message,
{
    fn start_scan(
        &mut self,
        wallet: &Wallet,
        timestamp: SystemTime,
        response_skeleton_opt: Option<ResponseSkeleton>,
        logger: &Logger,
    ) -> Result<StartMessage, StartScanError>;
}

trait Scanner<EndMessage, ScanResult>
where
    EndMessage: Message,
{
    fn finish_scan(&mut self, message: EndMessage, logger: &Logger) -> ScanResult;
    fn scan_started_at(&self) -> Option<SystemTime>;
    fn mark_as_started(&mut self, timestamp: SystemTime);
    fn mark_as_ended(&mut self, logger: &Logger);
    as_any_ref_in_trait!();
    as_any_mut_in_trait!();
}

pub struct ScannerCommon {
    initiated_at_opt: Option<SystemTime>,
    payment_thresholds: Rc<PaymentThresholds>,
}

impl ScannerCommon {
    fn new(payment_thresholds: Rc<PaymentThresholds>) -> Self {
        Self {
            initiated_at_opt: None,
            payment_thresholds,
        }
    }

    fn signal_scanner_completion(&mut self, scan_type: ScanType, now: SystemTime, logger: &Logger) {
        match self.initiated_at_opt.take() {
            Some(timestamp) => {
                let elapsed_time = now
                    .duration_since(timestamp)
                    .expect("Unable to calculate elapsed time for the scan.")
                    .as_millis();
                info!(
                    logger,
                    "The {:?} scan ended in {}ms.", scan_type, elapsed_time
                );
            }
            None => {
                error!(
                    logger,
                    "Called scan_finished() for {:?} scanner but could not find any timestamp",
                    scan_type
                );
            }
        };
    }
}

#[macro_export]
macro_rules! time_marking_methods {
    ($scan_type_variant: ident) => {
        fn scan_started_at(&self) -> Option<SystemTime> {
            self.common.initiated_at_opt
        }

        fn mark_as_started(&mut self, timestamp: SystemTime) {
            self.common.initiated_at_opt = Some(timestamp);
        }

        fn mark_as_ended(&mut self, logger: &Logger) {
            self.common.signal_scanner_completion(
                ScanType::$scan_type_variant,
                SystemTime::now(),
                logger,
            );
        }
    };
}

<<<<<<< HEAD
pub struct PayableScanner {
    pub payable_threshold_gauge: Box<dyn PayableThresholdsGauge>,
    pub common: ScannerCommon,
    pub payable_dao: Box<dyn PayableDao>,
    pub sent_payable_dao: Box<dyn SentPayableDao>,
    pub payment_adjuster: Box<dyn PaymentAdjuster>,
}

impl MultistageDualPayableScanner for PayableScanner {}

impl StartableScanner<ScanForNewPayables, QualifiedPayablesMessage> for PayableScanner {
    fn start_scan(
        &mut self,
        consuming_wallet: &Wallet,
        timestamp: SystemTime,
        response_skeleton_opt: Option<ResponseSkeleton>,
        logger: &Logger,
    ) -> Result<QualifiedPayablesMessage, StartScanError> {
        self.mark_as_started(timestamp);
        info!(logger, "Scanning for new payables");
        let all_non_pending_payables = self.payable_dao.non_pending_payables();

        debug!(
            logger,
            "{}",
            investigate_debt_extremes(timestamp, &all_non_pending_payables)
        );

        let qualified_payables =
            self.sniff_out_alarming_payables_and_maybe_log_them(all_non_pending_payables, logger);

        match qualified_payables.is_empty() {
            true => {
                self.mark_as_ended(logger);
                Err(StartScanError::NothingToProcess)
            }
            false => {
                info!(
                    logger,
                    "Chose {} qualified debts to pay",
                    qualified_payables.len()
                );
                let qualified_payables = UnpricedQualifiedPayables::from(qualified_payables);
                let outgoing_msg = QualifiedPayablesMessage::new(
                    qualified_payables,
                    consuming_wallet.clone(),
                    response_skeleton_opt,
                );
                Ok(outgoing_msg)
            }
        }
    }
}

impl StartableScanner<ScanForRetryPayables, QualifiedPayablesMessage> for PayableScanner {
    fn start_scan(
        &mut self,
        _consuming_wallet: &Wallet,
        _timestamp: SystemTime,
        _response_skeleton_opt: Option<ResponseSkeleton>,
        _logger: &Logger,
    ) -> Result<QualifiedPayablesMessage, StartScanError> {
        todo!("Complete me under GH-605")
        // 1. Find the failed payables
        // 2. Look into the payable DAO to update the amount
        // 3. Prepare UnpricedQualifiedPayables
    }
}

impl Scanner<SentPayables, PayableScanResult> for PayableScanner {
    fn finish_scan(&mut self, message: SentPayables, logger: &Logger) -> PayableScanResult {
        let (sent_payables, err_opt) = separate_errors(&message, logger);
        debug!(
            logger,
            "{}",
            debugging_summary_after_error_separation(&sent_payables, &err_opt)
        );

        if !sent_payables.is_empty() {
            self.check_on_missing_sent_tx_records(&sent_payables);
        }

        self.handle_sent_payable_errors(err_opt, logger);

        self.mark_as_ended(logger);

        let ui_response_opt =
            message
                .response_skeleton_opt
                .map(|response_skeleton| NodeToUiMessage {
                    target: MessageTarget::ClientId(response_skeleton.client_id),
                    body: UiScanResponse {}.tmb(response_skeleton.context_id),
                });

        let result = if !sent_payables.is_empty() {
            OperationOutcome::NewPendingPayable
        } else {
            OperationOutcome::Failure
        };

        PayableScanResult {
            ui_response_opt,
            result,
        }
    }

    time_marking_methods!(Payables);

    as_any_ref_in_trait_impl!();
}

impl SolvencySensitivePaymentInstructor for PayableScanner {
    fn try_skipping_payment_adjustment(
        &self,
        msg: BlockchainAgentWithContextMessage,
        logger: &Logger,
    ) -> Result<Either<OutboundPaymentsInstructions, PreparedAdjustment>, String> {
        match self
            .payment_adjuster
            .search_for_indispensable_adjustment(&msg, logger)
        {
            Ok(None) => Ok(Either::Left(OutboundPaymentsInstructions::new(
                msg.qualified_payables,
                msg.agent,
                msg.response_skeleton_opt,
            ))),
            Ok(Some(adjustment)) => Ok(Either::Right(PreparedAdjustment::new(msg, adjustment))),
            Err(_e) => todo!("be implemented with GH-711"),
        }
    }

    fn perform_payment_adjustment(
        &self,
        setup: PreparedAdjustment,
        logger: &Logger,
    ) -> OutboundPaymentsInstructions {
        let now = SystemTime::now();
        self.payment_adjuster.adjust_payments(setup, now, logger)
    }
}

impl PayableScanner {
    pub fn new(
        payable_dao: Box<dyn PayableDao>,
        sent_payable_dao: Box<dyn SentPayableDao>,
        payment_thresholds: Rc<PaymentThresholds>,
        payment_adjuster: Box<dyn PaymentAdjuster>,
    ) -> Self {
        Self {
            common: ScannerCommon::new(payment_thresholds),
            payable_dao,
            sent_payable_dao,
            payable_threshold_gauge: Box::new(PayableThresholdsGaugeReal::default()),
            payment_adjuster,
        }
    }

    fn sniff_out_alarming_payables_and_maybe_log_them(
        &self,
        non_pending_payables: Vec<PayableAccount>,
        logger: &Logger,
    ) -> Vec<PayableAccount> {
        fn pass_payables_and_drop_points(
            qp_tp: impl Iterator<Item = (PayableAccount, u128)>,
        ) -> Vec<PayableAccount> {
            let (payables, _) = qp_tp.unzip::<_, _, Vec<PayableAccount>, Vec<_>>();
            payables
        }

        let qualified_payables_and_points_uncollected =
            non_pending_payables.into_iter().flat_map(|account| {
                self.payable_exceeded_threshold(&account, SystemTime::now())
                    .map(|threshold_point| (account, threshold_point))
            });
        match logger.debug_enabled() {
            false => pass_payables_and_drop_points(qualified_payables_and_points_uncollected),
            true => {
                let qualified_and_points_collected =
                    qualified_payables_and_points_uncollected.collect_vec();
                payables_debug_summary(&qualified_and_points_collected, logger);
                pass_payables_and_drop_points(qualified_and_points_collected.into_iter())
            }
        }
    }

    fn payable_exceeded_threshold(
        &self,
        payable: &PayableAccount,
        now: SystemTime,
    ) -> Option<u128> {
        let debt_age = now
            .duration_since(payable.last_paid_timestamp)
            .expect("Internal error")
            .as_secs();

        if self.payable_threshold_gauge.is_innocent_age(
            debt_age,
            self.common.payment_thresholds.maturity_threshold_sec,
        ) {
            return None;
        }

        if self.payable_threshold_gauge.is_innocent_balance(
            payable.balance_wei,
            gwei_to_wei(self.common.payment_thresholds.permanent_debt_allowed_gwei),
        ) {
            return None;
        }

        let threshold = self
            .payable_threshold_gauge
            .calculate_payout_threshold_in_gwei(&self.common.payment_thresholds, debt_age);
        if payable.balance_wei > threshold {
            Some(threshold)
        } else {
            None
        }
    }

    fn check_for_missing_records(
        &self,
        just_baked_sent_payables: &[&PendingPayable],
    ) -> Vec<PendingPayableMissingInDb> {
        let actual_sent_payables_len = just_baked_sent_payables.len();
        let hashset_with_hashes_to_eliminate_duplicates = just_baked_sent_payables
            .iter()
            .map(|pending_payable| pending_payable.hash)
            .collect::<HashSet<TxHash>>();

        if hashset_with_hashes_to_eliminate_duplicates.len() != actual_sent_payables_len {
            panic!(
                "Found duplicates in the recent sent txs: {:?}",
                just_baked_sent_payables
            );
        }

        let transaction_hashes_and_rowids_from_db = self
            .sent_payable_dao
            .get_tx_identifiers(&hashset_with_hashes_to_eliminate_duplicates);
        let hashes_from_db = transaction_hashes_and_rowids_from_db
            .keys()
            .copied()
            .collect::<HashSet<TxHash>>();

        let missing_sent_payables_hashes: Vec<TxHash> = hashset_with_hashes_to_eliminate_duplicates
            .difference(&hashes_from_db)
            .copied()
            .collect();

        let mut sent_payables_hashmap = just_baked_sent_payables
            .iter()
            .map(|payable| (payable.hash, &payable.recipient_wallet))
            .collect::<HashMap<TxHash, &Wallet>>();
        missing_sent_payables_hashes
            .into_iter()
            .map(|hash| {
                let wallet_address = sent_payables_hashmap
                    .remove(&hash)
                    .expectv("wallet")
                    .address();
                PendingPayableMissingInDb::new(wallet_address, hash)
            })
            .collect()
    }

    fn check_on_missing_sent_tx_records(&self, sent_payments: &[&PendingPayable]) {
        fn missing_record_msg(nonexistent: &[PendingPayableMissingInDb]) -> String {
            format!(
                "Expected sent-payable records for {} were not found. The system has become unreliable",
                comma_joined_stringifiable(nonexistent, |missing_sent_tx_ids| format!(
                    "(tx: {:?}, to wallet: {:?})",
                    missing_sent_tx_ids.hash, missing_sent_tx_ids.recipient
                ))
            )
        }

        let missing_sent_tx_records = self.check_for_missing_records(sent_payments);
        if !missing_sent_tx_records.is_empty() {
            panic!("{}", missing_record_msg(&missing_sent_tx_records))
        }
    }

    fn handle_sent_payable_errors(
        &self,
        err_opt: Option<PayableTransactingErrorEnum>,
        logger: &Logger,
    ) {
        fn decide_on_tx_error_handling(
            err: &PayableTransactingErrorEnum,
        ) -> Option<&HashSet<TxHash>> {
            match err {
                LocallyCausedError(PayableTransactionError::Sending { hashes, .. })
                | RemotelyCausedErrors(hashes) => Some(hashes),
                _ => None,
            }
        }

        if let Some(err) = err_opt {
            if let Some(hashes) = decide_on_tx_error_handling(&err) {
                self.discard_failed_transactions_with_possible_sent_tx_records(hashes, logger)
            } else {
                debug!(
                    logger,
                    "A non-fatal error {:?} will be ignored as it is from before any tx could \
                    even be hashed",
                    err
                )
            }
        }
    }

    fn discard_failed_transactions_with_possible_sent_tx_records(
        &self,
        hashes_of_failed: &HashSet<TxHash>,
        logger: &Logger,
    ) {
        fn serialize_hashes(hashes: &[TxHash]) -> String {
            comma_joined_stringifiable(hashes, |hash| format!("{:?}", hash))
        }

        let existent_sent_tx_in_db = self.sent_payable_dao.get_tx_identifiers(&hashes_of_failed);

        let hashes_of_missing_sent_tx = hashes_of_failed
            .difference(
                &existent_sent_tx_in_db
                    .keys()
                    .copied()
                    .collect::<HashSet<TxHash>>(),
            )
            .copied()
            .sorted()
            .collect();

        let missing_fgp_err_msg_opt = err_msg_for_failure_with_expected_but_missing_sent_tx_record(
            hashes_of_missing_sent_tx,
            serialize_hashes,
        );

        if !existent_sent_tx_in_db.is_empty() {
            let hashes = existent_sent_tx_in_db
                .keys()
                .copied()
                .sorted()
                .collect_vec();
            warning!(
                logger,
                "Deleting sent payable records for {}",
                serialize_hashes(&hashes)
            );
            if let Err(e) = self
                .sent_payable_dao
                .delete_records(&existent_sent_tx_in_db.keys().copied().collect())
            {
                if let Some(msg) = missing_fgp_err_msg_opt {
                    error!(logger, "{}", msg)
                };
                panic!(
                    "Database corrupt: sent payable record deletion for txs {} failed \
                    due to {:?}",
                    serialize_hashes(&hashes),
                    e
                )
            }
        }
        if let Some(msg) = missing_fgp_err_msg_opt {
            panic!("{}", msg)
        };
    }
}

=======
>>>>>>> 8fbe7bf6
#[derive(Debug, PartialEq, Eq, Clone, VariantCount)]
pub enum StartScanError {
    NothingToProcess,
    NoConsumingWalletFound,
    ScanAlreadyRunning {
        cross_scan_cause_opt: Option<ScanType>,
        started_at: SystemTime,
    },
    CalledFromNullScanner, // Exclusive for tests
    ManualTriggerError(ManulTriggerError),
}

impl StartScanError {
    pub fn log_error(&self, logger: &Logger, scan_type: ScanType, is_externally_triggered: bool) {
        enum ErrorType {
            Temporary(String),
            Permanent(String),
        }

        let log_message = match self {
            StartScanError::NothingToProcess => ErrorType::Temporary(format!(
                "There was nothing to process during {:?} scan.",
                scan_type
            )),
            StartScanError::ScanAlreadyRunning {
                cross_scan_cause_opt,
                started_at,
            } => ErrorType::Temporary(Self::scan_already_running_msg(
                scan_type,
                *cross_scan_cause_opt,
                *started_at,
            )),
            StartScanError::NoConsumingWalletFound => ErrorType::Permanent(format!(
                "Cannot initiate {:?} scan because no consuming wallet was found.",
                scan_type
            )),
            StartScanError::CalledFromNullScanner => match cfg!(test) {
                true => ErrorType::Permanent(format!(
                    "Called from NullScanner, not the {:?} scanner.",
                    scan_type
                )),
                false => panic!("Null Scanner shouldn't be running inside production code."),
            },
            StartScanError::ManualTriggerError(e) => match e {
                ManulTriggerError::AutomaticScanConflict => ErrorType::Permanent(format!(
                    "User requested {:?} scan was denied. Automatic mode prevents manual triggers.",
                    scan_type
                )),
                ManulTriggerError::UnnecessaryRequest { hint_opt } => {
                    ErrorType::Temporary(format!(
                        "User requested {:?} scan was denied expecting zero findings.{}",
                        scan_type,
                        match hint_opt {
                            Some(hint) => format!(" {}", hint),
                            None => "".to_string(),
                        }
                    ))
                }
            },
        };

        match log_message {
            ErrorType::Temporary(msg) => match is_externally_triggered {
                true => info!(logger, "{}", msg),
                false => debug!(logger, "{}", msg),
            },
            ErrorType::Permanent(msg) => warning!(logger, "{}", msg),
        }
    }

    fn timestamp_as_string(timestamp: SystemTime) -> String {
        let offset_date_time = OffsetDateTime::from(timestamp);
        offset_date_time
            .format(
                &parse(TIME_FORMATTING_STRING)
                    .expect("Error while parsing the time formatting string."),
            )
            .expect("Error while formatting timestamp as string.")
    }

    fn scan_already_running_msg(
        request_of: ScanType,
        cross_scan_cause_opt: Option<ScanType>,
        scan_started: SystemTime,
    ) -> String {
        let (blocking_scanner, request_spec) = if let Some(cross_scan_cause) = cross_scan_cause_opt
        {
            (cross_scan_cause, format!("the {:?}", request_of))
        } else {
            (request_of, "this".to_string())
        };

        format!(
            "{:?} scan was already initiated at {}. Hence, {} scan request will be ignored.",
            blocking_scanner,
            StartScanError::timestamp_as_string(scan_started),
            request_spec
        )
    }
}

#[derive(Debug, PartialEq, Eq, Clone)]
pub enum ManulTriggerError {
    AutomaticScanConflict,
    UnnecessaryRequest { hint_opt: Option<String> },
}

pub trait RealScannerMarker {}

macro_rules! impl_real_scanner_marker {
    ($($t:ty),*) => {
        $(impl RealScannerMarker for $t {})*
    }
}

impl_real_scanner_marker!(PayableScanner, PendingPayableScanner, ReceivableScanner);

#[cfg(test)]
mod tests {
    use crate::accountant::db_access_objects::failed_payable_dao::{
        FailedTx, FailureReason, FailureStatus,
    };
    use crate::accountant::db_access_objects::sent_payable_dao::{Detection, SentTx, TxStatus};
    use crate::accountant::db_access_objects::test_utils::{make_failed_tx, make_sent_tx};
    use crate::accountant::db_access_objects::utils::from_unix_timestamp;
    use crate::accountant::scanners::payable_scanner::msgs::InitialTemplatesMessage;
    use crate::accountant::scanners::payable_scanner::test_utils::PayableScannerBuilder;
    use crate::accountant::scanners::payable_scanner::tx_templates::initial::new::NewTxTemplates;
    use crate::accountant::scanners::payable_scanner::tx_templates::initial::retry::{
        RetryTxTemplate, RetryTxTemplates,
    };
    use crate::accountant::scanners::payable_scanner::utils::PayableScanResult;
    use crate::accountant::scanners::payable_scanner::PayableScanner;
    use crate::accountant::scanners::pending_payable_scanner::test_utils::ValidationFailureClockMock;
    use crate::accountant::scanners::pending_payable_scanner::utils::{
        CurrentPendingPayables, PendingPayableScanResult, RecheckRequiringFailures, TxHashByTable,
    };
    use crate::accountant::scanners::pending_payable_scanner::PendingPayableScanner;
    use crate::accountant::scanners::receivable_scanner::ReceivableScanner;
    use crate::accountant::scanners::test_utils::{
        assert_timestamps_from_str, parse_system_time_from_str,
        trim_expected_timestamp_to_three_digits_nanos, MarkScanner, NullScanner,
        PendingPayableCacheMock, ReplacementType, ScannerReplacement,
    };
    use crate::accountant::scanners::{
        ManulTriggerError, Scanner, ScannerCommon, Scanners, StartScanError, StartableScanner,
    };
    use crate::accountant::test_utils::{
        make_custom_payment_thresholds, make_qualified_and_unqualified_payables,
        make_receivable_account, BannedDaoFactoryMock, BannedDaoMock, ConfigDaoFactoryMock,
        FailedPayableDaoFactoryMock, FailedPayableDaoMock, PayableDaoFactoryMock, PayableDaoMock,
        PendingPayableScannerBuilder, ReceivableDaoFactoryMock, ReceivableDaoMock,
        ReceivableScannerBuilder, SentPayableDaoFactoryMock, SentPayableDaoMock,
    };
    use crate::accountant::{
        PayableScanType, ReceivedPayments, RequestTransactionReceipts, ResponseSkeleton, ScanError,
        SentPayables, TxReceiptsMessage,
    };
    use crate::blockchain::blockchain_bridge::{BlockMarker, RetrieveTransactions};
    use crate::blockchain::blockchain_interface::data_structures::{
        BatchResults, BlockchainTransaction, StatusReadFromReceiptCheck, TxBlock,
    };
    use crate::blockchain::errors::rpc_errors::{
        AppRpcError, AppRpcErrorKind, RemoteError, RemoteErrorKind,
    };
    use crate::blockchain::errors::validation_status::{PreviousAttempts, ValidationStatus};
    use crate::blockchain::errors::BlockchainErrorKind;
    use crate::blockchain::test_utils::{make_block_hash, make_tx_hash};
    use crate::database::rusqlite_wrappers::TransactionSafeWrapper;
    use crate::database::test_utils::transaction_wrapper_mock::TransactionInnerWrapperMockBuilder;
    use crate::db_config::mocks::ConfigDaoMock;
    use crate::db_config::persistent_configuration::PersistentConfigError;
    use crate::sub_lib::accountant::{
        DaoFactories, DetailedScanType, FinancialStatistics, PaymentThresholds,
    };
    use crate::test_utils::persistent_configuration_mock::PersistentConfigurationMock;
    use crate::test_utils::unshared_test_utils::arbitrary_id_stamp::ArbitraryIdStamp;
    use crate::test_utils::{make_paying_wallet, make_wallet};
    use actix::Message;
    use ethereum_types::U64;
    use itertools::Either;
    use masq_lib::logger::Logger;
    use masq_lib::messages::ScanType;
    use masq_lib::test_utils::logging::{init_test_logging, TestLogHandler};
    use masq_lib::ui_gateway::NodeToUiMessage;
    use regex::Regex;
    use rusqlite::{ffi, ErrorCode};
    use std::cell::RefCell;
    use std::collections::BTreeSet;
    use std::ops::Sub;
    use std::panic::{catch_unwind, AssertUnwindSafe};
    use std::rc::Rc;
    use std::sync::{Arc, Mutex};
    use std::time::{Duration, SystemTime};

    impl Scanners {
        pub fn replace_scanner(&mut self, replacement: ScannerReplacement) {
            match replacement {
                ScannerReplacement::Payable(ReplacementType::Real(scanner)) => {
                    self.payable = Box::new(scanner)
                }
                ScannerReplacement::Payable(ReplacementType::Mock(scanner)) => {
                    self.payable = Box::new(scanner)
                }
                ScannerReplacement::Payable(ReplacementType::Null) => {
                    self.payable = Box::new(NullScanner::default())
                }
                ScannerReplacement::PendingPayable(ReplacementType::Real(scanner)) => {
                    self.pending_payable = Box::new(scanner)
                }
                ScannerReplacement::PendingPayable(ReplacementType::Mock(scanner)) => {
                    self.pending_payable = Box::new(scanner)
                }
                ScannerReplacement::PendingPayable(ReplacementType::Null) => {
                    self.pending_payable = Box::new(NullScanner::default())
                }
                ScannerReplacement::Receivable(ReplacementType::Real(scanner)) => {
                    self.receivable = Box::new(scanner)
                }
                ScannerReplacement::Receivable(ReplacementType::Mock(scanner)) => {
                    self.receivable = Box::new(scanner)
                }
                ScannerReplacement::Receivable(ReplacementType::Null) => {
                    self.receivable = Box::new(NullScanner::default())
                }
            }
        }

        pub fn reset_scan_started(&mut self, scan_type: ScanType, value: MarkScanner) {
            match scan_type {
                ScanType::Payables => {
                    Self::simple_scanner_timestamp_treatment(&mut *self.payable, value)
                }
                ScanType::PendingPayables => {
                    Self::simple_scanner_timestamp_treatment(&mut *self.pending_payable, value)
                }
                ScanType::Receivables => {
                    Self::simple_scanner_timestamp_treatment(&mut *self.receivable, value)
                }
            }
        }

        pub fn aware_of_unresolved_pending_payables(&self) -> bool {
            self.aware_of_unresolved_pending_payable
        }

        pub fn set_aware_of_unresolved_pending_payables(&mut self, value: bool) {
            self.aware_of_unresolved_pending_payable = value
        }

        fn simple_scanner_timestamp_treatment<Scanner, EndMessage, ScanResult>(
            scanner: &mut Scanner,
            value: MarkScanner,
        ) where
            Scanner: self::Scanner<EndMessage, ScanResult> + ?Sized,
            EndMessage: actix::Message,
        {
            match value {
                MarkScanner::Ended(logger) => scanner.mark_as_ended(logger),
                MarkScanner::Started(timestamp) => scanner.mark_as_started(timestamp),
            }
        }

        pub fn scan_started_at(&self, scan_type: ScanType) -> Option<SystemTime> {
            match scan_type {
                ScanType::Payables => self.payable.scan_started_at(),
                ScanType::PendingPayables => self.pending_payable.scan_started_at(),
                ScanType::Receivables => self.receivable.scan_started_at(),
            }
        }
    }

    #[test]
    fn scanners_struct_can_be_constructed_with_the_respective_scanners() {
        let payable_dao_factory = PayableDaoFactoryMock::new()
            .make_result(PayableDaoMock::new())
            .make_result(PayableDaoMock::new());
        let sent_payable_dao_factory = SentPayableDaoFactoryMock::new()
            .make_result(SentPayableDaoMock::new())
            .make_result(SentPayableDaoMock::new());
        let failed_payable_dao_factory = FailedPayableDaoFactoryMock::new()
            .make_result(FailedPayableDaoMock::new())
            .make_result(FailedPayableDaoMock::new());
        let receivable_dao = ReceivableDaoMock::new();
        let receivable_dao_factory = ReceivableDaoFactoryMock::new().make_result(receivable_dao);
        let banned_dao_factory = BannedDaoFactoryMock::new().make_result(BannedDaoMock::new());
        let set_params_arc = Arc::new(Mutex::new(vec![]));
        let config_dao_mock = ConfigDaoMock::new()
            .set_params(&set_params_arc)
            .set_result(Ok(()));
        let config_dao_factory = ConfigDaoFactoryMock::new().make_result(config_dao_mock);
        let financial_statistics = FinancialStatistics {
            total_paid_payable_wei: 1,
            total_paid_receivable_wei: 2,
        };
        let payment_thresholds = make_custom_payment_thresholds();
        let payment_thresholds_rc = Rc::new(payment_thresholds);
        let initial_rc_count = Rc::strong_count(&payment_thresholds_rc);

        let mut scanners = Scanners::new(
            DaoFactories {
                payable_dao_factory: Box::new(payable_dao_factory),
                sent_payable_dao_factory: Box::new(sent_payable_dao_factory),
                failed_payable_dao_factory: Box::new(failed_payable_dao_factory),
                receivable_dao_factory: Box::new(receivable_dao_factory),
                banned_dao_factory: Box::new(banned_dao_factory),
                config_dao_factory: Box::new(config_dao_factory),
            },
            Rc::clone(&payment_thresholds_rc),
            Rc::new(RefCell::new(financial_statistics.clone())),
        );

        let payable_scanner = scanners
            .payable
            .as_any()
            .downcast_ref::<PayableScanner>()
            .unwrap();
        let pending_payable_scanner = scanners
            .pending_payable
            .as_any_mut()
            .downcast_mut::<PendingPayableScanner>()
            .unwrap();
        let receivable_scanner = scanners
            .receivable
            .as_any_mut()
            .downcast_mut::<ReceivableScanner>()
            .unwrap();
        assert_eq!(
            payable_scanner.common.payment_thresholds.as_ref(),
            &payment_thresholds
        );
        assert_eq!(payable_scanner.common.initiated_at_opt.is_some(), false);
        assert_eq!(scanners.aware_of_unresolved_pending_payable, false);
        assert_eq!(scanners.initial_pending_payable_scan, true);
        assert_eq!(
            *pending_payable_scanner.financial_statistics.borrow(),
            financial_statistics
        );
        assert_eq!(
            pending_payable_scanner.common.payment_thresholds.as_ref(),
            &payment_thresholds
        );
        assert_eq!(
            pending_payable_scanner.common.initiated_at_opt.is_some(),
            false
        );
        let dumped_records = pending_payable_scanner
            .yet_unproven_failed_payables
            .dump_cache();
        assert!(
            dumped_records.is_empty(),
            "There should be no yet unproven failures but found {:?}.",
            dumped_records
        );
        assert_eq!(
            receivable_scanner.common.payment_thresholds.as_ref(),
            &payment_thresholds
        );
        assert_eq!(receivable_scanner.common.initiated_at_opt.is_some(), false);
        assert_eq!(
            *receivable_scanner.financial_statistics.borrow(),
            financial_statistics
        );
        assert_eq!(
            receivable_scanner.common.payment_thresholds.as_ref(),
            &payment_thresholds
        );
        assert_eq!(receivable_scanner.common.initiated_at_opt.is_some(), false);
        receivable_scanner
            .persistent_configuration
            .set_start_block(Some(136890))
            .unwrap();
        let set_params = set_params_arc.lock().unwrap();
        assert_eq!(
            *set_params,
            vec![("start_block".to_string(), Some("136890".to_string()))]
        );
        assert_eq!(
            Rc::strong_count(&payment_thresholds_rc),
            initial_rc_count + 3
        );
    }

    #[test]
    fn new_payable_scanner_can_initiate_a_scan() {
        init_test_logging();
        let test_name = "new_payable_scanner_can_initiate_a_scan";
        let consuming_wallet = make_paying_wallet(b"consuming wallet");
        let now = SystemTime::now();
        let (qualified_payable_accounts, _, retrieved_payables) =
            make_qualified_and_unqualified_payables(now, &PaymentThresholds::default());
        let payable_dao = PayableDaoMock::new().retrieve_payables_result(retrieved_payables);
        let mut subject = make_dull_subject();
        let payable_scanner = PayableScannerBuilder::new()
            .payable_dao(payable_dao)
            .build();
        subject.payable = Box::new(payable_scanner);

        let result = subject.start_new_payable_scan_guarded(
            &consuming_wallet,
            now,
            None,
            &Logger::new(test_name),
            true,
        );

        let timestamp = subject.payable.scan_started_at();
        assert_eq!(timestamp, Some(now));
        let qualified_payables_count = qualified_payable_accounts.len();
        let expected_tx_templates = NewTxTemplates::from(&qualified_payable_accounts);
        assert_eq!(
            result,
            Ok(InitialTemplatesMessage {
                initial_templates: Either::Left(expected_tx_templates),
                consuming_wallet,
                response_skeleton_opt: None,
            })
        );
        TestLogHandler::new().assert_logs_match_in_order(vec![
            &format!("INFO: {test_name}: Scanning for new payables"),
            &format!(
                "INFO: {test_name}: Chose {} qualified debts to pay",
                qualified_payables_count
            ),
        ])
    }

    #[test]
    fn new_payable_scanner_cannot_be_initiated_if_it_is_already_running() {
        let consuming_wallet = make_paying_wallet(b"consuming wallet");
        let (_, _, retrieved_payables) = make_qualified_and_unqualified_payables(
            SystemTime::now(),
            &PaymentThresholds::default(),
        );
        let payable_dao = PayableDaoMock::new().retrieve_payables_result(retrieved_payables);
        let mut subject = make_dull_subject();
        let payable_scanner = PayableScannerBuilder::new()
            .payable_dao(payable_dao)
            .build();
        subject.payable = Box::new(payable_scanner);
        let previous_scan_started_at = SystemTime::now();
        let _ = subject.start_new_payable_scan_guarded(
            &consuming_wallet,
            previous_scan_started_at,
            None,
            &Logger::new("test"),
            true,
        );

        let result = subject.start_new_payable_scan_guarded(
            &consuming_wallet,
            SystemTime::now(),
            None,
            &Logger::new("test"),
            true,
        );

        let is_scan_running = subject.payable.scan_started_at().is_some();
        assert_eq!(is_scan_running, true);
        assert_eq!(
            result,
            Err(StartScanError::ScanAlreadyRunning {
                cross_scan_cause_opt: None,
                started_at: previous_scan_started_at
            })
        );
    }

    #[test]
    fn new_payable_scanner_throws_error_in_case_no_qualified_payable_is_found() {
        let consuming_wallet = make_paying_wallet(b"consuming wallet");
        let now = SystemTime::now();
        let (_, unqualified_payable_accounts, _) =
            make_qualified_and_unqualified_payables(now, &PaymentThresholds::default());
        let payable_dao =
            PayableDaoMock::new().retrieve_payables_result(unqualified_payable_accounts);
        let mut subject = make_dull_subject();
        subject.payable = Box::new(
            PayableScannerBuilder::new()
                .payable_dao(payable_dao)
                .build(),
        );

        let result = subject.start_new_payable_scan_guarded(
            &consuming_wallet,
            SystemTime::now(),
            None,
            &Logger::new("test"),
            true,
        );

        let is_scan_running = subject.scan_started_at(ScanType::Payables).is_some();
        assert_eq!(is_scan_running, false);
        assert_eq!(result, Err(StartScanError::NothingToProcess));
    }

    #[test]
    fn retry_payable_scanner_can_initiate_a_scan() {
        init_test_logging();
        let test_name = "retry_payable_scanner_can_initiate_a_scan";
        let consuming_wallet = make_paying_wallet(b"consuming wallet");
        let now = SystemTime::now();
        let response_skeleton = ResponseSkeleton {
            client_id: 24,
            context_id: 42,
        };
        let (_, _, retrieved_payables) =
            make_qualified_and_unqualified_payables(now, &PaymentThresholds::default());
        let failed_tx = make_failed_tx(1);
        let payable_dao = PayableDaoMock::new().retrieve_payables_result(retrieved_payables);
        let failed_payable_dao =
            FailedPayableDaoMock::new().retrieve_txs_result(BTreeSet::from([failed_tx.clone()]));
        let mut subject = make_dull_subject();
        let payable_scanner = PayableScannerBuilder::new()
            .payable_dao(payable_dao)
            .failed_payable_dao(failed_payable_dao)
            .build();
        subject.payable = Box::new(payable_scanner);

        let result = subject.start_retry_payable_scan_guarded(
            &consuming_wallet,
            now,
            Some(response_skeleton),
            &Logger::new(test_name),
        );

        let timestamp = subject.payable.scan_started_at();
        let expected_template = RetryTxTemplate::from(&failed_tx);
        assert_eq!(timestamp, Some(now));
        assert_eq!(
            result,
            Ok(InitialTemplatesMessage {
                initial_templates: Either::Right(RetryTxTemplates(vec![expected_template])),
                consuming_wallet,
                response_skeleton_opt: Some(response_skeleton),
            })
        );
        let tlh = TestLogHandler::new();
        tlh.exists_log_containing(&format!("INFO: {test_name}: Scanning for retry payables"));
    }

    #[test]
    fn retry_payable_scanner_panics_in_case_scan_is_already_running() {
        let consuming_wallet = make_paying_wallet(b"consuming wallet");
        let (_, _, retrieved_payables) = make_qualified_and_unqualified_payables(
            SystemTime::now(),
            &PaymentThresholds::default(),
        );
        let payable_dao = PayableDaoMock::new().retrieve_payables_result(retrieved_payables);
        let failed_payable_dao =
            FailedPayableDaoMock::default().retrieve_txs_result(BTreeSet::new());
        let mut subject = make_dull_subject();
        let payable_scanner = PayableScannerBuilder::new()
            .payable_dao(payable_dao)
            .failed_payable_dao(failed_payable_dao)
            .build();
        subject.payable = Box::new(payable_scanner);
        let before = SystemTime::now();
        let _ = subject.start_retry_payable_scan_guarded(
            &consuming_wallet,
            SystemTime::now(),
            None,
            &Logger::new("test"),
        );

        let caught_panic = catch_unwind(AssertUnwindSafe(|| {
            let _: Result<InitialTemplatesMessage, StartScanError> = subject
                .start_retry_payable_scan_guarded(
                    &consuming_wallet,
                    SystemTime::now(),
                    None,
                    &Logger::new("test"),
                );
        }))
        .unwrap_err();

        let after = SystemTime::now();
        let panic_msg = caught_panic.downcast_ref::<String>().unwrap();
        let expected_needle_1 = "internal error: entered unreachable code: \
        Guards should ensure that no payable scanner can run if the pending payable \
        repetitive sequence is still ongoing. However, some other payable scan intruded at";
        assert!(
            panic_msg.contains(expected_needle_1),
            "We looked for {} but the actual string doesn't contain it: {}",
            expected_needle_1,
            panic_msg
        );
        let expected_needle_2 = "and is still running at ";
        assert!(
            panic_msg.contains(expected_needle_2),
            "We looked for {} but the actual string doesn't contain it: {}",
            expected_needle_2,
            panic_msg
        );
        check_timestamps_in_panic_for_already_running_retry_payable_scanner(
            &panic_msg, before, after,
        )
    }

    fn check_timestamps_in_panic_for_already_running_retry_payable_scanner(
        panic_msg: &str,
        before: SystemTime,
        after: SystemTime,
    ) {
        let system_times = parse_system_time_from_str(panic_msg);
        let before = trim_expected_timestamp_to_three_digits_nanos(before);
        let first_actual = system_times[0];
        let second_actual = system_times[1];
        let after = trim_expected_timestamp_to_three_digits_nanos(after);

        assert!(
            before <= first_actual
                && first_actual <= second_actual
                && second_actual <= after,
            "We expected this relationship before({:?}) <= first_actual({:?}) <= second_actual({:?}) \
            <= after({:?}), but it does not hold true",
            before,
            first_actual,
            second_actual,
            after
        );
    }

    #[test]
    fn finish_payable_scan_keeps_the_aware_of_unresolved_pending_payable_flag_as_false_in_case_of_err(
    ) {
        test_finish_payable_scan_keeps_aware_flag_false_on_error(PayableScanType::New, "new_scan");
        test_finish_payable_scan_keeps_aware_flag_false_on_error(
            PayableScanType::Retry,
            "retry_scan",
        );
    }

    fn test_finish_payable_scan_keeps_aware_flag_false_on_error(
        payable_scan_type: PayableScanType,
        test_name_str: &str,
    ) {
        init_test_logging();
        let test_name = format!(
            "finish_payable_scan_keeps_the_aware_of_unresolved_\
             pending_payable_flag_as_false_in_case_of_err_for_\
             {test_name_str}"
        );
        let sent_payable = SentPayables {
            payment_procedure_result: Err("Some error".to_string()),
            payable_scan_type,
            response_skeleton_opt: None,
        };
        let logger = Logger::new(&test_name);
        let payable_scanner = PayableScannerBuilder::new().build();
        let mut subject = make_dull_subject();
        subject.payable = Box::new(payable_scanner);
        let aware_of_unresolved_pending_payable_before =
            subject.aware_of_unresolved_pending_payable;

        subject.finish_payable_scan(sent_payable, &logger);

        let aware_of_unresolved_pending_payable_after = subject.aware_of_unresolved_pending_payable;
        assert_eq!(aware_of_unresolved_pending_payable_before, false);
        assert_eq!(aware_of_unresolved_pending_payable_after, false);
        let log_handler = TestLogHandler::new();
        log_handler.exists_log_containing(&format!(
            "WARN: {test_name}: Local error occurred before transaction signing. Error: Some error"
        ));
    }

    #[test]
    fn finish_payable_scan_changes_the_aware_of_unresolved_pending_payable_flag_as_true_when_pending_txs_found_in_retry_mode(
    ) {
        init_test_logging();
        let test_name = "finish_payable_scan_changes_the_aware_of_unresolved_pending_payable_flag_as_true_when_pending_txs_found_in_retry_mode";
        let sent_payable_dao = SentPayableDaoMock::default().insert_new_records_result(Ok(()));
        let failed_payable_dao =
            FailedPayableDaoMock::default().retrieve_txs_result(BTreeSet::new());
        let payable_scanner = PayableScannerBuilder::new()
            .sent_payable_dao(sent_payable_dao)
            .failed_payable_dao(failed_payable_dao)
            .build();
        let logger = Logger::new(test_name);
        let mut subject = make_dull_subject();
        subject.payable = Box::new(payable_scanner);
        let sent_payables = SentPayables {
            payment_procedure_result: Ok(BatchResults {
                sent_txs: vec![make_sent_tx(1)],
                failed_txs: vec![],
            }),
            payable_scan_type: PayableScanType::Retry,
            response_skeleton_opt: None,
        };
        let aware_of_unresolved_pending_payable_before =
            subject.aware_of_unresolved_pending_payable;

        subject.finish_payable_scan(sent_payables, &logger);

        let aware_of_unresolved_pending_payable_after = subject.aware_of_unresolved_pending_payable;
        assert_eq!(aware_of_unresolved_pending_payable_before, false);
        assert_eq!(aware_of_unresolved_pending_payable_after, true);
        let log_handler = TestLogHandler::new();
        log_handler.exists_log_containing(&format!(
            "DEBUG: {test_name}: Processed retried txs while sending to RPC: \
            Total: 1, Sent to RPC: 1, Failed to send: 0."
        ));
    }

    #[test]
<<<<<<< HEAD
    fn payable_is_found_innocent_by_age_and_returns() {
        let is_innocent_age_params_arc = Arc::new(Mutex::new(vec![]));
        let payable_thresholds_gauge = PayableThresholdsGaugeMock::default()
            .is_innocent_age_params(&is_innocent_age_params_arc)
            .is_innocent_age_result(true);
        let mut subject = PayableScannerBuilder::new().build();
        subject.payable_threshold_gauge = Box::new(payable_thresholds_gauge);
        let now = SystemTime::now();
        let debt_age_s = 111_222;
        let last_paid_timestamp = now.checked_sub(Duration::from_secs(debt_age_s)).unwrap();
        let mut payable = make_payable_account(111);
        payable.last_paid_timestamp = last_paid_timestamp;

        let result = subject.payable_exceeded_threshold(&payable, now);

        assert_eq!(result, None);
        let mut is_innocent_age_params = is_innocent_age_params_arc.lock().unwrap();
        let (debt_age_returned, threshold_value) = is_innocent_age_params.remove(0);
        assert!(is_innocent_age_params.is_empty());
        assert_eq!(debt_age_returned, debt_age_s);
        assert_eq!(
            threshold_value,
            DEFAULT_PAYMENT_THRESHOLDS.maturity_threshold_sec
        )
        // No panic and so no other method was called, which means an early return
    }

    #[test]
    fn payable_is_found_innocent_by_balance_and_returns() {
        let is_innocent_age_params_arc = Arc::new(Mutex::new(vec![]));
        let is_innocent_balance_params_arc = Arc::new(Mutex::new(vec![]));
        let payable_thresholds_gauge = PayableThresholdsGaugeMock::default()
            .is_innocent_age_params(&is_innocent_age_params_arc)
            .is_innocent_age_result(false)
            .is_innocent_balance_params(&is_innocent_balance_params_arc)
            .is_innocent_balance_result(true);
        let mut subject = PayableScannerBuilder::new().build();
        subject.payable_threshold_gauge = Box::new(payable_thresholds_gauge);
        let now = SystemTime::now();
        let debt_age_s = 3_456;
        let last_paid_timestamp = now.checked_sub(Duration::from_secs(debt_age_s)).unwrap();
        let mut payable = make_payable_account(222);
        payable.last_paid_timestamp = last_paid_timestamp;
        payable.balance_wei = 123456;

        let result = subject.payable_exceeded_threshold(&payable, now);

        assert_eq!(result, None);
        let mut is_innocent_age_params = is_innocent_age_params_arc.lock().unwrap();
        let (debt_age_returned, _) = is_innocent_age_params.remove(0);
        assert!(is_innocent_age_params.is_empty());
        assert_eq!(debt_age_returned, debt_age_s);
        let is_innocent_balance_params = is_innocent_balance_params_arc.lock().unwrap();
        assert_eq!(
            *is_innocent_balance_params,
            vec![(
                123456_u128,
                gwei_to_wei(DEFAULT_PAYMENT_THRESHOLDS.permanent_debt_allowed_gwei)
            )]
        )
        //no other method was called (absence of panic), and that means we returned early
    }

    #[test]
    fn threshold_calculation_depends_on_user_defined_payment_thresholds() {
        let is_innocent_age_params_arc = Arc::new(Mutex::new(vec![]));
        let is_innocent_balance_params_arc = Arc::new(Mutex::new(vec![]));
        let calculate_payable_threshold_params_arc = Arc::new(Mutex::new(vec![]));
        let balance = gwei_to_wei(5555_u64);
        let now = SystemTime::now();
        let debt_age_s = 1111 + 1;
        let last_paid_timestamp = now.checked_sub(Duration::from_secs(debt_age_s)).unwrap();
        let payable_account = PayableAccount {
            wallet: make_wallet("hi"),
            balance_wei: balance,
            last_paid_timestamp,
        };
        let custom_payment_thresholds = PaymentThresholds {
            maturity_threshold_sec: 1111,
            payment_grace_period_sec: 2222,
            permanent_debt_allowed_gwei: 3333,
            debt_threshold_gwei: 4444,
            threshold_interval_sec: 5555,
            unban_below_gwei: 5555,
        };
        let payable_thresholds_gauge = PayableThresholdsGaugeMock::default()
            .is_innocent_age_params(&is_innocent_age_params_arc)
            .is_innocent_age_result(
                debt_age_s <= custom_payment_thresholds.maturity_threshold_sec as u64,
            )
            .is_innocent_balance_params(&is_innocent_balance_params_arc)
            .is_innocent_balance_result(
                balance <= gwei_to_wei(custom_payment_thresholds.permanent_debt_allowed_gwei),
            )
            .calculate_payout_threshold_in_gwei_params(&calculate_payable_threshold_params_arc)
            .calculate_payout_threshold_in_gwei_result(4567898); //made up value
        let mut subject = PayableScannerBuilder::new()
            .payment_thresholds(custom_payment_thresholds)
            .build();
        subject.payable_threshold_gauge = Box::new(payable_thresholds_gauge);

        let result = subject.payable_exceeded_threshold(&payable_account, now);

        assert_eq!(result, Some(4567898));
        let mut is_innocent_age_params = is_innocent_age_params_arc.lock().unwrap();
        let (debt_age_returned_innocent, curve_derived_time) = is_innocent_age_params.remove(0);
        assert_eq!(*is_innocent_age_params, vec![]);
        assert_eq!(debt_age_returned_innocent, debt_age_s);
        assert_eq!(
            curve_derived_time,
            custom_payment_thresholds.maturity_threshold_sec as u64
        );
        let is_innocent_balance_params = is_innocent_balance_params_arc.lock().unwrap();
        assert_eq!(
            *is_innocent_balance_params,
            vec![(
                payable_account.balance_wei,
                gwei_to_wei(custom_payment_thresholds.permanent_debt_allowed_gwei)
            )]
        );
        let mut calculate_payable_curves_params =
            calculate_payable_threshold_params_arc.lock().unwrap();
        let (payment_thresholds, debt_age_returned_curves) =
            calculate_payable_curves_params.remove(0);
        assert_eq!(*calculate_payable_curves_params, vec![]);
        assert_eq!(debt_age_returned_curves, debt_age_s);
        assert_eq!(payment_thresholds, custom_payment_thresholds)
    }

    #[test]
    fn payable_with_debt_under_the_slope_is_marked_unqualified() {
        init_test_logging();
        let now = SystemTime::now();
        let payment_thresholds = PaymentThresholds::default();
        let debt = gwei_to_wei(payment_thresholds.permanent_debt_allowed_gwei + 1);
        let time = to_unix_timestamp(now) - payment_thresholds.maturity_threshold_sec as i64 - 1;
        let unqualified_payable_account = vec![PayableAccount {
            wallet: make_wallet("wallet0"),
            balance_wei: debt,
            last_paid_timestamp: from_unix_timestamp(time),
        }];
        let subject = PayableScannerBuilder::new()
            .payment_thresholds(payment_thresholds)
            .build();
        let test_name =
            "payable_with_debt_above_the_slope_is_qualified_and_the_threshold_value_is_returned";
        let logger = Logger::new(test_name);

        let result = subject
            .sniff_out_alarming_payables_and_maybe_log_them(unqualified_payable_account, &logger);

        assert_eq!(result, vec![]);
        TestLogHandler::new()
            .exists_no_log_containing(&format!("DEBUG: {}: Paying qualified debts", test_name));
    }

    #[test]
    fn payable_with_debt_above_the_slope_is_qualified() {
        init_test_logging();
        let payment_thresholds = PaymentThresholds::default();
        let debt = gwei_to_wei(payment_thresholds.debt_threshold_gwei - 1);
        let time = (payment_thresholds.maturity_threshold_sec
            + payment_thresholds.threshold_interval_sec
            - 1) as i64;
        let qualified_payable = PayableAccount {
            wallet: make_wallet("wallet0"),
            balance_wei: debt,
            last_paid_timestamp: from_unix_timestamp(time),
        };
        let subject = PayableScannerBuilder::new()
            .payment_thresholds(payment_thresholds)
            .build();
        let test_name = "payable_with_debt_above_the_slope_is_qualified";
        let logger = Logger::new(test_name);

        let result = subject.sniff_out_alarming_payables_and_maybe_log_them(
            vec![qualified_payable.clone()],
            &logger,
        );

        assert_eq!(result, vec![qualified_payable]);
        TestLogHandler::new().exists_log_matching(&format!(
            "DEBUG: {}: Paying qualified debts:\n\
            999,999,999,000,000,000 wei owed for \\d+ sec exceeds the threshold \
            500,000,000,000,000,000 wei for creditor 0x0000000000000000000000000077616c6c657430",
            test_name
        ));
    }

    #[test]
    fn non_pending_payables_turn_into_an_empty_vector_if_all_unqualified() {
        init_test_logging();
        let test_name = "non_pending_payables_turn_into_an_empty_vector_if_all_unqualified";
        let now = SystemTime::now();
        let payment_thresholds = PaymentThresholds::default();
        let unqualified_payable_account = vec![PayableAccount {
            wallet: make_wallet("wallet1"),
            balance_wei: gwei_to_wei(payment_thresholds.permanent_debt_allowed_gwei + 1),
            last_paid_timestamp: from_unix_timestamp(
                to_unix_timestamp(now) - payment_thresholds.maturity_threshold_sec as i64 + 1,
            ),
        }];
        let subject = PayableScannerBuilder::new()
            .payment_thresholds(payment_thresholds)
            .build();
        let logger = Logger::new(test_name);

        let result = subject
            .sniff_out_alarming_payables_and_maybe_log_them(unqualified_payable_account, &logger);

        assert_eq!(result, vec![]);
        TestLogHandler::new()
            .exists_no_log_containing(&format!("DEBUG: {test_name}: Paying qualified debts"));
    }

    #[test]
=======
>>>>>>> 8fbe7bf6
    fn pending_payable_scanner_can_initiate_a_scan() {
        init_test_logging();
        let test_name = "pending_payable_scanner_can_initiate_a_scan";
        let consuming_wallet = make_paying_wallet(b"consuming wallet");
        let now = SystemTime::now();
        let sent_tx = make_sent_tx(456);
        let sent_tx_hash = sent_tx.hash;
        let failed_tx = make_failed_tx(789);
        let sent_payable_dao =
            SentPayableDaoMock::new().retrieve_txs_result(btreeset![sent_tx.clone()]);
        let failed_payable_dao =
            FailedPayableDaoMock::new().retrieve_txs_result(BTreeSet::from([failed_tx.clone()]));
        let mut subject = make_dull_subject();
        let pending_payable_scanner = PendingPayableScannerBuilder::new()
            .sent_payable_dao(sent_payable_dao)
            .failed_payable_dao(failed_payable_dao)
            .sent_payable_cache(Box::new(CurrentPendingPayables::default()))
            .failed_payable_cache(Box::new(RecheckRequiringFailures::default()))
            .build();
        // Important
        subject.aware_of_unresolved_pending_payable = true;
        subject.pending_payable = Box::new(pending_payable_scanner);
        let payable_scanner = PayableScannerBuilder::new().build();
        subject.payable = Box::new(payable_scanner);

        let result = subject.start_pending_payable_scan_guarded(
            &consuming_wallet,
            now,
            None,
            &Logger::new(test_name),
            true,
        );

        let is_scan_running = subject.pending_payable.scan_started_at().is_some();
        assert_eq!(is_scan_running, true);
        assert_eq!(
            result,
            Ok(RequestTransactionReceipts {
                tx_hashes: vec![
                    TxHashByTable::SentPayable(sent_tx_hash),
                    TxHashByTable::FailedPayable(failed_tx.hash)
                ],
                response_skeleton_opt: None
            })
        );
        TestLogHandler::new().assert_logs_match_in_order(vec![
            &format!("INFO: {test_name}: Scanning for pending payable"),
            &format!("DEBUG: {test_name}: Found 1 pending payables and 1 unfinalized failures to process"),
        ])
    }

    #[test]
    fn pending_payable_scanner_cannot_be_initiated_if_it_itself_is_already_running() {
        let now = SystemTime::now();
        let consuming_wallet = make_paying_wallet(b"consuming");
        let mut subject = make_dull_subject();
        let sent_payable_dao =
            SentPayableDaoMock::new().retrieve_txs_result(btreeset![make_sent_tx(123)]);
        let failed_payable_dao =
            FailedPayableDaoMock::new().retrieve_txs_result(BTreeSet::from([make_failed_tx(456)]));
        let pending_payable_scanner = PendingPayableScannerBuilder::new()
            .sent_payable_dao(sent_payable_dao)
            .failed_payable_dao(failed_payable_dao)
            .sent_payable_cache(Box::new(CurrentPendingPayables::default()))
            .failed_payable_cache(Box::new(RecheckRequiringFailures::default()))
            .build();
        // Important
        subject.aware_of_unresolved_pending_payable = true;
        subject.pending_payable = Box::new(pending_payable_scanner);
        let payable_scanner = PayableScannerBuilder::new().build();
        subject.payable = Box::new(payable_scanner);
        let logger = Logger::new("test");
        let _ =
            subject.start_pending_payable_scan_guarded(&consuming_wallet, now, None, &logger, true);

        let result = subject.start_pending_payable_scan_guarded(
            &consuming_wallet,
            SystemTime::now(),
            None,
            &logger,
            true,
        );

        let is_scan_running = subject.pending_payable.scan_started_at().is_some();
        assert_eq!(is_scan_running, true);
        assert_eq!(
            result,
            Err(StartScanError::ScanAlreadyRunning {
                cross_scan_cause_opt: None,
                started_at: now
            })
        );
    }

    #[test]
    fn pending_payable_scanner_cannot_be_initiated_if_payable_scanner_is_still_running() {
        let consuming_wallet = make_paying_wallet(b"consuming");
        let mut subject = make_dull_subject();
        let pending_payable_scanner = PendingPayableScannerBuilder::new().build();
        let payable_scanner = PayableScannerBuilder::new().build();
        // Important
        subject.aware_of_unresolved_pending_payable = true;
        subject.pending_payable = Box::new(pending_payable_scanner);
        subject.payable = Box::new(payable_scanner);
        let logger = Logger::new("test");
        let previous_scan_started_at = SystemTime::now();
        subject.payable.mark_as_started(previous_scan_started_at);

        let result = subject.start_pending_payable_scan_guarded(
            &consuming_wallet,
            SystemTime::now(),
            None,
            &logger,
            true,
        );

        let is_scan_running = subject.pending_payable.scan_started_at().is_some();
        assert_eq!(is_scan_running, false);
        assert_eq!(
            result,
            Err(StartScanError::ScanAlreadyRunning {
                cross_scan_cause_opt: Some(ScanType::Payables),
                started_at: previous_scan_started_at
            })
        );
    }

    #[test]
    fn both_payable_scanners_cannot_be_detected_in_progress_at_the_same_time() {
        let consuming_wallet = make_paying_wallet(b"consuming");
        let mut subject = make_dull_subject();
        let pending_payable_scanner = PendingPayableScannerBuilder::new().build();
        let payable_scanner = PayableScannerBuilder::new().build();
        subject.pending_payable = Box::new(pending_payable_scanner);
        subject.payable = Box::new(payable_scanner);
        let timestamp_pending_payable_start = SystemTime::now()
            .checked_sub(Duration::from_millis(12))
            .unwrap();
        let timestamp_payable_scanner_start = SystemTime::now();
        subject.aware_of_unresolved_pending_payable = true;
        subject
            .pending_payable
            .mark_as_started(timestamp_pending_payable_start);
        subject
            .payable
            .mark_as_started(timestamp_payable_scanner_start);

        let caught_panic = catch_unwind(AssertUnwindSafe(|| {
            let _ = subject.start_pending_payable_scan_guarded(
                &consuming_wallet,
                SystemTime::now(),
                None,
                &Logger::new("test"),
                true,
            );
        }))
        .unwrap_err();

        let panic_msg = caught_panic.downcast_ref::<String>().unwrap();
        let expected_msg_fragment_1 = "internal error: entered unreachable code: Any payable-\
        related scanners should never be allowed to run in parallel. Scan for pending payables \
        started at: ";
        assert!(
            panic_msg.contains(expected_msg_fragment_1),
            "This fragment '{}' wasn't found in \
        '{}'",
            expected_msg_fragment_1,
            panic_msg
        );
        let expected_msg_fragment_2 = ", scan for payables started at: ";
        assert!(
            panic_msg.contains(expected_msg_fragment_2),
            "This fragment '{}' wasn't found in \
        '{}'",
            expected_msg_fragment_2,
            panic_msg
        );
        assert_timestamps_from_str(
            panic_msg,
            vec![
                timestamp_pending_payable_start,
                timestamp_payable_scanner_start,
            ],
        )
    }

    #[test]
    #[should_panic(
        expected = "internal error: entered unreachable code: Automatic pending payable \
    scan should never start if there are no pending payables to process."
    )]
    fn pending_payable_scanner_bumps_into_zero_pending_payable_awareness_in_the_automatic_mode() {
        let consuming_wallet = make_paying_wallet(b"consuming");
        let mut subject = make_dull_subject();
        let pending_payable_scanner = PendingPayableScannerBuilder::new().build();
        subject.pending_payable = Box::new(pending_payable_scanner);
        subject.aware_of_unresolved_pending_payable = false;

        let _ = subject.start_pending_payable_scan_guarded(
            &consuming_wallet,
            SystemTime::now(),
            None,
            &Logger::new("test"),
            true,
        );
    }

    #[test]
    fn check_general_conditions_for_pending_payable_scan_if_it_is_initial_pending_payable_scan() {
        let mut subject = make_dull_subject();
        subject.initial_pending_payable_scan = true;

        let result = subject.check_general_conditions_for_pending_payable_scan(false, true);

        assert_eq!(result, Ok(()));
        assert_eq!(subject.initial_pending_payable_scan, true);
    }

    #[test]
    fn pending_payable_scanner_handles_tx_receipts_message() {
        // Note: the choice of those hashes isn't random; I tried to make sure I will know the order,
        // in which these records will be processed, because they are in an ordered map.
        // It is important because otherwise preparation of results with the mocks would become
        // chaotic, as long as you care about the exact receiver of the mock call among these records
        init_test_logging();
        let test_name = "pending_payable_scanner_handles_tx_receipts_message";
        // Normal confirmation
        let transactions_confirmed_params_arc = Arc::new(Mutex::new(vec![]));
        let confirm_tx_params_arc = Arc::new(Mutex::new(vec![]));
        // FailedTx reclaim
        let replace_records_params_arc = Arc::new(Mutex::new(vec![]));
        // New tx failure
        let insert_new_records_params_arc = Arc::new(Mutex::new(vec![]));
        // Validation failures
        let update_statuses_pending_payable_params_arc = Arc::new(Mutex::new(vec![]));
        let update_statuses_failed_payable_params_arc = Arc::new(Mutex::new(vec![]));
        let timestamp_a = SystemTime::now();
        let timestamp_b = SystemTime::now().sub(Duration::from_millis(12));
        let timestamp_c = SystemTime::now().sub(Duration::from_millis(1234));
        let payable_dao = PayableDaoMock::new()
            .transactions_confirmed_params(&transactions_confirmed_params_arc)
            .transactions_confirmed_result(Ok(()));
        let sent_payable_dao = SentPayableDaoMock::new()
            .confirm_tx_params(&confirm_tx_params_arc)
            .confirm_tx_result(Ok(()))
            .update_statuses_params(&update_statuses_pending_payable_params_arc)
            .update_statuses_result(Ok(()))
            .replace_records_result(Ok(()))
            .delete_records_result(Ok(()))
            .replace_records_params(&replace_records_params_arc)
            .replace_records_result(Ok(()));
        let failed_payable_dao = FailedPayableDaoMock::new()
            .insert_new_records_params(&insert_new_records_params_arc)
            .insert_new_records_result(Ok(()))
            .update_statuses_params(&update_statuses_failed_payable_params_arc)
            .update_statuses_result(Ok(()))
            .delete_records_result(Ok(()));
        let tx_hash_1 = make_tx_hash(0x111);
        let mut sent_tx_1 = make_sent_tx(123);
        sent_tx_1.hash = tx_hash_1;
        let tx_block_1 = TxBlock {
            block_hash: make_block_hash(333),
            block_number: U64::from(1234),
        };
        let tx_status_1 = StatusReadFromReceiptCheck::Succeeded(tx_block_1);
        let tx_hash_2 = make_tx_hash(0x222);
        let mut failed_tx_2 = make_failed_tx(789);
        failed_tx_2.hash = tx_hash_2;
        let tx_block_2 = TxBlock {
            block_hash: make_block_hash(222),
            block_number: U64::from(2345),
        };
        let tx_status_2 = StatusReadFromReceiptCheck::Succeeded(tx_block_2);
        let tx_hash_3 = make_tx_hash(0x333);
        let mut sent_tx_3 = make_sent_tx(456);
        sent_tx_3.hash = tx_hash_3;
        let tx_status_3 = StatusReadFromReceiptCheck::Pending;
        let tx_hash_4 = make_tx_hash(0x444);
        let mut sent_tx_4 = make_sent_tx(4567);
        sent_tx_4.hash = tx_hash_4;
        sent_tx_4.status = TxStatus::Pending(ValidationStatus::Waiting);
        let tx_receipt_rpc_error_4 = AppRpcError::Remote(RemoteError::Unreachable);
        let tx_hash_5 = make_tx_hash(0x555);
        let mut failed_tx_5 = make_failed_tx(888);
        failed_tx_5.hash = tx_hash_5;
        failed_tx_5.status =
            FailureStatus::RecheckRequired(ValidationStatus::Reattempting(PreviousAttempts::new(
                BlockchainErrorKind::AppRpc(AppRpcErrorKind::Remote(RemoteErrorKind::Unreachable)),
                &ValidationFailureClockMock::default().now_result(timestamp_c),
            )));
        let tx_receipt_rpc_error_5 =
            AppRpcError::Remote(RemoteError::InvalidResponse("game over".to_string()));
        let tx_hash_6 = make_tx_hash(0x666);
        let mut sent_tx_6 = make_sent_tx(789);
        sent_tx_6.hash = tx_hash_6;
        let tx_status_6 = StatusReadFromReceiptCheck::Reverted;
        let sent_payable_cache = PendingPayableCacheMock::default()
            .get_record_by_hash_result(Some(sent_tx_1.clone()))
            .get_record_by_hash_result(Some(sent_tx_3.clone()))
            .get_record_by_hash_result(Some(sent_tx_4))
            .get_record_by_hash_result(Some(sent_tx_6.clone()));
        let failed_payable_cache = PendingPayableCacheMock::default()
            .get_record_by_hash_result(Some(failed_tx_2.clone()))
            .get_record_by_hash_result(Some(failed_tx_5));
        let validation_failure_clock = ValidationFailureClockMock::default()
            .now_result(timestamp_a)
            .now_result(timestamp_b);
        let mut pending_payable_scanner = PendingPayableScannerBuilder::new()
            .payable_dao(payable_dao)
            .sent_payable_dao(sent_payable_dao)
            .failed_payable_dao(failed_payable_dao)
            .sent_payable_cache(Box::new(sent_payable_cache))
            .failed_payable_cache(Box::new(failed_payable_cache))
            .validation_failure_clock(Box::new(validation_failure_clock))
            .build();
        let msg = TxReceiptsMessage {
            results: btreemap![
                TxHashByTable::SentPayable(tx_hash_1) => Ok(tx_status_1),
                TxHashByTable::FailedPayable(tx_hash_2) => Ok(tx_status_2),
                TxHashByTable::SentPayable(tx_hash_3) => Ok(tx_status_3),
                TxHashByTable::SentPayable(tx_hash_4) => Err(tx_receipt_rpc_error_4),
                TxHashByTable::FailedPayable(tx_hash_5) => Err(tx_receipt_rpc_error_5),
                TxHashByTable::SentPayable(tx_hash_6) => Ok(tx_status_6),
            ],
            response_skeleton_opt: None,
        };
        pending_payable_scanner.mark_as_started(SystemTime::now());
        let mut subject = make_dull_subject();
        subject.pending_payable = Box::new(pending_payable_scanner);

        let result = subject.finish_pending_payable_scan(msg, &Logger::new(test_name));

        assert_eq!(result, PendingPayableScanResult::PaymentRetryRequired(None));
        let transactions_confirmed_params = transactions_confirmed_params_arc.lock().unwrap();
        sent_tx_1.status = TxStatus::Confirmed {
            block_hash: format!("{:?}", tx_block_1.block_hash),
            block_number: tx_block_1.block_number.as_u64(),
            detection: Detection::Normal,
        };
        assert_eq!(*transactions_confirmed_params, vec![vec![sent_tx_1]]);
        let confirm_tx_params = confirm_tx_params_arc.lock().unwrap();
        assert_eq!(*confirm_tx_params, vec![hashmap![tx_hash_1 => tx_block_1]]);
        let sent_tx_2 = SentTx::from((failed_tx_2, tx_block_2));
        let replace_records_params = replace_records_params_arc.lock().unwrap();
        assert_eq!(*replace_records_params, vec![btreeset![sent_tx_2]]);
        let insert_new_records_params = insert_new_records_params_arc.lock().unwrap();
        let expected_failure_for_tx_3 = FailedTx::from((sent_tx_3, FailureReason::PendingTooLong));
        let expected_failure_for_tx_6 = FailedTx::from((sent_tx_6, FailureReason::Reverted));
        assert_eq!(
            *insert_new_records_params,
            vec![btreeset![
                expected_failure_for_tx_3,
                expected_failure_for_tx_6
            ]]
        );
        let update_statuses_pending_payable_params =
            update_statuses_pending_payable_params_arc.lock().unwrap();
        assert_eq!(
            *update_statuses_pending_payable_params,
            vec![
                hashmap!(tx_hash_4 => TxStatus::Pending(ValidationStatus::Reattempting(PreviousAttempts::new(BlockchainErrorKind::AppRpc(AppRpcErrorKind::Remote(RemoteErrorKind::Unreachable)), &ValidationFailureClockMock::default().now_result(timestamp_a)))))
            ]
        );
        let update_statuses_failed_payable_params =
            update_statuses_failed_payable_params_arc.lock().unwrap();
        assert_eq!(
            *update_statuses_failed_payable_params,
            vec![
                hashmap!(tx_hash_5 => FailureStatus::RecheckRequired(ValidationStatus::Reattempting(PreviousAttempts::new(BlockchainErrorKind::AppRpc(AppRpcErrorKind::Remote(RemoteErrorKind::Unreachable)), &ValidationFailureClockMock::default().now_result(timestamp_c)).add_attempt(BlockchainErrorKind::AppRpc(AppRpcErrorKind::Remote(RemoteErrorKind::InvalidResponse)), &ValidationFailureClockMock::default().now_result(timestamp_b)))))
            ]
        );
        assert_eq!(subject.scan_started_at(ScanType::PendingPayables), None);
        let test_log_handler = TestLogHandler::new();
        test_log_handler.exists_log_containing(&format!(
            "DEBUG: {test_name}: Processing receipts for 6 txs"
        ));
        test_log_handler.exists_log_containing(&format!("WARN: {test_name}: Failed to retrieve tx receipt for SentPayable(0x0000000000000000000000000000000000000000000000000000000000000444): Remote(Unreachable). Will retry receipt retrieval next cycle"));
        test_log_handler.exists_log_containing(&format!("WARN: {test_name}: Failed to retrieve tx receipt for FailedPayable(0x0000000000000000000000000000000000000000000000000000000000000555): Remote(InvalidResponse(\"game over\")). Will retry receipt retrieval next cycle"));
        test_log_handler.exists_log_containing(&format!("INFO: {test_name}: Reclaimed txs 0x0000000000000000000000000000000000000000000000000000000000000222 (block 2345) as confirmed on-chain"));
        test_log_handler.exists_log_containing(&format!(
                "INFO: {test_name}: Tx 0x0000000000000000000000000000000000000000000000000000000000000111 (block 1234) recorded in local ledger",
            ));
        test_log_handler.exists_log_containing(&format!("INFO: {test_name}: Failed txs 0x0000000000000000000000000000000000000000000000000000000000000333, 0x0000000000000000000000000000000000000000000000000000000000000666 were processed in the db"));
    }

    #[test]
    #[should_panic(
        expected = "We should never receive an empty list of results. Even receipts that could not \
        be retrieved can be interpreted"
    )]
    fn pending_payable_scanner_handles_empty_report_transaction_receipts_message() {
        let mut pending_payable_scanner = PendingPayableScannerBuilder::new().build();
        let msg = TxReceiptsMessage {
            results: btreemap![],
            response_skeleton_opt: None,
        };
        pending_payable_scanner.mark_as_started(SystemTime::now());
        let mut subject = make_dull_subject();
        subject.pending_payable = Box::new(pending_payable_scanner);

        let _ = subject.finish_pending_payable_scan(msg, &Logger::new("test"));
    }

    #[test]
    fn receivable_scanner_can_initiate_a_scan() {
        init_test_logging();
        let test_name = "receivable_scanner_can_initiate_a_scan";
        let now = SystemTime::now();
        let receivable_dao = ReceivableDaoMock::new()
            .new_delinquencies_result(vec![])
            .paid_delinquencies_result(vec![]);
        let earning_wallet = make_wallet("earning");
        let mut subject = make_dull_subject();
        let receivable_scanner = ReceivableScannerBuilder::new()
            .receivable_dao(receivable_dao)
            .build();
        subject.receivable = Box::new(receivable_scanner);

        let result = subject.start_receivable_scan_guarded(
            &earning_wallet,
            now,
            None,
            &Logger::new(test_name),
            true,
        );

        let is_scan_running = subject.receivable.scan_started_at().is_some();
        assert_eq!(is_scan_running, true);
        assert_eq!(
            result,
            Ok(RetrieveTransactions {
                recipient: earning_wallet.clone(),
                response_skeleton_opt: None
            })
        );
        TestLogHandler::new().exists_log_containing(&format!(
            "INFO: {test_name}: Scanning for receivables to {earning_wallet}"
        ));
    }

    #[test]
    fn receivable_scanner_throws_error_in_case_scan_is_already_running() {
        let now = SystemTime::now();
        let receivable_dao = ReceivableDaoMock::new()
            .new_delinquencies_result(vec![])
            .paid_delinquencies_result(vec![]);
        let earning_wallet = make_wallet("earning");
        let mut subject = make_dull_subject();
        let receivable_scanner = ReceivableScannerBuilder::new()
            .receivable_dao(receivable_dao)
            .build();
        subject.receivable = Box::new(receivable_scanner);
        let _ = subject.start_receivable_scan_guarded(
            &earning_wallet,
            now,
            None,
            &Logger::new("test"),
            true,
        );

        let result = subject.start_receivable_scan_guarded(
            &earning_wallet,
            SystemTime::now(),
            None,
            &Logger::new("test"),
            true,
        );

        let is_scan_running = subject.receivable.scan_started_at().is_some();
        assert_eq!(is_scan_running, true);
        assert_eq!(
            result,
            Err(StartScanError::ScanAlreadyRunning {
                cross_scan_cause_opt: None,
                started_at: now
            })
        );
    }

    #[test]
    fn receivable_scanner_scans_for_delinquencies() {
        init_test_logging();
        let newly_banned_1 = make_receivable_account(1234, true);
        let newly_banned_2 = make_receivable_account(2345, true);
        let newly_unbanned_1 = make_receivable_account(3456, false);
        let newly_unbanned_2 = make_receivable_account(4567, false);
        let new_delinquencies_parameters_arc = Arc::new(Mutex::new(vec![]));
        let paid_delinquencies_parameters_arc = Arc::new(Mutex::new(vec![]));
        let receivable_dao = ReceivableDaoMock::new()
            .new_delinquencies_parameters(&new_delinquencies_parameters_arc)
            .new_delinquencies_result(vec![newly_banned_1.clone(), newly_banned_2.clone()])
            .paid_delinquencies_parameters(&paid_delinquencies_parameters_arc)
            .paid_delinquencies_result(vec![newly_unbanned_1.clone(), newly_unbanned_2.clone()]);
        let ban_parameters_arc = Arc::new(Mutex::new(vec![]));
        let unban_parameters_arc = Arc::new(Mutex::new(vec![]));
        let payment_thresholds = make_custom_payment_thresholds();
        let earning_wallet = make_wallet("earning");
        let banned_dao = BannedDaoMock::new()
            .ban_list_result(vec![])
            .ban_parameters(&ban_parameters_arc)
            .unban_parameters(&unban_parameters_arc);
        let mut receivable_scanner = ReceivableScannerBuilder::new()
            .receivable_dao(receivable_dao)
            .banned_dao(banned_dao)
            .payment_thresholds(payment_thresholds)
            .build();
        let logger = Logger::new("DELINQUENCY_TEST");
        let now = SystemTime::now();

        let result = receivable_scanner.start_scan(&earning_wallet, now, None, &logger);

        assert_eq!(
            result,
            Ok(RetrieveTransactions {
                recipient: earning_wallet,
                response_skeleton_opt: None
            })
        );
        let new_delinquencies_parameters = new_delinquencies_parameters_arc.lock().unwrap();
        assert_eq!(new_delinquencies_parameters.len(), 1);
        let (timestamp_actual, payment_thresholds_actual) = new_delinquencies_parameters[0];
        assert_eq!(timestamp_actual, now);
        assert_eq!(payment_thresholds_actual, payment_thresholds);
        let paid_delinquencies_parameters = paid_delinquencies_parameters_arc.lock().unwrap();
        assert_eq!(paid_delinquencies_parameters.len(), 1);
        assert_eq!(payment_thresholds, paid_delinquencies_parameters[0]);
        let ban_parameters = ban_parameters_arc.lock().unwrap();
        assert!(ban_parameters.contains(&newly_banned_1.wallet));
        assert!(ban_parameters.contains(&newly_banned_2.wallet));
        assert_eq!(2, ban_parameters.len());
        let unban_parameters = unban_parameters_arc.lock().unwrap();
        assert!(unban_parameters.contains(&newly_unbanned_1.wallet));
        assert!(unban_parameters.contains(&newly_unbanned_2.wallet));
        assert_eq!(2, unban_parameters.len());
        let tlh = TestLogHandler::new();
        tlh.exists_log_matching(
            "INFO: DELINQUENCY_TEST: Wallet 0x00000000000000000077616c6c65743132333464 \
            \\(balance: 1,234 gwei, age: \\d+ sec\\) banned for delinquency",
        );
        tlh.exists_log_matching(
            "INFO: DELINQUENCY_TEST: Wallet 0x00000000000000000077616c6c65743233343564 \
            \\(balance: 2,345 gwei, age: \\d+ sec\\) banned for delinquency",
        );
        tlh.exists_log_matching(
            "INFO: DELINQUENCY_TEST: Wallet 0x00000000000000000077616c6c6574333435366e \
            \\(balance: 3,456 gwei, age: \\d+ sec\\) is no longer delinquent: unbanned",
        );
        tlh.exists_log_matching(
            "INFO: DELINQUENCY_TEST: Wallet 0x00000000000000000077616c6c6574343536376e \
            \\(balance: 4,567 gwei, age: \\d+ sec\\) is no longer delinquent: unbanned",
        );
    }

    #[test]
    fn receivable_scanner_handles_no_new_payments_found() {
        init_test_logging();
        let test_name = "receivable_scanner_handles_no_new_payments_found";
        let set_start_block_params_arc = Arc::new(Mutex::new(vec![]));
        let new_start_block = BlockMarker::Value(4321);
        let persistent_config = PersistentConfigurationMock::new()
            .start_block_result(Ok(None))
            .set_start_block_params(&set_start_block_params_arc)
            .set_start_block_result(Ok(()));
        let receivable_scanner = ReceivableScannerBuilder::new()
            .persistent_configuration(persistent_config)
            .build();
        let msg = ReceivedPayments {
            timestamp: SystemTime::now(),
            new_start_block,
            response_skeleton_opt: None,
            transactions: vec![],
        };
        let mut subject = make_dull_subject();
        subject.receivable = Box::new(receivable_scanner);

        let ui_msg_opt = subject.finish_receivable_scan(msg, &Logger::new(test_name));

        assert_eq!(ui_msg_opt, None);
        let set_start_block_params = set_start_block_params_arc.lock().unwrap();
        assert_eq!(*set_start_block_params, vec![Some(4321)]);
        TestLogHandler::new().exists_log_containing(&format!(
            "INFO: {test_name}: No newly received payments were detected during the scanning process."
        ));
    }

    #[test]
    #[should_panic(
        expected = "Attempt to advance the start block to 6709 failed due to: \
    UninterpretableValue(\"Illiterate database manager\")"
    )]
    fn no_transactions_received_but_start_block_setting_fails() {
        init_test_logging();
        let test_name = "no_transactions_received_but_start_block_setting_fails";
        let now = SystemTime::now();
        let set_start_block_params_arc = Arc::new(Mutex::new(vec![]));
        let new_start_block = BlockMarker::Value(6709u64);
        let persistent_config = PersistentConfigurationMock::new()
            .start_block_result(Ok(None))
            .set_start_block_params(&set_start_block_params_arc)
            .set_start_block_result(Err(PersistentConfigError::UninterpretableValue(
                "Illiterate database manager".to_string(),
            )));
        let mut subject = ReceivableScannerBuilder::new()
            .persistent_configuration(persistent_config)
            .build();
        let msg = ReceivedPayments {
            timestamp: now,
            new_start_block,
            response_skeleton_opt: None,
            transactions: vec![],
        };
        // Not necessary, rather for preciseness
        subject.mark_as_started(SystemTime::now());

        subject.finish_scan(msg, &Logger::new(test_name));
    }

    #[test]
    fn receivable_scanner_handles_received_payments_message() {
        init_test_logging();
        let test_name = "receivable_scanner_handles_received_payments_message";
        let now = SystemTime::now();
        let more_money_received_params_arc = Arc::new(Mutex::new(vec![]));
        let set_start_block_from_txn_params_arc = Arc::new(Mutex::new(vec![]));
        let commit_params_arc = Arc::new(Mutex::new(vec![]));
        let transaction_id = ArbitraryIdStamp::new();
        let txn_inner_builder = TransactionInnerWrapperMockBuilder::default()
            .commit_params(&commit_params_arc)
            .commit_result(Ok(()))
            .set_arbitrary_id_stamp(transaction_id);
        let transaction = TransactionSafeWrapper::new_with_builder(txn_inner_builder);
        let persistent_config = PersistentConfigurationMock::new()
            .start_block_result(Ok(None))
            .set_start_block_from_txn_params(&set_start_block_from_txn_params_arc)
            .set_start_block_from_txn_result(Ok(()));
        let receivable_dao = ReceivableDaoMock::new()
            .more_money_received_params(&more_money_received_params_arc)
            .more_money_received_result(transaction);
        let mut receivable_scanner = ReceivableScannerBuilder::new()
            .receivable_dao(receivable_dao)
            .persistent_configuration(persistent_config)
            .build();
        let mut financial_statistics = receivable_scanner.financial_statistics.borrow().clone();
        financial_statistics.total_paid_receivable_wei += 2_222_123_123;
        receivable_scanner
            .financial_statistics
            .replace(financial_statistics);
        let receivables = vec![
            BlockchainTransaction {
                block_number: 4578910,
                from: make_wallet("wallet_1"),
                wei_amount: 45_780,
            },
            BlockchainTransaction {
                block_number: 4569898,
                from: make_wallet("wallet_2"),
                wei_amount: 3_333_345,
            },
        ];
        let msg = ReceivedPayments {
            timestamp: now,
            new_start_block: BlockMarker::Value(7890123),
            response_skeleton_opt: None,
            transactions: receivables.clone(),
        };
        receivable_scanner.mark_as_started(SystemTime::now());
        let mut subject = make_dull_subject();
        subject.receivable = Box::new(receivable_scanner);

        let ui_msg_opt = subject.finish_receivable_scan(msg, &Logger::new(test_name));

        let scanner_after = subject
            .receivable
            .as_any()
            .downcast_ref::<ReceivableScanner>()
            .unwrap();
        let total_paid_receivable = scanner_after
            .financial_statistics
            .borrow()
            .total_paid_receivable_wei;
        assert_eq!(ui_msg_opt, None);
        assert_eq!(scanner_after.scan_started_at(), None);
        assert_eq!(total_paid_receivable, 2_222_123_123 + 45_780 + 3_333_345);
        let more_money_received_params = more_money_received_params_arc.lock().unwrap();
        assert_eq!(*more_money_received_params, vec![(now, receivables)]);
        let set_by_guest_transaction_params = set_start_block_from_txn_params_arc.lock().unwrap();
        assert_eq!(
            *set_by_guest_transaction_params,
            vec![(Some(7890123u64), transaction_id)]
        );
        let commit_params = commit_params_arc.lock().unwrap();
        assert_eq!(*commit_params, vec![()]);
        TestLogHandler::new().exists_log_matching(
            "INFO: receivable_scanner_handles_received_payments_message: The Receivables scan ended in \\d+ms.",
        );
    }

    #[test]
    #[should_panic(
        expected = "entered unreachable code: Failed to get start_block while transactions were present"
    )]
    fn receivable_scanner_panics_when_failing_to_get_start_block_after_receiving_transactions() {
        let txn_inner_builder = TransactionInnerWrapperMockBuilder::default();
        let transaction = TransactionSafeWrapper::new_with_builder(txn_inner_builder);
        let persistent_config = PersistentConfigurationMock::new().start_block_result(Ok(None));
        let receivable_dao = ReceivableDaoMock::new().more_money_received_result(transaction);
        let mut subject = ReceivableScannerBuilder::new()
            .receivable_dao(receivable_dao)
            .persistent_configuration(persistent_config)
            .build();
        let receivables = vec![BlockchainTransaction {
            block_number: 4578910,
            from: make_wallet("wallet_1"),
            wei_amount: 45_780,
        }];
        let msg = ReceivedPayments {
            timestamp: SystemTime::now(),
            new_start_block: BlockMarker::Uninitialized,
            response_skeleton_opt: None,
            transactions: receivables,
        };
        subject.mark_as_started(SystemTime::now());

        let _ = subject.finish_scan(msg, &Logger::new("test"));
    }

    #[test]
    #[should_panic(expected = "Attempt to set new start block to 7890123 failed due to: \
    DatabaseError(\"Fatigue\")")]
    fn received_transactions_processed_but_start_block_setting_fails() {
        init_test_logging();
        let test_name = "received_transactions_processed_but_start_block_setting_fails";
        let now = SystemTime::now();
        let txn_inner_builder = TransactionInnerWrapperMockBuilder::default();
        let transaction = TransactionSafeWrapper::new_with_builder(txn_inner_builder);
        let persistent_config = PersistentConfigurationMock::new()
            .start_block_result(Ok(None))
            .set_start_block_from_txn_result(Err(PersistentConfigError::DatabaseError(
                "Fatigue".to_string(),
            )));
        let receivable_dao = ReceivableDaoMock::new().more_money_received_result(transaction);
        let mut subject = ReceivableScannerBuilder::new()
            .receivable_dao(receivable_dao)
            .persistent_configuration(persistent_config)
            .build();
        let receivables = vec![BlockchainTransaction {
            block_number: 4578910,
            from: make_wallet("abc"),
            wei_amount: 45_780,
        }];
        let msg = ReceivedPayments {
            timestamp: now,
            new_start_block: BlockMarker::Value(7890123),
            response_skeleton_opt: None,
            transactions: receivables,
        };
        // Not necessary, rather for preciseness
        subject.mark_as_started(SystemTime::now());

        subject.finish_scan(msg, &Logger::new(test_name));
    }

    #[test]
    #[should_panic(
        expected = "Commit of received transactions failed: SqliteFailure(Error { code: \
    InternalMalfunction, extended_code: 0 }, Some(\"blah\"))"
    )]
    fn transaction_for_balance_start_block_updates_fails_on_its_commit() {
        init_test_logging();
        let test_name = "transaction_for_balance_start_block_updates_fails_on_its_commit";
        let now = SystemTime::now();
        let commit_err = Err(rusqlite::Error::SqliteFailure(
            ffi::Error {
                code: ErrorCode::InternalMalfunction,
                extended_code: 0,
            },
            Some("blah".to_string()),
        ));
        let txn_inner_builder =
            TransactionInnerWrapperMockBuilder::default().commit_result(commit_err);
        let transaction = TransactionSafeWrapper::new_with_builder(txn_inner_builder);
        let persistent_config = PersistentConfigurationMock::new()
            .start_block_result(Ok(None))
            .set_start_block_from_txn_result(Ok(()));
        let receivable_dao = ReceivableDaoMock::new().more_money_received_result(transaction);
        let mut subject = ReceivableScannerBuilder::new()
            .receivable_dao(receivable_dao)
            .persistent_configuration(persistent_config)
            .build();
        let receivables = vec![BlockchainTransaction {
            block_number: 4578910,
            from: make_wallet("abc"),
            wei_amount: 45_780,
        }];
        let msg = ReceivedPayments {
            timestamp: now,
            new_start_block: BlockMarker::Value(0),
            response_skeleton_opt: None,
            transactions: receivables,
        };
        // Not necessary, rather for preciseness
        subject.mark_as_started(SystemTime::now());

        subject.finish_scan(msg, &Logger::new(test_name));
    }

    #[test]
    fn signal_scanner_completion_and_log_if_timestamp_is_correct() {
        init_test_logging();
        let test_name = "signal_scanner_completion_and_log_if_timestamp_is_correct";
        let logger = Logger::new(test_name);
        let mut subject = ScannerCommon::new(Rc::new(make_custom_payment_thresholds()));
        let start = from_unix_timestamp(1_000_000_000);
        let end = start.checked_add(Duration::from_millis(145)).unwrap();
        subject.initiated_at_opt = Some(start);

        subject.signal_scanner_completion(ScanType::Payables, end, &logger);

        TestLogHandler::new().exists_log_containing(&format!(
            "INFO: {test_name}: The Payables scan ended in 145ms."
        ));
    }

    #[test]
    fn signal_scanner_completion_and_log_if_timestamp_is_not_found() {
        init_test_logging();
        let test_name = "signal_scanner_completion_and_log_if_timestamp_is_not_found";
        let logger = Logger::new(test_name);
        let mut subject = ScannerCommon::new(Rc::new(make_custom_payment_thresholds()));
        subject.initiated_at_opt = None;

        subject.signal_scanner_completion(ScanType::Receivables, SystemTime::now(), &logger);

        TestLogHandler::new().exists_log_containing(&format!(
            "ERROR: {test_name}: Called scan_finished() for Receivables scanner but could not find any timestamp"
        ));
    }

    fn assert_elapsed_time_in_mark_as_ended<EndMessage: Message, ScanResult>(
        subject: &mut dyn Scanner<EndMessage, ScanResult>,
        scanner_name: &str,
        test_name: &str,
        logger: &Logger,
        log_handler: &TestLogHandler,
    ) {
        let before = SystemTime::now();
        subject.mark_as_started(before);

        subject.mark_as_ended(&logger);

        let after = SystemTime::now();
        let idx = log_handler.exists_log_containing(&format!(
            "INFO: {}: The {} scan ended in ",
            test_name, scanner_name
        ));
        let our_log_msg = log_handler.get_log_at(idx);
        let captures = Regex::new(r#"scan ended in (\d*)ms"#)
            .unwrap()
            .captures(&our_log_msg)
            .unwrap();
        let millis_str = captures.get(1).unwrap().as_str();
        let actual_millis = millis_str.parse::<u128>().unwrap();
        let max_millis_elapsed = after.duration_since(before).unwrap().as_millis();
        assert!(
            actual_millis <= max_millis_elapsed,
            "We expected the time elapsed ({}) to be equal or shorter to {}",
            actual_millis,
            max_millis_elapsed
        )
    }

    #[test]
    fn mark_as_ended_computes_elapsed_time_properly_in_each_scanner() {
        init_test_logging();
        let test_name = "mark_as_ended_computes_elapsed_time_properly_in_each_scanner";
        let logger = Logger::new(test_name);
        let log_handler = TestLogHandler::new();

        assert_elapsed_time_in_mark_as_ended::<SentPayables, PayableScanResult>(
            &mut PayableScannerBuilder::new().build(),
            "Payables",
            test_name,
            &logger,
            &log_handler,
        );
        assert_elapsed_time_in_mark_as_ended::<TxReceiptsMessage, PendingPayableScanResult>(
            &mut PendingPayableScannerBuilder::new().build(),
            "PendingPayables",
            test_name,
            &logger,
            &log_handler,
        );
        assert_elapsed_time_in_mark_as_ended::<ReceivedPayments, Option<NodeToUiMessage>>(
            &mut ReceivableScannerBuilder::new().build(),
            "Receivables",
            test_name,
            &logger,
            &log_handler,
        );
    }

    #[test]
    fn scan_already_running_msg_displays_correctly_if_blocked_by_requested_scan() {
        test_scan_already_running_msg(
            ScanType::PendingPayables,
            None,
            "PendingPayables scan was already initiated at",
            ". Hence, this scan request will be ignored.",
        )
    }

    #[test]
    fn scan_already_running_msg_displays_correctly_if_blocked_by_other_scan_than_directly_requested(
    ) {
        test_scan_already_running_msg(
            ScanType::PendingPayables,
            Some(ScanType::Payables),
            "Payables scan was already initiated at",
            ". Hence, the PendingPayables scan request will be ignored.",
        )
    }

    fn test_scan_already_running_msg(
        requested_scan: ScanType,
        cross_scan_blocking_cause_opt: Option<ScanType>,
        expected_leading_msg_fragment: &str,
        expected_trailing_msg_fragment: &str,
    ) {
        let some_time = SystemTime::now();

        let result = StartScanError::scan_already_running_msg(
            requested_scan,
            cross_scan_blocking_cause_opt,
            some_time,
        );

        assert!(
            result.contains(expected_leading_msg_fragment),
            "We expected {} but the msg is: {}",
            expected_leading_msg_fragment,
            result
        );
        assert!(
            result.contains(expected_trailing_msg_fragment),
            "We expected {} but the msg is: {}",
            expected_trailing_msg_fragment,
            result
        );
        assert_timestamps_from_str(&result, vec![some_time]);
    }

    #[test]
    fn acknowledge_scan_error_works() {
        fn scan_error(scan_type: DetailedScanType) -> ScanError {
            ScanError {
                scan_type,
                response_skeleton_opt: None,
                msg: "blah".to_string(),
            }
        }

        init_test_logging();
        let test_name = "acknowledge_scan_error_works";
        let inputs: Vec<(
            DetailedScanType,
            Box<dyn Fn(&mut Scanners)>,
            Box<dyn Fn(&Scanners) -> Option<SystemTime>>,
        )> = vec![
            (
                DetailedScanType::NewPayables,
                Box::new(|subject| subject.payable.mark_as_started(SystemTime::now())),
                Box::new(|subject| subject.payable.scan_started_at()),
            ),
            (
                DetailedScanType::RetryPayables,
                Box::new(|subject| subject.payable.mark_as_started(SystemTime::now())),
                Box::new(|subject| subject.payable.scan_started_at()),
            ),
            (
                DetailedScanType::PendingPayables,
                Box::new(|subject| subject.pending_payable.mark_as_started(SystemTime::now())),
                Box::new(|subject| subject.pending_payable.scan_started_at()),
            ),
            (
                DetailedScanType::Receivables,
                Box::new(|subject| subject.receivable.mark_as_started(SystemTime::now())),
                Box::new(|subject| subject.receivable.scan_started_at()),
            ),
        ];
        let mut subject = make_dull_subject();
        subject.payable = Box::new(PayableScannerBuilder::new().build());
        subject.pending_payable = Box::new(PendingPayableScannerBuilder::new().build());
        subject.receivable = Box::new(ReceivableScannerBuilder::new().build());
        let logger = Logger::new(test_name);
        let test_log_handler = TestLogHandler::new();

        inputs
            .into_iter()
            .for_each(|(scan_type, set_started, get_started_at)| {
                set_started(&mut subject);
                let started_at_before = get_started_at(&subject);

                subject.acknowledge_scan_error(&scan_error(scan_type), &logger);

                let started_at_after = get_started_at(&subject);
                assert!(
                    started_at_before.is_some(),
                    "Should've been started for {:?}",
                    scan_type
                );
                assert_eq!(
                    started_at_after, None,
                    "Should've been unset for {:?}",
                    scan_type
                );
                test_log_handler.exists_log_containing(&format!(
                    "INFO: {test_name}: The {:?} scan ended in",
                    ScanType::from(scan_type)
                ));
            })
    }

    #[test]
    fn log_error_works_fine() {
        init_test_logging();
        let test_name = "log_error_works_fine";
        let now = SystemTime::now();
        let input: Vec<(StartScanError, Box<dyn Fn(&str) -> String>, &str, &str)> = vec![
            (
                StartScanError::ScanAlreadyRunning {
                    cross_scan_cause_opt: None,
                    started_at: now,
                },
                Box::new(|sev| {
                    format!(
                        "{sev}: {test_name}: Payables scan was already initiated at {}",
                        StartScanError::timestamp_as_string(now)
                    )
                }),
                "INFO",
                "DEBUG",
            ),
            (
                StartScanError::ManualTriggerError(ManulTriggerError::AutomaticScanConflict),
                Box::new(|sev| {
                    format!("{sev}: {test_name}: User requested Payables scan was denied. Automatic mode prevents manual triggers.")
                }),
                "WARN",
                "WARN",
            ),
            (
                StartScanError::ManualTriggerError(ManulTriggerError::UnnecessaryRequest {
                    hint_opt: Some("Wise words".to_string()),
                }),
                Box::new(|sev| {
                    format!("{sev}: {test_name}: User requested Payables scan was denied expecting zero findings. Wise words")
                }),
                "INFO",
                "DEBUG",
            ),
            (
                StartScanError::ManualTriggerError(ManulTriggerError::UnnecessaryRequest {
                    hint_opt: None,
                }),
                Box::new(|sev| {
                    format!("{sev}: {test_name}: User requested Payables scan was denied expecting zero findings.")
                }),
                "INFO",
                "DEBUG",
            ),
            (
                StartScanError::CalledFromNullScanner,
                Box::new(|sev| {
                    format!(
                        "{sev}: {test_name}: Called from NullScanner, not the Payables scanner."
                    )
                }),
                "WARN",
                "WARN",
            ),
            (
                StartScanError::NoConsumingWalletFound,
                Box::new(|sev| {
                    format!("{sev}: {test_name}: Cannot initiate Payables scan because no consuming wallet was found.")
                }),
                "WARN",
                "WARN",
            ),
            (
                StartScanError::NothingToProcess,
                Box::new(|sev| {
                    format!(
                        "{sev}: {test_name}: There was nothing to process during Payables scan."
                    )
                }),
                "INFO",
                "DEBUG",
            ),
        ];
        let logger = Logger::new(test_name);
        let test_log_handler = TestLogHandler::new();

        input.into_iter().for_each(
            |(
                err,
                form_expected_log_msg,
                log_severity_for_externally_triggered_scans,
                log_severity_for_automatic_scans,
            )| {
                let test_log_error_by_mode =
                    |is_externally_triggered: bool, expected_severity: &str| {
                        err.log_error(&logger, ScanType::Payables, is_externally_triggered);
                        let expected_log_msg = form_expected_log_msg(expected_severity);
                        test_log_handler.exists_log_containing(&expected_log_msg);
                    };

                test_log_error_by_mode(true, log_severity_for_externally_triggered_scans);

                test_log_error_by_mode(false, log_severity_for_automatic_scans);
            },
        );
    }

    fn make_dull_subject() -> Scanners {
        Scanners {
            payable: Box::new(NullScanner::new()),
            aware_of_unresolved_pending_payable: false,
            initial_pending_payable_scan: false,
            pending_payable: Box::new(NullScanner::new()),
            receivable: Box::new(NullScanner::new()),
        }
    }
}<|MERGE_RESOLUTION|>--- conflicted
+++ resolved
@@ -447,379 +447,6 @@
     };
 }
 
-<<<<<<< HEAD
-pub struct PayableScanner {
-    pub payable_threshold_gauge: Box<dyn PayableThresholdsGauge>,
-    pub common: ScannerCommon,
-    pub payable_dao: Box<dyn PayableDao>,
-    pub sent_payable_dao: Box<dyn SentPayableDao>,
-    pub payment_adjuster: Box<dyn PaymentAdjuster>,
-}
-
-impl MultistageDualPayableScanner for PayableScanner {}
-
-impl StartableScanner<ScanForNewPayables, QualifiedPayablesMessage> for PayableScanner {
-    fn start_scan(
-        &mut self,
-        consuming_wallet: &Wallet,
-        timestamp: SystemTime,
-        response_skeleton_opt: Option<ResponseSkeleton>,
-        logger: &Logger,
-    ) -> Result<QualifiedPayablesMessage, StartScanError> {
-        self.mark_as_started(timestamp);
-        info!(logger, "Scanning for new payables");
-        let all_non_pending_payables = self.payable_dao.non_pending_payables();
-
-        debug!(
-            logger,
-            "{}",
-            investigate_debt_extremes(timestamp, &all_non_pending_payables)
-        );
-
-        let qualified_payables =
-            self.sniff_out_alarming_payables_and_maybe_log_them(all_non_pending_payables, logger);
-
-        match qualified_payables.is_empty() {
-            true => {
-                self.mark_as_ended(logger);
-                Err(StartScanError::NothingToProcess)
-            }
-            false => {
-                info!(
-                    logger,
-                    "Chose {} qualified debts to pay",
-                    qualified_payables.len()
-                );
-                let qualified_payables = UnpricedQualifiedPayables::from(qualified_payables);
-                let outgoing_msg = QualifiedPayablesMessage::new(
-                    qualified_payables,
-                    consuming_wallet.clone(),
-                    response_skeleton_opt,
-                );
-                Ok(outgoing_msg)
-            }
-        }
-    }
-}
-
-impl StartableScanner<ScanForRetryPayables, QualifiedPayablesMessage> for PayableScanner {
-    fn start_scan(
-        &mut self,
-        _consuming_wallet: &Wallet,
-        _timestamp: SystemTime,
-        _response_skeleton_opt: Option<ResponseSkeleton>,
-        _logger: &Logger,
-    ) -> Result<QualifiedPayablesMessage, StartScanError> {
-        todo!("Complete me under GH-605")
-        // 1. Find the failed payables
-        // 2. Look into the payable DAO to update the amount
-        // 3. Prepare UnpricedQualifiedPayables
-    }
-}
-
-impl Scanner<SentPayables, PayableScanResult> for PayableScanner {
-    fn finish_scan(&mut self, message: SentPayables, logger: &Logger) -> PayableScanResult {
-        let (sent_payables, err_opt) = separate_errors(&message, logger);
-        debug!(
-            logger,
-            "{}",
-            debugging_summary_after_error_separation(&sent_payables, &err_opt)
-        );
-
-        if !sent_payables.is_empty() {
-            self.check_on_missing_sent_tx_records(&sent_payables);
-        }
-
-        self.handle_sent_payable_errors(err_opt, logger);
-
-        self.mark_as_ended(logger);
-
-        let ui_response_opt =
-            message
-                .response_skeleton_opt
-                .map(|response_skeleton| NodeToUiMessage {
-                    target: MessageTarget::ClientId(response_skeleton.client_id),
-                    body: UiScanResponse {}.tmb(response_skeleton.context_id),
-                });
-
-        let result = if !sent_payables.is_empty() {
-            OperationOutcome::NewPendingPayable
-        } else {
-            OperationOutcome::Failure
-        };
-
-        PayableScanResult {
-            ui_response_opt,
-            result,
-        }
-    }
-
-    time_marking_methods!(Payables);
-
-    as_any_ref_in_trait_impl!();
-}
-
-impl SolvencySensitivePaymentInstructor for PayableScanner {
-    fn try_skipping_payment_adjustment(
-        &self,
-        msg: BlockchainAgentWithContextMessage,
-        logger: &Logger,
-    ) -> Result<Either<OutboundPaymentsInstructions, PreparedAdjustment>, String> {
-        match self
-            .payment_adjuster
-            .search_for_indispensable_adjustment(&msg, logger)
-        {
-            Ok(None) => Ok(Either::Left(OutboundPaymentsInstructions::new(
-                msg.qualified_payables,
-                msg.agent,
-                msg.response_skeleton_opt,
-            ))),
-            Ok(Some(adjustment)) => Ok(Either::Right(PreparedAdjustment::new(msg, adjustment))),
-            Err(_e) => todo!("be implemented with GH-711"),
-        }
-    }
-
-    fn perform_payment_adjustment(
-        &self,
-        setup: PreparedAdjustment,
-        logger: &Logger,
-    ) -> OutboundPaymentsInstructions {
-        let now = SystemTime::now();
-        self.payment_adjuster.adjust_payments(setup, now, logger)
-    }
-}
-
-impl PayableScanner {
-    pub fn new(
-        payable_dao: Box<dyn PayableDao>,
-        sent_payable_dao: Box<dyn SentPayableDao>,
-        payment_thresholds: Rc<PaymentThresholds>,
-        payment_adjuster: Box<dyn PaymentAdjuster>,
-    ) -> Self {
-        Self {
-            common: ScannerCommon::new(payment_thresholds),
-            payable_dao,
-            sent_payable_dao,
-            payable_threshold_gauge: Box::new(PayableThresholdsGaugeReal::default()),
-            payment_adjuster,
-        }
-    }
-
-    fn sniff_out_alarming_payables_and_maybe_log_them(
-        &self,
-        non_pending_payables: Vec<PayableAccount>,
-        logger: &Logger,
-    ) -> Vec<PayableAccount> {
-        fn pass_payables_and_drop_points(
-            qp_tp: impl Iterator<Item = (PayableAccount, u128)>,
-        ) -> Vec<PayableAccount> {
-            let (payables, _) = qp_tp.unzip::<_, _, Vec<PayableAccount>, Vec<_>>();
-            payables
-        }
-
-        let qualified_payables_and_points_uncollected =
-            non_pending_payables.into_iter().flat_map(|account| {
-                self.payable_exceeded_threshold(&account, SystemTime::now())
-                    .map(|threshold_point| (account, threshold_point))
-            });
-        match logger.debug_enabled() {
-            false => pass_payables_and_drop_points(qualified_payables_and_points_uncollected),
-            true => {
-                let qualified_and_points_collected =
-                    qualified_payables_and_points_uncollected.collect_vec();
-                payables_debug_summary(&qualified_and_points_collected, logger);
-                pass_payables_and_drop_points(qualified_and_points_collected.into_iter())
-            }
-        }
-    }
-
-    fn payable_exceeded_threshold(
-        &self,
-        payable: &PayableAccount,
-        now: SystemTime,
-    ) -> Option<u128> {
-        let debt_age = now
-            .duration_since(payable.last_paid_timestamp)
-            .expect("Internal error")
-            .as_secs();
-
-        if self.payable_threshold_gauge.is_innocent_age(
-            debt_age,
-            self.common.payment_thresholds.maturity_threshold_sec,
-        ) {
-            return None;
-        }
-
-        if self.payable_threshold_gauge.is_innocent_balance(
-            payable.balance_wei,
-            gwei_to_wei(self.common.payment_thresholds.permanent_debt_allowed_gwei),
-        ) {
-            return None;
-        }
-
-        let threshold = self
-            .payable_threshold_gauge
-            .calculate_payout_threshold_in_gwei(&self.common.payment_thresholds, debt_age);
-        if payable.balance_wei > threshold {
-            Some(threshold)
-        } else {
-            None
-        }
-    }
-
-    fn check_for_missing_records(
-        &self,
-        just_baked_sent_payables: &[&PendingPayable],
-    ) -> Vec<PendingPayableMissingInDb> {
-        let actual_sent_payables_len = just_baked_sent_payables.len();
-        let hashset_with_hashes_to_eliminate_duplicates = just_baked_sent_payables
-            .iter()
-            .map(|pending_payable| pending_payable.hash)
-            .collect::<HashSet<TxHash>>();
-
-        if hashset_with_hashes_to_eliminate_duplicates.len() != actual_sent_payables_len {
-            panic!(
-                "Found duplicates in the recent sent txs: {:?}",
-                just_baked_sent_payables
-            );
-        }
-
-        let transaction_hashes_and_rowids_from_db = self
-            .sent_payable_dao
-            .get_tx_identifiers(&hashset_with_hashes_to_eliminate_duplicates);
-        let hashes_from_db = transaction_hashes_and_rowids_from_db
-            .keys()
-            .copied()
-            .collect::<HashSet<TxHash>>();
-
-        let missing_sent_payables_hashes: Vec<TxHash> = hashset_with_hashes_to_eliminate_duplicates
-            .difference(&hashes_from_db)
-            .copied()
-            .collect();
-
-        let mut sent_payables_hashmap = just_baked_sent_payables
-            .iter()
-            .map(|payable| (payable.hash, &payable.recipient_wallet))
-            .collect::<HashMap<TxHash, &Wallet>>();
-        missing_sent_payables_hashes
-            .into_iter()
-            .map(|hash| {
-                let wallet_address = sent_payables_hashmap
-                    .remove(&hash)
-                    .expectv("wallet")
-                    .address();
-                PendingPayableMissingInDb::new(wallet_address, hash)
-            })
-            .collect()
-    }
-
-    fn check_on_missing_sent_tx_records(&self, sent_payments: &[&PendingPayable]) {
-        fn missing_record_msg(nonexistent: &[PendingPayableMissingInDb]) -> String {
-            format!(
-                "Expected sent-payable records for {} were not found. The system has become unreliable",
-                comma_joined_stringifiable(nonexistent, |missing_sent_tx_ids| format!(
-                    "(tx: {:?}, to wallet: {:?})",
-                    missing_sent_tx_ids.hash, missing_sent_tx_ids.recipient
-                ))
-            )
-        }
-
-        let missing_sent_tx_records = self.check_for_missing_records(sent_payments);
-        if !missing_sent_tx_records.is_empty() {
-            panic!("{}", missing_record_msg(&missing_sent_tx_records))
-        }
-    }
-
-    fn handle_sent_payable_errors(
-        &self,
-        err_opt: Option<PayableTransactingErrorEnum>,
-        logger: &Logger,
-    ) {
-        fn decide_on_tx_error_handling(
-            err: &PayableTransactingErrorEnum,
-        ) -> Option<&HashSet<TxHash>> {
-            match err {
-                LocallyCausedError(PayableTransactionError::Sending { hashes, .. })
-                | RemotelyCausedErrors(hashes) => Some(hashes),
-                _ => None,
-            }
-        }
-
-        if let Some(err) = err_opt {
-            if let Some(hashes) = decide_on_tx_error_handling(&err) {
-                self.discard_failed_transactions_with_possible_sent_tx_records(hashes, logger)
-            } else {
-                debug!(
-                    logger,
-                    "A non-fatal error {:?} will be ignored as it is from before any tx could \
-                    even be hashed",
-                    err
-                )
-            }
-        }
-    }
-
-    fn discard_failed_transactions_with_possible_sent_tx_records(
-        &self,
-        hashes_of_failed: &HashSet<TxHash>,
-        logger: &Logger,
-    ) {
-        fn serialize_hashes(hashes: &[TxHash]) -> String {
-            comma_joined_stringifiable(hashes, |hash| format!("{:?}", hash))
-        }
-
-        let existent_sent_tx_in_db = self.sent_payable_dao.get_tx_identifiers(&hashes_of_failed);
-
-        let hashes_of_missing_sent_tx = hashes_of_failed
-            .difference(
-                &existent_sent_tx_in_db
-                    .keys()
-                    .copied()
-                    .collect::<HashSet<TxHash>>(),
-            )
-            .copied()
-            .sorted()
-            .collect();
-
-        let missing_fgp_err_msg_opt = err_msg_for_failure_with_expected_but_missing_sent_tx_record(
-            hashes_of_missing_sent_tx,
-            serialize_hashes,
-        );
-
-        if !existent_sent_tx_in_db.is_empty() {
-            let hashes = existent_sent_tx_in_db
-                .keys()
-                .copied()
-                .sorted()
-                .collect_vec();
-            warning!(
-                logger,
-                "Deleting sent payable records for {}",
-                serialize_hashes(&hashes)
-            );
-            if let Err(e) = self
-                .sent_payable_dao
-                .delete_records(&existent_sent_tx_in_db.keys().copied().collect())
-            {
-                if let Some(msg) = missing_fgp_err_msg_opt {
-                    error!(logger, "{}", msg)
-                };
-                panic!(
-                    "Database corrupt: sent payable record deletion for txs {} failed \
-                    due to {:?}",
-                    serialize_hashes(&hashes),
-                    e
-                )
-            }
-        }
-        if let Some(msg) = missing_fgp_err_msg_opt {
-            panic!("{}", msg)
-        };
-    }
-}
-
-=======
->>>>>>> 8fbe7bf6
 #[derive(Debug, PartialEq, Eq, Clone, VariantCount)]
 pub enum StartScanError {
     NothingToProcess,
@@ -1525,225 +1152,6 @@
     }
 
     #[test]
-<<<<<<< HEAD
-    fn payable_is_found_innocent_by_age_and_returns() {
-        let is_innocent_age_params_arc = Arc::new(Mutex::new(vec![]));
-        let payable_thresholds_gauge = PayableThresholdsGaugeMock::default()
-            .is_innocent_age_params(&is_innocent_age_params_arc)
-            .is_innocent_age_result(true);
-        let mut subject = PayableScannerBuilder::new().build();
-        subject.payable_threshold_gauge = Box::new(payable_thresholds_gauge);
-        let now = SystemTime::now();
-        let debt_age_s = 111_222;
-        let last_paid_timestamp = now.checked_sub(Duration::from_secs(debt_age_s)).unwrap();
-        let mut payable = make_payable_account(111);
-        payable.last_paid_timestamp = last_paid_timestamp;
-
-        let result = subject.payable_exceeded_threshold(&payable, now);
-
-        assert_eq!(result, None);
-        let mut is_innocent_age_params = is_innocent_age_params_arc.lock().unwrap();
-        let (debt_age_returned, threshold_value) = is_innocent_age_params.remove(0);
-        assert!(is_innocent_age_params.is_empty());
-        assert_eq!(debt_age_returned, debt_age_s);
-        assert_eq!(
-            threshold_value,
-            DEFAULT_PAYMENT_THRESHOLDS.maturity_threshold_sec
-        )
-        // No panic and so no other method was called, which means an early return
-    }
-
-    #[test]
-    fn payable_is_found_innocent_by_balance_and_returns() {
-        let is_innocent_age_params_arc = Arc::new(Mutex::new(vec![]));
-        let is_innocent_balance_params_arc = Arc::new(Mutex::new(vec![]));
-        let payable_thresholds_gauge = PayableThresholdsGaugeMock::default()
-            .is_innocent_age_params(&is_innocent_age_params_arc)
-            .is_innocent_age_result(false)
-            .is_innocent_balance_params(&is_innocent_balance_params_arc)
-            .is_innocent_balance_result(true);
-        let mut subject = PayableScannerBuilder::new().build();
-        subject.payable_threshold_gauge = Box::new(payable_thresholds_gauge);
-        let now = SystemTime::now();
-        let debt_age_s = 3_456;
-        let last_paid_timestamp = now.checked_sub(Duration::from_secs(debt_age_s)).unwrap();
-        let mut payable = make_payable_account(222);
-        payable.last_paid_timestamp = last_paid_timestamp;
-        payable.balance_wei = 123456;
-
-        let result = subject.payable_exceeded_threshold(&payable, now);
-
-        assert_eq!(result, None);
-        let mut is_innocent_age_params = is_innocent_age_params_arc.lock().unwrap();
-        let (debt_age_returned, _) = is_innocent_age_params.remove(0);
-        assert!(is_innocent_age_params.is_empty());
-        assert_eq!(debt_age_returned, debt_age_s);
-        let is_innocent_balance_params = is_innocent_balance_params_arc.lock().unwrap();
-        assert_eq!(
-            *is_innocent_balance_params,
-            vec![(
-                123456_u128,
-                gwei_to_wei(DEFAULT_PAYMENT_THRESHOLDS.permanent_debt_allowed_gwei)
-            )]
-        )
-        //no other method was called (absence of panic), and that means we returned early
-    }
-
-    #[test]
-    fn threshold_calculation_depends_on_user_defined_payment_thresholds() {
-        let is_innocent_age_params_arc = Arc::new(Mutex::new(vec![]));
-        let is_innocent_balance_params_arc = Arc::new(Mutex::new(vec![]));
-        let calculate_payable_threshold_params_arc = Arc::new(Mutex::new(vec![]));
-        let balance = gwei_to_wei(5555_u64);
-        let now = SystemTime::now();
-        let debt_age_s = 1111 + 1;
-        let last_paid_timestamp = now.checked_sub(Duration::from_secs(debt_age_s)).unwrap();
-        let payable_account = PayableAccount {
-            wallet: make_wallet("hi"),
-            balance_wei: balance,
-            last_paid_timestamp,
-        };
-        let custom_payment_thresholds = PaymentThresholds {
-            maturity_threshold_sec: 1111,
-            payment_grace_period_sec: 2222,
-            permanent_debt_allowed_gwei: 3333,
-            debt_threshold_gwei: 4444,
-            threshold_interval_sec: 5555,
-            unban_below_gwei: 5555,
-        };
-        let payable_thresholds_gauge = PayableThresholdsGaugeMock::default()
-            .is_innocent_age_params(&is_innocent_age_params_arc)
-            .is_innocent_age_result(
-                debt_age_s <= custom_payment_thresholds.maturity_threshold_sec as u64,
-            )
-            .is_innocent_balance_params(&is_innocent_balance_params_arc)
-            .is_innocent_balance_result(
-                balance <= gwei_to_wei(custom_payment_thresholds.permanent_debt_allowed_gwei),
-            )
-            .calculate_payout_threshold_in_gwei_params(&calculate_payable_threshold_params_arc)
-            .calculate_payout_threshold_in_gwei_result(4567898); //made up value
-        let mut subject = PayableScannerBuilder::new()
-            .payment_thresholds(custom_payment_thresholds)
-            .build();
-        subject.payable_threshold_gauge = Box::new(payable_thresholds_gauge);
-
-        let result = subject.payable_exceeded_threshold(&payable_account, now);
-
-        assert_eq!(result, Some(4567898));
-        let mut is_innocent_age_params = is_innocent_age_params_arc.lock().unwrap();
-        let (debt_age_returned_innocent, curve_derived_time) = is_innocent_age_params.remove(0);
-        assert_eq!(*is_innocent_age_params, vec![]);
-        assert_eq!(debt_age_returned_innocent, debt_age_s);
-        assert_eq!(
-            curve_derived_time,
-            custom_payment_thresholds.maturity_threshold_sec as u64
-        );
-        let is_innocent_balance_params = is_innocent_balance_params_arc.lock().unwrap();
-        assert_eq!(
-            *is_innocent_balance_params,
-            vec![(
-                payable_account.balance_wei,
-                gwei_to_wei(custom_payment_thresholds.permanent_debt_allowed_gwei)
-            )]
-        );
-        let mut calculate_payable_curves_params =
-            calculate_payable_threshold_params_arc.lock().unwrap();
-        let (payment_thresholds, debt_age_returned_curves) =
-            calculate_payable_curves_params.remove(0);
-        assert_eq!(*calculate_payable_curves_params, vec![]);
-        assert_eq!(debt_age_returned_curves, debt_age_s);
-        assert_eq!(payment_thresholds, custom_payment_thresholds)
-    }
-
-    #[test]
-    fn payable_with_debt_under_the_slope_is_marked_unqualified() {
-        init_test_logging();
-        let now = SystemTime::now();
-        let payment_thresholds = PaymentThresholds::default();
-        let debt = gwei_to_wei(payment_thresholds.permanent_debt_allowed_gwei + 1);
-        let time = to_unix_timestamp(now) - payment_thresholds.maturity_threshold_sec as i64 - 1;
-        let unqualified_payable_account = vec![PayableAccount {
-            wallet: make_wallet("wallet0"),
-            balance_wei: debt,
-            last_paid_timestamp: from_unix_timestamp(time),
-        }];
-        let subject = PayableScannerBuilder::new()
-            .payment_thresholds(payment_thresholds)
-            .build();
-        let test_name =
-            "payable_with_debt_above_the_slope_is_qualified_and_the_threshold_value_is_returned";
-        let logger = Logger::new(test_name);
-
-        let result = subject
-            .sniff_out_alarming_payables_and_maybe_log_them(unqualified_payable_account, &logger);
-
-        assert_eq!(result, vec![]);
-        TestLogHandler::new()
-            .exists_no_log_containing(&format!("DEBUG: {}: Paying qualified debts", test_name));
-    }
-
-    #[test]
-    fn payable_with_debt_above_the_slope_is_qualified() {
-        init_test_logging();
-        let payment_thresholds = PaymentThresholds::default();
-        let debt = gwei_to_wei(payment_thresholds.debt_threshold_gwei - 1);
-        let time = (payment_thresholds.maturity_threshold_sec
-            + payment_thresholds.threshold_interval_sec
-            - 1) as i64;
-        let qualified_payable = PayableAccount {
-            wallet: make_wallet("wallet0"),
-            balance_wei: debt,
-            last_paid_timestamp: from_unix_timestamp(time),
-        };
-        let subject = PayableScannerBuilder::new()
-            .payment_thresholds(payment_thresholds)
-            .build();
-        let test_name = "payable_with_debt_above_the_slope_is_qualified";
-        let logger = Logger::new(test_name);
-
-        let result = subject.sniff_out_alarming_payables_and_maybe_log_them(
-            vec![qualified_payable.clone()],
-            &logger,
-        );
-
-        assert_eq!(result, vec![qualified_payable]);
-        TestLogHandler::new().exists_log_matching(&format!(
-            "DEBUG: {}: Paying qualified debts:\n\
-            999,999,999,000,000,000 wei owed for \\d+ sec exceeds the threshold \
-            500,000,000,000,000,000 wei for creditor 0x0000000000000000000000000077616c6c657430",
-            test_name
-        ));
-    }
-
-    #[test]
-    fn non_pending_payables_turn_into_an_empty_vector_if_all_unqualified() {
-        init_test_logging();
-        let test_name = "non_pending_payables_turn_into_an_empty_vector_if_all_unqualified";
-        let now = SystemTime::now();
-        let payment_thresholds = PaymentThresholds::default();
-        let unqualified_payable_account = vec![PayableAccount {
-            wallet: make_wallet("wallet1"),
-            balance_wei: gwei_to_wei(payment_thresholds.permanent_debt_allowed_gwei + 1),
-            last_paid_timestamp: from_unix_timestamp(
-                to_unix_timestamp(now) - payment_thresholds.maturity_threshold_sec as i64 + 1,
-            ),
-        }];
-        let subject = PayableScannerBuilder::new()
-            .payment_thresholds(payment_thresholds)
-            .build();
-        let logger = Logger::new(test_name);
-
-        let result = subject
-            .sniff_out_alarming_payables_and_maybe_log_them(unqualified_payable_account, &logger);
-
-        assert_eq!(result, vec![]);
-        TestLogHandler::new()
-            .exists_no_log_containing(&format!("DEBUG: {test_name}: Paying qualified debts"));
-    }
-
-    #[test]
-=======
->>>>>>> 8fbe7bf6
     fn pending_payable_scanner_can_initiate_a_scan() {
         init_test_logging();
         let test_name = "pending_payable_scanner_can_initiate_a_scan";
