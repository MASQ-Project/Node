--- conflicted
+++ resolved
@@ -8,34 +8,22 @@
 pub mod test_utils;
 
 use crate::accountant::db_access_objects::payable_dao::{PayableAccount, PayableDao};
-<<<<<<< HEAD
-use crate::accountant::db_access_objects::pending_payable_dao::{PendingPayable, PendingPayableDao};
-=======
->>>>>>> ca6cb36a
 use crate::accountant::payment_adjuster::{PaymentAdjuster, PaymentAdjusterReal};
 use crate::accountant::scanners::scanners_utils::payable_scanner_utils::PayableTransactingErrorEnum::{
     LocallyCausedError, RemotelyCausedErrors,
 };
-<<<<<<< HEAD
-use crate::accountant::scanners::scanners_utils::payable_scanner_utils::{debugging_summary_after_error_separation, err_msg_for_failure_with_expected_but_missing_fingerprints, investigate_debt_extremes, mark_pending_payable_fatal_error, payables_debug_summary, separate_errors, separate_rowids_and_hashes, OperationOutcome, PayableScanResult, PayableThresholdsGauge, PayableThresholdsGaugeReal, PayableTransactingErrorEnum, PendingPayableMetadata};
-use crate::accountant::{ScanError, ScanForPendingPayables, ScanForRetryPayables};
-=======
-use crate::accountant::scanners::scanners_utils::payable_scanner_utils::{debugging_summary_after_error_separation, err_msg_for_failure_with_expected_but_missing_sent_tx_record, investigate_debt_extremes, payables_debug_summary, separate_errors, OperationOutcome, PayableScanResult, PayableThresholdsGauge, PayableThresholdsGaugeReal, PayableTransactingErrorEnum, PendingPayableMissingInDb};
+use crate::accountant::scanners::scanners_utils::payable_scanner_utils::{
+    debugging_summary_after_error_separation, err_msg_for_failure_with_expected_but_missing_sent_tx_record,
+    investigate_debt_extremes, payables_debug_summary, separate_errors, OperationOutcome, PayableScanResult,
+    PayableThresholdsGauge, PayableThresholdsGaugeReal, PayableTransactingErrorEnum, PendingPayableMissingInDb};
 use crate::accountant::{PendingPayable, ScanError, ScanForPendingPayables, ScanForRetryPayables};
->>>>>>> ca6cb36a
 use crate::accountant::{
     comma_joined_stringifiable, gwei_to_wei, ReceivedPayments,
     TxReceiptsMessage, RequestTransactionReceipts, ResponseSkeleton, ScanForNewPayables,
     ScanForReceivables, SentPayables,
 };
 use crate::blockchain::blockchain_bridge::{RetrieveTransactions};
-<<<<<<< HEAD
 use crate::sub_lib::accountant::{DaoFactories, DetailedScanType, FinancialStatistics, PaymentThresholds};
-=======
-use crate::sub_lib::accountant::{
-    DaoFactories, FinancialStatistics, PaymentThresholds,
-};
->>>>>>> ca6cb36a
 use crate::sub_lib::blockchain_bridge::OutboundPaymentsInstructions;
 use crate::sub_lib::wallet::Wallet;
 use actix::{Message};
@@ -287,14 +275,9 @@
             DetailedScanType::NewPayables | DetailedScanType::RetryPayables => {
                 self.payable.mark_as_ended(logger)
             }
-<<<<<<< HEAD
             DetailedScanType::PendingPayables => {
-=======
-            ScanType::PendingPayables => {
                 self.empty_caches(logger);
->>>>>>> ca6cb36a
                 self.pending_payable.mark_as_ended(logger);
-                todo!("here dump the populated caches - but those exist only in GH-642 so far")
             }
             DetailedScanType::Receivables => {
                 self.receivable.mark_as_ended(logger);
@@ -1041,14 +1024,6 @@
         Detection, SentPayableDaoError, SentTx, TxStatus,
     };
     use crate::accountant::db_access_objects::utils::{from_unix_timestamp, to_unix_timestamp};
-<<<<<<< HEAD
-    use crate::accountant::scanners::payable_scanner_extension::msgs::{QualifiedPayablesBeforeGasPriceSelection, QualifiedPayablesMessage, UnpricedQualifiedPayables};
-    use crate::accountant::scanners::scanners_utils::payable_scanner_utils::{OperationOutcome, PayableScanResult};
-    use crate::accountant::scanners::{Scanner, StartScanError, StartableScanner, PayableScanner, PendingPayableScanner, ReceivableScanner, ScannerCommon, Scanners, ManulTriggerError};
-    use crate::accountant::test_utils::{make_custom_payment_thresholds, make_payable_account, make_qualified_and_unqualified_payables, make_pending_payable_fingerprint, make_receivable_account, BannedDaoFactoryMock, BannedDaoMock, ConfigDaoFactoryMock, PayableDaoFactoryMock, PayableDaoMock, PayableScannerBuilder, PayableThresholdsGaugeMock, PendingPayableDaoFactoryMock, PendingPayableDaoMock, PendingPayableScannerBuilder, ReceivableDaoFactoryMock, ReceivableDaoMock, ReceivableScannerBuilder};
-    use crate::accountant::{gwei_to_wei, ReceivedPayments, ReportTransactionReceipts, RequestTransactionReceipts, ScanError, ScanForRetryPayables, SentPayables};
-    use crate::blockchain::blockchain_bridge::{BlockMarker, PendingPayableFingerprint, RetrieveTransactions};
-=======
     use crate::accountant::scanners::payable_scanner_extension::msgs::{
         QualifiedPayablesBeforeGasPriceSelection, QualifiedPayablesMessage,
         UnpricedQualifiedPayables,
@@ -1082,7 +1057,6 @@
         ScanForRetryPayables, SentPayables, TxReceiptsMessage,
     };
     use crate::blockchain::blockchain_bridge::{BlockMarker, RetrieveTransactions};
->>>>>>> ca6cb36a
     use crate::blockchain::blockchain_interface::data_structures::errors::PayableTransactionError;
     use crate::blockchain::blockchain_interface::data_structures::{
         BlockchainTransaction, ProcessedPayableFallible, RpcPayableFailure,
@@ -1098,13 +1072,10 @@
     use crate::database::test_utils::transaction_wrapper_mock::TransactionInnerWrapperMockBuilder;
     use crate::db_config::mocks::ConfigDaoMock;
     use crate::db_config::persistent_configuration::PersistentConfigError;
-<<<<<<< HEAD
-    use crate::sub_lib::accountant::{DaoFactories, DetailedScanType, FinancialStatistics, PaymentThresholds, DEFAULT_PAYMENT_THRESHOLDS};
-=======
     use crate::sub_lib::accountant::{
-        DaoFactories, FinancialStatistics, PaymentThresholds, DEFAULT_PAYMENT_THRESHOLDS,
+        DaoFactories, DetailedScanType, FinancialStatistics, PaymentThresholds,
+        DEFAULT_PAYMENT_THRESHOLDS,
     };
->>>>>>> ca6cb36a
     use crate::test_utils::persistent_configuration_mock::PersistentConfigurationMock;
     use crate::test_utils::unshared_test_utils::arbitrary_id_stamp::ArbitraryIdStamp;
     use crate::test_utils::{make_paying_wallet, make_wallet};
@@ -1118,18 +1089,11 @@
     use regex::Regex;
     use rusqlite::{ffi, ErrorCode};
     use std::cell::RefCell;
-<<<<<<< HEAD
-=======
     use std::ops::Sub;
->>>>>>> ca6cb36a
     use std::panic::{catch_unwind, AssertUnwindSafe};
     use std::rc::Rc;
     use std::sync::{Arc, Mutex};
     use std::time::{Duration, SystemTime};
-<<<<<<< HEAD
-    use web3::types::{H256};
-=======
->>>>>>> ca6cb36a
     use web3::Error;
 
     impl Scanners {
