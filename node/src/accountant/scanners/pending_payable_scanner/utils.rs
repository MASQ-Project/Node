--- conflicted
+++ resolved
@@ -300,110 +300,6 @@
 #[derive(Debug, PartialEq, Eq)]
 pub enum PendingPayableScanResult {
     NoPendingPayablesLeft(Option<NodeToUiMessage>),
-<<<<<<< HEAD
-    PaymentRetryRequired,
-}
-
-pub fn elapsed_in_ms(timestamp: SystemTime) -> u128 {
-    timestamp
-        .elapsed()
-        .expect("time calculation for elapsed failed")
-        .as_millis()
-}
-
-pub fn handle_none_status(
-    mut scan_report: PendingPayableScanReport,
-    fingerprint: PendingPayableFingerprint,
-    max_pending_interval: u64,
-    logger: &Logger,
-) -> PendingPayableScanReport {
-    info!(
-        logger,
-        "Pending transaction {:?} couldn't be confirmed at attempt \
-            {} at {}ms after its sending",
-        fingerprint.hash,
-        fingerprint.attempt,
-        elapsed_in_ms(fingerprint.timestamp)
-    );
-    let elapsed = fingerprint
-        .timestamp
-        .elapsed()
-        .expect("we should be older now");
-    let elapsed = elapsed.as_secs();
-    if elapsed > max_pending_interval {
-        error!(
-            logger,
-            "Pending transaction {:?} has exceeded the maximum pending time \
-                ({}sec) with the age {}sec and the confirmation process is going to be aborted now \
-                at the final attempt {}; manual resolution is required from the \
-                user to complete the transaction.",
-            fingerprint.hash,
-            max_pending_interval,
-            elapsed,
-            fingerprint.attempt
-        );
-        scan_report.failures.push(fingerprint.into())
-    } else {
-        scan_report.still_pending.push(fingerprint.into())
-    }
-    scan_report
-}
-
-pub fn handle_status_with_success(
-    mut scan_report: PendingPayableScanReport,
-    fingerprint: PendingPayableFingerprint,
-    logger: &Logger,
-) -> PendingPayableScanReport {
-    info!(
-        logger,
-        "Transaction {:?} has been added to the blockchain; detected locally at attempt \
-            {} at {}ms after its sending",
-        fingerprint.hash,
-        fingerprint.attempt,
-        elapsed_in_ms(fingerprint.timestamp)
-    );
-    scan_report.confirmed.push(fingerprint);
-    scan_report
-}
-
-//TODO: failures handling is going to need enhancement suggested by GH-693
-pub fn handle_status_with_failure(
-    mut scan_report: PendingPayableScanReport,
-    fingerprint: PendingPayableFingerprint,
-    logger: &Logger,
-) -> PendingPayableScanReport {
-    error!(
-        logger,
-        "Pending transaction {:?} announced as a failure, interpreting attempt \
-            {} after {}ms from the sending",
-        fingerprint.hash,
-        fingerprint.attempt,
-        elapsed_in_ms(fingerprint.timestamp)
-    );
-    scan_report.failures.push(fingerprint.into());
-    scan_report
-}
-
-pub fn handle_none_receipt(
-    mut scan_report: PendingPayableScanReport,
-    payable: PendingPayableFingerprint,
-    error_msg: &str,
-    logger: &Logger,
-) -> PendingPayableScanReport {
-    debug!(
-        logger,
-        "Interpreting a receipt for transaction {:?} but {}; attempt {}, {}ms since sending",
-        payable.hash,
-        error_msg,
-        payable.attempt,
-        elapsed_in_ms(payable.timestamp)
-    );
-
-    scan_report
-        .still_pending
-        .push(PendingPayableId::new(payable.rowid, payable.hash));
-    scan_report
-=======
     PaymentRetryRequired(Either<Retry, NodeToUiMessage>),
 }
 
@@ -1261,5 +1157,4 @@
         assert_eq!(result_a, TxHashByTable::SentPayable(expected_hash_a));
         assert_eq!(result_b, TxHashByTable::FailedPayable(expected_hash_b));
     }
->>>>>>> 647d61ac
 }