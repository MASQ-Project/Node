// Copyright (c) 2019, MASQ (https://masq.ai) and/or its affiliates. All rights reserved.

#![cfg(test)]

use crate::accountant::payable_dao::{
    PayableAccount, PayableDao, PayableDaoError, PayableDaoFactory,
};
use crate::accountant::pending_payable_dao::{
    PendingPayableDao, PendingPayableDaoError, PendingPayableDaoFactory,
};
use crate::accountant::receivable_dao::{
    ReceivableAccount, ReceivableDao, ReceivableDaoError, ReceivableDaoFactory,
};
use crate::accountant::{Accountant, PendingPayableId};
use crate::banned_dao::{BannedDao, BannedDaoFactory};
use crate::blockchain::blockchain_bridge::PendingPayableFingerprint;
<<<<<<< HEAD
use crate::blockchain::blockchain_interface::BlockchainTransaction;
=======
use crate::blockchain::blockchain_interface::PaidReceivable;
>>>>>>> ab8ef810
use crate::bootstrapper::BootstrapperConfig;
use crate::database::dao_utils;
use crate::database::dao_utils::{from_time_t, to_time_t};
use crate::db_config::config_dao::{ConfigDao, ConfigDaoFactory};
use crate::db_config::mocks::ConfigDaoMock;
use crate::sub_lib::accountant::{AccountantConfig, PaymentThresholds};
use crate::sub_lib::wallet::Wallet;
use crate::test_utils::make_wallet;
use crate::test_utils::unshared_test_utils::make_populated_accountant_config_with_defaults;
use actix::System;
use ethereum_types::{BigEndianHash, H256, U256};
use rusqlite::{Connection, Error, OptionalExtension};
use std::cell::RefCell;
use std::rc::Rc;
use std::sync::{Arc, Mutex};
use std::time::SystemTime;

pub fn make_receivable_account(n: u64, expected_delinquent: bool) -> ReceivableAccount {
    let now = to_time_t(SystemTime::now());
    ReceivableAccount {
        wallet: make_wallet(&format!(
            "wallet{}{}",
            n,
            if expected_delinquent { "d" } else { "n" }
        )),
        balance: (n * 1_000_000_000) as i64,
        last_received_timestamp: from_time_t(now - (n as i64)),
    }
}

pub fn make_payable_account(n: u64) -> PayableAccount {
    let now = to_time_t(SystemTime::now());
    let timestamp = from_time_t(now - (n as i64));
    make_payable_account_with_recipient_and_balance_and_timestamp_opt(
        make_wallet(&format!("wallet{}", n)),
        (n * 1_000_000_000) as i64,
        Some(timestamp),
    )
}

pub fn make_payable_account_with_recipient_and_balance_and_timestamp_opt(
    recipient: Wallet,
    balance: i64,
    timestamp_opt: Option<SystemTime>,
) -> PayableAccount {
    PayableAccount {
        wallet: recipient,
        balance,
        last_paid_timestamp: timestamp_opt.unwrap_or(SystemTime::now()),
        pending_payable_opt: None,
    }
}

pub struct AccountantBuilder {
    config: Option<BootstrapperConfig>,
    payable_dao_factory: Option<Box<dyn PayableDaoFactory>>,
    receivable_dao_factory: Option<Box<dyn ReceivableDaoFactory>>,
    pending_payable_dao_factory: Option<Box<dyn PendingPayableDaoFactory>>,
    banned_dao_factory: Option<Box<dyn BannedDaoFactory>>,
}

impl Default for AccountantBuilder {
    fn default() -> Self {
        Self {
            config: None,
            payable_dao_factory: None,
            receivable_dao_factory: None,
            pending_payable_dao_factory: None,
            banned_dao_factory: None,
        }
    }
}

impl AccountantBuilder {
    pub fn bootstrapper_config(mut self, config: BootstrapperConfig) -> Self {
        self.config = Some(config);
        self
    }

    pub fn payable_dao(mut self, payable_dao: PayableDaoMock) -> Self {
        self.payable_dao_factory = Some(Box::new(PayableDaoFactoryMock::new(payable_dao)));
        self
    }

    pub fn receivable_dao(mut self, receivable_dao: ReceivableDaoMock) -> Self {
        self.receivable_dao_factory = Some(Box::new(ReceivableDaoFactoryMock::new(receivable_dao)));
        self
    }

    pub fn pending_payable_dao(mut self, pending_payable_dao: PendingPayableDaoMock) -> Self {
        self.pending_payable_dao_factory = Some(Box::new(PendingPayableDaoFactoryMock::new(
            pending_payable_dao,
        )));
        self
    }

    pub fn banned_dao(mut self, banned_dao: BannedDaoMock) -> Self {
        self.banned_dao_factory = Some(Box::new(BannedDaoFactoryMock::new(banned_dao)));
        self
    }

    pub fn build(self) -> Accountant {
        let config = self.config.unwrap_or({
            let mut config = BootstrapperConfig::default();
            config.accountant_config_opt = Some(make_populated_accountant_config_with_defaults());
            config
        });
        let payable_dao_factory = self
            .payable_dao_factory
            .unwrap_or(Box::new(PayableDaoFactoryMock::new(PayableDaoMock::new())));
        let receivable_dao_factory =
            self.receivable_dao_factory
                .unwrap_or(Box::new(ReceivableDaoFactoryMock::new(
                    ReceivableDaoMock::new(),
                )));
        let pending_payable_dao_factory = self.pending_payable_dao_factory.unwrap_or(Box::new(
            PendingPayableDaoFactoryMock::new(PendingPayableDaoMock::default()),
        ));
        let banned_dao_factory = self
            .banned_dao_factory
            .unwrap_or(Box::new(BannedDaoFactoryMock::new(BannedDaoMock::new())));
        let accountant = Accountant::new(
            &config,
            payable_dao_factory,
            receivable_dao_factory,
            pending_payable_dao_factory,
            banned_dao_factory,
        );
        accountant
    }
}

pub struct PayableDaoFactoryMock {
    called: Rc<RefCell<bool>>,
    mock: RefCell<Vec<PayableDaoMock>>,
}

impl PayableDaoFactory for PayableDaoFactoryMock {
    fn make(&self) -> Box<dyn PayableDao> {
        *self.called.borrow_mut() = true;
        Box::new(self.mock.borrow_mut().remove(0))
    }
}

impl PayableDaoFactoryMock {
    pub fn new(mock: PayableDaoMock) -> Self {
        Self {
            called: Rc::new(RefCell::new(false)),
            mock: RefCell::new(vec![mock]),
        }
    }

    pub fn called(mut self, called: &Rc<RefCell<bool>>) -> Self {
        self.called = called.clone();
        self
    }
}

pub struct ReceivableDaoFactoryMock {
    called: Rc<RefCell<bool>>,
    mock: RefCell<Vec<ReceivableDaoMock>>,
}

impl ReceivableDaoFactory for ReceivableDaoFactoryMock {
    fn make(&self) -> Box<dyn ReceivableDao> {
        *self.called.borrow_mut() = true;
        Box::new(self.mock.borrow_mut().remove(0))
    }
}

impl ReceivableDaoFactoryMock {
    pub fn new(mock: ReceivableDaoMock) -> Self {
        Self {
            called: Rc::new(RefCell::new(false)),
            mock: RefCell::new(vec![mock]),
        }
    }

    pub fn called(mut self, called: &Rc<RefCell<bool>>) -> Self {
        self.called = called.clone();
        self
    }
}

pub struct BannedDaoFactoryMock {
    called: Rc<RefCell<bool>>,
    mock: RefCell<Option<BannedDaoMock>>,
}

impl BannedDaoFactory for BannedDaoFactoryMock {
    fn make(&self) -> Box<dyn BannedDao> {
        *self.called.borrow_mut() = true;
        Box::new(self.mock.borrow_mut().take().unwrap())
    }
}

impl BannedDaoFactoryMock {
    pub fn new(mock: BannedDaoMock) -> Self {
        Self {
            called: Rc::new(RefCell::new(false)),
            mock: RefCell::new(Some(mock)),
        }
    }

    pub fn called(mut self, called: &Rc<RefCell<bool>>) -> Self {
        self.called = called.clone();
        self
    }
}

pub struct ConfigDaoFactoryMock {
    called: Rc<RefCell<bool>>,
    mock: RefCell<Option<ConfigDaoMock>>,
}

impl ConfigDaoFactory for ConfigDaoFactoryMock {
    fn make(&self) -> Box<dyn ConfigDao> {
        *self.called.borrow_mut() = true;
        Box::new(self.mock.borrow_mut().take().unwrap())
    }
}

impl ConfigDaoFactoryMock {
    pub fn new(mock: ConfigDaoMock) -> Self {
        Self {
            called: Rc::new(RefCell::new(false)),
            mock: RefCell::new(Some(mock)),
        }
    }

    pub fn called(mut self, called: &Rc<RefCell<bool>>) -> Self {
        self.called = called.clone();
        self
    }
}

#[derive(Debug, Default)]
pub struct PayableDaoMock {
    more_money_payable_parameters: Arc<Mutex<Vec<(Wallet, u64)>>>,
    more_money_payable_results: RefCell<Vec<Result<(), PayableDaoError>>>,
    non_pending_payables_params: Arc<Mutex<Vec<()>>>,
    non_pending_payables_results: RefCell<Vec<Vec<PayableAccount>>>,
    mark_pending_payable_rowid_parameters: Arc<Mutex<Vec<(Wallet, u64)>>>,
    mark_pending_payable_rowid_results: RefCell<Vec<Result<(), PayableDaoError>>>,
    transaction_confirmed_params: Arc<Mutex<Vec<PendingPayableFingerprint>>>,
    transaction_confirmed_results: RefCell<Vec<Result<(), PayableDaoError>>>,
    transaction_canceled_params: Arc<Mutex<Vec<PendingPayableId>>>,
    transaction_canceled_results: RefCell<Vec<Result<(), PayableDaoError>>>,
    top_records_parameters: Arc<Mutex<Vec<(u64, u64)>>>,
    top_records_results: RefCell<Vec<Vec<PayableAccount>>>,
    total_results: RefCell<Vec<u64>>,
    pub have_non_pending_payables_shut_down_the_system: bool,
}

impl PayableDao for PayableDaoMock {
    fn more_money_payable(&self, wallet: &Wallet, amount: u64) -> Result<(), PayableDaoError> {
        self.more_money_payable_parameters
            .lock()
            .unwrap()
            .push((wallet.clone(), amount));
        self.more_money_payable_results.borrow_mut().remove(0)
    }

    fn mark_pending_payable_rowid(
        &self,
        wallet: &Wallet,
        pending_payable_rowid: u64,
    ) -> Result<(), PayableDaoError> {
        self.mark_pending_payable_rowid_parameters
            .lock()
            .unwrap()
            .push((wallet.clone(), pending_payable_rowid));
        self.mark_pending_payable_rowid_results
            .borrow_mut()
            .remove(0)
    }

    fn transaction_confirmed(
        &self,
        payment: &PendingPayableFingerprint,
    ) -> Result<(), PayableDaoError> {
        self.transaction_confirmed_params
            .lock()
            .unwrap()
            .push(payment.clone());
        self.transaction_confirmed_results.borrow_mut().remove(0)
    }

    fn non_pending_payables(&self) -> Vec<PayableAccount> {
        self.non_pending_payables_params.lock().unwrap().push(());
        if self.have_non_pending_payables_shut_down_the_system
            && self.non_pending_payables_results.borrow().is_empty()
        {
            System::current().stop();
            return vec![];
        }
        self.non_pending_payables_results.borrow_mut().remove(0)
    }

    fn top_records(&self, minimum_amount: u64, maximum_age: u64) -> Vec<PayableAccount> {
        self.top_records_parameters
            .lock()
            .unwrap()
            .push((minimum_amount, maximum_age));
        self.top_records_results.borrow_mut().remove(0)
    }

    fn total(&self) -> u64 {
        self.total_results.borrow_mut().remove(0)
    }
}

impl PayableDaoMock {
    pub fn new() -> PayableDaoMock {
        PayableDaoMock::default()
    }

    pub fn more_money_payable_parameters(
        mut self,
        parameters: Arc<Mutex<Vec<(Wallet, u64)>>>,
    ) -> Self {
        self.more_money_payable_parameters = parameters;
        self
    }

    pub fn more_money_payable_result(self, result: Result<(), PayableDaoError>) -> Self {
        self.more_money_payable_results.borrow_mut().push(result);
        self
    }

    pub fn non_pending_payables_params(mut self, params: &Arc<Mutex<Vec<()>>>) -> Self {
        self.non_pending_payables_params = params.clone();
        self
    }

    pub fn non_pending_payables_result(self, result: Vec<PayableAccount>) -> Self {
        self.non_pending_payables_results.borrow_mut().push(result);
        self
    }

    pub fn mark_pending_payable_rowid_params(
        mut self,
        parameters: &Arc<Mutex<Vec<(Wallet, u64)>>>,
    ) -> Self {
        self.mark_pending_payable_rowid_parameters = parameters.clone();
        self
    }

    pub fn mark_pending_payable_rowid_result(self, result: Result<(), PayableDaoError>) -> Self {
        self.mark_pending_payable_rowid_results
            .borrow_mut()
            .push(result);
        self
    }

    pub fn transaction_confirmed_params(
        mut self,
        params: &Arc<Mutex<Vec<PendingPayableFingerprint>>>,
    ) -> Self {
        self.transaction_confirmed_params = params.clone();
        self
    }

    pub fn transaction_confirmed_result(self, result: Result<(), PayableDaoError>) -> Self {
        self.transaction_confirmed_results.borrow_mut().push(result);
        self
    }

    pub fn transaction_canceled_params(
        mut self,
        params: &Arc<Mutex<Vec<PendingPayableId>>>,
    ) -> Self {
        self.transaction_canceled_params = params.clone();
        self
    }

    pub fn transaction_canceled_result(self, result: Result<(), PayableDaoError>) -> Self {
        self.transaction_canceled_results.borrow_mut().push(result);
        self
    }

    pub fn top_records_parameters(mut self, parameters: &Arc<Mutex<Vec<(u64, u64)>>>) -> Self {
        self.top_records_parameters = parameters.clone();
        self
    }

    pub fn top_records_result(self, result: Vec<PayableAccount>) -> Self {
        self.top_records_results.borrow_mut().push(result);
        self
    }

    pub fn total_result(self, result: u64) -> Self {
        self.total_results.borrow_mut().push(result);
        self
    }
}

#[derive(Debug, Default)]
pub struct ReceivableDaoMock {
    account_status_parameters: Arc<Mutex<Vec<Wallet>>>,
    account_status_results: RefCell<Vec<Option<ReceivableAccount>>>,
    more_money_receivable_parameters: Arc<Mutex<Vec<(Wallet, u64)>>>,
    more_money_receivable_results: RefCell<Vec<Result<(), ReceivableDaoError>>>,
<<<<<<< HEAD
    more_money_received_parameters: Arc<Mutex<Vec<Vec<BlockchainTransaction>>>>,
=======
    more_money_received_parameters: Arc<Mutex<Vec<Vec<PaidReceivable>>>>,
>>>>>>> ab8ef810
    more_money_received_results: RefCell<Vec<Result<(), PayableDaoError>>>,
    receivables_results: RefCell<Vec<Vec<ReceivableAccount>>>,
    new_delinquencies_parameters: Arc<Mutex<Vec<(SystemTime, PaymentThresholds)>>>,
    new_delinquencies_results: RefCell<Vec<Vec<ReceivableAccount>>>,
    paid_delinquencies_parameters: Arc<Mutex<Vec<PaymentThresholds>>>,
    paid_delinquencies_results: RefCell<Vec<Vec<ReceivableAccount>>>,
    top_records_parameters: Arc<Mutex<Vec<(u64, u64)>>>,
    top_records_results: RefCell<Vec<Vec<ReceivableAccount>>>,
    total_results: RefCell<Vec<i64>>,
    pub have_new_delinquencies_shutdown_the_system: bool,
}

impl ReceivableDao for ReceivableDaoMock {
    fn more_money_receivable(
        &self,
        wallet: &Wallet,
        amount: u64,
    ) -> Result<(), ReceivableDaoError> {
        self.more_money_receivable_parameters
            .lock()
            .unwrap()
            .push((wallet.clone(), amount));
        self.more_money_receivable_results.borrow_mut().remove(0)
    }

<<<<<<< HEAD
    fn more_money_received(&mut self, transactions: Vec<BlockchainTransaction>) {
=======
    fn more_money_received(&mut self, transactions: Vec<PaidReceivable>) {
>>>>>>> ab8ef810
        self.more_money_received_parameters
            .lock()
            .unwrap()
            .push(transactions);
    }

    fn account_status(&self, wallet: &Wallet) -> Option<ReceivableAccount> {
        self.account_status_parameters
            .lock()
            .unwrap()
            .push(wallet.clone());

        self.account_status_results.borrow_mut().remove(0)
    }

    fn receivables(&self) -> Vec<ReceivableAccount> {
        self.receivables_results.borrow_mut().remove(0)
    }

    fn new_delinquencies(
        &self,
        now: SystemTime,
        payment_thresholds: &PaymentThresholds,
    ) -> Vec<ReceivableAccount> {
        self.new_delinquencies_parameters
            .lock()
            .unwrap()
            .push((now, payment_thresholds.clone()));
        if self.new_delinquencies_results.borrow().is_empty()
            && self.have_new_delinquencies_shutdown_the_system
        {
            System::current().stop();
            return vec![];
        }
        self.new_delinquencies_results.borrow_mut().remove(0)
    }

    fn paid_delinquencies(&self, payment_thresholds: &PaymentThresholds) -> Vec<ReceivableAccount> {
        self.paid_delinquencies_parameters
            .lock()
            .unwrap()
            .push(payment_thresholds.clone());
        self.paid_delinquencies_results.borrow_mut().remove(0)
    }

    fn top_records(&self, minimum_amount: u64, maximum_age: u64) -> Vec<ReceivableAccount> {
        self.top_records_parameters
            .lock()
            .unwrap()
            .push((minimum_amount, maximum_age));
        self.top_records_results.borrow_mut().remove(0)
    }

    fn total(&self) -> i64 {
        self.total_results.borrow_mut().remove(0)
    }
}

impl ReceivableDaoMock {
    pub fn new() -> ReceivableDaoMock {
        Self::default()
    }

    pub fn more_money_receivable_parameters(
        mut self,
        parameters: &Arc<Mutex<Vec<(Wallet, u64)>>>,
    ) -> Self {
        self.more_money_receivable_parameters = parameters.clone();
        self
    }

    pub fn more_money_receivable_result(self, result: Result<(), ReceivableDaoError>) -> Self {
        self.more_money_receivable_results.borrow_mut().push(result);
        self
    }

    pub fn more_money_received_parameters(
        mut self,
<<<<<<< HEAD
        parameters: &Arc<Mutex<Vec<Vec<BlockchainTransaction>>>>,
=======
        parameters: &Arc<Mutex<Vec<Vec<PaidReceivable>>>>,
>>>>>>> ab8ef810
    ) -> Self {
        self.more_money_received_parameters = parameters.clone();
        self
    }

    pub fn more_money_received_result(self, result: Result<(), PayableDaoError>) -> Self {
        self.more_money_received_results.borrow_mut().push(result);
        self
    }

    pub fn new_delinquencies_parameters(
        mut self,
        parameters: &Arc<Mutex<Vec<(SystemTime, PaymentThresholds)>>>,
    ) -> Self {
        self.new_delinquencies_parameters = parameters.clone();
        self
    }

    pub fn new_delinquencies_result(self, result: Vec<ReceivableAccount>) -> ReceivableDaoMock {
        self.new_delinquencies_results.borrow_mut().push(result);
        self
    }

    pub fn paid_delinquencies_parameters(
        mut self,
        parameters: &Arc<Mutex<Vec<PaymentThresholds>>>,
    ) -> Self {
        self.paid_delinquencies_parameters = parameters.clone();
        self
    }

    pub fn paid_delinquencies_result(self, result: Vec<ReceivableAccount>) -> ReceivableDaoMock {
        self.paid_delinquencies_results.borrow_mut().push(result);
        self
    }

    pub fn top_records_parameters(mut self, parameters: &Arc<Mutex<Vec<(u64, u64)>>>) -> Self {
        self.top_records_parameters = parameters.clone();
        self
    }

    pub fn top_records_result(self, result: Vec<ReceivableAccount>) -> Self {
        self.top_records_results.borrow_mut().push(result);
        self
    }

    pub fn total_result(self, result: i64) -> Self {
        self.total_results.borrow_mut().push(result);
        self
    }
}

#[derive(Debug, Default)]
pub struct BannedDaoMock {
    ban_list_parameters: Arc<Mutex<Vec<()>>>,
    ban_list_results: RefCell<Vec<Vec<Wallet>>>,
    ban_parameters: Arc<Mutex<Vec<Wallet>>>,
    unban_parameters: Arc<Mutex<Vec<Wallet>>>,
}

impl BannedDao for BannedDaoMock {
    fn ban_list(&self) -> Vec<Wallet> {
        self.ban_list_parameters.lock().unwrap().push(());
        self.ban_list_results.borrow_mut().remove(0)
    }

    fn ban(&self, wallet: &Wallet) {
        self.ban_parameters.lock().unwrap().push(wallet.clone());
    }

    fn unban(&self, wallet: &Wallet) {
        self.unban_parameters.lock().unwrap().push(wallet.clone());
    }
}

impl BannedDaoMock {
    pub fn new() -> Self {
        Self {
            ban_list_parameters: Arc::new(Mutex::new(vec![])),
            ban_list_results: RefCell::new(vec![]),
            ban_parameters: Arc::new(Mutex::new(vec![])),
            unban_parameters: Arc::new(Mutex::new(vec![])),
        }
    }

    pub fn ban_list_result(self, result: Vec<Wallet>) -> Self {
        self.ban_list_results.borrow_mut().push(result);
        self
    }

    pub fn ban_parameters(mut self, parameters: &Arc<Mutex<Vec<Wallet>>>) -> Self {
        self.ban_parameters = parameters.clone();
        self
    }

    pub fn unban_parameters(mut self, parameters: &Arc<Mutex<Vec<Wallet>>>) -> Self {
        self.unban_parameters = parameters.clone();
        self
    }
}

pub fn bc_from_ac_plus_earning_wallet(
    ac: AccountantConfig,
    earning_wallet: Wallet,
) -> BootstrapperConfig {
    let mut bc = BootstrapperConfig::new();
    bc.accountant_config_opt = Some(ac);
    bc.earning_wallet = earning_wallet;
    bc
}

pub fn bc_from_ac_plus_wallets(
    ac: AccountantConfig,
    consuming_wallet: Wallet,
    earning_wallet: Wallet,
) -> BootstrapperConfig {
    let mut bc = BootstrapperConfig::new();
    bc.accountant_config_opt = Some(ac);
    bc.consuming_wallet_opt = Some(consuming_wallet);
    bc.earning_wallet = earning_wallet;
    bc
}

#[derive(Default)]
pub struct PendingPayableDaoMock {
    fingerprint_rowid_params: Arc<Mutex<Vec<H256>>>,
    fingerprint_rowid_results: RefCell<Vec<Option<u64>>>,
    delete_fingerprint_params: Arc<Mutex<Vec<u64>>>,
    delete_fingerprint_results: RefCell<Vec<Result<(), PendingPayableDaoError>>>,
    insert_fingerprint_params: Arc<Mutex<Vec<(H256, u64, SystemTime)>>>,
    insert_fingerprint_results: RefCell<Vec<Result<(), PendingPayableDaoError>>>,
    update_fingerprint_params: Arc<Mutex<Vec<u64>>>,
    update_fingerprint_results: RefCell<Vec<Result<(), PendingPayableDaoError>>>,
    mark_failure_params: Arc<Mutex<Vec<u64>>>,
    mark_failure_results: RefCell<Vec<Result<(), PendingPayableDaoError>>>,
    return_all_fingerprints_params: Arc<Mutex<Vec<()>>>,
    return_all_fingerprints_results: RefCell<Vec<Vec<PendingPayableFingerprint>>>,
    pub have_return_all_fingerprints_shut_down_the_system: bool,
}

impl PendingPayableDao for PendingPayableDaoMock {
    fn fingerprint_rowid(&self, transaction_hash: H256) -> Option<u64> {
        self.fingerprint_rowid_params
            .lock()
            .unwrap()
            .push(transaction_hash);
        self.fingerprint_rowid_results.borrow_mut().remove(0)
    }

    fn return_all_fingerprints(&self) -> Vec<PendingPayableFingerprint> {
        self.return_all_fingerprints_params.lock().unwrap().push(());
        if self.have_return_all_fingerprints_shut_down_the_system
            && self.return_all_fingerprints_results.borrow().is_empty()
        {
            System::current().stop();
            return vec![];
        }
        self.return_all_fingerprints_results.borrow_mut().remove(0)
    }

    fn insert_new_fingerprint(
        &self,
        transaction_hash: H256,
        amount: u64,
        timestamp: SystemTime,
    ) -> Result<(), PendingPayableDaoError> {
        self.insert_fingerprint_params
            .lock()
            .unwrap()
            .push((transaction_hash, amount, timestamp));
        self.insert_fingerprint_results.borrow_mut().remove(0)
    }

    fn delete_fingerprint(&self, id: u64) -> Result<(), PendingPayableDaoError> {
        self.delete_fingerprint_params.lock().unwrap().push(id);
        self.delete_fingerprint_results.borrow_mut().remove(0)
    }

    fn update_fingerprint(&self, id: u64) -> Result<(), PendingPayableDaoError> {
        self.update_fingerprint_params.lock().unwrap().push(id);
        self.update_fingerprint_results.borrow_mut().remove(0)
    }

    fn mark_failure(&self, id: u64) -> Result<(), PendingPayableDaoError> {
        self.mark_failure_params.lock().unwrap().push(id);
        self.mark_failure_results.borrow_mut().remove(0)
    }
}

impl PendingPayableDaoMock {
    pub fn fingerprint_rowid_params(mut self, params: &Arc<Mutex<Vec<H256>>>) -> Self {
        self.fingerprint_rowid_params = params.clone();
        self
    }

    pub fn fingerprint_rowid_result(self, result: Option<u64>) -> Self {
        self.fingerprint_rowid_results.borrow_mut().push(result);
        self
    }

    pub fn insert_fingerprint_params(
        mut self,
        params: &Arc<Mutex<Vec<(H256, u64, SystemTime)>>>,
    ) -> Self {
        self.insert_fingerprint_params = params.clone();
        self
    }

    pub fn insert_fingerprint_result(self, result: Result<(), PendingPayableDaoError>) -> Self {
        self.insert_fingerprint_results.borrow_mut().push(result);
        self
    }

    pub fn delete_fingerprint_params(mut self, params: &Arc<Mutex<Vec<u64>>>) -> Self {
        self.delete_fingerprint_params = params.clone();
        self
    }

    pub fn delete_fingerprint_result(self, result: Result<(), PendingPayableDaoError>) -> Self {
        self.delete_fingerprint_results.borrow_mut().push(result);
        self
    }

    pub fn return_all_fingerprints_params(mut self, params: &Arc<Mutex<Vec<()>>>) -> Self {
        self.return_all_fingerprints_params = params.clone();
        self
    }

    pub fn return_all_fingerprints_result(self, result: Vec<PendingPayableFingerprint>) -> Self {
        self.return_all_fingerprints_results
            .borrow_mut()
            .push(result);
        self
    }

    pub fn mark_failure_params(mut self, params: &Arc<Mutex<Vec<u64>>>) -> Self {
        self.mark_failure_params = params.clone();
        self
    }

    pub fn mark_failure_result(self, result: Result<(), PendingPayableDaoError>) -> Self {
        self.mark_failure_results.borrow_mut().push(result);
        self
    }

    pub fn update_fingerprint_params(mut self, params: &Arc<Mutex<Vec<u64>>>) -> Self {
        self.update_fingerprint_params = params.clone();
        self
    }

    pub fn update_fingerprint_results(self, result: Result<(), PendingPayableDaoError>) -> Self {
        self.update_fingerprint_results.borrow_mut().push(result);
        self
    }
}

pub struct PendingPayableDaoFactoryMock {
    called: Rc<RefCell<bool>>,
    mock: RefCell<Vec<PendingPayableDaoMock>>,
}

impl PendingPayableDaoFactory for PendingPayableDaoFactoryMock {
    fn make(&self) -> Box<dyn PendingPayableDao> {
        *self.called.borrow_mut() = true;
        Box::new(self.mock.borrow_mut().remove(0))
    }
}

impl PendingPayableDaoFactoryMock {
    pub fn new(mock: PendingPayableDaoMock) -> Self {
        Self {
            called: Rc::new(RefCell::new(false)),
            mock: RefCell::new(vec![mock]),
        }
    }

    pub fn called(mut self, called: &Rc<RefCell<bool>>) -> Self {
        self.called = called.clone();
        self
    }
}

pub fn make_pending_payable_fingerprint() -> PendingPayableFingerprint {
    PendingPayableFingerprint {
        rowid_opt: Some(33),
        timestamp: from_time_t(222_222_222),
        hash: H256::from_uint(&U256::from(456)),
        attempt_opt: Some(0),
        amount: 12345,
        process_error: None,
    }
}

//warning: this test function will not tell you anything about the transaction record in the pending_payable table
pub fn account_status(conn: &Connection, wallet: &Wallet) -> Option<PayableAccount> {
    let mut stmt = conn
        .prepare("select balance, last_paid_timestamp, pending_payable_rowid from payable where wallet_address = ?")
        .unwrap();
    stmt.query_row(&[&wallet], |row| {
        let balance_result = row.get(0);
        let last_paid_timestamp_result = row.get(1);
        let pending_payable_rowid_result: Result<Option<i64>, Error> = row.get(2);
        match (
            balance_result,
            last_paid_timestamp_result,
            pending_payable_rowid_result,
        ) {
            (Ok(balance), Ok(last_paid_timestamp), Ok(rowid)) => Ok(PayableAccount {
                wallet: wallet.clone(),
                balance,
                last_paid_timestamp: dao_utils::from_time_t(last_paid_timestamp),
                pending_payable_opt: match rowid {
                    Some(rowid) => Some(PendingPayableId {
                        rowid: u64::try_from(rowid).unwrap(),
                        hash: H256::from_uint(&U256::from(0)), //garbage
                    }),
                    None => None,
                },
            }),
            _ => panic!("Database is corrupt: PAYABLE table columns and/or types"),
        }
    })
    .optional()
    .unwrap()
}<|MERGE_RESOLUTION|>--- conflicted
+++ resolved
@@ -14,11 +14,7 @@
 use crate::accountant::{Accountant, PendingPayableId};
 use crate::banned_dao::{BannedDao, BannedDaoFactory};
 use crate::blockchain::blockchain_bridge::PendingPayableFingerprint;
-<<<<<<< HEAD
 use crate::blockchain::blockchain_interface::BlockchainTransaction;
-=======
-use crate::blockchain::blockchain_interface::PaidReceivable;
->>>>>>> ab8ef810
 use crate::bootstrapper::BootstrapperConfig;
 use crate::database::dao_utils;
 use crate::database::dao_utils::{from_time_t, to_time_t};
@@ -78,6 +74,7 @@
     receivable_dao_factory: Option<Box<dyn ReceivableDaoFactory>>,
     pending_payable_dao_factory: Option<Box<dyn PendingPayableDaoFactory>>,
     banned_dao_factory: Option<Box<dyn BannedDaoFactory>>,
+    config_dao_factory: Option<Box<dyn ConfigDaoFactory>>,
 }
 
 impl Default for AccountantBuilder {
@@ -88,6 +85,7 @@
             receivable_dao_factory: None,
             pending_payable_dao_factory: None,
             banned_dao_factory: None,
+            config_dao_factory: None,
         }
     }
 }
@@ -117,6 +115,11 @@
 
     pub fn banned_dao(mut self, banned_dao: BannedDaoMock) -> Self {
         self.banned_dao_factory = Some(Box::new(BannedDaoFactoryMock::new(banned_dao)));
+        self
+    }
+
+    pub fn config_dao(mut self, config_dao: ConfigDaoMock) -> Self {
+        self.config_dao_factory = Some(Box::new (ConfigDaoFactoryMock::new (config_dao)));
         self
     }
 
@@ -140,12 +143,16 @@
         let banned_dao_factory = self
             .banned_dao_factory
             .unwrap_or(Box::new(BannedDaoFactoryMock::new(BannedDaoMock::new())));
+        let config_dao_factory = self
+            .config_dao_factory
+            .unwrap_or(Box::new(ConfigDaoFactoryMock::new(ConfigDaoMock::new())));
         let accountant = Accountant::new(
             &config,
             payable_dao_factory,
             receivable_dao_factory,
             pending_payable_dao_factory,
             banned_dao_factory,
+            config_dao_factory,
         );
         accountant
     }
@@ -422,11 +429,7 @@
     account_status_results: RefCell<Vec<Option<ReceivableAccount>>>,
     more_money_receivable_parameters: Arc<Mutex<Vec<(Wallet, u64)>>>,
     more_money_receivable_results: RefCell<Vec<Result<(), ReceivableDaoError>>>,
-<<<<<<< HEAD
     more_money_received_parameters: Arc<Mutex<Vec<Vec<BlockchainTransaction>>>>,
-=======
-    more_money_received_parameters: Arc<Mutex<Vec<Vec<PaidReceivable>>>>,
->>>>>>> ab8ef810
     more_money_received_results: RefCell<Vec<Result<(), PayableDaoError>>>,
     receivables_results: RefCell<Vec<Vec<ReceivableAccount>>>,
     new_delinquencies_parameters: Arc<Mutex<Vec<(SystemTime, PaymentThresholds)>>>,
@@ -452,11 +455,7 @@
         self.more_money_receivable_results.borrow_mut().remove(0)
     }
 
-<<<<<<< HEAD
     fn more_money_received(&mut self, transactions: Vec<BlockchainTransaction>) {
-=======
-    fn more_money_received(&mut self, transactions: Vec<PaidReceivable>) {
->>>>>>> ab8ef810
         self.more_money_received_parameters
             .lock()
             .unwrap()
@@ -535,11 +534,7 @@
 
     pub fn more_money_received_parameters(
         mut self,
-<<<<<<< HEAD
         parameters: &Arc<Mutex<Vec<Vec<BlockchainTransaction>>>>,
-=======
-        parameters: &Arc<Mutex<Vec<Vec<PaidReceivable>>>>,
->>>>>>> ab8ef810
     ) -> Self {
         self.more_money_received_parameters = parameters.clone();
         self
