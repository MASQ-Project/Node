// Copyright (c) 2019, MASQ (https://masq.ai) and/or its affiliates. All rights reserved.

#![cfg(test)]

use crate::accountant::db_access_objects::banned_dao::{BannedDao, BannedDaoFactory};
use crate::accountant::db_access_objects::failed_payable_dao::{
    FailedPayableDao, FailedPayableDaoError, FailedPayableDaoFactory, FailedTx, FailureReason,
    FailureRetrieveCondition, FailureStatus,
};
<<<<<<< HEAD
use crate::accountant::db_access_objects::payable_dao::{PayableAccount, PayableDao, PayableDaoError, PayableDaoFactory, PayableRetrieveCondition};
use crate::accountant::db_access_objects::pending_payable_dao::{
    PendingPayableDao, PendingPayableDaoError, PendingPayableDaoFactory, TransactionHashes,
=======
use crate::accountant::db_access_objects::payable_dao::{
    MarkPendingPayableID, PayableAccount, PayableDao, PayableDaoError, PayableDaoFactory,
>>>>>>> 647d61ac
};
use crate::accountant::db_access_objects::receivable_dao::{
    ReceivableAccount, ReceivableDao, ReceivableDaoError, ReceivableDaoFactory,
};
<<<<<<< HEAD
use crate::accountant::db_access_objects::sent_payable_dao::{RetrieveCondition, SentPayableDao, SentPayableDaoError, SentPayableDaoFactory, Tx, TxConfirmation};
=======
use crate::accountant::db_access_objects::sent_payable_dao::{
    RetrieveCondition, SentPayableDaoError, SentTx,
};
use crate::accountant::db_access_objects::sent_payable_dao::{
    SentPayableDao, SentPayableDaoFactory, TxStatus,
};
>>>>>>> 647d61ac
use crate::accountant::db_access_objects::utils::{
    from_unix_timestamp, to_unix_timestamp, CustomQuery, TxHash, TxIdentifiers,
};
use crate::accountant::payment_adjuster::{Adjustment, AnalysisError, PaymentAdjuster};
<<<<<<< HEAD
use crate::accountant::{gwei_to_wei, Accountant, DEFAULT_PENDING_TOO_LONG_SEC};
use crate::blockchain::blockchain_bridge::PendingPayableFingerprint;
use crate::blockchain::blockchain_interface::blockchain_interface_web3::HashAndAmount;
use crate::blockchain::blockchain_interface::data_structures::BlockchainTransaction;
use crate::blockchain::test_utils::{make_address, make_tx_hash};
=======
use crate::accountant::scanners::payable_scanner_extension::msgs::{
    BlockchainAgentWithContextMessage, PricedQualifiedPayables, QualifiedPayableWithGasPrice,
    QualifiedPayablesBeforeGasPriceSelection, UnpricedQualifiedPayables,
};
use crate::accountant::scanners::payable_scanner_extension::PreparedAdjustment;
use crate::accountant::scanners::pending_payable_scanner::test_utils::ValidationFailureClockMock;
use crate::accountant::scanners::pending_payable_scanner::utils::PendingPayableCache;
use crate::accountant::scanners::pending_payable_scanner::PendingPayableScanner;
use crate::accountant::scanners::receivable_scanner::ReceivableScanner;
use crate::accountant::scanners::scanners_utils::payable_scanner_utils::PayableThresholdsGauge;
use crate::accountant::scanners::test_utils::PendingPayableCacheMock;
use crate::accountant::scanners::PayableScanner;
use crate::accountant::{gwei_to_wei, Accountant};
use crate::blockchain::blockchain_interface::data_structures::{BlockchainTransaction, TxBlock};
use crate::blockchain::errors::validation_status::{ValidationFailureClock, ValidationStatus};
use crate::blockchain::test_utils::{make_block_hash, make_tx_hash};
>>>>>>> 647d61ac
use crate::bootstrapper::BootstrapperConfig;
use crate::database::rusqlite_wrappers::TransactionSafeWrapper;
use crate::db_config::config_dao::{ConfigDao, ConfigDaoFactory};
use crate::db_config::mocks::ConfigDaoMock;
use crate::sub_lib::accountant::{DaoFactories, FinancialStatistics};
use crate::sub_lib::accountant::{MessageIdGenerator, PaymentThresholds};
use crate::sub_lib::blockchain_bridge::OutboundPaymentsInstructions;
use crate::sub_lib::wallet::Wallet;
use crate::test_utils::make_wallet;
use crate::test_utils::persistent_configuration_mock::PersistentConfigurationMock;
use crate::test_utils::unshared_test_utils::make_bc_with_defaults;
use ethereum_types::U64;
use masq_lib::logger::Logger;
use masq_lib::test_utils::utils::TEST_DEFAULT_CHAIN;
use rusqlite::{Connection, OpenFlags, Row};
use std::any::type_name;
use std::cell::RefCell;
use std::collections::{BTreeSet, HashMap, HashSet};
use std::fmt::Debug;
use std::path::Path;
use std::rc::Rc;
use std::sync::{Arc, Mutex};
use std::time::SystemTime;
<<<<<<< HEAD
use crate::accountant::scanners::payable_scanner::msgs::PricedTemplatesMessage;
use crate::accountant::scanners::payable_scanner::payment_adjuster_integration::PreparedAdjustment;
use crate::accountant::scanners::payable_scanner::utils::PayableThresholdsGauge;
use crate::accountant::scanners::pending_payable_scanner::PendingPayableScanner;
use crate::accountant::scanners::receivable_scanner::ReceivableScanner;
use crate::blockchain::blockchain_interface::blockchain_interface_web3::lower_level_interface_web3::TransactionBlock;
=======
use web3::types::Address;
>>>>>>> 647d61ac

pub fn make_receivable_account(n: u64, expected_delinquent: bool) -> ReceivableAccount {
    let now = to_unix_timestamp(SystemTime::now());
    ReceivableAccount {
        wallet: make_wallet(&format!(
            "wallet{}{}",
            n,
            if expected_delinquent { "d" } else { "n" }
        )),
        balance_wei: gwei_to_wei(n),
        last_received_timestamp: from_unix_timestamp(now - (n as i64)),
    }
}

pub fn make_payable_account(n: u64) -> PayableAccount {
    let now = to_unix_timestamp(SystemTime::now());
    let timestamp = from_unix_timestamp(now - (n as i64));
    make_payable_account_with_wallet_and_balance_and_timestamp_opt(
        make_wallet(&format!("wallet{}", n)),
        gwei_to_wei(n),
        Some(timestamp),
    )
}

pub fn make_payable_account_with_wallet_and_balance_and_timestamp_opt(
    wallet: Wallet,
    balance: u128,
    timestamp_opt: Option<SystemTime>,
) -> PayableAccount {
    PayableAccount {
        wallet,
        balance_wei: balance,
        last_paid_timestamp: timestamp_opt.unwrap_or(SystemTime::now()),
        pending_payable_opt: None,
    }
}

pub fn make_sent_tx(num: u64) -> SentTx {
    if num == 0 {
        panic!("num for generating must be greater than 0");
    }
    let params = TxRecordCommonParts::new(num);
    SentTx {
        hash: params.hash,
        receiver_address: params.receiver_address,
        amount_minor: params.amount_minor,
        timestamp: params.timestamp,
        gas_price_minor: params.gas_price_minor,
        nonce: params.nonce,
        status: TxStatus::Pending(ValidationStatus::Waiting),
    }
}

pub fn make_failed_tx(num: u64) -> FailedTx {
    let params = TxRecordCommonParts::new(num);
    FailedTx {
        hash: params.hash,
        receiver_address: params.receiver_address,
        amount_minor: params.amount_minor,
        timestamp: params.timestamp,
        gas_price_minor: params.gas_price_minor,
        nonce: params.nonce,
        reason: FailureReason::PendingTooLong,
        status: FailureStatus::RetryRequired,
    }
}

pub fn make_transaction_block(num: u64) -> TxBlock {
    TxBlock {
        block_hash: make_block_hash(num as u32),
        block_number: U64::from(num * num * num),
    }
}

struct TxRecordCommonParts {
    hash: TxHash,
    receiver_address: Address,
    amount_minor: u128,
    timestamp: i64,
    gas_price_minor: u128,
    nonce: u64,
}

impl TxRecordCommonParts {
    fn new(num: u64) -> Self {
        Self {
            hash: make_tx_hash(num as u32),
            receiver_address: make_wallet(&format!("wallet{}", num)).address(),
            amount_minor: gwei_to_wei(num * num),
            timestamp: to_unix_timestamp(SystemTime::now()) - (num as i64 * 60),
            gas_price_minor: gwei_to_wei(num),
            nonce: num,
        }
    }
}

pub struct AccountantBuilder {
    config_opt: Option<BootstrapperConfig>,
    consuming_wallet_opt: Option<Wallet>,
    logger_opt: Option<Logger>,
    payable_dao_factory_opt: Option<PayableDaoFactoryMock>,
    receivable_dao_factory_opt: Option<ReceivableDaoFactoryMock>,
<<<<<<< HEAD
    pending_payable_dao_factory_opt: Option<PendingPayableDaoFactoryMock>,
=======
>>>>>>> 647d61ac
    sent_payable_dao_factory_opt: Option<SentPayableDaoFactoryMock>,
    failed_payable_dao_factory_opt: Option<FailedPayableDaoFactoryMock>,
    banned_dao_factory_opt: Option<BannedDaoFactoryMock>,
    config_dao_factory_opt: Option<ConfigDaoFactoryMock>,
}

impl Default for AccountantBuilder {
    fn default() -> Self {
        Self {
            config_opt: None,
            consuming_wallet_opt: None,
            logger_opt: None,
            payable_dao_factory_opt: None,
            receivable_dao_factory_opt: None,
<<<<<<< HEAD
            pending_payable_dao_factory_opt: None,
=======
>>>>>>> 647d61ac
            sent_payable_dao_factory_opt: None,
            failed_payable_dao_factory_opt: None,
            banned_dao_factory_opt: None,
            config_dao_factory_opt: None,
        }
    }
}

pub enum DaoWithDestination<T> {
    ForAccountantBody(T),
    ForPendingPayableScanner(T),
    ForPayableScanner(T),
    ForReceivableScanner(T),
}

enum DestinationMarker {
    AccountantBody,
    PendingPayableScanner,
    PayableScanner,
    ReceivableScanner,
}

impl<T> DaoWithDestination<T> {
    fn matches(&self, dest_marker: &DestinationMarker) -> bool {
        match self {
            Self::ForAccountantBody(_) => matches!(dest_marker, DestinationMarker::AccountantBody),
            Self::ForPendingPayableScanner(_) => {
                matches!(dest_marker, DestinationMarker::PendingPayableScanner)
            }
            Self::ForPayableScanner(_) => {
                matches!(dest_marker, DestinationMarker::PayableScanner)
            }
            Self::ForReceivableScanner(_) => {
                matches!(dest_marker, DestinationMarker::ReceivableScanner)
            }
        }
    }
    fn into_inner(self) -> T {
        match self {
            Self::ForAccountantBody(dao) => dao,
            Self::ForPendingPayableScanner(dao) => dao,
            Self::ForPayableScanner(dao) => dao,
            Self::ForReceivableScanner(dao) => dao,
        }
    }
}

fn guts_for_dao_factory_queue_initialization<T: Default>(
    customized_supplied_daos: &mut Vec<DaoWithDestination<T>>,
    mut acc: Vec<Box<T>>,
    used_input: usize,
    position: DestinationMarker,
) -> (Vec<Box<T>>, usize) {
    match customized_supplied_daos
        .iter()
        .position(|customized_dao| customized_dao.matches(&position))
    {
        Some(idx) => {
            let customized_dao = customized_supplied_daos.remove(idx).into_inner();
            let used_input_updated = used_input + 1;
            acc.push(Box::new(customized_dao));
            (acc, used_input_updated)
        }
        None => {
            acc.push(Box::new(Default::default()));
            (acc, used_input)
        }
    }
}

fn fill_vacancies_with_given_or_default_daos<const N: usize, T: Default>(
    correct_daos_initialization_order: [DestinationMarker; N],
    mut customized_supplied_daos: Vec<DaoWithDestination<T>>,
) -> Vec<Box<T>> {
    let initial_input_count = customized_supplied_daos.len();

    let fold_init_values: (Vec<Box<T>>, usize) = (vec![], 0);
    let (make_queue_for_factory, used_input_count) = correct_daos_initialization_order
        .into_iter()
        .fold(fold_init_values, |(acc, used_input), position| {
            guts_for_dao_factory_queue_initialization(
                &mut customized_supplied_daos,
                acc,
                used_input,
                position,
            )
        });
    if initial_input_count != used_input_count {
        panic!(
            "you supplied DAO for incorrect destination; look at the initialization order for \
             the given scanner shown within those XXX_daos() methods of AccountantBuilder; it hints \
             possible usages of {:?}",
            type_name::<T>()
        )
    }
    make_queue_for_factory
}

macro_rules! create_or_update_factory {
    (
        $dao_set: expr, //Vec<DaoWithDestination<XxxDaoMock>>
        $dao_initialization_order_in_regard_to_accountant: expr, //[DestinationMarker;N]
        $factory_field_in_builder: ident, //Option<XxxDaoFactoryMock>
        $dao_factory_mock: ident, // XxxDaoFactoryMock
        $dao_trait: ident,
        $self: expr //mut AccountantBuilder
    ) => {{
        let make_queue_uncast = fill_vacancies_with_given_or_default_daos(
            $dao_initialization_order_in_regard_to_accountant,
            $dao_set,
        );

        let finished_make_queue: Vec<Box<dyn $dao_trait>> = make_queue_uncast
            .into_iter()
            .map(|elem| elem as Box<dyn $dao_trait>)
            .collect();

        let ready_factory = match $self.$factory_field_in_builder.take() {
            Some(existing_factory) => {
                existing_factory.make_results.replace(finished_make_queue);
                existing_factory
            }
            None => {
                let mut new_factory = $dao_factory_mock::new();
                new_factory.make_results = RefCell::new(finished_make_queue);
                new_factory
            }
        };
        $self.$factory_field_in_builder = Some(ready_factory);
        $self
    }};
}

const PAYABLE_DAOS_ACCOUNTANT_INITIALIZATION_ORDER: [DestinationMarker; 3] = [
    DestinationMarker::AccountantBody,
    DestinationMarker::PayableScanner,
    DestinationMarker::PendingPayableScanner,
];

//TODO Utkarsh should also update this
const FAILED_PAYABLE_DAOS_ACCOUNTANT_INITIALIZATION_ORDER: [DestinationMarker; 1] =
    [DestinationMarker::PendingPayableScanner];

const SENT_PAYABLE_DAOS_ACCOUNTANT_INITIALIZATION_ORDER: [DestinationMarker; 3] = [
    DestinationMarker::AccountantBody,
    DestinationMarker::PayableScanner,
    DestinationMarker::PendingPayableScanner,
];

const RECEIVABLE_DAOS_ACCOUNTANT_INITIALIZATION_ORDER: [DestinationMarker; 2] = [
    DestinationMarker::AccountantBody,
    DestinationMarker::ReceivableScanner,
];

impl AccountantBuilder {
    pub fn bootstrapper_config(mut self, config: BootstrapperConfig) -> Self {
        self.config_opt = Some(config);
        self
    }

    pub fn consuming_wallet(mut self, consuming_wallet: Wallet) -> Self {
        self.consuming_wallet_opt = Some(consuming_wallet);
        self
    }

    pub fn logger(mut self, logger: Logger) -> Self {
        self.logger_opt = Some(logger);
        self
    }

    pub fn sent_payable_daos(
        mut self,
        specially_configured_daos: Vec<DaoWithDestination<SentPayableDaoMock>>,
    ) -> Self {
        create_or_update_factory!(
            specially_configured_daos,
            SENT_PAYABLE_DAOS_ACCOUNTANT_INITIALIZATION_ORDER,
            sent_payable_dao_factory_opt,
            SentPayableDaoFactoryMock,
            SentPayableDao,
            self
        )
    }

    pub fn payable_daos(
        mut self,
        specially_configured_daos: Vec<DaoWithDestination<PayableDaoMock>>,
    ) -> Self {
        create_or_update_factory!(
            specially_configured_daos,
            PAYABLE_DAOS_ACCOUNTANT_INITIALIZATION_ORDER,
            payable_dao_factory_opt,
            PayableDaoFactoryMock,
            PayableDao,
            self
        )
    }

    pub fn failed_payable_daos(
        mut self,
        mut specially_configured_daos: Vec<DaoWithDestination<FailedPayableDaoMock>>,
    ) -> Self {
        specially_configured_daos.iter_mut().for_each(|dao| {
            if let DaoWithDestination::ForPendingPayableScanner(dao) = dao {
                let mut extended_queue = vec![vec![]];
                extended_queue.append(&mut dao.retrieve_txs_results.borrow_mut());
                dao.retrieve_txs_results.replace(extended_queue);
            }
        });
        create_or_update_factory!(
            specially_configured_daos,
            FAILED_PAYABLE_DAOS_ACCOUNTANT_INITIALIZATION_ORDER,
            failed_payable_dao_factory_opt,
            FailedPayableDaoFactoryMock,
            FailedPayableDao,
            self
        )
    }

    pub fn receivable_daos(
        mut self,
        specially_configured_daos: Vec<DaoWithDestination<ReceivableDaoMock>>,
    ) -> Self {
        create_or_update_factory!(
            specially_configured_daos,
            RECEIVABLE_DAOS_ACCOUNTANT_INITIALIZATION_ORDER,
            receivable_dao_factory_opt,
            ReceivableDaoFactoryMock,
            ReceivableDao,
            self
        )
    }

    pub fn sent_payable_dao(mut self, sent_payable_dao: SentPayableDaoMock) -> Self {
        // TODO: GH-605: Merge Cleanup - Prefer the standard create_or_update_factory! style - as in GH-598
        match self.sent_payable_dao_factory_opt {
            None => {
                self.sent_payable_dao_factory_opt =
                    Some(SentPayableDaoFactoryMock::new().make_result(sent_payable_dao))
            }
            Some(sent_payable_dao_factory) => {
                self.sent_payable_dao_factory_opt =
                    Some(sent_payable_dao_factory.make_result(sent_payable_dao))
            }
        }

        self
    }

    pub fn failed_payable_dao(mut self, failed_payable_dao: FailedPayableDaoMock) -> Self {
        // TODO: GH-605: Merge cleanup - Prefer the standard create_or_update_factory! style - as in GH-598

        match self.failed_payable_dao_factory_opt {
            None => {
                self.failed_payable_dao_factory_opt =
                    Some(FailedPayableDaoFactoryMock::new().make_result(failed_payable_dao))
            }
            Some(failed_payable_dao_factory) => {
                self.failed_payable_dao_factory_opt =
                    Some(failed_payable_dao_factory.make_result(failed_payable_dao))
            }
        }

        self
    }

    //TODO this method seems to be never used?
    pub fn banned_dao(mut self, banned_dao: BannedDaoMock) -> Self {
        match self.banned_dao_factory_opt {
            None => {
                self.banned_dao_factory_opt =
                    Some(BannedDaoFactoryMock::new().make_result(banned_dao))
            }
            Some(banned_dao_factory) => {
                self.banned_dao_factory_opt = Some(banned_dao_factory.make_result(banned_dao))
            }
        }
        self
    }

    pub fn config_dao(mut self, config_dao: ConfigDaoMock) -> Self {
        self.config_dao_factory_opt = Some(ConfigDaoFactoryMock::new().make_result(config_dao));
        self
    }

    pub fn build(self) -> Accountant {
        let config = self
            .config_opt
            .unwrap_or(make_bc_with_defaults(TEST_DEFAULT_CHAIN));
        let payable_dao_factory = self.payable_dao_factory_opt.unwrap_or(
            PayableDaoFactoryMock::new()
                .make_result(PayableDaoMock::new())
                .make_result(PayableDaoMock::new())
                .make_result(PayableDaoMock::new()),
        );
        let receivable_dao_factory = self.receivable_dao_factory_opt.unwrap_or(
            ReceivableDaoFactoryMock::new()
                .make_result(ReceivableDaoMock::new())
                .make_result(ReceivableDaoMock::new()),
        );
        let sent_payable_dao_factory = self.sent_payable_dao_factory_opt.unwrap_or(
            SentPayableDaoFactoryMock::new()
                .make_result(SentPayableDaoMock::new())
                .make_result(SentPayableDaoMock::new())
                .make_result(SentPayableDaoMock::new()),
        );
<<<<<<< HEAD
        let sent_payable_dao_factory = self
            .sent_payable_dao_factory_opt
            .unwrap_or(SentPayableDaoFactoryMock::new().make_result(SentPayableDaoMock::new()));
=======
>>>>>>> 647d61ac
        let failed_payable_dao_factory = self
            .failed_payable_dao_factory_opt
            .unwrap_or(FailedPayableDaoFactoryMock::new().make_result(FailedPayableDaoMock::new()));
        let banned_dao_factory = self
            .banned_dao_factory_opt
            .unwrap_or(BannedDaoFactoryMock::new().make_result(BannedDaoMock::new()));
        let config_dao_factory = self
            .config_dao_factory_opt
            .unwrap_or(ConfigDaoFactoryMock::new().make_result(ConfigDaoMock::new()));
        let mut accountant = Accountant::new(
            config,
            DaoFactories {
                payable_dao_factory: Box::new(payable_dao_factory),
                sent_payable_dao_factory: Box::new(sent_payable_dao_factory),
<<<<<<< HEAD
                pending_payable_dao_factory: Box::new(pending_payable_dao_factory),
=======
>>>>>>> 647d61ac
                failed_payable_dao_factory: Box::new(failed_payable_dao_factory),
                receivable_dao_factory: Box::new(receivable_dao_factory),
                banned_dao_factory: Box::new(banned_dao_factory),
                config_dao_factory: Box::new(config_dao_factory),
            },
        );
        if let Some(logger) = self.logger_opt {
            accountant.logger = logger;
        }
        if let Some(consuming_wallet) = self.consuming_wallet_opt {
            accountant.consuming_wallet_opt = Some(consuming_wallet);
        }

        accountant
    }
}

pub struct PayableDaoFactoryMock {
    make_params: Arc<Mutex<Vec<()>>>,
    make_results: RefCell<Vec<Box<dyn PayableDao>>>,
}

impl PayableDaoFactory for PayableDaoFactoryMock {
    fn make(&self) -> Box<dyn PayableDao> {
        if self.make_results.borrow().len() == 0 {
            panic!(
                "PayableDao Missing. This problem mostly occurs when PayableDao is only supplied \
                for Accountant and not for the Scanner while building Accountant."
            )
        };
        self.make_params.lock().unwrap().push(());
        self.make_results.borrow_mut().remove(0)
    }
}

impl PayableDaoFactoryMock {
    pub fn new() -> Self {
        Self {
            make_params: Arc::new(Mutex::new(vec![])),
            make_results: RefCell::new(vec![]),
        }
    }

    pub fn make_params(mut self, params: &Arc<Mutex<Vec<()>>>) -> Self {
        self.make_params = params.clone();
        self
    }

    pub fn make_result(self, result: PayableDaoMock) -> Self {
        self.make_results.borrow_mut().push(Box::new(result));
        self
    }
}

pub struct ReceivableDaoFactoryMock {
    make_params: Arc<Mutex<Vec<()>>>,
    make_results: RefCell<Vec<Box<dyn ReceivableDao>>>,
}

impl ReceivableDaoFactory for ReceivableDaoFactoryMock {
    fn make(&self) -> Box<dyn ReceivableDao> {
        if self.make_results.borrow().len() == 0 {
            panic!(
                "ReceivableDao Missing. This problem mostly occurs when ReceivableDao is only \
                supplied for Accountant and not for the Scanner while building Accountant."
            )
        };
        self.make_params.lock().unwrap().push(());
        self.make_results.borrow_mut().remove(0)
    }
}

impl ReceivableDaoFactoryMock {
    pub fn new() -> Self {
        Self {
            make_params: Arc::new(Mutex::new(vec![])),
            make_results: RefCell::new(vec![]),
        }
    }

    pub fn make_params(mut self, params: &Arc<Mutex<Vec<()>>>) -> Self {
        self.make_params = params.clone();
        self
    }

    pub fn make_result(self, result: ReceivableDaoMock) -> Self {
        self.make_results.borrow_mut().push(Box::new(result));
        self
    }
}

pub struct BannedDaoFactoryMock {
    make_params: Arc<Mutex<Vec<()>>>,
    make_results: RefCell<Vec<Box<dyn BannedDao>>>,
}

impl BannedDaoFactory for BannedDaoFactoryMock {
    fn make(&self) -> Box<dyn BannedDao> {
        if self.make_results.borrow().len() == 0 {
            panic!("BannedDao Missing.")
        };
        self.make_params.lock().unwrap().push(());
        self.make_results.borrow_mut().remove(0)
    }
}

impl BannedDaoFactoryMock {
    pub fn new() -> Self {
        Self {
            make_params: Arc::new(Mutex::new(vec![])),
            make_results: RefCell::new(vec![]),
        }
    }

    pub fn make_params(mut self, params: &Arc<Mutex<Vec<()>>>) -> Self {
        self.make_params = params.clone();
        self
    }

    pub fn make_result(self, result: BannedDaoMock) -> Self {
        self.make_results.borrow_mut().push(Box::new(result));
        self
    }
}

pub struct ConfigDaoFactoryMock {
    make_params: Arc<Mutex<Vec<()>>>,
    make_results: RefCell<Vec<Box<dyn ConfigDao>>>,
}

impl ConfigDaoFactory for ConfigDaoFactoryMock {
    fn make(&self) -> Box<dyn ConfigDao> {
        self.make_params.lock().unwrap().push(());
        self.make_results.borrow_mut().remove(0)
    }
}

impl ConfigDaoFactoryMock {
    pub fn new() -> Self {
        Self {
            make_params: Arc::new(Mutex::new(vec![])),
            make_results: RefCell::new(vec![]),
        }
    }

    pub fn make_params(mut self, params: &Arc<Mutex<Vec<()>>>) -> Self {
        self.make_params = params.clone();
        self
    }

    pub fn make_result(self, result: ConfigDaoMock) -> Self {
        self.make_results.borrow_mut().push(Box::new(result));
        self
    }
}

#[derive(Debug, Default)]
pub struct PayableDaoMock {
    more_money_payable_parameters: Arc<Mutex<Vec<(SystemTime, Wallet, u128)>>>,
    more_money_payable_results: RefCell<Vec<Result<(), PayableDaoError>>>,
    retrieve_payables_params: Arc<Mutex<Vec<Option<PayableRetrieveCondition>>>>,
    retrieve_payables_results: RefCell<Vec<Vec<PayableAccount>>>,
    mark_pending_payables_rowids_params: Arc<Mutex<Vec<Vec<(Wallet, u64)>>>>,
    mark_pending_payables_rowids_results: RefCell<Vec<Result<(), PayableDaoError>>>,
    transactions_confirmed_params: Arc<Mutex<Vec<Vec<SentTx>>>>,
    transactions_confirmed_results: RefCell<Vec<Result<(), PayableDaoError>>>,
    custom_query_params: Arc<Mutex<Vec<CustomQuery<u64>>>>,
    custom_query_result: RefCell<Vec<Option<Vec<PayableAccount>>>>,
    total_results: RefCell<Vec<u128>>,
}

impl PayableDao for PayableDaoMock {
    fn more_money_payable(
        &self,
        now: SystemTime,
        wallet: &Wallet,
        amount_minor: u128,
    ) -> Result<(), PayableDaoError> {
        self.more_money_payable_parameters.lock().unwrap().push((
            now,
            wallet.clone(),
            amount_minor,
        ));
        self.more_money_payable_results.borrow_mut().remove(0)
    }

    fn mark_pending_payables_rowids(
        &self,
        _mark_instructions: &[MarkPendingPayableID],
    ) -> Result<(), PayableDaoError> {
        todo!("will be removed in the associated card - GH-662")
        // self.mark_pending_payables_rowids_params
        //     .lock()
        //     .unwrap()
        //     .push(
        //         mark_instructions
        //             .iter()
        //             .map(|(wallet, id)| ((*wallet).clone(), *id))
        //             .collect(),
        //     );
        // self.mark_pending_payables_rowids_results
        //     .borrow_mut()
        //     .remove(0)
    }

    fn transactions_confirmed(&self, confirmed_payables: &[SentTx]) -> Result<(), PayableDaoError> {
        self.transactions_confirmed_params
            .lock()
            .unwrap()
            .push(confirmed_payables.to_vec());
        self.transactions_confirmed_results.borrow_mut().remove(0)
    }

    fn retrieve_payables(
        &self,
        condition_opt: Option<PayableRetrieveCondition>,
    ) -> Vec<PayableAccount> {
        self.retrieve_payables_params
            .lock()
            .unwrap()
            .push(condition_opt);
        self.retrieve_payables_results.borrow_mut().remove(0)
    }

    fn custom_query(&self, custom_query: CustomQuery<u64>) -> Option<Vec<PayableAccount>> {
        self.custom_query_params.lock().unwrap().push(custom_query);
        self.custom_query_result.borrow_mut().remove(0)
    }

    fn total(&self) -> u128 {
        self.total_results.borrow_mut().remove(0)
    }

    fn account_status(&self, _wallet: &Wallet) -> Option<PayableAccount> {
        //test-only trait member
        intentionally_blank!()
    }
}

impl PayableDaoMock {
    pub fn new() -> PayableDaoMock {
        PayableDaoMock::default()
    }

    pub fn more_money_payable_params(
        mut self,
        params: Arc<Mutex<Vec<(SystemTime, Wallet, u128)>>>,
    ) -> Self {
        self.more_money_payable_parameters = params;
        self
    }

    pub fn more_money_payable_result(self, result: Result<(), PayableDaoError>) -> Self {
        self.more_money_payable_results.borrow_mut().push(result);
        self
    }

    pub fn retrieve_payables_params(
        mut self,
        params: &Arc<Mutex<Vec<Option<PayableRetrieveCondition>>>>,
    ) -> Self {
        self.retrieve_payables_params = params.clone();
        self
    }

    pub fn retrieve_payables_result(self, result: Vec<PayableAccount>) -> Self {
        self.retrieve_payables_results.borrow_mut().push(result);
        self
    }

    pub fn mark_pending_payables_rowids_params(
        mut self,
        params: &Arc<Mutex<Vec<Vec<(Wallet, u64)>>>>,
    ) -> Self {
        self.mark_pending_payables_rowids_params = params.clone();
        self
    }

    pub fn mark_pending_payables_rowids_result(self, result: Result<(), PayableDaoError>) -> Self {
        self.mark_pending_payables_rowids_results
            .borrow_mut()
            .push(result);
        self
    }

    pub fn transactions_confirmed_params(mut self, params: &Arc<Mutex<Vec<Vec<SentTx>>>>) -> Self {
        self.transactions_confirmed_params = params.clone();
        self
    }

    pub fn transactions_confirmed_result(self, result: Result<(), PayableDaoError>) -> Self {
        self.transactions_confirmed_results
            .borrow_mut()
            .push(result);
        self
    }

    pub fn custom_query_params(mut self, params: &Arc<Mutex<Vec<CustomQuery<u64>>>>) -> Self {
        self.custom_query_params = params.clone();
        self
    }

    pub fn custom_query_result(self, result: Option<Vec<PayableAccount>>) -> Self {
        self.custom_query_result.borrow_mut().push(result);
        self
    }

    pub fn total_result(self, result: u128) -> Self {
        self.total_results.borrow_mut().push(result);
        self
    }
}

#[derive(Debug, Default)]
pub struct ReceivableDaoMock {
    more_money_receivable_parameters: Arc<Mutex<Vec<(SystemTime, Wallet, u128)>>>,
    more_money_receivable_results: RefCell<Vec<Result<(), ReceivableDaoError>>>,
    more_money_received_parameters: Arc<Mutex<Vec<(SystemTime, Vec<BlockchainTransaction>)>>>,
    more_money_received_results: RefCell<Vec<TransactionSafeWrapper<'static>>>,
    new_delinquencies_parameters: Arc<Mutex<Vec<(SystemTime, PaymentThresholds)>>>,
    new_delinquencies_results: RefCell<Vec<Vec<ReceivableAccount>>>,
    paid_delinquencies_parameters: Arc<Mutex<Vec<PaymentThresholds>>>,
    paid_delinquencies_results: RefCell<Vec<Vec<ReceivableAccount>>>,
    custom_query_params: Arc<Mutex<Vec<CustomQuery<i64>>>>,
    custom_query_result: RefCell<Vec<Option<Vec<ReceivableAccount>>>>,
    total_results: RefCell<Vec<i128>>,
}

impl ReceivableDao for ReceivableDaoMock {
    fn more_money_receivable(
        &self,
        now: SystemTime,
        wallet: &Wallet,
        amount_minor: u128,
    ) -> Result<(), ReceivableDaoError> {
        self.more_money_receivable_parameters.lock().unwrap().push((
            now,
            wallet.clone(),
            amount_minor,
        ));
        self.more_money_receivable_results.borrow_mut().remove(0)
    }

    fn more_money_received(
        &mut self,
        now: SystemTime,
        transactions: &[BlockchainTransaction],
    ) -> TransactionSafeWrapper {
        self.more_money_received_parameters
            .lock()
            .unwrap()
            .push((now, transactions.to_vec()));
        self.more_money_received_results.borrow_mut().remove(0)
    }

    fn new_delinquencies(
        &self,
        now: SystemTime,
        payment_thresholds: &PaymentThresholds,
    ) -> Vec<ReceivableAccount> {
        self.new_delinquencies_parameters
            .lock()
            .unwrap()
            .push((now, payment_thresholds.clone()));
        self.new_delinquencies_results.borrow_mut().remove(0)
    }

    fn paid_delinquencies(&self, payment_thresholds: &PaymentThresholds) -> Vec<ReceivableAccount> {
        self.paid_delinquencies_parameters
            .lock()
            .unwrap()
            .push(payment_thresholds.clone());
        self.paid_delinquencies_results.borrow_mut().remove(0)
    }

    fn custom_query(&self, custom_query: CustomQuery<i64>) -> Option<Vec<ReceivableAccount>> {
        self.custom_query_params.lock().unwrap().push(custom_query);
        self.custom_query_result.borrow_mut().remove(0)
    }

    fn total(&self) -> i128 {
        self.total_results.borrow_mut().remove(0)
    }

    fn account_status(&self, _wallet: &Wallet) -> Option<ReceivableAccount> {
        //test-only trait member
        intentionally_blank!()
    }
}

impl ReceivableDaoMock {
    pub fn new() -> ReceivableDaoMock {
        Self::default()
    }

    pub fn more_money_receivable_parameters(
        mut self,
        parameters: &Arc<Mutex<Vec<(SystemTime, Wallet, u128)>>>,
    ) -> Self {
        self.more_money_receivable_parameters = parameters.clone();
        self
    }

    pub fn more_money_receivable_result(self, result: Result<(), ReceivableDaoError>) -> Self {
        self.more_money_receivable_results.borrow_mut().push(result);
        self
    }

    pub fn more_money_received_params(
        mut self,
        parameters: &Arc<Mutex<Vec<(SystemTime, Vec<BlockchainTransaction>)>>>,
    ) -> Self {
        self.more_money_received_parameters = parameters.clone();
        self
    }

    pub fn more_money_received_result(self, result: TransactionSafeWrapper<'static>) -> Self {
        self.more_money_received_results.borrow_mut().push(result);
        self
    }

    pub fn new_delinquencies_parameters(
        mut self,
        parameters: &Arc<Mutex<Vec<(SystemTime, PaymentThresholds)>>>,
    ) -> Self {
        self.new_delinquencies_parameters = parameters.clone();
        self
    }

    pub fn new_delinquencies_result(self, result: Vec<ReceivableAccount>) -> ReceivableDaoMock {
        self.new_delinquencies_results.borrow_mut().push(result);
        self
    }

    pub fn paid_delinquencies_parameters(
        mut self,
        parameters: &Arc<Mutex<Vec<PaymentThresholds>>>,
    ) -> Self {
        self.paid_delinquencies_parameters = parameters.clone();
        self
    }

    pub fn paid_delinquencies_result(self, result: Vec<ReceivableAccount>) -> ReceivableDaoMock {
        self.paid_delinquencies_results.borrow_mut().push(result);
        self
    }

    pub fn custom_query_params(mut self, params: &Arc<Mutex<Vec<CustomQuery<i64>>>>) -> Self {
        self.custom_query_params = params.clone();
        self
    }

    pub fn custom_query_result(self, result: Option<Vec<ReceivableAccount>>) -> Self {
        self.custom_query_result.borrow_mut().push(result);
        self
    }

    pub fn total_result(self, result: i128) -> Self {
        self.total_results.borrow_mut().push(result);
        self
    }
}

#[derive(Debug, Default)]
pub struct BannedDaoMock {
    ban_list_parameters: Arc<Mutex<Vec<()>>>,
    ban_list_results: RefCell<Vec<Vec<Wallet>>>,
    ban_parameters: Arc<Mutex<Vec<Wallet>>>,
    unban_parameters: Arc<Mutex<Vec<Wallet>>>,
}

impl BannedDao for BannedDaoMock {
    fn ban_list(&self) -> Vec<Wallet> {
        self.ban_list_parameters.lock().unwrap().push(());
        self.ban_list_results.borrow_mut().remove(0)
    }

    fn ban(&self, wallet: &Wallet) {
        self.ban_parameters.lock().unwrap().push(wallet.clone());
    }

    fn unban(&self, wallet: &Wallet) {
        self.unban_parameters.lock().unwrap().push(wallet.clone());
    }
}

impl BannedDaoMock {
    pub fn new() -> Self {
        Self {
            ban_list_parameters: Arc::new(Mutex::new(vec![])),
            ban_list_results: RefCell::new(vec![]),
            ban_parameters: Arc::new(Mutex::new(vec![])),
            unban_parameters: Arc::new(Mutex::new(vec![])),
        }
    }

    pub fn ban_list_result(self, result: Vec<Wallet>) -> Self {
        self.ban_list_results.borrow_mut().push(result);
        self
    }

    pub fn ban_parameters(mut self, parameters: &Arc<Mutex<Vec<Wallet>>>) -> Self {
        self.ban_parameters = parameters.clone();
        self
    }

    pub fn unban_parameters(mut self, parameters: &Arc<Mutex<Vec<Wallet>>>) -> Self {
        self.unban_parameters = parameters.clone();
        self
    }
}

pub fn bc_from_earning_wallet(earning_wallet: Wallet) -> BootstrapperConfig {
    let mut bc = make_bc_with_defaults(TEST_DEFAULT_CHAIN);
    bc.earning_wallet = earning_wallet;
    bc
}

pub fn bc_from_wallets(consuming_wallet: Wallet, earning_wallet: Wallet) -> BootstrapperConfig {
    let mut bc = make_bc_with_defaults(TEST_DEFAULT_CHAIN);
    bc.consuming_wallet_opt = Some(consuming_wallet);
    bc.earning_wallet = earning_wallet;
    bc
}

#[derive(Default)]
pub struct SentPayableDaoMock {
    get_tx_identifiers_params: Arc<Mutex<Vec<HashSet<TxHash>>>>,
    get_tx_identifiers_results: RefCell<Vec<TxIdentifiers>>,
    insert_new_records_params: Arc<Mutex<Vec<Vec<SentTx>>>>,
    insert_new_records_results: RefCell<Vec<Result<(), SentPayableDaoError>>>,
    retrieve_txs_params: Arc<Mutex<Vec<Option<RetrieveCondition>>>>,
    retrieve_txs_results: RefCell<Vec<Vec<SentTx>>>,
    confirm_tx_params: Arc<Mutex<Vec<HashMap<TxHash, TxBlock>>>>,
    confirm_tx_results: RefCell<Vec<Result<(), SentPayableDaoError>>>,
    update_statuses_params: Arc<Mutex<Vec<HashMap<TxHash, TxStatus>>>>,
    update_statuses_results: RefCell<Vec<Result<(), SentPayableDaoError>>>,
    replace_records_params: Arc<Mutex<Vec<Vec<SentTx>>>>,
    replace_records_results: RefCell<Vec<Result<(), SentPayableDaoError>>>,
    delete_records_params: Arc<Mutex<Vec<HashSet<TxHash>>>>,
    delete_records_results: RefCell<Vec<Result<(), SentPayableDaoError>>>,
}

impl SentPayableDao for SentPayableDaoMock {
    fn get_tx_identifiers(&self, hashes: &HashSet<TxHash>) -> TxIdentifiers {
        self.get_tx_identifiers_params
            .lock()
            .unwrap()
            .push(hashes.clone());
        self.get_tx_identifiers_results.borrow_mut().remove(0)
    }
    fn insert_new_records(&self, txs: &[SentTx]) -> Result<(), SentPayableDaoError> {
        self.insert_new_records_params
            .lock()
            .unwrap()
            .push(txs.to_vec());
        self.insert_new_records_results.borrow_mut().remove(0)
    }
    fn retrieve_txs(&self, condition: Option<RetrieveCondition>) -> Vec<SentTx> {
        self.retrieve_txs_params.lock().unwrap().push(condition);
        self.retrieve_txs_results.borrow_mut().remove(0)
    }
    fn confirm_txs(&self, hash_map: &HashMap<TxHash, TxBlock>) -> Result<(), SentPayableDaoError> {
        self.confirm_tx_params
            .lock()
            .unwrap()
            .push(hash_map.clone());
        self.confirm_tx_results.borrow_mut().remove(0)
    }
    fn replace_records(&self, new_txs: &[SentTx]) -> Result<(), SentPayableDaoError> {
        self.replace_records_params
            .lock()
            .unwrap()
            .push(new_txs.to_vec());
        self.replace_records_results.borrow_mut().remove(0)
    }

    fn update_statuses(
        &self,
        hash_map: &HashMap<TxHash, TxStatus>,
    ) -> Result<(), SentPayableDaoError> {
        self.update_statuses_params
            .lock()
            .unwrap()
            .push(hash_map.clone());
        self.update_statuses_results.borrow_mut().remove(0)
    }

    fn delete_records(&self, hashes: &HashSet<TxHash>) -> Result<(), SentPayableDaoError> {
        self.delete_records_params
            .lock()
            .unwrap()
            .push(hashes.clone());
        self.delete_records_results.borrow_mut().remove(0)
    }
}

impl SentPayableDaoMock {
    pub fn new() -> Self {
        SentPayableDaoMock::default()
    }

    pub fn get_tx_identifiers_params(mut self, params: &Arc<Mutex<Vec<HashSet<TxHash>>>>) -> Self {
        self.get_tx_identifiers_params = params.clone();
        self
    }

    pub fn get_tx_identifiers_result(self, result: TxIdentifiers) -> Self {
        self.get_tx_identifiers_results.borrow_mut().push(result);
        self
    }

    pub fn insert_new_records_params(mut self, params: &Arc<Mutex<Vec<Vec<SentTx>>>>) -> Self {
        self.insert_new_records_params = params.clone();
        self
    }

    pub fn insert_new_records_result(self, result: Result<(), SentPayableDaoError>) -> Self {
        self.insert_new_records_results.borrow_mut().push(result);
        self
    }

    pub fn retrieve_txs_params(
        mut self,
        params: &Arc<Mutex<Vec<Option<RetrieveCondition>>>>,
    ) -> Self {
        self.retrieve_txs_params = params.clone();
        self
    }

    pub fn retrieve_txs_result(self, result: Vec<SentTx>) -> Self {
        self.retrieve_txs_results.borrow_mut().push(result);
        self
    }

    pub fn confirm_tx_params(mut self, params: &Arc<Mutex<Vec<HashMap<TxHash, TxBlock>>>>) -> Self {
        self.confirm_tx_params = params.clone();
        self
    }

    pub fn confirm_tx_result(self, result: Result<(), SentPayableDaoError>) -> Self {
        self.confirm_tx_results.borrow_mut().push(result);
        self
    }

    pub fn replace_records_params(mut self, params: &Arc<Mutex<Vec<Vec<SentTx>>>>) -> Self {
        self.replace_records_params = params.clone();
        self
    }

    pub fn replace_records_result(self, result: Result<(), SentPayableDaoError>) -> Self {
        self.replace_records_results.borrow_mut().push(result);
        self
    }

    pub fn update_statuses_params(
        mut self,
        params: &Arc<Mutex<Vec<HashMap<TxHash, TxStatus>>>>,
    ) -> Self {
        self.update_statuses_params = params.clone();
        self
    }

    pub fn update_statuses_result(self, result: Result<(), SentPayableDaoError>) -> Self {
        self.update_statuses_results.borrow_mut().push(result);
        self
    }

    pub fn delete_records_params(mut self, params: &Arc<Mutex<Vec<HashSet<TxHash>>>>) -> Self {
        self.delete_records_params = params.clone();
        self
    }

    pub fn delete_records_result(self, result: Result<(), SentPayableDaoError>) -> Self {
        self.delete_records_results.borrow_mut().push(result);
        self
    }
}

pub struct SentPayableDaoFactoryMock {
    make_params: Arc<Mutex<Vec<()>>>,
    make_results: RefCell<Vec<Box<dyn SentPayableDao>>>,
}

impl SentPayableDaoFactory for SentPayableDaoFactoryMock {
    fn make(&self) -> Box<dyn SentPayableDao> {
        if self.make_results.borrow().len() == 0 {
            panic!(
                "SentPayableDao Missing. This problem mostly occurs when SentPayableDao is only supplied for Accountant and not for the Scanner while building Accountant."
            )
        };
        self.make_params.lock().unwrap().push(());
        self.make_results.borrow_mut().remove(0)
    }
}

impl SentPayableDaoFactoryMock {
    pub fn new() -> Self {
        Self {
            make_params: Arc::new(Mutex::new(vec![])),
            make_results: RefCell::new(vec![]),
        }
    }

    pub fn make_params(mut self, params: &Arc<Mutex<Vec<()>>>) -> Self {
        self.make_params = params.clone();
        self
    }

    pub fn make_result(self, result: SentPayableDaoMock) -> Self {
        self.make_results.borrow_mut().push(Box::new(result));
        self
    }
}

#[derive(Default)]
pub struct FailedPayableDaoMock {
    get_tx_identifiers_params: Arc<Mutex<Vec<BTreeSet<TxHash>>>>,
    get_tx_identifiers_results: RefCell<Vec<TxIdentifiers>>,
    insert_new_records_params: Arc<Mutex<Vec<BTreeSet<FailedTx>>>>,
    insert_new_records_results: RefCell<Vec<Result<(), FailedPayableDaoError>>>,
    retrieve_txs_params: Arc<Mutex<Vec<Option<FailureRetrieveCondition>>>>,
    retrieve_txs_results: RefCell<Vec<BTreeSet<FailedTx>>>,
    update_statuses_params: Arc<Mutex<Vec<HashMap<TxHash, FailureStatus>>>>,
    update_statuses_results: RefCell<Vec<Result<(), FailedPayableDaoError>>>,
    delete_records_params: Arc<Mutex<Vec<BTreeSet<TxHash>>>>,
    delete_records_results: RefCell<Vec<Result<(), FailedPayableDaoError>>>,
}

impl FailedPayableDao for FailedPayableDaoMock {
    fn get_tx_identifiers(&self, hashes: &BTreeSet<TxHash>) -> TxIdentifiers {
        self.get_tx_identifiers_params
            .lock()
            .unwrap()
            .push(hashes.clone());
        self.get_tx_identifiers_results.borrow_mut().remove(0)
    }

    fn insert_new_records(&self, txs: &BTreeSet<FailedTx>) -> Result<(), FailedPayableDaoError> {
        self.insert_new_records_params
            .lock()
            .unwrap()
            .push(txs.clone());
        self.insert_new_records_results.borrow_mut().remove(0)
    }

    fn retrieve_txs(&self, condition: Option<FailureRetrieveCondition>) -> BTreeSet<FailedTx> {
        self.retrieve_txs_params.lock().unwrap().push(condition);
        self.retrieve_txs_results.borrow_mut().remove(0)
    }

    fn update_statuses(
        &self,
        status_updates: &HashMap<TxHash, FailureStatus>,
    ) -> Result<(), FailedPayableDaoError> {
        self.update_statuses_params
            .lock()
            .unwrap()
            .push(status_updates.clone());
        self.update_statuses_results.borrow_mut().remove(0)
    }

    fn delete_records(&self, hashes: &BTreeSet<TxHash>) -> Result<(), FailedPayableDaoError> {
        self.delete_records_params
            .lock()
            .unwrap()
            .push(hashes.clone());
        self.delete_records_results.borrow_mut().remove(0)
    }
}

impl FailedPayableDaoMock {
    pub fn new() -> Self {
        Self::default()
    }

    pub fn get_tx_identifiers_params(mut self, params: &Arc<Mutex<Vec<BTreeSet<TxHash>>>>) -> Self {
        self.get_tx_identifiers_params = params.clone();
        self
    }

    pub fn get_tx_identifiers_result(self, result: TxIdentifiers) -> Self {
        self.get_tx_identifiers_results.borrow_mut().push(result);
        self
    }

    pub fn insert_new_records_params(
        mut self,
        params: &Arc<Mutex<Vec<BTreeSet<FailedTx>>>>,
    ) -> Self {
        self.insert_new_records_params = params.clone();
        self
    }

    pub fn insert_new_records_result(self, result: Result<(), FailedPayableDaoError>) -> Self {
        self.insert_new_records_results.borrow_mut().push(result);
        self
    }

    pub fn retrieve_txs_params(
        mut self,
        params: &Arc<Mutex<Vec<Option<FailureRetrieveCondition>>>>,
    ) -> Self {
        self.retrieve_txs_params = params.clone();
        self
    }

    pub fn retrieve_txs_result(self, result: BTreeSet<FailedTx>) -> Self {
        self.retrieve_txs_results.borrow_mut().push(result);
        self
    }

    pub fn update_statuses_params(
        mut self,
        params: &Arc<Mutex<Vec<HashMap<TxHash, FailureStatus>>>>,
    ) -> Self {
        self.update_statuses_params = params.clone();
        self
    }

    pub fn update_statuses_result(self, result: Result<(), FailedPayableDaoError>) -> Self {
        self.update_statuses_results.borrow_mut().push(result);
        self
    }

    pub fn delete_records_params(mut self, params: &Arc<Mutex<Vec<BTreeSet<TxHash>>>>) -> Self {
        self.delete_records_params = params.clone();
        self
    }

    pub fn delete_records_result(self, result: Result<(), FailedPayableDaoError>) -> Self {
        self.delete_records_results.borrow_mut().push(result);
        self
    }
}

pub struct FailedPayableDaoFactoryMock {
    make_params: Arc<Mutex<Vec<()>>>,
    make_results: RefCell<Vec<Box<dyn FailedPayableDao>>>,
}

impl FailedPayableDaoFactory for FailedPayableDaoFactoryMock {
    fn make(&self) -> Box<dyn FailedPayableDao> {
        self.make_params.lock().unwrap().push(());
        self.make_results.borrow_mut().remove(0)
    }
}

impl FailedPayableDaoFactoryMock {
    pub fn new() -> Self {
        Self {
            make_params: Arc::new(Mutex::new(vec![])),
            make_results: RefCell::new(vec![]),
        }
    }

    pub fn make_params(mut self, params: &Arc<Mutex<Vec<()>>>) -> Self {
        self.make_params = params.clone();
        self
    }

    pub fn make_result(self, result: FailedPayableDaoMock) -> Self {
        self.make_results.borrow_mut().push(Box::new(result));
        self
    }
}

<<<<<<< HEAD
#[derive(Default)]
pub struct SentPayableDaoMock {
    get_tx_identifiers_params: Arc<Mutex<Vec<BTreeSet<TxHash>>>>,
    get_tx_identifiers_results: RefCell<Vec<TxIdentifiers>>,
    insert_new_records_params: Arc<Mutex<Vec<BTreeSet<Tx>>>>,
    insert_new_records_results: RefCell<Vec<Result<(), SentPayableDaoError>>>,
    retrieve_txs_params: Arc<Mutex<Vec<Option<RetrieveCondition>>>>,
    retrieve_txs_results: RefCell<Vec<BTreeSet<Tx>>>,
    update_tx_blocks_params: Arc<Mutex<Vec<HashMap<TxHash, TransactionBlock>>>>,
    update_tx_blocks_results: RefCell<Vec<Result<(), SentPayableDaoError>>>,
    replace_records_params: Arc<Mutex<Vec<BTreeSet<Tx>>>>,
    replace_records_results: RefCell<Vec<Result<(), SentPayableDaoError>>>,
    delete_records_params: Arc<Mutex<Vec<BTreeSet<TxHash>>>>,
    delete_records_results: RefCell<Vec<Result<(), SentPayableDaoError>>>,
}

impl SentPayableDao for SentPayableDaoMock {
    fn get_tx_identifiers(&self, hashes: &BTreeSet<TxHash>) -> TxIdentifiers {
        self.get_tx_identifiers_params
            .lock()
            .unwrap()
            .push(hashes.clone());
        self.get_tx_identifiers_results.borrow_mut().remove(0)
    }

    fn insert_new_records(&self, txs: &BTreeSet<Tx>) -> Result<(), SentPayableDaoError> {
        self.insert_new_records_params
            .lock()
            .unwrap()
            .push(txs.clone());
        self.insert_new_records_results.borrow_mut().remove(0)
    }

    fn retrieve_txs(&self, condition: Option<RetrieveCondition>) -> BTreeSet<Tx> {
        self.retrieve_txs_params.lock().unwrap().push(condition);
        self.retrieve_txs_results.borrow_mut().remove(0)
    }

    fn confirm_tx(
        &self,
        _hash_map: &HashMap<TxHash, TxConfirmation>,
    ) -> Result<(), SentPayableDaoError> {
        todo!()
    }

    fn replace_records(&self, new_txs: &BTreeSet<Tx>) -> Result<(), SentPayableDaoError> {
        self.replace_records_params
            .lock()
            .unwrap()
            .push(new_txs.clone());
        self.replace_records_results.borrow_mut().remove(0)
    }

    fn delete_records(&self, hashes: &BTreeSet<TxHash>) -> Result<(), SentPayableDaoError> {
        self.delete_records_params
            .lock()
            .unwrap()
            .push(hashes.clone());
        self.delete_records_results.borrow_mut().remove(0)
    }
=======
pub struct PayableScannerBuilder {
    payable_dao: PayableDaoMock,
    sent_payable_dao: SentPayableDaoMock,
    payment_thresholds: PaymentThresholds,
    payment_adjuster: PaymentAdjusterMock,
>>>>>>> 647d61ac
}

impl SentPayableDaoMock {
    pub fn new() -> Self {
<<<<<<< HEAD
        Self::default()
=======
        Self {
            payable_dao: PayableDaoMock::new(),
            sent_payable_dao: SentPayableDaoMock::new(),
            payment_thresholds: PaymentThresholds::default(),
            payment_adjuster: PaymentAdjusterMock::default(),
        }
>>>>>>> 647d61ac
    }

    pub fn get_tx_identifiers_params(mut self, params: &Arc<Mutex<Vec<BTreeSet<TxHash>>>>) -> Self {
        self.get_tx_identifiers_params = params.clone();
        self
    }

    pub fn get_tx_identifiers_result(self, result: TxIdentifiers) -> Self {
        self.get_tx_identifiers_results.borrow_mut().push(result);
        self
    }

    pub fn insert_new_records_params(mut self, params: &Arc<Mutex<Vec<BTreeSet<Tx>>>>) -> Self {
        self.insert_new_records_params = params.clone();
        self
    }

    pub fn insert_new_records_result(self, result: Result<(), SentPayableDaoError>) -> Self {
        self.insert_new_records_results.borrow_mut().push(result);
        self
    }

    pub fn retrieve_txs_params(
        mut self,
        params: &Arc<Mutex<Vec<Option<RetrieveCondition>>>>,
    ) -> Self {
        self.retrieve_txs_params = params.clone();
        self
    }

    pub fn retrieve_txs_result(self, result: BTreeSet<Tx>) -> Self {
        self.retrieve_txs_results.borrow_mut().push(result);
        self
    }

<<<<<<< HEAD
    pub fn update_tx_blocks_params(
        mut self,
        params: &Arc<Mutex<Vec<HashMap<TxHash, TransactionBlock>>>>,
    ) -> Self {
        self.update_tx_blocks_params = params.clone();
        self
    }

    pub fn update_tx_blocks_result(self, result: Result<(), SentPayableDaoError>) -> Self {
        self.update_tx_blocks_results.borrow_mut().push(result);
        self
    }

    pub fn replace_records_params(mut self, params: &Arc<Mutex<Vec<BTreeSet<Tx>>>>) -> Self {
        self.replace_records_params = params.clone();
        self
    }

    pub fn replace_records_result(self, result: Result<(), SentPayableDaoError>) -> Self {
        self.replace_records_results.borrow_mut().push(result);
        self
    }

    pub fn delete_records_params(mut self, params: &Arc<Mutex<Vec<BTreeSet<TxHash>>>>) -> Self {
        self.delete_records_params = params.clone();
        self
    }

    pub fn delete_records_result(self, result: Result<(), SentPayableDaoError>) -> Self {
        self.delete_records_results.borrow_mut().push(result);
        self
    }
}

pub struct SentPayableDaoFactoryMock {
    make_params: Arc<Mutex<Vec<()>>>,
    make_results: RefCell<Vec<Box<dyn SentPayableDao>>>,
}

impl SentPayableDaoFactory for SentPayableDaoFactoryMock {
    fn make(&self) -> Box<dyn SentPayableDao> {
        if self.make_results.borrow().len() == 0 {
            panic!("SentPayableDao Missing.")
        };
        self.make_params.lock().unwrap().push(());
        self.make_results.borrow_mut().remove(0)
    }
}

impl SentPayableDaoFactoryMock {
    pub fn new() -> Self {
        Self {
            make_params: Arc::new(Mutex::new(vec![])),
            make_results: RefCell::new(vec![]),
        }
    }

    pub fn make_params(mut self, params: &Arc<Mutex<Vec<()>>>) -> Self {
        self.make_params = params.clone();
        self
    }

    pub fn make_result(self, result: SentPayableDaoMock) -> Self {
        self.make_results.borrow_mut().push(Box::new(result));
        self
=======
    pub fn sent_payable_dao(
        mut self,
        sent_payable_dao: SentPayableDaoMock,
    ) -> PayableScannerBuilder {
        self.sent_payable_dao = sent_payable_dao;
        self
    }

    pub fn build(self) -> PayableScanner {
        PayableScanner::new(
            Box::new(self.payable_dao),
            Box::new(self.sent_payable_dao),
            Rc::new(self.payment_thresholds),
            Box::new(self.payment_adjuster),
        )
>>>>>>> 647d61ac
    }
}

pub struct PendingPayableScannerBuilder {
    payable_dao: PayableDaoMock,
    sent_payable_dao: SentPayableDaoMock,
    failed_payable_dao: FailedPayableDaoMock,
    payment_thresholds: PaymentThresholds,
    financial_statistics: FinancialStatistics,
    current_sent_payables: Box<dyn PendingPayableCache<SentTx>>,
    yet_unproven_failed_payables: Box<dyn PendingPayableCache<FailedTx>>,
    clock: Box<dyn ValidationFailureClock>,
}

impl PendingPayableScannerBuilder {
    pub fn new() -> Self {
        Self {
            payable_dao: PayableDaoMock::new(),
            sent_payable_dao: SentPayableDaoMock::new(),
            failed_payable_dao: FailedPayableDaoMock::new(),
            payment_thresholds: PaymentThresholds::default(),
            financial_statistics: FinancialStatistics::default(),
            current_sent_payables: Box::new(PendingPayableCacheMock::default()),
            yet_unproven_failed_payables: Box::new(PendingPayableCacheMock::default()),
            clock: Box::new(ValidationFailureClockMock::default()),
        }
    }

    pub fn payable_dao(mut self, payable_dao: PayableDaoMock) -> Self {
        self.payable_dao = payable_dao;
        self
    }

    pub fn sent_payable_dao(mut self, sent_payable_dao: SentPayableDaoMock) -> Self {
        self.sent_payable_dao = sent_payable_dao;
        self
    }

    pub fn failed_payable_dao(mut self, failed_payable_dao: FailedPayableDaoMock) -> Self {
        self.failed_payable_dao = failed_payable_dao;
        self
    }

    pub fn sent_payable_cache(mut self, cache: Box<dyn PendingPayableCache<SentTx>>) -> Self {
        self.current_sent_payables = cache;
        self
    }

    pub fn failed_payable_cache(
        mut self,
        failures: Box<dyn PendingPayableCache<FailedTx>>,
    ) -> Self {
        self.yet_unproven_failed_payables = failures;
        self
    }

    pub fn validation_failure_clock(mut self, clock: Box<dyn ValidationFailureClock>) -> Self {
        self.clock = clock;
        self
    }

    pub fn build(self) -> PendingPayableScanner {
        let mut scanner = PendingPayableScanner::new(
            Box::new(self.payable_dao),
            Box::new(self.sent_payable_dao),
            Box::new(self.failed_payable_dao),
            Rc::new(self.payment_thresholds),
            Rc::new(RefCell::new(self.financial_statistics)),
        );
        scanner.current_sent_payables = self.current_sent_payables;
        scanner.yet_unproven_failed_payables = self.yet_unproven_failed_payables;
        scanner.clock = self.clock;
        scanner
    }
}

pub struct ReceivableScannerBuilder {
    receivable_dao: ReceivableDaoMock,
    banned_dao: BannedDaoMock,
    persistent_configuration: PersistentConfigurationMock,
    payment_thresholds: PaymentThresholds,
    financial_statistics: FinancialStatistics,
}

impl ReceivableScannerBuilder {
    pub fn new() -> Self {
        Self {
            receivable_dao: ReceivableDaoMock::new(),
            banned_dao: BannedDaoMock::new(),
            persistent_configuration: PersistentConfigurationMock::new(),
            payment_thresholds: PaymentThresholds::default(),
            financial_statistics: FinancialStatistics::default(),
        }
    }

    pub fn receivable_dao(mut self, receivable_dao: ReceivableDaoMock) -> Self {
        self.receivable_dao = receivable_dao;
        self
    }

    pub fn persistent_configuration(
        mut self,
        persistent_config: PersistentConfigurationMock,
    ) -> Self {
        self.persistent_configuration = persistent_config;
        self
    }

    pub fn banned_dao(mut self, banned_dao: BannedDaoMock) -> Self {
        self.banned_dao = banned_dao;
        self
    }

    pub fn payment_thresholds(mut self, payment_thresholds: PaymentThresholds) -> Self {
        self.payment_thresholds = payment_thresholds;
        self
    }

    pub fn build(self) -> ReceivableScanner {
        ReceivableScanner::new(
            Box::new(self.receivable_dao),
            Box::new(self.banned_dao),
            Box::new(self.persistent_configuration),
            Rc::new(self.payment_thresholds),
            Rc::new(RefCell::new(self.financial_statistics)),
        )
    }
}

pub fn make_custom_payment_thresholds() -> PaymentThresholds {
    PaymentThresholds {
        threshold_interval_sec: 2_592_000,
        debt_threshold_gwei: 1_000_000_000,
        payment_grace_period_sec: 86_400,
        maturity_threshold_sec: 86_400,
        permanent_debt_allowed_gwei: 10_000_000,
        unban_below_gwei: 10_000_000,
    }
}

pub fn make_qualified_and_unqualified_payables(
    now: SystemTime,
    payment_thresholds: &PaymentThresholds,
) -> (
    Vec<PayableAccount>,
    Vec<PayableAccount>,
    Vec<PayableAccount>,
) {
    let unqualified_payable_accounts = vec![PayableAccount {
        wallet: make_wallet("wallet1"),
        balance_wei: gwei_to_wei(payment_thresholds.permanent_debt_allowed_gwei + 1),
        last_paid_timestamp: from_unix_timestamp(
            to_unix_timestamp(now) - payment_thresholds.maturity_threshold_sec as i64 + 1,
        ),
        pending_payable_opt: None,
    }];
    let qualified_payable_accounts = vec![
        PayableAccount {
            wallet: make_wallet("wallet2"),
            balance_wei: gwei_to_wei(
                payment_thresholds.permanent_debt_allowed_gwei + 1_000_000_000,
            ),
            last_paid_timestamp: from_unix_timestamp(
                to_unix_timestamp(now) - payment_thresholds.maturity_threshold_sec as i64 - 1,
            ),
            pending_payable_opt: None,
        },
        PayableAccount {
            wallet: make_wallet("wallet3"),
            balance_wei: gwei_to_wei(
                payment_thresholds.permanent_debt_allowed_gwei + 1_200_000_000,
            ),
            last_paid_timestamp: from_unix_timestamp(
                to_unix_timestamp(now) - payment_thresholds.maturity_threshold_sec as i64 - 100,
            ),
            pending_payable_opt: None,
        },
    ];

    let mut retrieved_payables = Vec::new();
    retrieved_payables.extend(qualified_payable_accounts.clone());
    retrieved_payables.extend(unqualified_payable_accounts.clone());

    (
        qualified_payable_accounts,
        unqualified_payable_accounts,
        retrieved_payables,
    )
}

pub fn convert_to_all_string_values(str_args: Vec<(&str, &str)>) -> Vec<(String, String)> {
    str_args
        .into_iter()
        .map(|(a, b)| (a.to_string(), b.to_string()))
        .collect()
}

#[derive(Default)]
pub struct MessageIdGeneratorMock {
    ids: RefCell<Vec<u32>>,
}

impl MessageIdGenerator for MessageIdGeneratorMock {
    fn id(&self) -> u32 {
        self.ids.borrow_mut().remove(0)
    }
}

impl MessageIdGeneratorMock {
    pub fn id_result(self, id: u32) -> Self {
        self.ids.borrow_mut().push(id);
        self
    }
}

pub fn assert_account_creation_fn_fails_on_finding_wrong_columns_and_value_types<F, R>(tested_fn: F)
where
    F: Fn(&Row) -> rusqlite::Result<R>,
{
    let conn = Connection::open_in_memory().unwrap();
    let execute = |sql: &str| conn.execute(sql, []).unwrap();
    execute("create table whatever (exclamation text)");
    execute("insert into whatever (exclamation) values ('Gosh')");

    conn.query_row("select exclamation from whatever", [], tested_fn)
        .unwrap();
}

#[derive(Default)]
pub struct PayableThresholdsGaugeMock {
    is_innocent_age_params: Arc<Mutex<Vec<(u64, u64)>>>,
    is_innocent_age_results: RefCell<Vec<bool>>,
    is_innocent_balance_params: Arc<Mutex<Vec<(u128, u128)>>>,
    is_innocent_balance_results: RefCell<Vec<bool>>,
    calculate_payout_threshold_in_gwei_params: Arc<Mutex<Vec<(PaymentThresholds, u64)>>>,
    calculate_payout_threshold_in_gwei_results: RefCell<Vec<u128>>,
}

impl PayableThresholdsGauge for PayableThresholdsGaugeMock {
    fn is_innocent_age(&self, age: u64, limit: u64) -> bool {
        self.is_innocent_age_params
            .lock()
            .unwrap()
            .push((age, limit));
        self.is_innocent_age_results.borrow_mut().remove(0)
    }

    fn is_innocent_balance(&self, balance: u128, limit: u128) -> bool {
        self.is_innocent_balance_params
            .lock()
            .unwrap()
            .push((balance, limit));
        self.is_innocent_balance_results.borrow_mut().remove(0)
    }

    fn calculate_payout_threshold_in_gwei(
        &self,
        payment_thresholds: &PaymentThresholds,
        x: u64,
    ) -> u128 {
        self.calculate_payout_threshold_in_gwei_params
            .lock()
            .unwrap()
            .push((*payment_thresholds, x));
        self.calculate_payout_threshold_in_gwei_results
            .borrow_mut()
            .remove(0)
    }
}

impl PayableThresholdsGaugeMock {
    pub fn is_innocent_age_params(mut self, params: &Arc<Mutex<Vec<(u64, u64)>>>) -> Self {
        self.is_innocent_age_params = params.clone();
        self
    }

    pub fn is_innocent_age_result(self, result: bool) -> Self {
        self.is_innocent_age_results.borrow_mut().push(result);
        self
    }

    pub fn is_innocent_balance_params(mut self, params: &Arc<Mutex<Vec<(u128, u128)>>>) -> Self {
        self.is_innocent_balance_params = params.clone();
        self
    }

    pub fn is_innocent_balance_result(self, result: bool) -> Self {
        self.is_innocent_balance_results.borrow_mut().push(result);
        self
    }

    pub fn calculate_payout_threshold_in_gwei_params(
        mut self,
        params: &Arc<Mutex<Vec<(PaymentThresholds, u64)>>>,
    ) -> Self {
        self.calculate_payout_threshold_in_gwei_params = params.clone();
        self
    }

    pub fn calculate_payout_threshold_in_gwei_result(self, result: u128) -> Self {
        self.calculate_payout_threshold_in_gwei_results
            .borrow_mut()
            .push(result);
        self
    }
}

pub fn trick_rusqlite_with_read_only_conn(
    path: &Path,
    create_table: fn(&Connection),
) -> Connection {
    let db_path = path.join("experiment.db");
    let conn = Connection::open_with_flags(&db_path, OpenFlags::default()).unwrap();
    create_table(&conn);
    conn.close().unwrap();
    let conn = Connection::open_with_flags(&db_path, OpenFlags::SQLITE_OPEN_READ_ONLY).unwrap();
    conn
}

#[derive(Default)]
pub struct PaymentAdjusterMock {
    search_for_indispensable_adjustment_params: Arc<Mutex<Vec<(PricedTemplatesMessage, Logger)>>>,
    search_for_indispensable_adjustment_results:
        RefCell<Vec<Result<Option<Adjustment>, AnalysisError>>>,
    adjust_payments_params: Arc<Mutex<Vec<(PreparedAdjustment, SystemTime, Logger)>>>,
    adjust_payments_results: RefCell<Vec<OutboundPaymentsInstructions>>,
}

impl PaymentAdjuster for PaymentAdjusterMock {
    fn search_for_indispensable_adjustment(
        &self,
        msg: &PricedTemplatesMessage,
        logger: &Logger,
    ) -> Result<Option<Adjustment>, AnalysisError> {
        self.search_for_indispensable_adjustment_params
            .lock()
            .unwrap()
            .push((msg.clone(), logger.clone()));
        self.search_for_indispensable_adjustment_results
            .borrow_mut()
            .remove(0)
    }

    fn adjust_payments(
        &self,
        setup: PreparedAdjustment,
        now: SystemTime,
        logger: &Logger,
    ) -> OutboundPaymentsInstructions {
        self.adjust_payments_params
            .lock()
            .unwrap()
            .push((setup.clone(), now, logger.clone()));
        self.adjust_payments_results.borrow_mut().remove(0)
    }
}

impl PaymentAdjusterMock {
    pub fn is_adjustment_required_params(
        mut self,
        params: &Arc<Mutex<Vec<(PricedTemplatesMessage, Logger)>>>,
    ) -> Self {
        self.search_for_indispensable_adjustment_params = params.clone();
        self
    }

    pub fn is_adjustment_required_result(
        self,
        result: Result<Option<Adjustment>, AnalysisError>,
    ) -> Self {
        self.search_for_indispensable_adjustment_results
            .borrow_mut()
            .push(result);
        self
    }

    pub fn adjust_payments_params(
        mut self,
        params: &Arc<Mutex<Vec<(PreparedAdjustment, SystemTime, Logger)>>>,
    ) -> Self {
        self.adjust_payments_params = params.clone();
        self
    }

    pub fn adjust_payments_result(self, result: OutboundPaymentsInstructions) -> Self {
        self.adjust_payments_results.borrow_mut().push(result);
        self
    }
}<|MERGE_RESOLUTION|>--- conflicted
+++ resolved
@@ -7,56 +7,23 @@
     FailedPayableDao, FailedPayableDaoError, FailedPayableDaoFactory, FailedTx, FailureReason,
     FailureRetrieveCondition, FailureStatus,
 };
-<<<<<<< HEAD
 use crate::accountant::db_access_objects::payable_dao::{PayableAccount, PayableDao, PayableDaoError, PayableDaoFactory, PayableRetrieveCondition};
 use crate::accountant::db_access_objects::pending_payable_dao::{
     PendingPayableDao, PendingPayableDaoError, PendingPayableDaoFactory, TransactionHashes,
-=======
-use crate::accountant::db_access_objects::payable_dao::{
-    MarkPendingPayableID, PayableAccount, PayableDao, PayableDaoError, PayableDaoFactory,
->>>>>>> 647d61ac
 };
 use crate::accountant::db_access_objects::receivable_dao::{
     ReceivableAccount, ReceivableDao, ReceivableDaoError, ReceivableDaoFactory,
 };
-<<<<<<< HEAD
 use crate::accountant::db_access_objects::sent_payable_dao::{RetrieveCondition, SentPayableDao, SentPayableDaoError, SentPayableDaoFactory, Tx, TxConfirmation};
-=======
-use crate::accountant::db_access_objects::sent_payable_dao::{
-    RetrieveCondition, SentPayableDaoError, SentTx,
-};
-use crate::accountant::db_access_objects::sent_payable_dao::{
-    SentPayableDao, SentPayableDaoFactory, TxStatus,
-};
->>>>>>> 647d61ac
 use crate::accountant::db_access_objects::utils::{
     from_unix_timestamp, to_unix_timestamp, CustomQuery, TxHash, TxIdentifiers,
 };
 use crate::accountant::payment_adjuster::{Adjustment, AnalysisError, PaymentAdjuster};
-<<<<<<< HEAD
 use crate::accountant::{gwei_to_wei, Accountant, DEFAULT_PENDING_TOO_LONG_SEC};
 use crate::blockchain::blockchain_bridge::PendingPayableFingerprint;
 use crate::blockchain::blockchain_interface::blockchain_interface_web3::HashAndAmount;
 use crate::blockchain::blockchain_interface::data_structures::BlockchainTransaction;
 use crate::blockchain::test_utils::{make_address, make_tx_hash};
-=======
-use crate::accountant::scanners::payable_scanner_extension::msgs::{
-    BlockchainAgentWithContextMessage, PricedQualifiedPayables, QualifiedPayableWithGasPrice,
-    QualifiedPayablesBeforeGasPriceSelection, UnpricedQualifiedPayables,
-};
-use crate::accountant::scanners::payable_scanner_extension::PreparedAdjustment;
-use crate::accountant::scanners::pending_payable_scanner::test_utils::ValidationFailureClockMock;
-use crate::accountant::scanners::pending_payable_scanner::utils::PendingPayableCache;
-use crate::accountant::scanners::pending_payable_scanner::PendingPayableScanner;
-use crate::accountant::scanners::receivable_scanner::ReceivableScanner;
-use crate::accountant::scanners::scanners_utils::payable_scanner_utils::PayableThresholdsGauge;
-use crate::accountant::scanners::test_utils::PendingPayableCacheMock;
-use crate::accountant::scanners::PayableScanner;
-use crate::accountant::{gwei_to_wei, Accountant};
-use crate::blockchain::blockchain_interface::data_structures::{BlockchainTransaction, TxBlock};
-use crate::blockchain::errors::validation_status::{ValidationFailureClock, ValidationStatus};
-use crate::blockchain::test_utils::{make_block_hash, make_tx_hash};
->>>>>>> 647d61ac
 use crate::bootstrapper::BootstrapperConfig;
 use crate::database::rusqlite_wrappers::TransactionSafeWrapper;
 use crate::db_config::config_dao::{ConfigDao, ConfigDaoFactory};
@@ -80,16 +47,12 @@
 use std::rc::Rc;
 use std::sync::{Arc, Mutex};
 use std::time::SystemTime;
-<<<<<<< HEAD
 use crate::accountant::scanners::payable_scanner::msgs::PricedTemplatesMessage;
 use crate::accountant::scanners::payable_scanner::payment_adjuster_integration::PreparedAdjustment;
 use crate::accountant::scanners::payable_scanner::utils::PayableThresholdsGauge;
 use crate::accountant::scanners::pending_payable_scanner::PendingPayableScanner;
 use crate::accountant::scanners::receivable_scanner::ReceivableScanner;
 use crate::blockchain::blockchain_interface::blockchain_interface_web3::lower_level_interface_web3::TransactionBlock;
-=======
-use web3::types::Address;
->>>>>>> 647d61ac
 
 pub fn make_receivable_account(n: u64, expected_delinquent: bool) -> ReceivableAccount {
     let now = to_unix_timestamp(SystemTime::now());
@@ -192,10 +155,8 @@
     logger_opt: Option<Logger>,
     payable_dao_factory_opt: Option<PayableDaoFactoryMock>,
     receivable_dao_factory_opt: Option<ReceivableDaoFactoryMock>,
-<<<<<<< HEAD
-    pending_payable_dao_factory_opt: Option<PendingPayableDaoFactoryMock>,
-=======
->>>>>>> 647d61ac
+    sent_payable_dao_factory_opt: Option<SentPayableDaoFactoryMock>,
+    failed_payable_dao_factory_opt: Option<FailedPayableDaoFactoryMock>,
     sent_payable_dao_factory_opt: Option<SentPayableDaoFactoryMock>,
     failed_payable_dao_factory_opt: Option<FailedPayableDaoFactoryMock>,
     banned_dao_factory_opt: Option<BannedDaoFactoryMock>,
@@ -210,10 +171,8 @@
             logger_opt: None,
             payable_dao_factory_opt: None,
             receivable_dao_factory_opt: None,
-<<<<<<< HEAD
-            pending_payable_dao_factory_opt: None,
-=======
->>>>>>> 647d61ac
+            sent_payable_dao_factory_opt: None,
+            failed_payable_dao_factory_opt: None,
             sent_payable_dao_factory_opt: None,
             failed_payable_dao_factory_opt: None,
             banned_dao_factory_opt: None,
@@ -520,12 +479,9 @@
                 .make_result(SentPayableDaoMock::new())
                 .make_result(SentPayableDaoMock::new()),
         );
-<<<<<<< HEAD
         let sent_payable_dao_factory = self
             .sent_payable_dao_factory_opt
             .unwrap_or(SentPayableDaoFactoryMock::new().make_result(SentPayableDaoMock::new()));
-=======
->>>>>>> 647d61ac
         let failed_payable_dao_factory = self
             .failed_payable_dao_factory_opt
             .unwrap_or(FailedPayableDaoFactoryMock::new().make_result(FailedPayableDaoMock::new()));
@@ -540,10 +496,6 @@
             DaoFactories {
                 payable_dao_factory: Box::new(payable_dao_factory),
                 sent_payable_dao_factory: Box::new(sent_payable_dao_factory),
-<<<<<<< HEAD
-                pending_payable_dao_factory: Box::new(pending_payable_dao_factory),
-=======
->>>>>>> 647d61ac
                 failed_payable_dao_factory: Box::new(failed_payable_dao_factory),
                 receivable_dao_factory: Box::new(receivable_dao_factory),
                 banned_dao_factory: Box::new(banned_dao_factory),
@@ -1411,7 +1363,6 @@
     }
 }
 
-<<<<<<< HEAD
 #[derive(Default)]
 pub struct SentPayableDaoMock {
     get_tx_identifiers_params: Arc<Mutex<Vec<BTreeSet<TxHash>>>>,
@@ -1428,6 +1379,13 @@
     delete_records_results: RefCell<Vec<Result<(), SentPayableDaoError>>>,
 }
 
+pub struct PayableScannerBuilder {
+    payable_dao: PayableDaoMock,
+    sent_payable_dao: SentPayableDaoMock,
+    payment_thresholds: PaymentThresholds,
+    payment_adjuster: PaymentAdjusterMock,
+}
+
 impl SentPayableDao for SentPayableDaoMock {
     fn get_tx_identifiers(&self, hashes: &BTreeSet<TxHash>) -> TxIdentifiers {
         self.get_tx_identifiers_params
@@ -1472,27 +1430,11 @@
             .push(hashes.clone());
         self.delete_records_results.borrow_mut().remove(0)
     }
-=======
-pub struct PayableScannerBuilder {
-    payable_dao: PayableDaoMock,
-    sent_payable_dao: SentPayableDaoMock,
-    payment_thresholds: PaymentThresholds,
-    payment_adjuster: PaymentAdjusterMock,
->>>>>>> 647d61ac
 }
 
 impl SentPayableDaoMock {
     pub fn new() -> Self {
-<<<<<<< HEAD
         Self::default()
-=======
-        Self {
-            payable_dao: PayableDaoMock::new(),
-            sent_payable_dao: SentPayableDaoMock::new(),
-            payment_thresholds: PaymentThresholds::default(),
-            payment_adjuster: PaymentAdjusterMock::default(),
-        }
->>>>>>> 647d61ac
     }
 
     pub fn get_tx_identifiers_params(mut self, params: &Arc<Mutex<Vec<BTreeSet<TxHash>>>>) -> Self {
@@ -1528,7 +1470,6 @@
         self
     }
 
-<<<<<<< HEAD
     pub fn update_tx_blocks_params(
         mut self,
         params: &Arc<Mutex<Vec<HashMap<TxHash, TransactionBlock>>>>,
@@ -1594,23 +1535,6 @@
     pub fn make_result(self, result: SentPayableDaoMock) -> Self {
         self.make_results.borrow_mut().push(Box::new(result));
         self
-=======
-    pub fn sent_payable_dao(
-        mut self,
-        sent_payable_dao: SentPayableDaoMock,
-    ) -> PayableScannerBuilder {
-        self.sent_payable_dao = sent_payable_dao;
-        self
-    }
-
-    pub fn build(self) -> PayableScanner {
-        PayableScanner::new(
-            Box::new(self.payable_dao),
-            Box::new(self.sent_payable_dao),
-            Rc::new(self.payment_thresholds),
-            Box::new(self.payment_adjuster),
-        )
->>>>>>> 647d61ac
     }
 }
 
