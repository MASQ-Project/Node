--- conflicted
+++ resolved
@@ -19,11 +19,11 @@
 use crate::accountant::receivable_dao::{
     ReceivableAccount, ReceivableDaoError, ReceivableDaoFactory,
 };
-use crate::accountant::tools::accountant_tools::{Scanner, Scanners, TransactionConfirmationTools};
+use crate::accountant::tools::accountant_tools::{ScanTools, Scanner, Scanners};
 use crate::accountant::PayableTransactingErrorEnum::{LocallyCausedError, RemotelyCausedErrors};
 use crate::banned_dao::{BannedDao, BannedDaoFactory};
 use crate::blockchain::blockchain_bridge::{
-    PendingPayableFingerprint, ReportNewPendingPayableFingerprints, RetrieveTransactions,
+    NewPendingPayableFingerprints, PendingPayableFingerprint, RetrieveTransactions,
 };
 use crate::blockchain::blockchain_interface::BlockchainError::PayableTransactionFailed;
 use crate::blockchain::blockchain_interface::ProcessedPayableFallible::{Correct, Failure};
@@ -82,7 +82,7 @@
     banned_dao: Box<dyn BannedDao>,
     crashable: bool,
     scanners: Scanners,
-    confirmation_tools: TransactionConfirmationTools,
+    scan_tools: ScanTools,
     financial_statistics: FinancialStatistics,
     report_accounts_payable_sub: Option<Recipient<ReportAccountsPayable>>,
     retrieve_transactions_sub: Option<Recipient<RetrieveTransactions>>,
@@ -338,11 +338,11 @@
     }
 }
 
-impl Handler<ReportNewPendingPayableFingerprints> for Accountant {
+impl Handler<NewPendingPayableFingerprints> for Accountant {
     type Result = ();
     fn handle(
         &mut self,
-        msg: ReportNewPendingPayableFingerprints,
+        msg: NewPendingPayableFingerprints,
         _ctx: &mut Self::Context,
     ) -> Self::Result {
         self.handle_new_pending_payable_fingerprints(msg)
@@ -398,7 +398,7 @@
             report_new_payments_sub: None,
             report_sent_payments_sub: None,
             ui_message_sub: None,
-            confirmation_tools: TransactionConfirmationTools::default(),
+            scan_tools: ScanTools::default(),
             message_id_generator: Box::new(MessageIdGeneratorReal::default()),
             payable_threshold_tools: Box::new(PayableExceedThresholdToolsReal::default()),
             logger: Logger::new("Accountant"),
@@ -413,10 +413,7 @@
             report_exit_service_provided: recipient!(addr, ReportExitServiceProvidedMessage),
             report_services_consumed: recipient!(addr, ReportServicesConsumedMessage),
             report_new_payments: recipient!(addr, ReceivedPayments),
-            init_pending_payable_fingerprints: recipient!(
-                addr,
-                ReportNewPendingPayableFingerprints
-            ),
+            init_pending_payable_fingerprints: recipient!(addr, NewPendingPayableFingerprints),
             report_transaction_receipts: recipient!(addr, ReportTransactionReceipts),
             report_sent_payments: recipient!(addr, SentPayable),
             scan_errors: recipient!(addr, ScanError),
@@ -532,7 +529,7 @@
                 "Found {} pending payables to process",
                 filtered_pending_payable.len()
             );
-            self.confirmation_tools
+            self.scan_tools
                 .request_transaction_receipts_subs_opt
                 .as_ref()
                 .expect("BlockchainBridge is unbound")
@@ -751,8 +748,7 @@
         self.report_new_payments_sub = Some(msg.peer_actors.accountant.report_new_payments);
         self.report_sent_payments_sub = Some(msg.peer_actors.accountant.report_sent_payments);
         self.ui_message_sub = Some(msg.peer_actors.ui_gateway.node_to_ui_message_sub);
-        self.confirmation_tools
-            .request_transaction_receipts_subs_opt = Some(
+        self.scan_tools.request_transaction_receipts_subs_opt = Some(
             msg.peer_actors
                 .blockchain_bridge
                 .request_transaction_receipts,
@@ -824,7 +820,7 @@
             hashes.iter().map(|hash| format!("{:?}", hash)).join(", ")
         }
 
-        let (existent, nonexistent): (Vec<(Option<u64>, H256)>, Vec<(Option<u64>, H256)>) = self
+        let (existent, nonexistent): (VecOfRowidOptAndHash, VecOfRowidOptAndHash) = self
             .pending_payable_dao
             .fingerprints_rowids(&hashes)
             .into_iter()
@@ -849,12 +845,8 @@
                 .unzip();
             debug!(
                 self.logger,
-<<<<<<< HEAD
                 "Deleting existing fingerprints for failed transactions {}",
                 serialized_hashes(&hashes)
-=======
-                "Deleting an existing fingerprint for a failed transaction {:?}", hash
->>>>>>> f1482279
             );
             if let Err(e) = self.pending_payable_dao.delete_fingerprints(&ids) {
                 panic!("Database corrupt: payable fingerprint deletion for transactions {} has stayed undone due to {:?}", serialized_hashes(&hashes), e)
@@ -862,7 +854,6 @@
         }
     }
 
-<<<<<<< HEAD
     fn debugging_summary_after_error_separation(
         oks: &[&PendingPayable],
         errs_opt: &Option<PayableTransactingErrorEnum>,
@@ -872,13 +863,7 @@
             oks.len(),
             Self::count_total_errors(errs_opt)
                 .map(|err_count| (err_count + oks.len()).to_string())
-                .unwrap_or("undetermined number of".to_string())
-=======
-        warning!(
-            self.logger,
-            "Failed transaction with a hash '{:?}' but without the record - thrown out",
-            hash
->>>>>>> f1482279
+                .unwrap_or_else(|| "undetermined number of".to_string())
         )
     }
 
@@ -1021,7 +1006,6 @@
         }
     }
 
-<<<<<<< HEAD
     fn separate_errors<'a, 'b>(
         sent_payables: &'a SentPayable,
         logger: &'b Logger,
@@ -1032,7 +1016,7 @@
                     panic!("Broken code: An empty vector of processed payments claiming to be an Ok value")
                 }
                 let (oks, err_hashes_opt) =
-                    Self::separate_rpc_results(&individual_batch_responses, logger);
+                    Self::separate_rpc_results(individual_batch_responses, logger);
                 let errs_opt = err_hashes_opt.map(RemotelyCausedErrors);
 
                 (oks, errs_opt)
@@ -1041,48 +1025,6 @@
                 warning!(logger, "Catching local error: {}", e);
 
                 (vec![], Some(LocallyCausedError(e.clone())))
-=======
-    fn handle_cancel_pending_transaction(&self, msg: CancelFailedPendingTransaction) {
-        match self
-            .pending_payable_dao
-            .mark_failure(msg.id.rowid)
-        {
-            Ok(_) => warning!(
-                self.logger,
-                "Broken transaction {:?} left with an error mark; you should take over the care of this transaction to make sure your debts will be paid because there is no automated process that can fix this without you", msg.id.hash),
-            Err(e) => panic!("Unsuccessful attempt for transaction {:?} to mark fatal error at payable fingerprint due to {:?}; database unreliable", msg.id.hash,e),
-        }
-    }
-
-    fn handle_confirm_pending_transaction(&mut self, msg: ConfirmPendingTransaction) {
-        if let Err(e) = self
-            .payable_dao
-            .transaction_confirmed(&msg.pending_payable_fingerprint)
-        {
-            panic!(
-                "Was unable to uncheck pending payable '{:?}' after confirmation due to '{:?}'",
-                msg.pending_payable_fingerprint.hash, e
-            )
-        } else {
-            self.financial_statistics.total_paid_payable += msg.pending_payable_fingerprint.amount;
-            debug!(
-                self.logger,
-                "Confirmation of transaction {:?}; record for payable was modified",
-                msg.pending_payable_fingerprint.hash
-            );
-            if let Err(e) = self.pending_payable_dao.delete_fingerprint(
-                msg.pending_payable_fingerprint
-                    .rowid_opt
-                    .expectv("initialized rowid"),
-            ) {
-                panic!("Was unable to delete payable fingerprint '{:?}' after successful transaction due to '{:?}'",msg.pending_payable_fingerprint.hash,e)
-            } else {
-                info!(
-                    self.logger,
-                    "Transaction {:?} has gone through the whole confirmation process succeeding",
-                    msg.pending_payable_fingerprint.hash
-                )
->>>>>>> f1482279
             }
         }
     }
@@ -1126,7 +1068,7 @@
     }
 
     fn mark_pending_payable(&self, sent_payments: Vec<&PendingPayable>) {
-        fn missing_fingerprints_msg(nonexistent: &[(TupleOfWalletRefAndRowidOpt, H256)]) -> String {
+        fn missing_fingerprints_msg(nonexistent: &[RefWalletAndRowidOptCoupledWithHash]) -> String {
             format!(
                 "Payable fingerprints for {} not found but should exist by now; system unreliable",
                 nonexistent
@@ -1142,28 +1084,15 @@
             .collect::<Vec<H256>>();
 
         let (existent, nonexistent): (
-            Vec<(TupleOfWalletRefAndRowidOpt, H256)>,
-            Vec<(TupleOfWalletRefAndRowidOpt, H256)>,
+            Vec<RefWalletAndRowidOptCoupledWithHash>,
+            Vec<RefWalletAndRowidOptCoupledWithHash>,
         ) = self
             .pending_payable_dao
             .fingerprints_rowids(&hashes)
             .into_iter()
-<<<<<<< HEAD
             .zip(sent_payments.iter())
             .map(|((rowid_opt, hash), pending_payable)| {
                 ((&pending_payable.recipient_wallet, rowid_opt), hash)
-=======
-            .for_each(|payable| {
-                let rowid = match self.pending_payable_dao.fingerprint_rowid(payable.tx_hash) {
-                    Some(rowid) => rowid,
-                    None => panic!("Payable fingerprint for {:?} doesn't exist but should by now; system unreliable", payable.tx_hash)
-                };
-                match self.payable_dao.as_ref().mark_pending_payable_rowid(&payable.to, rowid ) {
-                    Ok(()) => (),
-                    Err(e) => panic!("Was unable to create a mark in payables for a new pending payable '{:?}' due to '{:?}'", payable.tx_hash, e)
-                }
-                debug!(self.logger, "Payable '{:?}' has been marked as pending in the payable table",payable.tx_hash)
->>>>>>> f1482279
             })
             .partition(|((_, rowid_opt), _)| rowid_opt.is_some());
 
@@ -1217,13 +1146,8 @@
             logger: &Logger,
         ) {
             debug!(logger,
-<<<<<<< HEAD
                 "DEBUG: Accountant: Interpreting a receipt for transaction {:?} but none was given; attempt {}, {}ms since sending",
                 payable.hash, payable.attempt,elapsed_in_ms(payable.timestamp)
-=======
-                "DEBUG: Accountant: Interpreting a receipt for transaction '{:?}' but none was given; attempt {}, {}ms since sending",
-                payable.hash, payable.attempt_opt.expectv("initialized attempt"),elapsed_in_ms(payable.timestamp)
->>>>>>> f1482279
             );
 
             scan_summary.still_pending.push(PendingPayableId {
@@ -1259,31 +1183,19 @@
             fingerprint: &PendingPayableFingerprint,
             max_pending_interval: u64,
             logger: &Logger,
-<<<<<<< HEAD
         ) {
             info!(logger,"Pending transaction {:?} couldn't be confirmed at attempt {} at {}ms after its sending",
                 fingerprint.hash, fingerprint.attempt, elapsed_in_ms(fingerprint.timestamp)
             );
-
-=======
-        ) -> PendingTransactionStatus {
-            info!(logger,"Pending transaction '{:?}' couldn't be confirmed at attempt {} at {}ms after its sending",fingerprint.hash, fingerprint.attempt_opt.expectv("initialized attempt"), elapsed_in_ms(fingerprint.timestamp));
->>>>>>> f1482279
             let elapsed = fingerprint
                 .timestamp
                 .elapsed()
                 .expect("we should be older now");
 
             if max_pending_interval <= elapsed.as_secs() {
-<<<<<<< HEAD
                 error!(logger,"Pending transaction {:?} has exceeded the maximum pending time ({}sec) and the confirmation process is going to be aborted now at the final attempt {}; \
                  manual resolution is required from the user to complete the transaction.", fingerprint.hash, max_pending_interval, fingerprint.attempt);
                 scan_summary.failures.push(fingerprint.into())
-=======
-                error!(logger,"Pending transaction '{:?}' has exceeded the maximum pending time ({}sec) and the confirmation process is going to be aborted now at the final attempt {}; \
-                 manual resolution is required from the user to complete the transaction.", fingerprint.hash, max_pending_interval, fingerprint.attempt_opt.expectv("initialized attempt"));
-                PendingTransactionStatus::Failure(transaction_id)
->>>>>>> f1482279
             } else {
                 scan_summary.still_pending.push(fingerprint.into())
             }
@@ -1296,11 +1208,7 @@
         ) {
             info!(
                 logger,
-<<<<<<< HEAD
                 "Transaction {:?} has been added to the blockchain; detected locally at attempt {} at {}ms after its sending",
-=======
-                "Transaction '{:?}' has been added to the blockchain; detected locally at attempt {} at {}ms after its sending",
->>>>>>> f1482279
                 fingerprint.hash,
                 fingerprint.attempt,
                 elapsed_in_ms(fingerprint.timestamp)
@@ -1312,32 +1220,20 @@
             scan_summary: &mut PendingPayableScanSummary,
             fingerprint: &PendingPayableFingerprint,
             logger: &Logger,
-<<<<<<< HEAD
         ) {
             error!(logger,"Pending transaction {:?} announced as a failure, interpreting attempt {} after {}ms from the sending",
                 fingerprint.hash,fingerprint.attempt,elapsed_in_ms(fingerprint.timestamp)
             );
             scan_summary.failures.push(fingerprint.into())
-=======
-        ) -> PendingTransactionStatus {
-            error!(logger,"Pending transaction '{:?}' announced as a failure, interpreting attempt {} after {}ms from the sending",fingerprint.hash,fingerprint.attempt_opt.expectv("initialized attempt"),elapsed_in_ms(fingerprint.timestamp));
-            PendingTransactionStatus::Failure(fingerprint.into())
->>>>>>> f1482279
         }
 
         match receipt.status{
                 None => handle_none_status(scan_summary,fingerprint, self.config.when_pending_too_long_sec, logger),
                 Some(status_code) =>
                     match status_code.as_u64(){
-<<<<<<< HEAD
                     0 => handle_status_with_failure(scan_summary, fingerprint, logger),
                     1 => handle_status_with_success(scan_summary, fingerprint, logger),
                     other => unreachable!("tx receipt for pending {:?} - tx status: code other than 0 or 1 shouldn't be possible, but was {}", fingerprint.hash, other)
-=======
-                    0 => handle_status_with_failure(fingerprint, logger),
-                    1 => handle_status_with_success(fingerprint, logger),
-                    other => unreachable!("tx receipt for pending '{:?}' - tx status: code other than 0 or 1 shouldn't be possible, but was {}", fingerprint.hash, other)
->>>>>>> f1482279
                 }
             }
     }
@@ -1398,7 +1294,6 @@
         );
     }
 
-<<<<<<< HEAD
     fn cancel_transactions(&self, ids: Vec<PendingPayableId>) {
         if !ids.is_empty() {
             //TODO we should have a function clearing these failures out from the pending_payable table after a certain long time period passes
@@ -1434,32 +1329,9 @@
                 ),
             }
         }
-=======
-    fn order_cancel_failed_transaction(
-        &self,
-        transaction_id: PendingPayableId,
-        ctx: &mut Context<Self>,
-    ) {
-        self.confirmation_tools
-            .notify_cancel_failed_transaction
-            .notify(CancelFailedPendingTransaction { id: transaction_id }, ctx)
-    }
-
-    fn order_confirm_transaction(
-        &self,
-        pending_payable_fingerprint: PendingPayableFingerprint,
-        ctx: &mut Context<Self>,
-    ) {
-        self.confirmation_tools.notify_confirm_transaction.notify(
-            ConfirmPendingTransaction {
-                pending_payable_fingerprint,
-            },
-            ctx,
-        );
->>>>>>> f1482279
-    }
-
-    fn handle_new_pending_payable_fingerprints(&self, msg: ReportNewPendingPayableFingerprints) {
+    }
+
+    fn handle_new_pending_payable_fingerprints(&self, msg: NewPendingPayableFingerprints) {
         fn serialized_hashes(fingerprints_data: &[(H256, u64)]) -> String {
             fingerprints_data
                 .iter()
@@ -1478,16 +1350,10 @@
             ),
             Err(e) => error!(
                 self.logger,
-<<<<<<< HEAD
                 "Failed to process new pending payable fingerprints due to '{:?}', \
                  disabling the automated confirmation for all these transactions: {}",
                 e,
                 serialized_hashes(&msg.init_params)
-=======
-                "Failed to make a fingerprint for pending payable '{:?}' due to '{:?}'",
-                msg.hash,
-                e
->>>>>>> f1482279
             ),
         }
     }
@@ -1521,7 +1387,9 @@
     pub confirmed: Vec<PendingPayableFingerprint>,
 }
 
-type TupleOfWalletRefAndRowidOpt<'a> = (&'a Wallet, Option<u64>);
+type RefWalletAndRowidOptCoupledWithHash<'a> = ((&'a Wallet, Option<u64>), H256);
+
+type VecOfRowidOptAndHash = Vec<(Option<u64>, H256)>;
 
 #[derive(Debug, PartialEq, Eq, Clone, Copy)]
 pub struct PendingPayableId {
@@ -1779,7 +1647,7 @@
             banned_dao_factory,
         );
 
-        let transaction_confirmation_tools = result.confirmation_tools;
+        let transaction_confirmation_tools = result.scan_tools;
         transaction_confirmation_tools
             .notify_later_scan_for_pending_payable
             .as_any()
@@ -2218,7 +2086,6 @@
             hash_1
         ));
         log_handler.exists_log_containing(
-<<<<<<< HEAD
             "WARN: Accountant: Catching local error: Blockchain error: \
              Processing batch requests: SQLite migraine. With fully prepared transactions, \
               each registered. Those are: 0x000000000000000000000000000000000000000000000000000000000001b669, \
@@ -2227,9 +2094,6 @@
         log_handler.exists_log_containing(
             "WARN: Accountant: Throwing out failed transactions 0x0000000000000000000000000000000000000000000000000000000000003039, \
              0x000000000000000000000000000000000000000000000000000000000000223d but with a missing record",
-=======
-            r#"WARN: Accountant: Failed transaction with a hash '0x0000000000000000000000000000000000000000000000000000000000003039' but without the record - thrown out"#,
->>>>>>> f1482279
         );
     }
 
@@ -2291,13 +2155,9 @@
          Catching local error: Blockchain error: Processing batch requests: Attempt failed. With fully prepared transactions, each registered. Those are: \
            0x00000000000000000000000000000000000000000000000000000000000015b3, 0x0000000000000000000000000000000000000000000000000000000000003039.");
         log_handler.exists_log_containing(
-<<<<<<< HEAD
             "DEBUG: handle_sent_payable_discovers_failed_transactions_and_pending_payable_fingerprints_were_really_created: \
             Deleting existing fingerprints for failed transactions 0x00000000000000000000000000000000000000000000000000000000000015b3, \
             0x0000000000000000000000000000000000000000000000000000000000003039",
-=======
-            "DEBUG: Accountant: Deleting an existing fingerprint for a failed transaction 0x0000000000000000000000000000000000000000000000000000000000003039",
->>>>>>> f1482279
         );
         //we haven't supplied any result for mark_pending_payable() and so it's proved as uncalled
     }
@@ -2637,7 +2497,7 @@
             .build();
         subject.scanners.pending_payables = Box::new(NullScanner);
         subject.scanners.payables = Box::new(NullScanner);
-        subject.confirmation_tools.notify_later_scan_for_receivable = Box::new(
+        subject.scan_tools.notify_later_scan_for_receivable = Box::new(
             NotifyLaterHandleMock::default()
                 .notify_later_params(&notify_later_receivable_params_arc)
                 .permit_to_send_out(),
@@ -2753,9 +2613,7 @@
             .build();
         subject.scanners.receivables = Box::new(NullScanner); //skipping
         subject.scanners.payables = Box::new(NullScanner); //skipping
-        subject
-            .confirmation_tools
-            .notify_later_scan_for_pending_payable = Box::new(
+        subject.scan_tools.notify_later_scan_for_pending_payable = Box::new(
             NotifyLaterHandleMock::default()
                 .notify_later_params(&notify_later_pending_payable_params_arc)
                 .permit_to_send_out(),
@@ -2856,7 +2714,7 @@
             .build();
         subject.scanners.pending_payables = Box::new(NullScanner); //skipping
         subject.scanners.receivables = Box::new(NullScanner); //skipping
-        subject.confirmation_tools.notify_later_scan_for_payable = Box::new(
+        subject.scan_tools.notify_later_scan_for_payable = Box::new(
             NotifyLaterHandleMock::default()
                 .notify_later_params(&notify_later_payables_params_arc)
                 .permit_to_send_out(),
@@ -3198,9 +3056,8 @@
             .bootstrapper_config(config)
             .build();
         let blockchain_bridge_addr = blockchain_bridge.start();
-        subject
-            .confirmation_tools
-            .request_transaction_receipts_subs_opt = Some(blockchain_bridge_addr.recipient());
+        subject.scan_tools.request_transaction_receipts_subs_opt =
+            Some(blockchain_bridge_addr.recipient());
         let account_addr = subject.start();
 
         let _ = account_addr
@@ -3872,7 +3729,6 @@
         let _ = subject.record_service_consumed(i64::MAX as u64, 1, SystemTime::now(), 2, &wallet);
     }
 
-<<<<<<< HEAD
     fn common_body_for_failing_to_mark_rowids_tests(
         test_name: &str,
         pending_payable_dao: PendingPayableDaoMock,
@@ -3881,19 +3737,6 @@
     ) {
         let payable_1 = PendingPayable::new(make_wallet("blah111"), hash_1);
         let payable_2 = PendingPayable::new(make_wallet("blah222"), hash_2);
-=======
-    #[test]
-    #[should_panic(
-        expected = "Was unable to create a mark in payables for a new pending payable '0x000000000000000000000000000000000000000000000000000000000000007b' due to 'SignConversion(9999999999999)'"
-    )]
-    fn handle_sent_payable_fails_to_make_a_mark_in_payables_and_so_panics() {
-        let payable = Payable::new(
-            make_wallet("blah"),
-            6789,
-            H256::from_uint(&U256::from(123)),
-            SystemTime::now(),
-        );
->>>>>>> f1482279
         let payable_dao = PayableDaoMock::new()
             .mark_pending_payable_rowid_result(Err(PayableDaoError::SignConversion(9999999999999)));
         let mut subject = AccountantBuilder::default()
@@ -4047,7 +3890,6 @@
             vec![vec![error_payable_rowid_2]]
         );
         let log_handler = TestLogHandler::new();
-<<<<<<< HEAD
         log_handler.exists_log_containing("WARN: Accountant: Remote transaction failure: \
          Got invalid response: Learn how to write before you send your garbage!, for payment to 0x0000000000000000000000000000686f686f686f \
           and transaction hash 0x00000000000000000000000000000000000000000000000000000000000000de. \
@@ -4077,22 +3919,12 @@
         TestLogHandler::new().exists_log_containing(
             "DEBUG: handle_sent_payable_handles_error_born_too_early_to_see_transaction_hash: Dismissing a local error from place before signed transactions: ",
         );
-=======
-        log_handler.exists_log_containing("WARN: Accountant: Outbound transaction failure due to 'InvalidResponse'. Please check your blockchain service URL configuration.");
-        log_handler.exists_log_containing("DEBUG: Accountant: Payable '0x00000000000000000000000000000000000000000000000000000000000000a6' has been marked as pending in the payable table");
-        log_handler.exists_log_containing("WARN: Accountant: Encountered transaction error at this end: 'TransactionFailed { msg: \"closing hours, sorry\", hash_opt: None }'");
-        log_handler.exists_log_containing("DEBUG: Accountant: Forgetting a transaction attempt that even did not reach the signing stage");
->>>>>>> f1482279
     }
 
     #[test]
     #[should_panic(
-<<<<<<< HEAD
         expected = "Payable fingerprints for (tx: 0x0000000000000000000000000000000000000000000000000000000000000315, to wallet: 0x000000000000000000000000000000626f6f6761), \
          (tx: 0x0000000000000000000000000000000000000000000000000000000000000315, to wallet: 0x00000000000000000000000000000061676f6f62) not found but should exist by now; system unreliable"
-=======
-        expected = "Payable fingerprint for 0x0000000000000000000000000000000000000000000000000000000000000315 doesn't exist but should by now; system unreliable"
->>>>>>> f1482279
     )]
     fn mark_pending_payable_receives_proper_payment_but_fingerprint_not_found_so_it_panics() {
         init_test_logging();
@@ -4166,25 +3998,16 @@
             vec![vec![rowid_1, rowid_2]]
         );
         let log_handler = TestLogHandler::new();
-<<<<<<< HEAD
         log_handler.exists_log_containing("DEBUG: Accountant: Confirmation of transactions 0xf1b05f6ad99d9548555cfb6274489a8f021e10000e828d7e23cbc3e009ed5c7f, \
          0xd4089b39b14acdb44e7f85ce4fa40a47a50061dafb3190ff4ad206ffb64956a7; record for total paid payable was modified");
         log_handler.exists_log_containing("INFO: Accountant: Transactions 0xf1b05f6ad99d9548555cfb6274489a8f021e10000e828d7e23cbc3e009ed5c7f, \
          0xd4089b39b14acdb44e7f85ce4fa40a47a50061dafb3190ff4ad206ffb64956a7 went through the whole confirmation process succeeding");
-=======
-        log_handler.exists_log_containing("DEBUG: Accountant: Confirmation of transaction 0x051aae12b9595ccaa43c2eabfd5b86347c37fa0988167165b0b17b23fcaa8c19; record for payable was modified");
-        log_handler.exists_log_containing("INFO: Accountant: Transaction 0x051aae12b9595ccaa43c2eabfd5b86347c37fa0988167165b0b17b23fcaa8c19 has gone through the whole confirmation process succeeding");
->>>>>>> f1482279
     }
 
     #[test]
     #[should_panic(
-<<<<<<< HEAD
         expected = "Was unable to uncheck pending payables 0x0000000000000000000000000000000000000000000000000000000000000315 \
          during their confirmation due to RusqliteError(\"record change not successful\")"
-=======
-        expected = "Was unable to uncheck pending payable '0x0000000000000000000000000000000000000000000000000000000000000315' after confirmation due to 'RusqliteError(\"record change not successful\")"
->>>>>>> f1482279
     )]
     fn confirm_transactions_panics_on_unchecking_payable_table() {
         init_test_logging();
@@ -4205,12 +4028,8 @@
 
     #[test]
     #[should_panic(
-<<<<<<< HEAD
         expected = "Was unable to delete payable fingerprints 0x0000000000000000000000000000000000000000000000000000000000000315 \
          for successful transactions due to RecordDeletion(\"the database likes fooling around with us\")"
-=======
-        expected = "Was unable to delete payable fingerprint '0x0000000000000000000000000000000000000000000000000000000000000315' after successful transaction due to 'RecordDeletion(\"the database is fooling around with us\")'"
->>>>>>> f1482279
     )]
     fn confirm_transactions_panics_on_deleting_pending_payable_fingerprint() {
         init_test_logging();
@@ -4266,26 +4085,17 @@
         let mark_failure_params = mark_failure_params_arc.lock().unwrap();
         assert_eq!(*mark_failure_params, vec![vec![2, 3]]);
         TestLogHandler::new().exists_log_containing(
-<<<<<<< HEAD
             "WARN: Accountant: Broken transactions 0x051aae12b9595ccaa43c2eabfd5b86347c37fa0988167165b0b17b23fcaa8c19, \
              0x06c979a34cca4fb22247b14a7b60bef387a550c255a8d708f81f19dd4c4a1c51 marked as an error. You should take over \
              the care of those to make sure your debts are going to be settled properly. At the moment, there is no automated \
               process fixing that without your assistance",
-=======
-            "WARN: Accountant: Broken transaction 0x051aae12b9595ccaa43c2eabfd5b86347c37fa0988167165b0b17b23fcaa8c19 left with an error mark; you should take over \
-             the care of this transaction to make sure your debts will be paid because there is no automated process that can fix this without you",
->>>>>>> f1482279
         );
     }
 
     #[test]
     #[should_panic(
-<<<<<<< HEAD
         expected = "Unsuccessful attempt for transactions 0x051aae12b9595ccaa43c2eabfd5b86347c37fa0988167165b0b17b23fcaa8c19 \
          to mark fatal error at payable fingerprint due to UpdateFailed(\"I'm gonna tell you last time. No!\")"
-=======
-        expected = "Unsuccessful attempt for transaction 0x051aae12b9595ccaa43c2eabfd5b86347c37fa0988167165b0b17b23fcaa8c19 to mark fatal error at payable fingerprint due to UpdateFailed(\"no no no\")"
->>>>>>> f1482279
     )]
     fn handle_cancel_pending_transaction_panics_on_its_inability_to_mark_failure() {
         let payable_dao = PayableDaoMock::default().transaction_canceled_result(Ok(()));
@@ -4677,23 +4487,8 @@
                 let notify_later_half_mock = NotifyLaterHandleMock::default()
                     .notify_later_params(&notify_later_scan_for_pending_payable_arc_cloned)
                     .permit_to_send_out();
-<<<<<<< HEAD
-                subject.tools.notify_later_scan_for_pending_payable =
+                subject.scan_tools.notify_later_scan_for_pending_payable =
                     Box::new(notify_later_half_mock);
-=======
-                subject
-                    .confirmation_tools
-                    .notify_later_scan_for_pending_payable = Box::new(notify_later_half_mock);
-                let notify_half_mock = NotifyHandleMock::default()
-                    .notify_params(&notify_cancel_failed_transaction_params_arc_cloned)
-                    .permit_to_send_out();
-                subject.confirmation_tools.notify_cancel_failed_transaction =
-                    Box::new(notify_half_mock);
-                let notify_half_mock = NotifyHandleMock::default()
-                    .notify_params(&notify_confirm_transaction_params_arc_cloned)
-                    .permit_to_send_out();
-                subject.confirmation_tools.notify_confirm_transaction = Box::new(notify_half_mock);
->>>>>>> f1482279
                 subject
             });
         let mut peer_actors = peer_actors_builder().build();
@@ -4784,17 +4579,10 @@
         );
         let log_handler = TestLogHandler::new();
         log_handler.exists_log_containing(
-<<<<<<< HEAD
             "WARN: Accountant: Broken transactions 0x000000000000000000000000000000000000000000000000000000000000007b marked as an error. \
              You should take over the care of those to make sure your debts are going to be settled properly. At the moment, there is no automated process fixing that without your assistance");
         log_handler.exists_log_matching("INFO: Accountant: Transaction 0x0000000000000000000000000000000000000000000000000000000000000237 has been added to the blockchain; detected locally at attempt 4 at \\d{2,}ms after its sending");
         log_handler.exists_log_containing("INFO: Accountant: Transactions 0x0000000000000000000000000000000000000000000000000000000000000237 went through the whole confirmation process succeeding");
-=======
-            "WARN: Accountant: Broken transaction 0x000000000000000000000000000000000000000000000000000000000000007b left with an error mark; you should take over the care of this transaction to make sure your debts will be paid because there \
-             is no automated process that can fix this without you");
-        log_handler.exists_log_matching("INFO: Accountant: Transaction '0x0000000000000000000000000000000000000000000000000000000000000237' has been added to the blockchain; detected locally at attempt 4 at \\d{2,}ms after its sending");
-        log_handler.exists_log_containing("INFO: Accountant: Transaction 0x0000000000000000000000000000000000000000000000000000000000000237 has gone through the whole confirmation process succeeding");
->>>>>>> f1482279
     }
 
     #[test]
@@ -4832,15 +4620,10 @@
             0x0000000000000000000000000000000000000000000000000000000000000913 \
             but none was given; attempt 3, 100\\d\\dms since sending",
         );
-<<<<<<< HEAD
-=======
-        TestLogHandler::new().exists_log_matching("DEBUG: Accountant: Interpreting a receipt for transaction '0x0000000000000000000000000000000000000000000000000000000000000913' but none was given; attempt 3, 100\\d\\dms since sending");
->>>>>>> f1482279
     }
 
     #[test]
     fn accountant_receives_reported_transaction_receipts_and_processes_them_all() {
-<<<<<<< HEAD
         let transactions_confirmed_params_arc = Arc::new(Mutex::new(vec![]));
         let payable_dao = PayableDaoMock::default()
             .transactions_confirmed_params(&transactions_confirmed_params_arc)
@@ -4851,12 +4634,6 @@
             .payable_dao(payable_dao)
             .pending_payable_dao(pending_payable_dao)
             .build();
-=======
-        let notify_handle_params_arc = Arc::new(Mutex::new(vec![]));
-        let mut subject = AccountantBuilder::default().build();
-        subject.confirmation_tools.notify_confirm_transaction =
-            Box::new(NotifyHandleMock::default().notify_params(&notify_handle_params_arc));
->>>>>>> f1482279
         let subject_addr = subject.start();
         let transaction_hash_1 = make_tx_hash(4545);
         let mut transaction_receipt_1 = TransactionReceipt::default();
@@ -4947,11 +4724,7 @@
             }
         );
         TestLogHandler::new().exists_log_matching("ERROR: receipt_check_logger: Pending \
-<<<<<<< HEAD
          transaction 0x00000000000000000000000000000000000000000000000000000000000011d7 announced as a failure, interpreting attempt 5 after 1500\\d\\dms from the sending");
-=======
-         transaction '0x00000000000000000000000000000000000000000000000000000000000011d7' announced as a failure, interpreting attempt 5 after 1500\\d\\dms from the sending");
->>>>>>> f1482279
     }
 
     #[test]
@@ -4989,12 +4762,8 @@
         );
         TestLogHandler::new().exists_log_containing(
             "INFO: none_within_waiting: Pending \
-<<<<<<< HEAD
          transaction 0x0000000000000000000000000000000000000000000000000000000000000237 \
           couldn't be confirmed at attempt 1 at ",
-=======
-         transaction '0x0000000000000000000000000000000000000000000000000000000000000237' couldn't be confirmed at attempt 1 at ",
->>>>>>> f1482279
         );
     }
 
@@ -5034,11 +4803,7 @@
             }
         );
         TestLogHandler::new().exists_log_containing(
-<<<<<<< HEAD
             "ERROR: receipt_check_logger: Pending transaction 0x0000000000000000000000000000000000000000000000000000000000000237 has exceeded the maximum \
-=======
-            "ERROR: receipt_check_logger: Pending transaction '0x0000000000000000000000000000000000000000000000000000000000000237' has exceeded the maximum \
->>>>>>> f1482279
              pending time (21600sec) and the confirmation process is going to be aborted now at the final attempt 10; manual resolution is required from the user to \
                complete the transaction",
         );
@@ -5046,11 +4811,7 @@
 
     #[test]
     #[should_panic(
-<<<<<<< HEAD
         expected = "tx receipt for pending 0x000000000000000000000000000000000000000000000000000000000000007b - tx status: code other than 0 or 1 shouldn't be possible, but was 456"
-=======
-        expected = "tx receipt for pending '0x000000000000000000000000000000000000000000000000000000000000007b' - tx status: code other than 0 or 1 shouldn't be possible, but was 456"
->>>>>>> f1482279
     )]
     fn interpret_transaction_receipt_panics_at_undefined_status_code() {
         let mut tx_receipt = TransactionReceipt::default();
@@ -5086,7 +4847,7 @@
         let hash_2 = make_tx_hash(111111);
         let amount_2 = 87654;
         let init_params = vec![(hash_1, amount_1), (hash_2, amount_2)];
-        let init_fingerprints_msg = ReportNewPendingPayableFingerprints {
+        let init_fingerprints_msg = NewPendingPayableFingerprints {
             batch_wide_timestamp: timestamp,
             init_params: init_params.clone(),
         };
@@ -5126,7 +4887,7 @@
             .pending_payable_dao(pending_payable_dao)
             .build();
         let timestamp = SystemTime::now();
-        let report_new_fingerprints = ReportNewPendingPayableFingerprints {
+        let report_new_fingerprints = NewPendingPayableFingerprints {
             batch_wide_timestamp: timestamp,
             init_params: vec![(transaction_hash, amount)],
         };
@@ -5138,13 +4899,9 @@
             *insert_fingerprint_params,
             vec![(vec![(transaction_hash, amount)], timestamp)]
         );
-<<<<<<< HEAD
         TestLogHandler::new().exists_log_containing("ERROR: Accountant: Failed to process \
          new pending payable fingerprints due to 'InsertionFailed(\"Crashed\")', disabling the automated \
           confirmation for all these transactions: 0x00000000000000000000000000000000000000000000000000000000000001c8");
-=======
-        TestLogHandler::new().exists_log_containing("ERROR: Accountant: Failed to make a fingerprint for pending payable '0x00000000000000000000000000000000000000000000000000000000000001c8' due to 'InsertionFailed(\"Crashed\")'");
->>>>>>> f1482279
     }
 
     #[test]
