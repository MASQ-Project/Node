// Copyright (c) 2019, MASQ (https://masq.ai) and/or its affiliates. All rights reserved.

pub mod payable_dao;
pub mod receivable_dao;

#[cfg(test)]
pub mod test_utils;

use crate::accountant::payable_dao::{PayableAccount, PayableDaoFactory, Payment};
use crate::accountant::receivable_dao::{ReceivableAccount, ReceivableDaoFactory};
use crate::banned_dao::{BannedDao, BannedDaoFactory};
use crate::blockchain::blockchain_bridge::RetrieveTransactions;
use crate::blockchain::blockchain_interface::{BlockchainError, Transaction};
use crate::bootstrapper::BootstrapperConfig;
use crate::database::dao_utils::DaoFactoryReal;
use crate::database::db_migrations::MigratorConfig;
use crate::db_config::config_dao::ConfigDaoFactory;
use crate::db_config::persistent_configuration::{
    PersistentConfiguration, PersistentConfigurationReal,
};
use crate::sub_lib::accountant::AccountantConfig;
use crate::sub_lib::accountant::AccountantSubs;
use crate::sub_lib::accountant::ReportExitServiceConsumedMessage;
use crate::sub_lib::accountant::ReportExitServiceProvidedMessage;
use crate::sub_lib::accountant::ReportRoutingServiceConsumedMessage;
use crate::sub_lib::accountant::ReportRoutingServiceProvidedMessage;
use crate::sub_lib::blockchain_bridge::ReportAccountsPayable;
use crate::sub_lib::peer_actors::{BindMessage, StartMessage};
use crate::sub_lib::utils::{handle_ui_crash_request, NODE_MAILBOX_CAPACITY};
use crate::sub_lib::wallet::Wallet;
use actix::Actor;
use actix::Addr;
use actix::AsyncContext;
use actix::Context;
use actix::Handler;
use actix::Message;
use actix::Recipient;
use itertools::Itertools;
use masq_lib::constants::DEFAULT_PAYMENT_CURVES;
use masq_lib::crash_point::CrashPoint;
use masq_lib::logger::Logger;
use masq_lib::messages::{FromMessageBody, ToMessageBody, UiFinancialsRequest};
use masq_lib::messages::{UiFinancialsResponse, UiPayableAccount, UiReceivableAccount};
use masq_lib::ui_gateway::MessageTarget::ClientId;
use masq_lib::ui_gateway::{NodeFromUiMessage, NodeToUiMessage};
use masq_lib::utils::ExpectValue;
use payable_dao::PayableDao;
use receivable_dao::ReceivableDao;
use std::ops::Add;
use std::path::Path;
use std::time::{Duration, SystemTime};

pub const CRASH_KEY: &str = "ACCOUNTANT";

#[derive(PartialEq, Debug, Clone, Copy)]
pub enum PaymentError {
    SignConversion(u64),
}

pub struct Accountant {
    config: AccountantConfig,
    consuming_wallet: Option<Wallet>,
    earning_wallet: Wallet,
    payable_dao: Box<dyn PayableDao>,
    receivable_dao: Box<dyn ReceivableDao>,
    banned_dao: Box<dyn BannedDao>,
    crashable: bool,
    persistent_configuration: Box<dyn PersistentConfiguration>,
    report_accounts_payable_sub: Option<Recipient<ReportAccountsPayable>>,
    retrieve_transactions_sub: Option<Recipient<RetrieveTransactions>>,
    report_new_payments_sub: Option<Recipient<ReceivedPayments>>,
    report_sent_payments_sub: Option<Recipient<SentPayments>>,
    ui_message_sub: Option<Recipient<NodeToUiMessage>>,
    logger: Logger,
}

impl Actor for Accountant {
    type Context = Context<Self>;
}

#[derive(Debug, Eq, Message, PartialEq)]
pub struct ReceivedPayments {
    pub payments: Vec<Transaction>,
}

#[derive(Debug, Eq, Message, PartialEq)]
pub struct SentPayments {
    pub payments: Vec<Result<Payment, BlockchainError>>,
}

#[derive(Debug, Eq, Message, PartialEq, Clone, Copy)]
pub struct ScanForPayables;

#[derive(Debug, Eq, Message, PartialEq, Clone, Copy)]
pub struct ScanForReceivables;

impl Handler<BindMessage> for Accountant {
    type Result = ();

    fn handle(&mut self, msg: BindMessage, ctx: &mut Self::Context) -> Self::Result {
        self.handle_bind_message(msg);
        ctx.set_mailbox_capacity(NODE_MAILBOX_CAPACITY);
    }
}

impl Handler<StartMessage> for Accountant {
    type Result = ();

    fn handle(&mut self, _msg: StartMessage, ctx: &mut Self::Context) -> Self::Result {
        ctx.notify(ScanForPayables);
        ctx.notify(ScanForReceivables);
    }
}

impl Handler<ReceivedPayments> for Accountant {
    type Result = ();

    fn handle(&mut self, msg: ReceivedPayments, _ctx: &mut Self::Context) -> Self::Result {
        self.handle_received_payments(msg);
    }
}

impl Handler<SentPayments> for Accountant {
    type Result = ();

    fn handle(&mut self, msg: SentPayments, _ctx: &mut Self::Context) -> Self::Result {
        self.handle_sent_payments(msg);
    }
}

impl Handler<ScanForPayables> for Accountant {
    type Result = ();

    fn handle(&mut self, msg: ScanForPayables, ctx: &mut Self::Context) -> Self::Result {
        self.handle_scan_for_payables();
        ctx.notify_later(
            msg,
            *self
                .config
                .payable_scan_interval_opt
                .as_ref()
                .expectv("payable scan interval"),
        );
    }
}

impl Handler<ScanForReceivables> for Accountant {
    type Result = ();

    fn handle(&mut self, msg: ScanForReceivables, ctx: &mut Self::Context) -> Self::Result {
        self.handle_scan_for_receivables();
        ctx.notify_later(
            msg,
            *self
                .config
                .receivable_scan_interval_opt
                .as_ref()
                .expectv("receivable scan interval"),
        );
    }
}

impl Handler<ReportRoutingServiceProvidedMessage> for Accountant {
    type Result = ();

    fn handle(
        &mut self,
        msg: ReportRoutingServiceProvidedMessage,
        _ctx: &mut Self::Context,
    ) -> Self::Result {
        self.handle_report_routing_service_provided_message(msg);
    }
}

impl Handler<ReportExitServiceProvidedMessage> for Accountant {
    type Result = ();

    fn handle(
        &mut self,
        msg: ReportExitServiceProvidedMessage,
        _ctx: &mut Self::Context,
    ) -> Self::Result {
        self.handle_report_exit_service_provided_message(msg);
    }
}

impl Handler<ReportRoutingServiceConsumedMessage> for Accountant {
    type Result = ();

    fn handle(
        &mut self,
        msg: ReportRoutingServiceConsumedMessage,
        _ctx: &mut Self::Context,
    ) -> Self::Result {
        self.handle_report_routing_service_consumed_message(msg);
    }
}

impl Handler<ReportExitServiceConsumedMessage> for Accountant {
    type Result = ();

    fn handle(
        &mut self,
        msg: ReportExitServiceConsumedMessage,
        _ctx: &mut Self::Context,
    ) -> Self::Result {
        self.handle_report_exit_service_consumed_message(msg);
    }
}

impl Handler<NodeFromUiMessage> for Accountant {
    type Result = ();

    fn handle(&mut self, msg: NodeFromUiMessage, _ctx: &mut Self::Context) -> Self::Result {
        let client_id = msg.client_id;
        if let Ok((body, context_id)) = UiFinancialsRequest::fmb(msg.clone().body) {
            self.handle_financials(client_id, context_id, body);
        } else {
            handle_ui_crash_request(msg, &self.logger, self.crashable, CRASH_KEY)
        }
    }
}

impl Accountant {
    pub fn new(
        config: &BootstrapperConfig,
        payable_dao_factory: Box<dyn PayableDaoFactory>,
        receivable_dao_factory: Box<dyn ReceivableDaoFactory>,
        banned_dao_factory: Box<dyn BannedDaoFactory>,
        config_dao_factory: Box<dyn ConfigDaoFactory>,
    ) -> Accountant {
        Accountant {
            config: config.accountant_config.clone(),
            consuming_wallet: config.consuming_wallet_opt.clone(),
            earning_wallet: config.earning_wallet.clone(),
            payable_dao: payable_dao_factory.make(),
            receivable_dao: receivable_dao_factory.make(),
            banned_dao: banned_dao_factory.make(),
            crashable: config.crash_point == CrashPoint::Message,
            persistent_configuration: Box::new(PersistentConfigurationReal::new(
                config_dao_factory.make(),
            )),
            report_accounts_payable_sub: None,
            retrieve_transactions_sub: None,
            report_new_payments_sub: None,
            report_sent_payments_sub: None,
            ui_message_sub: None,
            logger: Logger::new("Accountant"),
        }
    }

    pub fn make_subs_from(addr: &Addr<Accountant>) -> AccountantSubs {
        AccountantSubs {
            bind: addr.clone().recipient::<BindMessage>(),
            start: addr.clone().recipient::<StartMessage>(),
            report_routing_service_provided: addr
                .clone()
                .recipient::<ReportRoutingServiceProvidedMessage>(),
            report_exit_service_provided: addr
                .clone()
                .recipient::<ReportExitServiceProvidedMessage>(),
            report_routing_service_consumed: addr
                .clone()
                .recipient::<ReportRoutingServiceConsumedMessage>(),
            report_exit_service_consumed: addr
                .clone()
                .recipient::<ReportExitServiceConsumedMessage>(),
            report_new_payments: addr.clone().recipient::<ReceivedPayments>(),
            report_sent_payments: addr.clone().recipient::<SentPayments>(),
            ui_message_sub: addr.clone().recipient::<NodeFromUiMessage>(),
        }
    }

    fn scan_for_payables(&mut self) {
        debug!(self.logger, "Scanning for payables");

        let all_non_pending_payables = self.payable_dao.non_pending_payables();
        debug!(
            self.logger,
            "{}",
            Self::investigate_debt_extremes(&all_non_pending_payables)
        );
        let qualified_payables = all_non_pending_payables
            .into_iter()
            .filter(|account| self.should_pay(account))
            .collect::<Vec<PayableAccount>>();
        info!(
            self.logger,
            "Chose {} qualified debts to pay",
            qualified_payables.len()
        );
        debug!(
            self.logger,
            "{}",
            self.payments_debug_summary(&qualified_payables)
        );
        if !qualified_payables.is_empty() {
            self.report_accounts_payable_sub
                .as_ref()
                .expect("BlockchainBridge is unbound")
                .try_send(ReportAccountsPayable {
                    accounts: qualified_payables,
                })
                .expect("BlockchainBridge is dead")
        }
    }

    fn scan_for_delinquencies(&mut self) {
        debug!(self.logger, "Scanning for delinquencies");
        let now = SystemTime::now();
        self.receivable_dao
            .new_delinquencies(
                now,
                self.config
                    .payment_curves_opt
                    .as_ref()
                    .expectv("payment curves"),
            )
            .into_iter()
            .for_each(|account| {
                self.banned_dao.ban(&account.wallet);
                let (balance, age) = Self::balance_and_age(&account);
                info!(
                    self.logger,
                    "Wallet {} (balance: {} MASQ, age: {} sec) banned for delinquency",
                    account.wallet,
                    balance,
                    age.as_secs()
                )
            });
        self.receivable_dao
            .paid_delinquencies(
                self.config
                    .payment_curves_opt
                    .as_ref()
                    .expectv("payment curves"),
            )
            .into_iter()
            .for_each(|account| {
                self.banned_dao.unban(&account.wallet);
                let (balance, age) = Self::balance_and_age(&account);
                info!(
                    self.logger,
                    "Wallet {} (balance: {} MASQ, age: {} sec) is no longer delinquent: unbanned",
                    account.wallet,
                    balance,
                    age.as_secs()
                )
            });
    }

    // TODO FIXME EMERGENCY: This method must advance the start block to the current end of the
    // blockchain; otherwise each incoming payment will be credited every time this method is
    // executed. Extra credit: to protect against mid-scan panics, advance the start block
    // every time a payment is credited.
    fn scan_for_received_payments(&mut self) {
        debug!(
            self.logger,
            "Scanning for payments to {}", self.earning_wallet
        );
        let start_block = match self.persistent_configuration.start_block() {
            Ok(start_block) => start_block,
            Err(pce) => {
                error!(
                    self.logger,
                    "Could not retrieve start block: {:?} - aborting received-payment scan", pce
                );
                return;
            }
        };
        self.retrieve_transactions_sub
            .as_ref()
            .expect("BlockchainBridge is unbound")
            .try_send(RetrieveTransactions {
                start_block,
                recipient: self.earning_wallet.clone(),
            })
            .expect("BlockchainBridge is dead");
    }

    fn balance_and_age(account: &ReceivableAccount) -> (String, Duration) {
        let balance = format!("{}", (account.balance as f64) / 1_000_000_000.0);
        let age = account
            .last_received_timestamp
            .elapsed()
            .unwrap_or_else(|_| Duration::new(0, 0));
        (balance, age)
    }

    fn should_pay(&self, payable: &PayableAccount) -> bool {
        self.payable_exceeded_threshold(payable).is_some()
    }

    fn payable_exceeded_threshold(&self, payable: &PayableAccount) -> Option<u64> {
        // TODO: This calculation should be done in the database, if possible
        let time_since_last_paid = SystemTime::now()
            .duration_since(payable.last_paid_timestamp)
            .expect("Internal error")
            .as_secs();

        if time_since_last_paid <= DEFAULT_PAYMENT_CURVES.payment_suggested_after_sec as u64 {
            return None;
        }

        if payable.balance <= DEFAULT_PAYMENT_CURVES.permanent_debt_allowed_gwei {
            return None;
        }

        let threshold = Accountant::calculate_payout_threshold(&self, time_since_last_paid);
        if payable.balance as f64 > threshold {
            Some(threshold as u64)
        } else {
            None
        }
    }

    fn calculate_payout_threshold(&self, x: u64) -> f64 {
        let payment_curves = self
            .config
            .payment_curves_opt
            .as_ref()
            .expectv("payment curves");
        let m = -((payment_curves.balance_to_decrease_from_gwei as f64
            - payment_curves.permanent_debt_allowed_gwei as f64)
            / (payment_curves.balance_decreases_for_sec as f64
                - payment_curves.payment_suggested_after_sec as f64));
        let b = payment_curves.balance_to_decrease_from_gwei as f64
            - m * payment_curves.payment_suggested_after_sec as f64;
        m * x as f64 + b
    }

    fn record_service_provided(
        &self,
        service_rate: u64,
        byte_rate: u64,
        payload_size: usize,
        wallet: &Wallet,
    ) {
        let byte_charge = byte_rate * (payload_size as u64);
        let total_charge = service_rate + byte_charge;
        if !self.our_wallet(wallet) {
            match self.receivable_dao
                .as_ref()
                .more_money_receivable(wallet, total_charge) {
                Ok(_) => (),
                Err(PaymentError::SignConversion(_)) => error! (
                    self.logger,
                    "Overflow error trying to record service provided to Node with consuming wallet {}: service rate {}, byte rate {}, payload size {}. Skipping",
                    wallet,
                    service_rate,
                    byte_rate,
                    payload_size
                ),
            };
        } else {
            info!(
                self.logger,
                "Not recording service provided for our wallet {}", wallet
            );
        }
    }

    fn record_service_consumed(
        &self,
        service_rate: u64,
        byte_rate: u64,
        payload_size: usize,
        wallet: &Wallet,
    ) {
        let byte_charge = byte_rate * (payload_size as u64);
        let total_charge = service_rate + byte_charge;
        if !self.our_wallet(wallet) {
            match self.payable_dao
                .as_ref()
                .more_money_payable(wallet, total_charge) {
                Ok(_) => (),
                Err(PaymentError::SignConversion(_)) => error! (
                    self.logger,
                    "Overflow error trying to record service consumed from Node with earning wallet {}: service rate {}, byte rate {}, payload size {}. Skipping",
                    wallet,
                    service_rate,
                    byte_rate,
                    payload_size
                ),
            };
        } else {
            info!(
                self.logger,
                "Not recording service consumed to our wallet {}", wallet
            );
        }
    }

    fn our_wallet(&self, wallet: &Wallet) -> bool {
        match &self.consuming_wallet {
            Some(ref consuming) if consuming.address() == wallet.address() => true,
            _ => wallet.address() == self.earning_wallet.address(),
        }
    }

    //for debugging only
    fn investigate_debt_extremes(all_non_pending_payables: &[PayableAccount]) -> String {
        if all_non_pending_payables.is_empty() {
            "Payable scan found no debts".to_string()
        } else {
            struct PayableInfo {
                balance: i64,
                age: Duration,
            }
            let now = SystemTime::now();
            let init = (
                PayableInfo {
                    balance: 0,
                    age: Duration::ZERO,
                },
                PayableInfo {
                    balance: 0,
                    age: Duration::ZERO,
                },
            );
            let (biggest, oldest) = all_non_pending_payables.iter().fold(init, |sofar, p| {
                let (mut biggest, mut oldest) = sofar;
                let p_age = now
                    .duration_since(p.last_paid_timestamp)
                    .expect("Payable time is corrupt");
                {
                    //seek for a test for this if you don't understand the purpose
                    let check_age_significance_across =
                        || -> bool { p.balance == biggest.balance && p_age > biggest.age };
                    if p.balance > biggest.balance || check_age_significance_across() {
                        biggest = PayableInfo {
                            balance: p.balance,
                            age: p_age,
                        }
                    }
                    let check_balance_significance_across =
                        || -> bool { p_age == oldest.age && p.balance > oldest.balance };
                    if p_age > oldest.age || check_balance_significance_across() {
                        oldest = PayableInfo {
                            balance: p.balance,
                            age: p_age,
                        }
                    }
                }
                (biggest, oldest)
            });
            format!("Payable scan found {} debts; the biggest is {} owed for {}sec, the oldest is {} owed for {}sec",
                    all_non_pending_payables.len(), biggest.balance, biggest.age.as_secs(),
                    oldest.balance, oldest.age.as_secs())
        }
    }

    fn payments_debug_summary(&self, qualified_payables: &[PayableAccount]) -> String {
        let now = SystemTime::now();
        let list = qualified_payables
            .iter()
            .map(|payable| {
                let p_age = now
                    .duration_since(payable.last_paid_timestamp)
                    .expect("Payable time is corrupt");
                let threshold = self
                    .payable_exceeded_threshold(payable)
                    .expect("Threshold suddenly changed!");
                format!(
                    "{} owed for {}sec exceeds threshold: {}; creditor: {}",
                    payable.balance,
                    p_age.as_secs(),
                    threshold,
                    payable.wallet
                )
            })
            .join("\n");
        String::from("Paying qualified debts:\n").add(&list)
    }

    fn handle_bind_message(&mut self, msg: BindMessage) {
        self.report_accounts_payable_sub =
            Some(msg.peer_actors.blockchain_bridge.report_accounts_payable);
        self.retrieve_transactions_sub =
            Some(msg.peer_actors.blockchain_bridge.retrieve_transactions);
        self.report_new_payments_sub = Some(msg.peer_actors.accountant.report_new_payments);
        self.report_sent_payments_sub = Some(msg.peer_actors.accountant.report_sent_payments);
        self.ui_message_sub = Some(msg.peer_actors.ui_gateway.node_to_ui_message_sub);

        info!(self.logger, "Accountant bound");
    }

    fn handle_scan_for_payables(&mut self) {
        self.scan_for_payables();
    }

    fn handle_scan_for_receivables(&mut self) {
        self.scan_for_received_payments();
        self.scan_for_delinquencies();
    }

    fn handle_received_payments(&mut self, msg: ReceivedPayments) {
        self.receivable_dao
            .as_mut()
            .more_money_received(msg.payments);
    }

    fn handle_sent_payments(&mut self, msg: SentPayments) {
        msg
            .payments
            .iter()
            .for_each(|payment| match payment {
                Ok(payment) => match self.payable_dao.as_mut().payment_sent(payment) {
                    Ok(()) => (),
                    Err(PaymentError::SignConversion(_)) => error! (
                        self.logger,
                        "Overflow error trying to record payment of {} sent to earning wallet {} (transaction {}). Skipping",
                        payment.amount,
                        payment.to,
                        payment.transaction,
                    ),
                },
                Err(e) => warning!(
                    self.logger,
                    "{} Please check your blockchain service URL configuration.",
                    e
                ),
            })
    }

    fn handle_report_routing_service_provided_message(
        &mut self,
        msg: ReportRoutingServiceProvidedMessage,
    ) {
        debug!(
            self.logger,
            "Charging routing of {} bytes to wallet {}", msg.payload_size, msg.paying_wallet
        );
        self.record_service_provided(
            msg.service_rate,
            msg.byte_rate,
            msg.payload_size,
            &msg.paying_wallet,
        );
    }

    fn handle_report_exit_service_provided_message(
        &mut self,
        msg: ReportExitServiceProvidedMessage,
    ) {
        debug!(
            self.logger,
            "Charging exit service for {} bytes to wallet {} at {} per service and {} per byte",
            msg.payload_size,
            msg.paying_wallet,
            msg.service_rate,
            msg.byte_rate
        );
        self.record_service_provided(
            msg.service_rate,
            msg.byte_rate,
            msg.payload_size,
            &msg.paying_wallet,
        );
    }

    fn handle_report_routing_service_consumed_message(
        &mut self,
        msg: ReportRoutingServiceConsumedMessage,
    ) {
        debug!(
            self.logger,
            "Accruing debt to wallet {} for consuming routing service {} bytes",
            msg.earning_wallet,
            msg.payload_size
        );
        self.record_service_consumed(
            msg.service_rate,
            msg.byte_rate,
            msg.payload_size,
            &msg.earning_wallet,
        );
    }

    fn handle_report_exit_service_consumed_message(
        &mut self,
        msg: ReportExitServiceConsumedMessage,
    ) {
        debug!(
            self.logger,
            "Accruing debt to wallet {} for consuming exit service {} bytes",
            msg.earning_wallet,
            msg.payload_size
        );
        self.record_service_consumed(
            msg.service_rate,
            msg.byte_rate,
            msg.payload_size,
            &msg.earning_wallet,
        );
    }

    fn handle_financials(&mut self, client_id: u64, context_id: u64, request: UiFinancialsRequest) {
        let payables = self
            .payable_dao
            .top_records(request.payable_minimum_amount, request.payable_maximum_age)
            .iter()
            .map(|account| UiPayableAccount {
                wallet: account.wallet.to_string(),
                age: SystemTime::now()
                    .duration_since(account.last_paid_timestamp)
                    .expect("Bad interval")
                    .as_secs(),
                amount: account.balance as u64,
                pending_transaction: account
                    .pending_payment_transaction
                    .map(|ppt| format!("0x{:0X}", ppt)),
            })
            .collect_vec();
        let total_payable = self.payable_dao.total();
        let receivables = self
            .receivable_dao
            .top_records(
                request.receivable_minimum_amount,
                request.receivable_maximum_age,
            )
            .iter()
            .map(|account| UiReceivableAccount {
                wallet: account.wallet.to_string(),
                age: SystemTime::now()
                    .duration_since(account.last_received_timestamp)
                    .expect("Bad interval")
                    .as_secs(),
                amount: account.balance as u64,
            })
            .collect_vec();
        let total_receivable = self.receivable_dao.total();
        let body = UiFinancialsResponse {
            payables,
            total_payable,
            receivables,
            total_receivable,
        }
        .tmb(context_id);
        self.ui_message_sub
            .as_ref()
            .expect("UiGateway not bound")
            .try_send(NodeToUiMessage {
                target: ClientId(client_id),
                body,
            })
            .expect("UiGateway is dead");
    }

    pub fn dao_factory(data_directory: &Path) -> DaoFactoryReal {
        DaoFactoryReal::new(data_directory, false, MigratorConfig::panic_on_migration())
    }
}

// At the time of this writing, Rust 1.44.0 was unpredictably producing
// segfaults on the Mac when using u64::try_from (i64). This is an attempt to
// work around that.
pub fn jackass_unsigned_to_signed(unsigned: u64) -> Result<i64, PaymentError> {
    if unsigned <= (i64::MAX as u64) {
        Ok(unsigned as i64)
    } else {
        Err(PaymentError::SignConversion(unsigned))
    }
}

#[cfg(test)]
pub mod tests {
    use super::*;
    use crate::accountant::receivable_dao::{ReceivableAccount, ReceivableDaoFactory};
    use crate::accountant::test_utils::make_receivable_account;
    use crate::blockchain::blockchain_interface::BlockchainError;
    use crate::blockchain::blockchain_interface::Transaction;
    use crate::database::dao_utils::from_time_t;
    use crate::database::dao_utils::to_time_t;
    use crate::db_config::config_dao::ConfigDao;
    use crate::db_config::mocks::ConfigDaoMock;
    use crate::db_config::persistent_configuration::PersistentConfigError;
    use crate::sub_lib::accountant::ReportRoutingServiceConsumedMessage;
    use crate::sub_lib::blockchain_bridge::ReportAccountsPayable;
    use crate::sub_lib::wallet::Wallet;
    use crate::test_utils::make_wallet;
    use crate::test_utils::persistent_configuration_mock::PersistentConfigurationMock;
    use crate::test_utils::pure_test_utils::prove_that_crash_request_handler_is_hooked_up;
    use crate::test_utils::recorder::make_recorder;
    use crate::test_utils::recorder::peer_actors_builder;
    use crate::test_utils::recorder::Recorder;
    use actix::System;
    use ethereum_types::BigEndianHash;
    use ethsign_crypto::Keccak256;
<<<<<<< HEAD
    use masq_lib::payment_curves_and_rate_pack::PaymentCurves;
=======
    use masq_lib::test_utils::logging::init_test_logging;
    use masq_lib::test_utils::logging::TestLogHandler;
>>>>>>> ede55619
    use masq_lib::ui_gateway::MessagePath::Conversation;
    use masq_lib::ui_gateway::{MessageBody, MessageTarget, NodeFromUiMessage, NodeToUiMessage};
    use std::cell::RefCell;
    use std::ops::Sub;
    use std::rc::Rc;
    use std::sync::Mutex;
    use std::sync::{Arc, MutexGuard};
    use std::time::Duration;
    use std::time::SystemTime;
    use web3::types::H256;
    use web3::types::U256;

    #[derive(Debug, Default)]
    pub struct PayableDaoMock {
        account_status_parameters: Arc<Mutex<Vec<Wallet>>>,
        account_status_results: RefCell<Vec<Option<PayableAccount>>>,
        more_money_payable_parameters: Arc<Mutex<Vec<(Wallet, u64)>>>,
        more_money_payable_results: RefCell<Vec<Result<(), PaymentError>>>,
        non_pending_payables_params: Arc<Mutex<Vec<()>>>,
        non_pending_payables_results: RefCell<Vec<Vec<PayableAccount>>>,
        payment_sent_parameters: Arc<Mutex<Vec<Payment>>>,
        payment_sent_results: RefCell<Vec<Result<(), PaymentError>>>,
        top_records_parameters: Arc<Mutex<Vec<(u64, u64)>>>,
        top_records_results: RefCell<Vec<Vec<PayableAccount>>>,
        total_results: RefCell<Vec<u64>>,
        have_non_pending_payables_shut_down_the_system: bool,
    }

    impl PayableDao for PayableDaoMock {
        fn more_money_payable(&self, wallet: &Wallet, amount: u64) -> Result<(), PaymentError> {
            self.more_money_payable_parameters
                .lock()
                .unwrap()
                .push((wallet.clone(), amount));
            self.more_money_payable_results.borrow_mut().remove(0)
        }

        fn payment_sent(&self, sent_payment: &Payment) -> Result<(), PaymentError> {
            self.payment_sent_parameters
                .lock()
                .unwrap()
                .push(sent_payment.clone());
            self.payment_sent_results.borrow_mut().remove(0)
        }

        fn payment_confirmed(
            &self,
            _wallet: &Wallet,
            _amount: u64,
            _confirmation_noticed_timestamp: SystemTime,
            _transaction_hash: H256,
        ) -> Result<(), PaymentError> {
            unimplemented!("SC-925: TODO")
        }

        fn account_status(&self, wallet: &Wallet) -> Option<PayableAccount> {
            self.account_status_parameters
                .lock()
                .unwrap()
                .push(wallet.clone());
            self.account_status_results.borrow_mut().remove(0)
        }

        fn non_pending_payables(&self) -> Vec<PayableAccount> {
            self.non_pending_payables_params.lock().unwrap().push(());
            if self.have_non_pending_payables_shut_down_the_system
                && self.non_pending_payables_results.borrow().is_empty()
            {
                System::current().stop();
                return vec![];
            }
            self.non_pending_payables_results.borrow_mut().remove(0)
        }

        fn top_records(&self, minimum_amount: u64, maximum_age: u64) -> Vec<PayableAccount> {
            self.top_records_parameters
                .lock()
                .unwrap()
                .push((minimum_amount, maximum_age));
            self.top_records_results.borrow_mut().remove(0)
        }

        fn total(&self) -> u64 {
            self.total_results.borrow_mut().remove(0)
        }
    }

    impl PayableDaoMock {
        pub fn new() -> PayableDaoMock {
            PayableDaoMock::default()
        }

        fn more_money_payable_parameters(
            mut self,
            parameters: Arc<Mutex<Vec<(Wallet, u64)>>>,
        ) -> Self {
            self.more_money_payable_parameters = parameters;
            self
        }

        fn more_money_payable_result(self, result: Result<(), PaymentError>) -> Self {
            self.more_money_payable_results.borrow_mut().push(result);
            self
        }

        fn non_pending_payables_params(mut self, params: &Arc<Mutex<Vec<()>>>) -> Self {
            self.non_pending_payables_params = params.clone();
            self
        }

        pub fn non_pending_payables_result(self, result: Vec<PayableAccount>) -> Self {
            self.non_pending_payables_results.borrow_mut().push(result);
            self
        }

        fn payment_sent_parameters(mut self, parameters: Arc<Mutex<Vec<Payment>>>) -> Self {
            self.payment_sent_parameters = parameters;
            self
        }

        fn payment_sent_result(self, result: Result<(), PaymentError>) -> Self {
            self.payment_sent_results.borrow_mut().push(result);
            self
        }

        fn top_records_parameters(mut self, parameters: &Arc<Mutex<Vec<(u64, u64)>>>) -> Self {
            self.top_records_parameters = parameters.clone();
            self
        }

        fn top_records_result(self, result: Vec<PayableAccount>) -> Self {
            self.top_records_results.borrow_mut().push(result);
            self
        }

        fn total_result(self, result: u64) -> Self {
            self.total_results.borrow_mut().push(result);
            self
        }
    }

    pub struct PayableDaoFactoryMock {
        called: Rc<RefCell<bool>>,
        mock: RefCell<Option<PayableDaoMock>>,
    }

    impl PayableDaoFactory for PayableDaoFactoryMock {
        fn make(&self) -> Box<dyn PayableDao> {
            *self.called.borrow_mut() = true;
            Box::new(self.mock.borrow_mut().take().unwrap())
        }
    }

    impl PayableDaoFactoryMock {
        fn new(mock: PayableDaoMock) -> Self {
            Self {
                called: Rc::new(RefCell::new(false)),
                mock: RefCell::new(Some(mock)),
            }
        }

        fn called(mut self, called: &Rc<RefCell<bool>>) -> Self {
            self.called = called.clone();
            self
        }
    }

    #[derive(Debug, Default)]
    pub struct ReceivableDaoMock {
        account_status_parameters: Arc<Mutex<Vec<Wallet>>>,
        account_status_results: RefCell<Vec<Option<ReceivableAccount>>>,
        more_money_receivable_parameters: Arc<Mutex<Vec<(Wallet, u64)>>>,
        more_money_receivable_results: RefCell<Vec<Result<(), PaymentError>>>,
        more_money_received_parameters: Arc<Mutex<Vec<Vec<Transaction>>>>,
        more_money_received_results: RefCell<Vec<Result<(), PaymentError>>>,
        receivables_results: RefCell<Vec<Vec<ReceivableAccount>>>,
        new_delinquencies_parameters: Arc<Mutex<Vec<(SystemTime, PaymentCurves)>>>,
        new_delinquencies_results: RefCell<Vec<Vec<ReceivableAccount>>>,
        paid_delinquencies_parameters: Arc<Mutex<Vec<PaymentCurves>>>,
        paid_delinquencies_results: RefCell<Vec<Vec<ReceivableAccount>>>,
        top_records_parameters: Arc<Mutex<Vec<(u64, u64)>>>,
        top_records_results: RefCell<Vec<Vec<ReceivableAccount>>>,
        total_results: RefCell<Vec<u64>>,
        have_new_delinquencies_shut_down_the_system: bool,
    }

    impl ReceivableDao for ReceivableDaoMock {
        fn more_money_receivable(&self, wallet: &Wallet, amount: u64) -> Result<(), PaymentError> {
            self.more_money_receivable_parameters
                .lock()
                .unwrap()
                .push((wallet.clone(), amount));
            self.more_money_receivable_results.borrow_mut().remove(0)
        }

        fn more_money_received(&mut self, transactions: Vec<Transaction>) {
            self.more_money_received_parameters
                .lock()
                .unwrap()
                .push(transactions);
        }

        fn account_status(&self, wallet: &Wallet) -> Option<ReceivableAccount> {
            self.account_status_parameters
                .lock()
                .unwrap()
                .push(wallet.clone());

            self.account_status_results.borrow_mut().remove(0)
        }

        fn receivables(&self) -> Vec<ReceivableAccount> {
            self.receivables_results.borrow_mut().remove(0)
        }

        fn new_delinquencies(
            &self,
            now: SystemTime,
            payment_curves: &PaymentCurves,
        ) -> Vec<ReceivableAccount> {
            self.new_delinquencies_parameters
                .lock()
                .unwrap()
                .push((now, payment_curves.clone()));
            if self.new_delinquencies_results.borrow().is_empty()
                && self.have_new_delinquencies_shut_down_the_system
            {
                System::current().stop();
                vec![]
            } else if self.new_delinquencies_results.borrow().is_empty() {
                vec![]
            } else {
                self.new_delinquencies_results.borrow_mut().remove(0)
            }
        }

        fn paid_delinquencies(&self, payment_curves: &PaymentCurves) -> Vec<ReceivableAccount> {
            self.paid_delinquencies_parameters
                .lock()
                .unwrap()
                .push(payment_curves.clone());
            if self.paid_delinquencies_results.borrow().is_empty() {
                vec![]
            } else {
                self.paid_delinquencies_results.borrow_mut().remove(0)
            }
        }

        fn top_records(&self, minimum_amount: u64, maximum_age: u64) -> Vec<ReceivableAccount> {
            self.top_records_parameters
                .lock()
                .unwrap()
                .push((minimum_amount, maximum_age));
            self.top_records_results.borrow_mut().remove(0)
        }

        fn total(&self) -> u64 {
            self.total_results.borrow_mut().remove(0)
        }
    }

    impl ReceivableDaoMock {
        pub fn new() -> ReceivableDaoMock {
            Self::default()
        }

        fn more_money_receivable_parameters(
            mut self,
            parameters: &Arc<Mutex<Vec<(Wallet, u64)>>>,
        ) -> Self {
            self.more_money_receivable_parameters = parameters.clone();
            self
        }

        fn more_money_receivable_result(self, result: Result<(), PaymentError>) -> Self {
            self.more_money_receivable_results.borrow_mut().push(result);
            self
        }

        fn more_money_received_parameters(
            mut self,
            parameters: &Arc<Mutex<Vec<Vec<Transaction>>>>,
        ) -> Self {
            self.more_money_received_parameters = parameters.clone();
            self
        }

        fn more_money_received_result(self, result: Result<(), PaymentError>) -> Self {
            self.more_money_received_results.borrow_mut().push(result);
            self
        }

        fn new_delinquencies_parameters(
            mut self,
            parameters: &Arc<Mutex<Vec<(SystemTime, PaymentCurves)>>>,
        ) -> Self {
            self.new_delinquencies_parameters = parameters.clone();
            self
        }

        fn new_delinquencies_result(self, result: Vec<ReceivableAccount>) -> ReceivableDaoMock {
            self.new_delinquencies_results.borrow_mut().push(result);
            self
        }

        fn paid_delinquencies_parameters(
            mut self,
            parameters: &Arc<Mutex<Vec<PaymentCurves>>>,
        ) -> Self {
            self.paid_delinquencies_parameters = parameters.clone();
            self
        }

        fn paid_delinquencies_result(self, result: Vec<ReceivableAccount>) -> ReceivableDaoMock {
            self.paid_delinquencies_results.borrow_mut().push(result);
            self
        }

        fn top_records_parameters(mut self, parameters: &Arc<Mutex<Vec<(u64, u64)>>>) -> Self {
            self.top_records_parameters = parameters.clone();
            self
        }

        fn top_records_result(self, result: Vec<ReceivableAccount>) -> Self {
            self.top_records_results.borrow_mut().push(result);
            self
        }

        fn total_result(self, result: u64) -> Self {
            self.total_results.borrow_mut().push(result);
            self
        }
    }

    pub struct ReceivableDaoFactoryMock {
        called: Rc<RefCell<bool>>,
        mock: RefCell<Option<ReceivableDaoMock>>,
    }

    impl ReceivableDaoFactory for ReceivableDaoFactoryMock {
        fn make(&self) -> Box<dyn ReceivableDao> {
            *self.called.borrow_mut() = true;
            Box::new(self.mock.borrow_mut().take().unwrap())
        }
    }

    impl ReceivableDaoFactoryMock {
        fn new(mock: ReceivableDaoMock) -> Self {
            Self {
                called: Rc::new(RefCell::new(false)),
                mock: RefCell::new(Some(mock)),
            }
        }

        fn called(mut self, called: &Rc<RefCell<bool>>) -> Self {
            self.called = called.clone();
            self
        }
    }

    #[derive(Debug, Default)]
    struct BannedDaoMock {
        ban_list_parameters: Arc<Mutex<Vec<()>>>,
        ban_list_results: RefCell<Vec<Vec<Wallet>>>,
        ban_parameters: Arc<Mutex<Vec<Wallet>>>,
        unban_parameters: Arc<Mutex<Vec<Wallet>>>,
    }

    impl BannedDao for BannedDaoMock {
        fn ban_list(&self) -> Vec<Wallet> {
            self.ban_list_parameters.lock().unwrap().push(());
            self.ban_list_results.borrow_mut().remove(0)
        }

        fn ban(&self, wallet: &Wallet) {
            self.ban_parameters.lock().unwrap().push(wallet.clone());
        }

        fn unban(&self, wallet: &Wallet) {
            self.unban_parameters.lock().unwrap().push(wallet.clone());
        }
    }

    impl BannedDaoMock {
        pub fn new() -> Self {
            Self {
                ban_list_parameters: Arc::new(Mutex::new(vec![])),
                ban_list_results: RefCell::new(vec![]),
                ban_parameters: Arc::new(Mutex::new(vec![])),
                unban_parameters: Arc::new(Mutex::new(vec![])),
            }
        }

        pub fn ban_list_result(self, result: Vec<Wallet>) -> Self {
            self.ban_list_results.borrow_mut().push(result);
            self
        }

        pub fn ban_parameters(mut self, parameters: &Arc<Mutex<Vec<Wallet>>>) -> Self {
            self.ban_parameters = parameters.clone();
            self
        }

        pub fn unban_parameters(mut self, parameters: &Arc<Mutex<Vec<Wallet>>>) -> Self {
            self.unban_parameters = parameters.clone();
            self
        }
    }

    pub struct BannedDaoFactoryMock {
        called: Rc<RefCell<bool>>,
        mock: RefCell<Option<BannedDaoMock>>,
    }

    impl BannedDaoFactory for BannedDaoFactoryMock {
        fn make(&self) -> Box<dyn BannedDao> {
            *self.called.borrow_mut() = true;
            Box::new(self.mock.borrow_mut().take().unwrap())
        }
    }

    impl BannedDaoFactoryMock {
        fn new(mock: BannedDaoMock) -> Self {
            Self {
                called: Rc::new(RefCell::new(false)),
                mock: RefCell::new(Some(mock)),
            }
        }

        fn called(mut self, called: &Rc<RefCell<bool>>) -> Self {
            self.called = called.clone();
            self
        }
    }

    pub struct ConfigDaoFactoryMock {
        called: Rc<RefCell<bool>>,
        mock: RefCell<Option<ConfigDaoMock>>,
    }

    impl ConfigDaoFactory for ConfigDaoFactoryMock {
        fn make(&self) -> Box<dyn ConfigDao> {
            *self.called.borrow_mut() = true;
            Box::new(self.mock.borrow_mut().take().unwrap())
        }
    }

    impl ConfigDaoFactoryMock {
        fn new(mock: ConfigDaoMock) -> Self {
            Self {
                called: Rc::new(RefCell::new(false)),
                mock: RefCell::new(Some(mock)),
            }
        }

        fn called(mut self, called: &Rc<RefCell<bool>>) -> Self {
            self.called = called.clone();
            self
        }
    }

    #[test]
    fn new_calls_factories_properly() {
        let config = BootstrapperConfig::new();
        let payable_dao_factory_called = Rc::new(RefCell::new(false));
        let payable_dao = PayableDaoMock::new();
        let payable_dao_factory =
            PayableDaoFactoryMock::new(payable_dao).called(&payable_dao_factory_called);
        let receivable_dao_factory_called = Rc::new(RefCell::new(false));
        let receivable_dao = ReceivableDaoMock::new();
        let receivable_dao_factory =
            ReceivableDaoFactoryMock::new(receivable_dao).called(&receivable_dao_factory_called);
        let banned_dao_factory_called = Rc::new(RefCell::new(false));
        let banned_dao = BannedDaoMock::new();
        let banned_dao_factory =
            BannedDaoFactoryMock::new(banned_dao).called(&banned_dao_factory_called);
        let config_dao_factory_called = Rc::new(RefCell::new(false));
        let config_dao = ConfigDaoMock::new();
        let config_dao_factory =
            ConfigDaoFactoryMock::new(config_dao).called(&config_dao_factory_called);

        let _ = Accountant::new(
            &config,
            Box::new(payable_dao_factory),
            Box::new(receivable_dao_factory),
            Box::new(banned_dao_factory),
            Box::new(config_dao_factory),
        );

        assert_eq!(payable_dao_factory_called.as_ref(), &RefCell::new(true));
        assert_eq!(receivable_dao_factory_called.as_ref(), &RefCell::new(true));
        assert_eq!(banned_dao_factory_called.as_ref(), &RefCell::new(true));
        assert_eq!(config_dao_factory_called.as_ref(), &RefCell::new(true));
    }

    #[test]
    fn financials_request_produces_financials_response() {
        let payable_top_records_parameters_arc = Arc::new(Mutex::new(vec![]));
        let payable_dao = PayableDaoMock::new()
            .top_records_parameters(&payable_top_records_parameters_arc)
            .top_records_result(vec![
                PayableAccount {
                    wallet: make_wallet("earning 1"),
                    balance: 12345678,
                    last_paid_timestamp: SystemTime::now().sub(Duration::from_secs(10000)),
                    pending_payment_transaction: Some(H256::from_uint(&U256::from(123))),
                },
                PayableAccount {
                    wallet: make_wallet("earning 2"),
                    balance: 12345679,
                    last_paid_timestamp: SystemTime::now().sub(Duration::from_secs(10001)),
                    pending_payment_transaction: None,
                },
            ])
            .total_result(23456789);
        let receivable_top_records_parameters_arc = Arc::new(Mutex::new(vec![]));
        let receivable_dao = ReceivableDaoMock::new()
            .top_records_parameters(&receivable_top_records_parameters_arc)
            .top_records_result(vec![
                ReceivableAccount {
                    wallet: make_wallet("consuming 1"),
                    balance: 87654321,
                    last_received_timestamp: SystemTime::now().sub(Duration::from_secs(20000)),
                },
                ReceivableAccount {
                    wallet: make_wallet("consuming 2"),
                    balance: 87654322,
                    last_received_timestamp: SystemTime::now().sub(Duration::from_secs(20001)),
                },
            ])
            .total_result(98765432);
        let system = System::new("test");
        let subject = make_subject(
            Some(bc_from_ac_plus_earning_wallet(
                AccountantConfig::default(),
                make_wallet("some_wallet_address"),
            )),
            Some(payable_dao),
            Some(receivable_dao),
            None,
            None,
        );
        let (ui_gateway, _, ui_gateway_recording_arc) = make_recorder();
        let subject_addr = subject.start();
        let peer_actors = peer_actors_builder().ui_gateway(ui_gateway).build();
        subject_addr.try_send(BindMessage { peer_actors }).unwrap();
        let ui_message = NodeFromUiMessage {
            client_id: 1234,
            body: MessageBody {
                opcode: "financials".to_string(),
                path: Conversation(2222),
                payload: Ok(r#"{"payableMinimumAmount": 50001, "payableMaximumAge": 50002, "receivableMinimumAmount": 50003, "receivableMaximumAge": 50004}"#.to_string()),
            }
        };

        subject_addr.try_send(ui_message).unwrap();

        System::current().stop();
        system.run();
        let payable_top_records_parameters = payable_top_records_parameters_arc.lock().unwrap();
        assert_eq!(*payable_top_records_parameters, vec![(50001, 50002)]);
        let receivable_top_records_parameters =
            receivable_top_records_parameters_arc.lock().unwrap();
        assert_eq!(*receivable_top_records_parameters, vec![(50003, 50004)]);
        let ui_gateway_recording = ui_gateway_recording_arc.lock().unwrap();
        let response = ui_gateway_recording.get_record::<NodeToUiMessage>(0);
        assert_eq!(response.target, MessageTarget::ClientId(1234));
        assert_eq!(response.body.opcode, "financials".to_string());
        assert_eq!(response.body.path, Conversation(2222));
        let parsed_payload =
            serde_json::from_str::<UiFinancialsResponse>(&response.body.payload.as_ref().unwrap())
                .unwrap();
        assert_eq!(
            parsed_payload,
            UiFinancialsResponse {
                payables: vec![
                    UiPayableAccount {
                        wallet: "0x00000000000000000000006561726e696e672031".to_string(),
                        age: 10000,
                        amount: 12345678,
                        pending_transaction: Some(
                            "0x000000000000000000000000000000000000000000000000000000000000007B"
                                .to_string()
                        ),
                    },
                    UiPayableAccount {
                        wallet: "0x00000000000000000000006561726e696e672032".to_string(),
                        age: 10001,
                        amount: 12345679,
                        pending_transaction: None,
                    }
                ],
                total_payable: 23456789,
                receivables: vec![
                    UiReceivableAccount {
                        wallet: "0x000000000000000000636f6e73756d696e672031".to_string(),
                        age: 20000,
                        amount: 87654321,
                    },
                    UiReceivableAccount {
                        wallet: "0x000000000000000000636f6e73756d696e672032".to_string(),
                        age: 20001,
                        amount: 87654322,
                    }
                ],
                total_receivable: 98765432
            }
        );
    }

    #[test]
    fn accountant_calls_payable_dao_payment_sent_when_sent_payments() {
        let payment_sent_parameters = Arc::new(Mutex::new(vec![]));
        let payment_sent_parameters_inner = payment_sent_parameters.clone();
        let payable_dao = PayableDaoMock::new()
            .non_pending_payables_result(vec![])
            .payment_sent_parameters(payment_sent_parameters_inner)
            .payment_sent_result(Ok(()));
        let system = System::new("accountant_calls_payable_dao_payment_sent_when_sent_payments");
        let accountant = make_subject(
            Some(bc_from_ac_plus_earning_wallet(
                AccountantConfig::default(),
                make_wallet("some_wallet_address"),
            )),
            Some(payable_dao),
            None,
            None,
            None,
        );
        let expected_wallet = make_wallet("paying_you");
        let expected_amount = 1;
        let expected_hash = H256::from("transaction_hash".keccak256());
        let mut expected_payment = Payment::new(
            expected_wallet.clone(),
            expected_amount,
            expected_hash.clone(),
        );
        let send_payments = SentPayments {
            payments: vec![Ok(expected_payment.clone())],
        };
        let subject = accountant.start();

        subject
            .try_send(send_payments)
            .expect("unexpected actix error");

        System::current().stop();
        system.run();
        let sent_payment_to = payment_sent_parameters.lock().unwrap();
        let actual = sent_payment_to.get(0).unwrap();
        expected_payment.timestamp = actual.timestamp;
        assert_eq!(actual, &expected_payment);
    }

    #[test]
    fn accountant_logs_warning_when_handle_sent_payments_encounters_a_blockchain_error() {
        init_test_logging();
        let payable_dao = PayableDaoMock::new().non_pending_payables_result(vec![]);
        let system = System::new("accountant_calls_payable_dao_payment_sent_when_sent_payments");
        let accountant = make_subject(
            Some(bc_from_ac_plus_earning_wallet(
                AccountantConfig::default(),
                make_wallet("some_wallet_address"),
            )),
            Some(payable_dao),
            None,
            None,
            None,
        );
        let send_payments = SentPayments {
            payments: vec![Err(BlockchainError::TransactionFailed(
                "Payment attempt failed".to_string(),
            ))],
        };
        let subject = accountant.start();

        subject
            .try_send(send_payments)
            .expect("unexpected actix error");

        System::current().stop();
        system.run();
        TestLogHandler::new().await_log_containing(
            r#"WARN: Accountant: Blockchain TransactionFailed("Payment attempt failed"). Please check your blockchain service URL configuration."#,
            1000,
        );
    }

    #[test]
    fn accountant_sends_report_accounts_payable_to_blockchain_bridge_when_qualified_payments_found()
    {
        let (blockchain_bridge, _, blockchain_bridge_recording_arc) = make_recorder();
        let accounts = vec![
            PayableAccount {
                wallet: make_wallet("blah"),
                balance: DEFAULT_PAYMENT_CURVES.balance_to_decrease_from_gwei + 55,
                last_paid_timestamp: from_time_t(
                    to_time_t(SystemTime::now())
                        - DEFAULT_PAYMENT_CURVES.payment_suggested_after_sec
                        - 5,
                ),
                pending_payment_transaction: None,
            },
            PayableAccount {
                wallet: make_wallet("foo"),
                balance: DEFAULT_PAYMENT_CURVES.balance_to_decrease_from_gwei + 66,
                last_paid_timestamp: from_time_t(
                    to_time_t(SystemTime::now())
                        - DEFAULT_PAYMENT_CURVES.payment_suggested_after_sec
                        - 500,
                ),
                pending_payment_transaction: None,
            },
        ];
        let payable_dao = PayableDaoMock::new().non_pending_payables_result(accounts.clone());
        let system = System::new("report_accounts_payable forwarded to blockchain_bridge");
        let subject = make_subject(
            Some(bc_from_ac_plus_earning_wallet(
                AccountantConfig {
                    pending_payment_scan_interval_opt: None,
                    payable_scan_interval_opt: Some(Duration::from_secs(1000)),
                    receivable_scan_interval_opt: Some(Duration::from_secs(1000)),
                    payment_curves_opt: Some(DEFAULT_PAYMENT_CURVES.clone()),
                },
                make_wallet("some_wallet_address"),
            )),
            Some(payable_dao),
            None,
            None,
            None,
        );
        let accountant_addr = subject.start();
        let accountant_subs = Accountant::make_subs_from(&accountant_addr);
        let peer_actors = peer_actors_builder()
            .blockchain_bridge(blockchain_bridge)
            .build();
        send_bind_message!(accountant_subs, peer_actors);

        send_start_message!(accountant_subs);

        System::current().stop();
        system.run();
        let blockchain_bridge_recorder = blockchain_bridge_recording_arc.lock().unwrap();
        assert_eq!(blockchain_bridge_recorder.len(), 2); //the second message is from the scan for receivables
        let report_accounts_payables_msgs: Vec<&ReportAccountsPayable> = (0
            ..blockchain_bridge_recorder.len())
            .flat_map(|index| {
                blockchain_bridge_recorder.get_record_opt::<ReportAccountsPayable>(index)
            })
            .collect();
        assert_eq!(
            report_accounts_payables_msgs,
            vec![&ReportAccountsPayable { accounts }]
        );
    }

    #[test]
    fn accountant_sends_a_request_to_blockchain_bridge_to_scan_for_received_payments() {
        init_test_logging();
        let (blockchain_bridge, _, blockchain_bridge_recording_arc) = make_recorder();
        let earning_wallet = make_wallet("someearningwallet");
        let system = System::new(
            "accountant_sends_a_request_to_blockchain_bridge_to_scan_for_received_payments",
        );
        let payable_dao = PayableDaoMock::new().non_pending_payables_result(vec![]);
        let persistent_config =
            PersistentConfigurationMock::default().start_block_result(Ok(1_000_000));
        let subject = make_subject(
            Some(bc_from_ac_plus_earning_wallet(
                AccountantConfig {
                    pending_payment_scan_interval_opt: None,
                    payable_scan_interval_opt: Some(Duration::from_secs(1000)),
                    receivable_scan_interval_opt: Some(Duration::from_secs(1000)),
                    payment_curves_opt: Some(DEFAULT_PAYMENT_CURVES.clone()),
                },
                earning_wallet.clone(),
            )),
            Some(payable_dao),
            None,
            None,
            Some(persistent_config),
        );
        let accountant_addr = subject.start();
        let accountant_subs = Accountant::make_subs_from(&accountant_addr);
        let peer_actors = peer_actors_builder()
            .blockchain_bridge(blockchain_bridge)
            .build();
        send_bind_message!(accountant_subs, peer_actors);

        send_start_message!(accountant_subs);

        System::current().stop();
        system.run();
        let blockchain_bridge_recorder = blockchain_bridge_recording_arc.lock().unwrap();
        assert_eq!(blockchain_bridge_recorder.len(), 1);
        let retrieve_transactions_msg =
            blockchain_bridge_recorder.get_record::<RetrieveTransactions>(0);
        assert_eq!(
            retrieve_transactions_msg,
            &RetrieveTransactions {
                start_block: 1_000_000,
                recipient: earning_wallet.clone()
            }
        );
    }

    #[test]
    fn periodical_scanning_for_receivables_and_delinquencies_works() {
        init_test_logging();
        let new_delinquencies_params_arc = Arc::new(Mutex::new(vec![]));
        let ban_params_arc = Arc::new(Mutex::new(vec![]));
        let earning_wallet = make_wallet("earner3000");
        let wallet_to_be_banned = make_wallet("bad_luck");
        let (blockchain_bridge, _, blockchain_bridge_recording) = make_recorder();
        let config = bc_from_ac_plus_earning_wallet(
            AccountantConfig {
                pending_payment_scan_interval_opt: None,
                payable_scan_interval_opt: Some(Duration::from_secs(1000)),
                receivable_scan_interval_opt: Some(Duration::from_millis(100)),
                payment_curves_opt: Some(DEFAULT_PAYMENT_CURVES.clone()),
            },
            earning_wallet.clone(),
        );
        let new_delinquent_account = ReceivableAccount {
            wallet: wallet_to_be_banned.clone(),
            balance: 4567,
            last_received_timestamp: from_time_t(200_000_000),
        };
        let system = System::new("periodical_scanning_for_receivables_and_delinquencies_works");
        let payable_dao = PayableDaoMock::new().non_pending_payables_result(vec![]);
        let banned_dao = BannedDaoMock::new().ban_parameters(&ban_params_arc);
        let mut receivable_dao = ReceivableDaoMock::new()
            .new_delinquencies_parameters(&new_delinquencies_params_arc)
            //this is the immediate try, not with our interval
            .new_delinquencies_result(vec![])
            //after the interval we actually process data
            .new_delinquencies_result(vec![new_delinquent_account])
            .paid_delinquencies_result(vec![]);
        receivable_dao.have_new_delinquencies_shut_down_the_system = true;
        let persistent_config = PersistentConfigurationMock::new()
            .start_block_result(Ok(5))
            .start_block_result(Ok(8))
            .start_block_result(Ok(10));
        let subject = make_subject(
            Some(config),
            Some(payable_dao),
            Some(receivable_dao),
            Some(banned_dao),
            Some(persistent_config),
        );
        let peer_actors = peer_actors_builder()
            .blockchain_bridge(blockchain_bridge)
            .build();
        let subject_addr: Addr<Accountant> = subject.start();
        let subject_subs = Accountant::make_subs_from(&subject_addr);
        send_bind_message!(subject_subs, peer_actors);

        send_start_message!(subject_subs);

        system.run();
        let retrieve_transactions_recording = blockchain_bridge_recording.lock().unwrap();
        assert_eq!(retrieve_transactions_recording.len(), 3);
        let retrieve_transactions_msgs: Vec<&RetrieveTransactions> = (0
            ..retrieve_transactions_recording.len())
            .map(|index| retrieve_transactions_recording.get_record::<RetrieveTransactions>(index))
            .collect();
        assert_eq!(
            *retrieve_transactions_msgs,
            vec![
                &RetrieveTransactions {
                    start_block: 5,
                    recipient: earning_wallet.clone()
                },
                &RetrieveTransactions {
                    start_block: 8,
                    recipient: earning_wallet.clone()
                },
                &RetrieveTransactions {
                    start_block: 10,
                    recipient: earning_wallet.clone()
                }
            ]
        );
        //sadly I cannot effectively assert on the exact params
        //they are a) real timestamp of now, b) constant payment_curves
        //the Rust type system gives me enough support to be okay with counting occurrences
        let new_delinquencies_params = new_delinquencies_params_arc.lock().unwrap();
        assert_eq!(new_delinquencies_params.len(), 3); //the third one is the signal to shut the system down
        let ban_params = ban_params_arc.lock().unwrap();
        assert_eq!(*ban_params, vec![wallet_to_be_banned]);
    }

    #[test]
    fn accountant_receives_new_payments_to_the_receivables_dao() {
        let wallet = make_wallet("wallet0");
        let earning_wallet = make_wallet("earner3000");
        let gwei_amount = 42u64;
        let expected_payment = Transaction {
            block_number: 7u64,
            from: wallet.clone(),
            gwei_amount,
        };
        let more_money_received_params_arc = Arc::new(Mutex::new(vec![]));
        let receivable_dao = ReceivableDaoMock::new()
            .more_money_received_parameters(&more_money_received_params_arc)
            .more_money_received_result(Ok(()))
            .more_money_received_result(Ok(()));
        let accountant = make_subject(
            Some(bc_from_ac_plus_earning_wallet(
                AccountantConfig::default(),
                earning_wallet.clone(),
            )),
            Some(PayableDaoMock::new().non_pending_payables_result(vec![])),
            Some(receivable_dao),
            None,
            None,
        );
        let system = System::new("accountant_receives_new_payments_to_the_receivables_dao");
        let subject = accountant.start();

        subject
            .try_send(ReceivedPayments {
                payments: vec![expected_payment.clone(), expected_payment.clone()],
            })
            .expect("unexpected actix error");

        System::current().stop();
        system.run();
        let more_money_received_params = more_money_received_params_arc.lock().unwrap();
        assert_eq!(1, more_money_received_params.len());
        let more_money_received_params = more_money_received_params.get(0).unwrap();
        assert_eq!(2, more_money_received_params.len());
        let first_payment = more_money_received_params.get(0).unwrap();
        assert_eq!(expected_payment.from, first_payment.from);
        assert_eq!(gwei_amount, first_payment.gwei_amount);
        let second_payment = more_money_received_params.get(1).unwrap();
        assert_eq!(expected_payment.from, second_payment.from);
        assert_eq!(gwei_amount, second_payment.gwei_amount);
    }

    #[test]
    fn accountant_payable_scan_timer_triggers_periodical_scanning_for_payables() {
        //in the very first round we scan without waiting but we cannot find any payables
        init_test_logging();
        let non_pending_payables_params_arc = Arc::new(Mutex::new(vec![]));
        let (blockchain_bridge, _, blockchain_bridge_recording_arc) = make_recorder();
        let receivable_dao = ReceivableDaoMock::new()
            .new_delinquencies_result(vec![])
            .paid_delinquencies_result(vec![]);
        let system =
            System::new("accountant_payable_scan_timer_triggers_periodical_scanning_for_payables");
        let config = bc_from_ac_plus_earning_wallet(
            AccountantConfig {
                pending_payment_scan_interval_opt: None,
                payable_scan_interval_opt: Some(Duration::from_millis(100)),
                receivable_scan_interval_opt: Some(Duration::from_secs(50_000)), //deliberately big to refrain from starting off this scanning
                payment_curves_opt: Some(DEFAULT_PAYMENT_CURVES.clone()),
            },
            make_wallet("hi"),
        );
        let now = to_time_t(SystemTime::now());
        let account = PayableAccount {
            wallet: make_wallet("wallet"),
            balance: DEFAULT_PAYMENT_CURVES.balance_to_decrease_from_gwei + 5,
            last_paid_timestamp: from_time_t(
                now - DEFAULT_PAYMENT_CURVES.balance_decreases_for_sec - 10,
            ),
            pending_payment_transaction: None,
        };
        let mut payable_dao = PayableDaoMock::new()
            .non_pending_payables_params(&non_pending_payables_params_arc)
            .non_pending_payables_result(vec![])
            .non_pending_payables_result(vec![account.clone()]);
        payable_dao.have_non_pending_payables_shut_down_the_system = true;
        let peer_actors = peer_actors_builder()
            .blockchain_bridge(blockchain_bridge)
            .build();
        let persistent_config =
            PersistentConfigurationMock::default().start_block_result(Ok(123456));
        let subject = make_subject(
            Some(config),
            Some(payable_dao),
            Some(receivable_dao),
            None,
            Some(persistent_config),
        );
        let subject_addr = subject.start();
        let subject_subs = Accountant::make_subs_from(&subject_addr);
        send_bind_message!(subject_subs, peer_actors);

        send_start_message!(subject_subs);

        system.run(); //this doesn't block because payable.dao_pending_payments() calls System::current.stop() when it's queue becomes empty
        let non_pending_payables_params = non_pending_payables_params_arc.lock().unwrap();
        assert_eq!(*non_pending_payables_params, vec![(), (), ()]); //the third attempt is the one where the queue is empty and System::current.stop() ends the cycle
        let blockchain_bridge_recorder = blockchain_bridge_recording_arc.lock().unwrap();
        assert_eq!(blockchain_bridge_recorder.len(), 2); //the second message is from the scan for receivables
        let report_accounts_payables_msgs: Vec<&ReportAccountsPayable> = (0
            ..blockchain_bridge_recorder.len())
            .flat_map(|index| {
                blockchain_bridge_recorder.get_record_opt::<ReportAccountsPayable>(index)
            })
            .collect();
        assert_eq!(
            report_accounts_payables_msgs,
            vec![&ReportAccountsPayable {
                accounts: vec![account]
            }]
        );
    }

    #[test]
    fn accountant_scans_after_startup() {
        init_test_logging();
        let (blockchain_bridge, _, _) = make_recorder();
        let system = System::new("accountant_scans_after_startup");
        let config = bc_from_ac_plus_wallets(
            AccountantConfig {
                pending_payment_scan_interval_opt: None,
                payable_scan_interval_opt: Some(Duration::from_secs(1000)),
                receivable_scan_interval_opt: Some(Duration::from_secs(1000)),
                payment_curves_opt: Some(DEFAULT_PAYMENT_CURVES.clone()),
            },
            make_wallet("buy"),
            make_wallet("hi"),
        );
        let payable_dao = PayableDaoMock::new().non_pending_payables_result(vec![]);
        let subject = make_subject(Some(config), Some(payable_dao), None, None, None);
        let peer_actors = peer_actors_builder()
            .blockchain_bridge(blockchain_bridge)
            .build();
        let subject_addr = subject.start();
        let subject_subs = Accountant::make_subs_from(&subject_addr);
        send_bind_message!(subject_subs, peer_actors);

        send_start_message!(subject_subs);

        System::current().stop();
        system.run();
        let tlh = TestLogHandler::new();
        tlh.exists_log_containing("DEBUG: Accountant: Scanning for payables");
        tlh.exists_log_containing(&format!(
            "DEBUG: Accountant: Scanning for payments to {}",
            make_wallet("hi")
        ));
        tlh.exists_log_containing("DEBUG: Accountant: Scanning for delinquencies");
    }

    #[test]
    fn scan_for_payables_message_does_not_trigger_payment_for_balances_below_the_curve() {
        init_test_logging();
        let mut accountant_config = AccountantConfig::default();
        accountant_config.payment_curves_opt = Some(DEFAULT_PAYMENT_CURVES.clone());
        let config = bc_from_ac_plus_earning_wallet(accountant_config, make_wallet("mine"));
        let now = to_time_t(SystemTime::now());
        let accounts = vec![
            // below minimum balance, to the right of time intersection (inside buffer zone)
            PayableAccount {
                wallet: make_wallet("wallet0"),
                balance: DEFAULT_PAYMENT_CURVES.permanent_debt_allowed_gwei - 1,
                last_paid_timestamp: from_time_t(
                    now - DEFAULT_PAYMENT_CURVES.balance_decreases_for_sec - 10,
                ),
                pending_payment_transaction: None,
            },
            // above balance intersection, to the left of minimum time (inside buffer zone)
            PayableAccount {
                wallet: make_wallet("wallet1"),
                balance: DEFAULT_PAYMENT_CURVES.balance_to_decrease_from_gwei + 1,
                last_paid_timestamp: from_time_t(
                    now - DEFAULT_PAYMENT_CURVES.payment_suggested_after_sec + 10,
                ),
                pending_payment_transaction: None,
            },
            // above minimum balance, to the right of minimum time (not in buffer zone, below the curve)
            PayableAccount {
                wallet: make_wallet("wallet2"),
                balance: DEFAULT_PAYMENT_CURVES.balance_to_decrease_from_gwei - 1000,
                last_paid_timestamp: from_time_t(
                    now - DEFAULT_PAYMENT_CURVES.payment_suggested_after_sec - 1,
                ),
                pending_payment_transaction: None,
            },
        ];
        let payable_dao = PayableDaoMock::new()
            .non_pending_payables_result(accounts.clone())
            .non_pending_payables_result(vec![]);
        let (blockchain_bridge, _, blockchain_bridge_recordings_arc) = make_recorder();
        let system = System::new(
            "scan_for_payables_message_does_not_trigger_payment_for_balances_below_the_curve",
        );
        let blockchain_bridge_addr: Addr<Recorder> = blockchain_bridge.start();
        let report_accounts_payable_sub =
            blockchain_bridge_addr.recipient::<ReportAccountsPayable>();
        let mut subject = make_subject(Some(config), Some(payable_dao), None, None, None);
        subject.report_accounts_payable_sub = Some(report_accounts_payable_sub);

        subject.scan_for_payables();

        System::current().stop_with_code(0);
        system.run();
        let blockchain_bridge_recordings = blockchain_bridge_recordings_arc.lock().unwrap();
        assert_eq!(blockchain_bridge_recordings.len(), 0);
    }

    #[test]
    fn scan_for_payables_message_triggers_payment_for_balances_over_the_curve() {
        init_test_logging();
        let config = bc_from_ac_plus_earning_wallet(
            AccountantConfig {
                pending_payment_scan_interval_opt: None,
                payable_scan_interval_opt: Some(Duration::from_millis(100)),
                receivable_scan_interval_opt: Some(Duration::from_millis(1_000)),
                payment_curves_opt: Some(DEFAULT_PAYMENT_CURVES.clone()),
            },
            make_wallet("mine"),
        );
        let now = to_time_t(SystemTime::now());
        let accounts = vec![
            // slightly above minimum balance, to the right of the curve (time intersection)
            PayableAccount {
                wallet: make_wallet("wallet0"),
                balance: DEFAULT_PAYMENT_CURVES.permanent_debt_allowed_gwei + 1,
                last_paid_timestamp: from_time_t(
                    now - DEFAULT_PAYMENT_CURVES.balance_decreases_for_sec - 10,
                ),
                pending_payment_transaction: None,
            },
            // slightly above the curve (balance intersection), to the right of minimum time
            PayableAccount {
                wallet: make_wallet("wallet1"),
                balance: DEFAULT_PAYMENT_CURVES.balance_to_decrease_from_gwei + 1,
                last_paid_timestamp: from_time_t(
                    now - DEFAULT_PAYMENT_CURVES.payment_suggested_after_sec - 10,
                ),
                pending_payment_transaction: None,
            },
        ];
        let mut payable_dao = PayableDaoMock::default()
            .non_pending_payables_result(accounts.clone())
            .non_pending_payables_result(vec![]);
        payable_dao.have_non_pending_payables_shut_down_the_system = true;
        let (blockchain_bridge, _, blockchain_bridge_recordings_arc) = make_recorder();
        let system =
            System::new("scan_for_payables_message_triggers_payment_for_balances_over_the_curve");
        let peer_actors = peer_actors_builder()
            .blockchain_bridge(blockchain_bridge)
            .build();
        let subject = make_subject(Some(config), Some(payable_dao), None, None, None);
        let subject_addr = subject.start();
        let accountant_subs = Accountant::make_subs_from(&subject_addr);
        send_bind_message!(accountant_subs, peer_actors);

        send_start_message!(accountant_subs);

        system.run();
        let blockchain_bridge_recordings = blockchain_bridge_recordings_arc.lock().unwrap();
        assert_eq!(
            blockchain_bridge_recordings.get_record::<ReportAccountsPayable>(0),
            &ReportAccountsPayable { accounts }
        );
    }

    #[test]
    fn scan_for_received_payments_handles_error_retrieving_start_block() {
        init_test_logging();
        let persistent_config = PersistentConfigurationMock::new()
            .start_block_result(Err(PersistentConfigError::NotPresent));
        let mut subject = make_subject(None, None, None, None, Some(persistent_config));

        subject.scan_for_received_payments();

        let tlh = TestLogHandler::new();
        tlh.exists_log_matching("ERROR: Accountant: Could not retrieve start block: NotPresent - aborting received-payment scan");
    }

    #[test]
    fn scan_for_delinquencies_triggers_bans_and_unbans() {
        init_test_logging();
        let mut accountant_config = AccountantConfig::default();
        accountant_config.payment_curves_opt = Some(DEFAULT_PAYMENT_CURVES.clone());
        let config = bc_from_ac_plus_earning_wallet(accountant_config, make_wallet("mine"));
        let newly_banned_1 = make_receivable_account(1234, true);
        let newly_banned_2 = make_receivable_account(2345, true);
        let newly_unbanned_1 = make_receivable_account(3456, false);
        let newly_unbanned_2 = make_receivable_account(4567, false);
        let payable_dao = PayableDaoMock::new().non_pending_payables_result(vec![]);
        let new_delinquencies_parameters_arc = Arc::new(Mutex::new(vec![]));
        let paid_delinquencies_parameters_arc = Arc::new(Mutex::new(vec![]));
        let receivable_dao = ReceivableDaoMock::new()
            .new_delinquencies_parameters(&new_delinquencies_parameters_arc)
            .new_delinquencies_result(vec![newly_banned_1.clone(), newly_banned_2.clone()])
            .paid_delinquencies_parameters(&paid_delinquencies_parameters_arc)
            .paid_delinquencies_result(vec![newly_unbanned_1.clone(), newly_unbanned_2.clone()]);
        let ban_parameters_arc = Arc::new(Mutex::new(vec![]));
        let unban_parameters_arc = Arc::new(Mutex::new(vec![]));
        let banned_dao = BannedDaoMock::new()
            .ban_list_result(vec![])
            .ban_parameters(&ban_parameters_arc)
            .unban_parameters(&unban_parameters_arc);
        let mut subject = make_subject(
            Some(config),
            Some(payable_dao),
            Some(receivable_dao),
            Some(banned_dao),
            None,
        );

        subject.scan_for_delinquencies();

        let new_delinquencies_parameters: MutexGuard<Vec<(SystemTime, PaymentCurves)>> =
            new_delinquencies_parameters_arc.lock().unwrap();
        assert_eq!(
            DEFAULT_PAYMENT_CURVES.clone(),
            new_delinquencies_parameters[0].1
        );
        let paid_delinquencies_parameters: MutexGuard<Vec<PaymentCurves>> =
            paid_delinquencies_parameters_arc.lock().unwrap();
        assert_eq!(
            DEFAULT_PAYMENT_CURVES.clone(),
            paid_delinquencies_parameters[0]
        );
        let ban_parameters = ban_parameters_arc.lock().unwrap();
        assert!(ban_parameters.contains(&newly_banned_1.wallet));
        assert!(ban_parameters.contains(&newly_banned_2.wallet));
        assert_eq!(2, ban_parameters.len());
        let unban_parameters = unban_parameters_arc.lock().unwrap();
        assert!(unban_parameters.contains(&newly_unbanned_1.wallet));
        assert!(unban_parameters.contains(&newly_unbanned_2.wallet));
        assert_eq!(2, unban_parameters.len());
        let tlh = TestLogHandler::new();
        tlh.exists_log_matching("INFO: Accountant: Wallet 0x00000000000000000077616c6c65743132333464 \\(balance: 1234 MASQ, age: \\d+ sec\\) banned for delinquency");
        tlh.exists_log_matching("INFO: Accountant: Wallet 0x00000000000000000077616c6c65743233343564 \\(balance: 2345 MASQ, age: \\d+ sec\\) banned for delinquency");
        tlh.exists_log_matching("INFO: Accountant: Wallet 0x00000000000000000077616c6c6574333435366e \\(balance: 3456 MASQ, age: \\d+ sec\\) is no longer delinquent: unbanned");
        tlh.exists_log_matching("INFO: Accountant: Wallet 0x00000000000000000077616c6c6574343536376e \\(balance: 4567 MASQ, age: \\d+ sec\\) is no longer delinquent: unbanned");
    }

    #[test]
    fn report_routing_service_provided_message_is_received() {
        init_test_logging();
        let config = bc_from_ac_plus_earning_wallet(AccountantConfig::default(), make_wallet("hi"));
        let more_money_receivable_parameters_arc = Arc::new(Mutex::new(vec![]));
        let payable_dao_mock = PayableDaoMock::new().non_pending_payables_result(vec![]);
        let receivable_dao_mock = ReceivableDaoMock::new()
            .more_money_receivable_parameters(&more_money_receivable_parameters_arc)
            .more_money_receivable_result(Ok(()));
        let subject = make_subject(
            Some(config),
            Some(payable_dao_mock),
            Some(receivable_dao_mock),
            None,
            None,
        );
        let system = System::new("report_routing_service_message_is_received");
        let subject_addr: Addr<Accountant> = subject.start();
        subject_addr
            .try_send(BindMessage {
                peer_actors: peer_actors_builder().build(),
            })
            .unwrap();

        let paying_wallet = make_wallet("booga");
        subject_addr
            .try_send(ReportRoutingServiceProvidedMessage {
                paying_wallet: paying_wallet.clone(),
                payload_size: 1234,
                service_rate: 42,
                byte_rate: 24,
            })
            .unwrap();

        System::current().stop_with_code(0);
        system.run();
        let more_money_receivable_parameters = more_money_receivable_parameters_arc.lock().unwrap();
        assert_eq!(
            more_money_receivable_parameters[0],
            (make_wallet("booga"), (1 * 42) + (1234 * 24))
        );
        TestLogHandler::new().exists_log_containing(&format!(
            "DEBUG: Accountant: Charging routing of 1234 bytes to wallet {}",
            paying_wallet
        ));
    }

    #[test]
    fn report_routing_service_provided_message_is_received_from_our_consuming_wallet() {
        init_test_logging();
        let consuming_wallet = make_wallet("our consuming wallet");
        let config = bc_from_ac_plus_wallets(
            AccountantConfig::default(),
            consuming_wallet.clone(),
            make_wallet("our earning wallet"),
        );
        let more_money_receivable_parameters_arc = Arc::new(Mutex::new(vec![]));
        let payable_dao_mock = PayableDaoMock::new().non_pending_payables_result(vec![]);
        let receivable_dao_mock = ReceivableDaoMock::new()
            .more_money_receivable_parameters(&more_money_receivable_parameters_arc);
        let subject = make_subject(
            Some(config),
            Some(payable_dao_mock),
            Some(receivable_dao_mock),
            None,
            None,
        );
        let system = System::new("report_routing_service_message_is_received");
        let subject_addr: Addr<Accountant> = subject.start();
        subject_addr
            .try_send(BindMessage {
                peer_actors: peer_actors_builder().build(),
            })
            .unwrap();

        subject_addr
            .try_send(ReportRoutingServiceProvidedMessage {
                paying_wallet: consuming_wallet.clone(),
                payload_size: 1234,
                service_rate: 42,
                byte_rate: 24,
            })
            .unwrap();

        System::current().stop_with_code(0);
        system.run();
        assert!(more_money_receivable_parameters_arc
            .lock()
            .unwrap()
            .is_empty());

        TestLogHandler::new().exists_log_containing(&format!(
            "INFO: Accountant: Not recording service provided for our wallet {}",
            consuming_wallet,
        ));
    }

    #[test]
    fn report_routing_service_provided_message_is_received_from_our_earning_wallet() {
        init_test_logging();
        let earning_wallet = make_wallet("our earning wallet");
        let config =
            bc_from_ac_plus_earning_wallet(AccountantConfig::default(), earning_wallet.clone());
        let more_money_receivable_parameters_arc = Arc::new(Mutex::new(vec![]));
        let payable_dao_mock = PayableDaoMock::new().non_pending_payables_result(vec![]);
        let receivable_dao_mock = ReceivableDaoMock::new()
            .more_money_receivable_parameters(&more_money_receivable_parameters_arc);
        let subject = make_subject(
            Some(config),
            Some(payable_dao_mock),
            Some(receivable_dao_mock),
            None,
            None,
        );
        let system = System::new("report_routing_service_message_is_received");
        let subject_addr: Addr<Accountant> = subject.start();
        subject_addr
            .try_send(BindMessage {
                peer_actors: peer_actors_builder().build(),
            })
            .unwrap();

        subject_addr
            .try_send(ReportRoutingServiceProvidedMessage {
                paying_wallet: earning_wallet.clone(),
                payload_size: 1234,
                service_rate: 42,
                byte_rate: 24,
            })
            .unwrap();

        System::current().stop_with_code(0);
        system.run();
        assert!(more_money_receivable_parameters_arc
            .lock()
            .unwrap()
            .is_empty());

        TestLogHandler::new().exists_log_containing(&format!(
            "INFO: Accountant: Not recording service provided for our wallet {}",
            earning_wallet,
        ));
    }

    #[test]
    fn report_routing_service_consumed_message_is_received() {
        init_test_logging();
        let config = bc_from_ac_plus_earning_wallet(AccountantConfig::default(), make_wallet("hi"));
        let more_money_payable_parameters_arc = Arc::new(Mutex::new(vec![]));
        let payable_dao_mock = PayableDaoMock::new()
            .non_pending_payables_result(vec![])
            .more_money_payable_parameters(more_money_payable_parameters_arc.clone())
            .more_money_payable_result(Ok(()));
        let subject = make_subject(Some(config), Some(payable_dao_mock), None, None, None);
        let system = System::new("report_routing_service_consumed_message_is_received");
        let subject_addr: Addr<Accountant> = subject.start();
        subject_addr
            .try_send(BindMessage {
                peer_actors: peer_actors_builder().build(),
            })
            .unwrap();

        let earning_wallet = make_wallet("booga");
        subject_addr
            .try_send(ReportRoutingServiceConsumedMessage {
                earning_wallet: earning_wallet.clone(),
                payload_size: 1234,
                service_rate: 42,
                byte_rate: 24,
            })
            .unwrap();

        System::current().stop_with_code(0);
        system.run();
        let more_money_payable_parameters = more_money_payable_parameters_arc.lock().unwrap();
        assert_eq!(
            more_money_payable_parameters[0],
            (make_wallet("booga"), (1 * 42) + (1234 * 24))
        );
        TestLogHandler::new().exists_log_containing(
            &format!("DEBUG: Accountant: Accruing debt to wallet {} for consuming routing service 1234 bytes", earning_wallet),
        );
    }

    #[test]
    fn report_routing_service_consumed_message_is_received_for_our_consuming_wallet() {
        init_test_logging();
        let consuming_wallet = make_wallet("the consuming wallet");
        let config = bc_from_ac_plus_wallets(
            AccountantConfig::default(),
            consuming_wallet.clone(),
            make_wallet("the earning wallet"),
        );
        let more_money_payable_parameters_arc = Arc::new(Mutex::new(vec![]));
        let payable_dao_mock = PayableDaoMock::new()
            .non_pending_payables_result(vec![])
            .more_money_payable_parameters(more_money_payable_parameters_arc.clone());
        let subject = make_subject(Some(config), Some(payable_dao_mock), None, None, None);
        let system = System::new("report_routing_service_consumed_message_is_received");
        let subject_addr: Addr<Accountant> = subject.start();
        subject_addr
            .try_send(BindMessage {
                peer_actors: peer_actors_builder().build(),
            })
            .unwrap();

        subject_addr
            .try_send(ReportRoutingServiceConsumedMessage {
                earning_wallet: consuming_wallet.clone(),
                payload_size: 1234,
                service_rate: 42,
                byte_rate: 24,
            })
            .unwrap();

        System::current().stop_with_code(0);
        system.run();
        assert!(more_money_payable_parameters_arc.lock().unwrap().is_empty());

        TestLogHandler::new().exists_log_containing(&format!(
            "INFO: Accountant: Not recording service consumed to our wallet {}",
            consuming_wallet,
        ));
    }

    #[test]
    fn report_routing_service_consumed_message_is_received_for_our_earning_wallet() {
        init_test_logging();
        let earning_wallet = make_wallet("the earning wallet");
        let config =
            bc_from_ac_plus_earning_wallet(AccountantConfig::default(), earning_wallet.clone());
        let more_money_payable_parameters_arc = Arc::new(Mutex::new(vec![]));
        let payable_dao_mock = PayableDaoMock::new()
            .non_pending_payables_result(vec![])
            .more_money_payable_parameters(more_money_payable_parameters_arc.clone());
        let subject = make_subject(Some(config), Some(payable_dao_mock), None, None, None);
        let system = System::new("report_routing_service_consumed_message_is_received");
        let subject_addr: Addr<Accountant> = subject.start();
        subject_addr
            .try_send(BindMessage {
                peer_actors: peer_actors_builder().build(),
            })
            .unwrap();

        subject_addr
            .try_send(ReportRoutingServiceConsumedMessage {
                earning_wallet: earning_wallet.clone(),
                payload_size: 1234,
                service_rate: 42,
                byte_rate: 24,
            })
            .unwrap();

        System::current().stop_with_code(0);
        system.run();
        assert!(more_money_payable_parameters_arc.lock().unwrap().is_empty());

        TestLogHandler::new().exists_log_containing(&format!(
            "INFO: Accountant: Not recording service consumed to our wallet {}",
            earning_wallet
        ));
    }

    #[test]
    fn report_exit_service_provided_message_is_received() {
        init_test_logging();
        let config = bc_from_ac_plus_earning_wallet(AccountantConfig::default(), make_wallet("hi"));
        let more_money_receivable_parameters_arc = Arc::new(Mutex::new(vec![]));
        let payable_dao_mock = PayableDaoMock::new().non_pending_payables_result(vec![]);
        let receivable_dao_mock = ReceivableDaoMock::new()
            .more_money_receivable_parameters(&more_money_receivable_parameters_arc)
            .more_money_receivable_result(Ok(()));
        let subject = make_subject(
            Some(config),
            Some(payable_dao_mock),
            Some(receivable_dao_mock),
            None,
            None,
        );
        let system = System::new("report_exit_service_provided_message_is_received");
        let subject_addr: Addr<Accountant> = subject.start();
        subject_addr
            .try_send(BindMessage {
                peer_actors: peer_actors_builder().build(),
            })
            .unwrap();

        let paying_wallet = make_wallet("booga");
        subject_addr
            .try_send(ReportExitServiceProvidedMessage {
                paying_wallet: paying_wallet.clone(),
                payload_size: 1234,
                service_rate: 42,
                byte_rate: 24,
            })
            .unwrap();

        System::current().stop();
        system.run();
        let more_money_receivable_parameters = more_money_receivable_parameters_arc.lock().unwrap();
        assert_eq!(
            more_money_receivable_parameters[0],
            (make_wallet("booga"), (1 * 42) + (1234 * 24))
        );
        TestLogHandler::new().exists_log_containing(&format!(
            "DEBUG: Accountant: Charging exit service for 1234 bytes to wallet {}",
            paying_wallet
        ));
    }

    #[test]
    fn report_exit_service_provided_message_is_received_from_our_consuming_wallet() {
        init_test_logging();
        let consuming_wallet = make_wallet("my consuming wallet");
        let config = bc_from_ac_plus_wallets(
            AccountantConfig::default(),
            consuming_wallet.clone(),
            make_wallet("my earning wallet"),
        );
        let more_money_receivable_parameters_arc = Arc::new(Mutex::new(vec![]));
        let payable_dao_mock = PayableDaoMock::new().non_pending_payables_result(vec![]);
        let receivable_dao_mock = ReceivableDaoMock::new()
            .more_money_receivable_parameters(&more_money_receivable_parameters_arc);
        let subject = make_subject(
            Some(config),
            Some(payable_dao_mock),
            Some(receivable_dao_mock),
            None,
            None,
        );
        let system = System::new("report_exit_service_provided_message_is_received");
        let subject_addr: Addr<Accountant> = subject.start();
        subject_addr
            .try_send(BindMessage {
                peer_actors: peer_actors_builder().build(),
            })
            .unwrap();

        subject_addr
            .try_send(ReportExitServiceProvidedMessage {
                paying_wallet: consuming_wallet.clone(),
                payload_size: 1234,
                service_rate: 42,
                byte_rate: 24,
            })
            .unwrap();

        System::current().stop();
        system.run();
        assert!(more_money_receivable_parameters_arc
            .lock()
            .unwrap()
            .is_empty());

        TestLogHandler::new().exists_log_containing(&format!(
            "INFO: Accountant: Not recording service provided for our wallet {}",
            consuming_wallet
        ));
    }

    #[test]
    fn report_exit_service_provided_message_is_received_from_our_earning_wallet() {
        init_test_logging();
        let earning_wallet = make_wallet("my earning wallet");
        let config =
            bc_from_ac_plus_earning_wallet(AccountantConfig::default(), earning_wallet.clone());
        let more_money_receivable_parameters_arc = Arc::new(Mutex::new(vec![]));
        let payable_dao_mock = PayableDaoMock::new().non_pending_payables_result(vec![]);
        let receivable_dao_mock = ReceivableDaoMock::new()
            .more_money_receivable_parameters(&more_money_receivable_parameters_arc);
        let subject = make_subject(
            Some(config),
            Some(payable_dao_mock),
            Some(receivable_dao_mock),
            None,
            None,
        );
        let system = System::new("report_exit_service_provided_message_is_received");
        let subject_addr: Addr<Accountant> = subject.start();
        subject_addr
            .try_send(BindMessage {
                peer_actors: peer_actors_builder().build(),
            })
            .unwrap();

        subject_addr
            .try_send(ReportExitServiceProvidedMessage {
                paying_wallet: earning_wallet.clone(),
                payload_size: 1234,
                service_rate: 42,
                byte_rate: 24,
            })
            .unwrap();

        System::current().stop();
        system.run();
        assert!(more_money_receivable_parameters_arc
            .lock()
            .unwrap()
            .is_empty());

        TestLogHandler::new().exists_log_containing(&format!(
            "INFO: Accountant: Not recording service provided for our wallet {}",
            earning_wallet,
        ));
    }

    #[test]
    fn report_exit_service_consumed_message_is_received() {
        init_test_logging();
        let config = bc_from_ac_plus_earning_wallet(AccountantConfig::default(), make_wallet("hi"));
        let more_money_payable_parameters_arc = Arc::new(Mutex::new(vec![]));
        let payable_dao_mock = PayableDaoMock::new()
            .non_pending_payables_result(vec![])
            .more_money_payable_parameters(more_money_payable_parameters_arc.clone())
            .more_money_payable_result(Ok(()));
        let subject = make_subject(Some(config), Some(payable_dao_mock), None, None, None);
        let system = System::new("report_exit_service_consumed_message_is_received");
        let subject_addr: Addr<Accountant> = subject.start();
        subject_addr
            .try_send(BindMessage {
                peer_actors: peer_actors_builder().build(),
            })
            .unwrap();

        let earning_wallet = make_wallet("booga");
        subject_addr
            .try_send(ReportExitServiceConsumedMessage {
                earning_wallet: earning_wallet.clone(),
                payload_size: 1234,
                service_rate: 42,
                byte_rate: 24,
            })
            .unwrap();

        System::current().stop_with_code(0);
        system.run();
        let more_money_payable_parameters = more_money_payable_parameters_arc.lock().unwrap();
        assert_eq!(
            more_money_payable_parameters[0],
            (make_wallet("booga"), (1 * 42) + (1234 * 24))
        );
        TestLogHandler::new().exists_log_containing(&format!(
            "DEBUG: Accountant: Accruing debt to wallet {} for consuming exit service 1234 bytes",
            earning_wallet
        ));
    }

    #[test]
    fn report_exit_service_consumed_message_is_received_for_our_consuming_wallet() {
        init_test_logging();
        let consuming_wallet = make_wallet("own consuming wallet");
        let config = bc_from_ac_plus_wallets(
            AccountantConfig::default(),
            consuming_wallet.clone(),
            make_wallet("own earning wallet"),
        );
        let more_money_payable_parameters_arc = Arc::new(Mutex::new(vec![]));
        let payable_dao_mock = PayableDaoMock::new()
            .non_pending_payables_result(vec![])
            .more_money_payable_parameters(more_money_payable_parameters_arc.clone());
        let subject = make_subject(Some(config), Some(payable_dao_mock), None, None, None);
        let system = System::new("report_exit_service_consumed_message_is_received");
        let subject_addr: Addr<Accountant> = subject.start();
        subject_addr
            .try_send(BindMessage {
                peer_actors: peer_actors_builder().build(),
            })
            .unwrap();

        subject_addr
            .try_send(ReportExitServiceConsumedMessage {
                earning_wallet: consuming_wallet.clone(),
                payload_size: 1234,
                service_rate: 42,
                byte_rate: 24,
            })
            .unwrap();

        System::current().stop_with_code(0);
        system.run();
        assert!(more_money_payable_parameters_arc.lock().unwrap().is_empty());

        TestLogHandler::new().exists_log_containing(&format!(
            "INFO: Accountant: Not recording service consumed to our wallet {}",
            consuming_wallet
        ));
    }

    #[test]
    fn report_exit_service_consumed_message_is_received_for_our_earning_wallet() {
        init_test_logging();
        let earning_wallet = make_wallet("own earning wallet");
        let config =
            bc_from_ac_plus_earning_wallet(AccountantConfig::default(), earning_wallet.clone());
        let more_money_payable_parameters_arc = Arc::new(Mutex::new(vec![]));
        let payable_dao_mock = PayableDaoMock::new()
            .non_pending_payables_result(vec![])
            .more_money_payable_parameters(more_money_payable_parameters_arc.clone());
        let subject = make_subject(Some(config), Some(payable_dao_mock), None, None, None);
        let system = System::new("report_exit_service_consumed_message_is_received");
        let subject_addr: Addr<Accountant> = subject.start();
        subject_addr
            .try_send(BindMessage {
                peer_actors: peer_actors_builder().build(),
            })
            .unwrap();

        subject_addr
            .try_send(ReportExitServiceConsumedMessage {
                earning_wallet: earning_wallet.clone(),
                payload_size: 1234,
                service_rate: 42,
                byte_rate: 24,
            })
            .unwrap();

        System::current().stop_with_code(0);
        system.run();
        assert!(more_money_payable_parameters_arc.lock().unwrap().is_empty());

        TestLogHandler::new().exists_log_containing(&format!(
            "INFO: Accountant: Not recording service consumed to our wallet {}",
            earning_wallet
        ));
    }

    #[test]
    fn record_service_provided_handles_overflow() {
        init_test_logging();
        let wallet = make_wallet("booga");
        let subject = make_subject(
            None,
            None,
            Some(
                ReceivableDaoMock::new()
                    .more_money_receivable_result(Err(PaymentError::SignConversion(1234))),
            ),
            None,
            None,
        );

        subject.record_service_provided(i64::MAX as u64, 1, 2, &wallet);

        TestLogHandler::new().exists_log_containing(&format!(
            "ERROR: Accountant: Overflow error trying to record service provided to Node with consuming wallet {}: service rate {}, byte rate 1, payload size 2. Skipping",
            wallet,
            i64::MAX as u64
        ));
    }

    #[test]
    fn record_service_consumed_handles_overflow() {
        init_test_logging();
        let wallet = make_wallet("booga");
        let subject = make_subject(
            None,
            Some(
                PayableDaoMock::new()
                    .more_money_payable_result(Err(PaymentError::SignConversion(1234))),
            ),
            None,
            None,
            None,
        );

        subject.record_service_consumed(i64::MAX as u64, 1, 2, &wallet);

        TestLogHandler::new().exists_log_containing(&format!(
            "ERROR: Accountant: Overflow error trying to record service consumed from Node with earning wallet {}: service rate {}, byte rate 1, payload size 2. Skipping",
            wallet,
            i64::MAX as u64
        ));
    }

    #[test]
    fn handle_sent_payments_handles_overflow() {
        init_test_logging();
        let wallet = make_wallet("booga");
        let payments = SentPayments {
            payments: vec![Ok(Payment::new(
                wallet.clone(),
                u64::MAX,
                H256::from_uint(&U256::from(1)),
            ))],
        };
        let mut subject = make_subject(
            None,
            Some(
                PayableDaoMock::new().payment_sent_result(Err(PaymentError::SignConversion(1234))),
            ),
            None,
            None,
            None,
        );

        subject.handle_sent_payments(payments);

        TestLogHandler::new().exists_log_containing(&format!(
            "ERROR: Accountant: Overflow error trying to record payment of {} sent to earning wallet {} (transaction {}). Skipping",
            u64::MAX,
            wallet,
            H256::from_uint(&U256::from(1))
        ));
    }

    #[test]
    #[should_panic(
        expected = "panic message (processed with: node_lib::sub_lib::utils::crash_request_analyzer)"
    )]
    fn accountant_can_be_crashed_properly_but_not_improperly() {
        let mut config = BootstrapperConfig::default();
        config.crash_point = CrashPoint::Message;
        let accountant = make_subject(Some(config), None, None, None, None);

        prove_that_crash_request_handler_is_hooked_up(accountant, CRASH_KEY);
    }

    #[test]
    fn investigate_debt_extremes_picks_the_most_relevant_records() {
        let now = to_time_t(SystemTime::now());
        let same_amount_significance = 2_000_000;
        let same_age_significance = from_time_t(now - 30000);
        let payables = &[
            PayableAccount {
                wallet: make_wallet("wallet0"),
                balance: same_amount_significance,
                last_paid_timestamp: from_time_t(now - 5000),
                pending_payment_transaction: None,
            },
            //this debt is more significant because beside being high in amount it's also older, so should be prioritized and picked
            PayableAccount {
                wallet: make_wallet("wallet1"),
                balance: same_amount_significance,
                last_paid_timestamp: from_time_t(now - 10000),
                pending_payment_transaction: None,
            },
            //similarly these two wallets have debts equally old but the second has a bigger balance and should be chosen
            PayableAccount {
                wallet: make_wallet("wallet3"),
                balance: 100,
                last_paid_timestamp: same_age_significance,
                pending_payment_transaction: None,
            },
            PayableAccount {
                wallet: make_wallet("wallet2"),
                balance: 330,
                last_paid_timestamp: same_age_significance,
                pending_payment_transaction: None,
            },
        ];

        let result = Accountant::investigate_debt_extremes(payables);

        assert_eq!(result,"Payable scan found 4 debts; the biggest is 2000000 owed for 10000sec, the oldest is 330 owed for 30000sec")
    }

    #[test]
    fn payment_debug_summary_prints_a_nice_summary() {
        let now = to_time_t(SystemTime::now());
        let qualified_payables = &[
            PayableAccount {
                wallet: make_wallet("wallet0"),
                balance: DEFAULT_PAYMENT_CURVES.permanent_debt_allowed_gwei + 1000,
                last_paid_timestamp: from_time_t(
                    now - DEFAULT_PAYMENT_CURVES.balance_decreases_for_sec - 1234,
                ),
                pending_payment_transaction: None,
            },
            PayableAccount {
                wallet: make_wallet("wallet1"),
                balance: DEFAULT_PAYMENT_CURVES.permanent_debt_allowed_gwei + 1,
                last_paid_timestamp: from_time_t(
                    now - DEFAULT_PAYMENT_CURVES.balance_decreases_for_sec - 1,
                ),
                pending_payment_transaction: None,
            },
        ];
        let mut config = BootstrapperConfig::default();
        config.accountant_config.payment_curves_opt = Some(DEFAULT_PAYMENT_CURVES.clone());
        let subject = make_subject(Some(config), None, None, None, None);

        let result = subject.payments_debug_summary(qualified_payables);

        assert_eq!(result,
                   "Paying qualified debts:\n\
                   10001000 owed for 2593234sec exceeds threshold: 9512428; creditor: 0x0000000000000000000000000077616c6c657430\n\
                   10000001 owed for 2592001sec exceeds threshold: 9999604; creditor: 0x0000000000000000000000000077616c6c657431"
        )
    }

    #[test]
    fn jackass_unsigned_to_signed_handles_zero() {
        let result = jackass_unsigned_to_signed(0u64);

        assert_eq!(result, Ok(0i64));
    }

    #[test]
    fn jackass_unsigned_to_signed_handles_max_allowable() {
        let result = jackass_unsigned_to_signed(i64::MAX as u64);

        assert_eq!(result, Ok(i64::MAX));
    }

    #[test]
    fn jackass_unsigned_to_signed_handles_max_plus_one() {
        let attempt = (i64::MAX as u64) + 1;
        let result = jackass_unsigned_to_signed((i64::MAX as u64) + 1);

        assert_eq!(result, Err(PaymentError::SignConversion(attempt)));
    }

    fn bc_from_ac_plus_earning_wallet(
        ac: AccountantConfig,
        earning_wallet: Wallet,
    ) -> BootstrapperConfig {
        let mut bc = BootstrapperConfig::new();
        bc.accountant_config = ac;
        bc.earning_wallet = earning_wallet;
        bc
    }

    fn bc_from_ac_plus_wallets(
        ac: AccountantConfig,
        consuming_wallet: Wallet,
        earning_wallet: Wallet,
    ) -> BootstrapperConfig {
        let mut bc = BootstrapperConfig::new();
        bc.accountant_config = ac;
        bc.consuming_wallet_opt = Some(consuming_wallet);
        bc.earning_wallet = earning_wallet;
        bc
    }

    fn make_subject(
        config_opt: Option<BootstrapperConfig>,
        payable_dao_opt: Option<PayableDaoMock>,
        receivable_dao_opt: Option<ReceivableDaoMock>,
        banned_dao_opt: Option<BannedDaoMock>,
        persistent_config_opt: Option<PersistentConfigurationMock>,
    ) -> Accountant {
        let payable_dao_factory =
            PayableDaoFactoryMock::new(payable_dao_opt.unwrap_or(PayableDaoMock::new()));
        let receivable_dao_factory =
            ReceivableDaoFactoryMock::new(receivable_dao_opt.unwrap_or(ReceivableDaoMock::new()));
        let banned_dao_factory =
            BannedDaoFactoryMock::new(banned_dao_opt.unwrap_or(BannedDaoMock::new()));
        let mut subject = Accountant::new(
            &config_opt.unwrap_or(BootstrapperConfig::new()),
            Box::new(payable_dao_factory),
            Box::new(receivable_dao_factory),
            Box::new(banned_dao_factory),
            Box::new(ConfigDaoFactoryMock::new(ConfigDaoMock::new())),
        );
        subject.persistent_configuration = if let Some(persistent_config) = persistent_config_opt {
            Box::new(persistent_config)
        } else {
            Box::new(PersistentConfigurationMock::new())
        };
        subject
    }
}<|MERGE_RESOLUTION|>--- conflicted
+++ resolved
@@ -787,12 +787,9 @@
     use actix::System;
     use ethereum_types::BigEndianHash;
     use ethsign_crypto::Keccak256;
-<<<<<<< HEAD
     use masq_lib::payment_curves_and_rate_pack::PaymentCurves;
-=======
     use masq_lib::test_utils::logging::init_test_logging;
     use masq_lib::test_utils::logging::TestLogHandler;
->>>>>>> ede55619
     use masq_lib::ui_gateway::MessagePath::Conversation;
     use masq_lib::ui_gateway::{MessageBody, MessageTarget, NodeFromUiMessage, NodeToUiMessage};
     use std::cell::RefCell;
