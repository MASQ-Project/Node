--- conflicted
+++ resolved
@@ -219,10 +219,10 @@
     type Result = ();
 
     fn handle(&mut self, msg: ScanForPendingPayables, ctx: &mut Self::Context) -> Self::Result {
-        // By this time we know it is an automatic scanner, which may or may not be rescheduled. 
-        // It depends on the findings: if it finds failed transactions, then it will launch 
-        // the RetryPayableScanner, which finishes, and the PendingPayablesScanner is scheduled 
-        // to run again. Therefore, not from here. 
+        // By this time we know it is an automatic scanner, which may or may not be rescheduled.
+        // It depends on the findings: if it finds failed transactions, then it will launch
+        // the RetryPayableScanner, which finishes, and the PendingPayablesScanner is scheduled
+        // to run again. Therefore, not from here.
         let response_skeleton_opt = msg.response_skeleton_opt;
         self.handle_request_of_scan_for_pending_payable(response_skeleton_opt)
     }
@@ -232,11 +232,11 @@
     type Result = ();
 
     fn handle(&mut self, msg: ScanForNewPayables, ctx: &mut Self::Context) -> Self::Result {
-        // We know this must be a scheduled scanner, but we don't if we are going to reschedule it 
+        // We know this must be a scheduled scanner, but we don't if we are going to reschedule it
         // from here or elsewhere. If the scan finds no payables that qualify for a payment, we do
         // it right away. If some new pending payables are produced, the next scheduling is going to
-        // be determined by the PendingPayableScanner, evaluating if it has seen all pending 
-        // payables complete. That opens up an opportunity for another run of the NewPayableScanner.  
+        // be determined by the PendingPayableScanner, evaluating if it has seen all pending
+        // payables complete. That opens up an opportunity for another run of the NewPayableScanner.
         let response_skeleton = msg.response_skeleton_opt;
         if self.handle_request_of_scan_for_new_payable(response_skeleton)
             == ScanScheduleHint::Schedule
@@ -252,8 +252,8 @@
     type Result = ();
 
     fn handle(&mut self, msg: ScanForRetryPayables, _ctx: &mut Self::Context) -> Self::Result {
-        // RetryPayableScanner is scheduled only when the PendingPayableScanner finishes finding out 
-        // that there have been some failed pending payables. That means not from here.    
+        // RetryPayableScanner is scheduled only when the PendingPayableScanner finishes finding out
+        // that there have been some failed pending payables. That means not from here.
         let response_skeleton = msg.response_skeleton_opt;
         self.handle_request_of_scan_for_retry_payable(response_skeleton);
     }
@@ -263,8 +263,8 @@
     type Result = ();
 
     fn handle(&mut self, msg: ScanForReceivables, ctx: &mut Self::Context) -> Self::Result {
-        // By this time we know it is an automatic scanner, which is always rescheduled right away, 
-        // no matter what its outcome is.  
+        // By this time we know it is an automatic scanner, which is always rescheduled right away,
+        // no matter what its outcome is.
         self.handle_request_of_scan_for_receivable(msg.response_skeleton_opt);
         todo!("receivable scanner periodical")
     }
@@ -284,8 +284,8 @@
                         .try_send(node_to_ui_msg)
                         .expect("UIGateway is dead");
                     todo!("Finishing PendingPayable scan. Non-automatic.");
-                    // Externally triggered scan is not allowed to be a spark for a procedure that 
-                    // would involve payables with fresh nonces. The job is done. 
+                    // Externally triggered scan is not allowed to be a spark for a procedure that
+                    // would involve payables with fresh nonces. The job is done.
                 } else {
                     todo!("Finishing PendingPayable scan. Automatic scanning.");
                     self.scan_schedulers
@@ -333,9 +333,9 @@
                     .try_send(node_to_ui_msg)
                     .expect("UIGateway is dead");
 
-                // When automatic scans are suppressed, the external triggers are not allowed to 
-                // provoke a scan sequence spread across intervals. The only exception is 
-                // the PendingPayableScanner and RetryPayableScanner, which are meant to run in 
+                // When automatic scans are suppressed, the external triggers are not allowed to
+                // provoke a scan sequence spread across intervals. The only exception is
+                // the PendingPayableScanner and RetryPayableScanner, which are meant to run in
                 // tandem.
             }
         }
@@ -903,10 +903,7 @@
                     SystemTime::now(),
                     response_skeleton_opt,
                     &self.logger,
-<<<<<<< HEAD
                     self.scan_schedulers.automatic_scans_enabled
-=======
->>>>>>> 2c447b47
                 ),
                 None => Err(BeginScanError::NoConsumingWalletFound),
             };
@@ -1039,7 +1036,7 @@
         scan_type: ScanType,
         response_skeleton: ResponseSkeleton,
     ) {
-        // Each of these scans runs only once per request, they do not go on into a sequence under 
+        // Each of these scans runs only once per request, they do not go on into a sequence under
         // any circumstances
         match scan_type {
             ScanType::Payables => {
@@ -1844,25 +1841,22 @@
     }
 
     #[test]
-<<<<<<< HEAD
     fn externally_triggered_scan_for_new_payables_is_prevented_if_automatic_scans_are_enabled(
     ) {
         todo!("write me up...new payables")
     }
-    
+
     #[test]
     fn externally_triggered_scan_for_pending_payables_is_prevented_if_automatic_scans_are_enabled() {
         todo!("write me up...pending payables")
     }
-    
+
     #[test]
     fn externally_triggered_scan_for_receivables_is_prevented_if_automatic_scans_are_enabled() {
         todo!("write me up...receivables")
     }
 
     #[test]
-=======
->>>>>>> 2c447b47
     fn externally_triggered_scan_for_pending_payables_is_prevented_if_all_payments_already_complete(
     ) {
         todo!("write me up")
