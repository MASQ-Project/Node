// Copyright (c) 2019, MASQ (https://masq.ai) and/or its affiliates. All rights reserved.

pub mod big_int_processing;
pub mod dao_utils;
pub mod financials;
pub mod payable_dao;
pub mod pending_payable_dao;
pub mod receivable_dao;
pub mod scanners;
pub mod scanners_utils;

#[cfg(test)]
pub mod test_utils;

use core::fmt::Debug;
use masq_lib::constants::{SCAN_ERROR, WEIS_OF_GWEI};
use std::cell::{Ref, RefCell};

use masq_lib::messages::{
    QueryResults, ScanType, UiFinancialStatistics, UiPayableAccount, UiReceivableAccount,
    UiScanRequest,
};
use masq_lib::ui_gateway::{MessageBody, MessagePath};

use crate::accountant::dao_utils::{
    remap_payable_accounts, remap_receivable_accounts, CustomQuery, DaoFactoryReal,
};
use crate::accountant::financials::visibility_restricted_module::{
    check_query_is_within_tech_limits, financials_entry_check,
};
use crate::accountant::payable_dao::PayableDaoError;
use crate::accountant::pending_payable_dao::PendingPayableDao;
use crate::accountant::receivable_dao::ReceivableDaoError;
<<<<<<< HEAD
use crate::accountant::scanners::{
    join_displayable_items_by_commas, NotifyLaterForScanners, Scanners,
};
use crate::blockchain::blockchain_bridge::{
    PendingPayableFingerprint, PendingPayableFingerprintSeeds, RetrieveTransactions,
};
use crate::blockchain::blockchain_interface::{
    BlockchainError, BlockchainTransaction, ProcessedPayableFallible,
};
=======
use crate::accountant::scanners::{ScanTimings, Scanners};
use crate::blockchain::blockchain_bridge::{PendingPayableFingerprint, RetrieveTransactions};
use crate::blockchain::blockchain_interface::{BlockchainError, BlockchainTransaction};
>>>>>>> 646eac20
use crate::bootstrapper::BootstrapperConfig;
use crate::database::db_initializer::DbInitializationConfig;
use crate::sub_lib::accountant::AccountantSubs;
use crate::sub_lib::accountant::DaoFactories;
use crate::sub_lib::accountant::FinancialStatistics;
use crate::sub_lib::accountant::ReportExitServiceProvidedMessage;
use crate::sub_lib::accountant::ReportRoutingServiceProvidedMessage;
use crate::sub_lib::accountant::ReportServicesConsumedMessage;
use crate::sub_lib::accountant::{MessageIdGenerator, MessageIdGeneratorReal};
use crate::sub_lib::blockchain_bridge::ReportAccountsPayable;
use crate::sub_lib::peer_actors::{BindMessage, StartMessage};
use crate::sub_lib::utils::{handle_ui_crash_request, NODE_MAILBOX_CAPACITY};
use crate::sub_lib::wallet::Wallet;
use actix::Actor;
use actix::Addr;
use actix::AsyncContext;
use actix::Context;
use actix::Handler;
use actix::Message;
use actix::Recipient;
use masq_lib::crash_point::CrashPoint;
use masq_lib::logger::Logger;
use masq_lib::messages::UiFinancialsResponse;
use masq_lib::messages::{FromMessageBody, ToMessageBody, UiFinancialsRequest};
use masq_lib::ui_gateway::MessageTarget::ClientId;
use masq_lib::ui_gateway::{NodeFromUiMessage, NodeToUiMessage};
use masq_lib::utils::ExpectValue;
use payable_dao::PayableDao;
use receivable_dao::ReceivableDao;
use std::any::type_name;
#[cfg(test)]
use std::default::Default;
use std::fmt::Display;
use std::ops::{Div, Mul};
use std::path::Path;
use std::rc::Rc;
use std::time::SystemTime;
use web3::types::{TransactionReceipt, H256};

pub const CRASH_KEY: &str = "ACCOUNTANT";
pub const COMMA_SEPARATOR: &str = ", ";
pub const DEFAULT_PENDING_TOO_LONG_SEC: u64 = 21_600; //6 hours

pub struct Accountant {
    suppress_initial_scans: bool,
    consuming_wallet: Option<Wallet>,
    earning_wallet: Rc<Wallet>,
    payable_dao: Box<dyn PayableDao>,
    receivable_dao: Box<dyn ReceivableDao>,
    pending_payable_dao: Box<dyn PendingPayableDao>,
    crashable: bool,
    scanners: Scanners,
    scan_timings: ScanTimings,
    financial_statistics: Rc<RefCell<FinancialStatistics>>,
    report_accounts_payable_sub_opt: Option<Recipient<ReportAccountsPayable>>,
    retrieve_transactions_sub: Option<Recipient<RetrieveTransactions>>,
    request_transaction_receipts_subs_opt: Option<Recipient<RequestTransactionReceipts>>,
    report_inbound_payments_sub: Option<Recipient<ReceivedPayments>>,
    report_sent_payments_sub: Option<Recipient<SentPayables>>,
    ui_message_sub: Option<Recipient<NodeToUiMessage>>,
    message_id_generator: Box<dyn MessageIdGenerator>,
    logger: Logger,
}

impl Actor for Accountant {
    type Context = Context<Self>;
}

#[derive(Debug, Eq, PartialEq, Clone, Copy)]
pub struct ResponseSkeleton {
    pub client_id: u64,
    pub context_id: u64,
}

#[derive(Debug, Message, PartialEq, Eq)]
pub struct ReceivedPayments {
    //TODO When we decide whether to delinquency-ban a debtor, we do so based on the age
    // of his debt. That age is calculated from the last time he made a payment. It would
    // be most accurate to draw that timestamp from the time the block containing the
    // payment was placed on the blockchain; however, we're actually drawing the timestamp
    // from the moment we discovered and accepted the payment, which is less accurate and
    // detects any upcoming delinquency later than the more accurate version would. Is this
    // a problem? Do we want to correct the timestamp? Discuss.
    pub timestamp: SystemTime,
    pub payments: Vec<BlockchainTransaction>,
    pub response_skeleton_opt: Option<ResponseSkeleton>,
}

#[derive(Debug, Message, PartialEq)]
pub struct SentPayables {
    pub payment_procedure_result: Result<Vec<ProcessedPayableFallible>, BlockchainError>,
    pub response_skeleton_opt: Option<ResponseSkeleton>,
}

#[derive(Debug, Message, Default, PartialEq, Eq, Clone, Copy)]
pub struct ScanForPayables {
    pub response_skeleton_opt: Option<ResponseSkeleton>,
}

#[derive(Debug, Message, Default, PartialEq, Eq, Clone, Copy)]
pub struct ScanForReceivables {
    pub response_skeleton_opt: Option<ResponseSkeleton>,
}

#[derive(Debug, Message, Default, PartialEq, Eq, Clone, Copy)]
pub struct ScanForPendingPayables {
    pub response_skeleton_opt: Option<ResponseSkeleton>,
}

#[derive(Debug, Clone, Message, PartialEq, Eq)]
pub struct ScanError {
    pub scan_type: ScanType,
    pub response_skeleton_opt: Option<ResponseSkeleton>,
    pub msg: String,
}

impl Handler<BindMessage> for Accountant {
    type Result = ();

    fn handle(&mut self, msg: BindMessage, ctx: &mut Self::Context) -> Self::Result {
        self.handle_bind_message(msg);
        ctx.set_mailbox_capacity(NODE_MAILBOX_CAPACITY);
    }
}

impl Handler<StartMessage> for Accountant {
    type Result = ();

    fn handle(&mut self, _msg: StartMessage, ctx: &mut Self::Context) -> Self::Result {
        if self.suppress_initial_scans {
            info!(
                &self.logger,
                "Started with --scans off; declining to begin database and blockchain scans"
            );
        } else {
            debug!(
                &self.logger,
                "Started with --scans on; starting database and blockchain scans"
            );
            ctx.notify(ScanForPendingPayables {
                response_skeleton_opt: None,
            });
            ctx.notify(ScanForPayables {
                response_skeleton_opt: None,
            });
            ctx.notify(ScanForReceivables {
                response_skeleton_opt: None,
            });
        }
    }
}

impl Handler<ReceivedPayments> for Accountant {
    type Result = ();

    fn handle(&mut self, msg: ReceivedPayments, _ctx: &mut Self::Context) -> Self::Result {
        if let Some(node_to_ui_msg) = self.scanners.receivable.finish_scan(msg, &self.logger) {
            self.ui_message_sub
                .as_ref()
                .expect("UIGateway is not bound")
                .try_send(node_to_ui_msg)
                .expect("UIGateway is dead");
        }
    }
}

impl Handler<SentPayables> for Accountant {
    type Result = ();

    fn handle(&mut self, msg: SentPayables, _ctx: &mut Self::Context) -> Self::Result {
        if let Some(node_to_ui_msg) = self.scanners.payable.finish_scan(msg, &self.logger) {
            self.ui_message_sub
                .as_ref()
                .expect("UIGateway is not bound")
                .try_send(node_to_ui_msg)
                .expect("UIGateway is dead");
        }
    }
}

impl Handler<ScanForPayables> for Accountant {
    type Result = ();

    fn handle(&mut self, msg: ScanForPayables, ctx: &mut Self::Context) -> Self::Result {
        self.handle_request_of_scan_for_payable(msg.response_skeleton_opt);
        self.scan_timings
            .payable
            .schedule_another_periodic_scan(ctx);
    }
}

impl Handler<ScanForPendingPayables> for Accountant {
    type Result = ();

    fn handle(&mut self, msg: ScanForPendingPayables, ctx: &mut Self::Context) -> Self::Result {
        self.handle_request_of_scan_for_pending_payable(msg.response_skeleton_opt);
        self.scan_timings
            .pending_payable
            .schedule_another_periodic_scan(ctx);
    }
}

impl Handler<ScanForReceivables> for Accountant {
    type Result = ();

    fn handle(&mut self, msg: ScanForReceivables, ctx: &mut Self::Context) -> Self::Result {
        self.handle_request_of_scan_for_receivable(msg.response_skeleton_opt);
        self.scan_timings
            .receivable
            .schedule_another_periodic_scan(ctx);
    }
}

impl Handler<ScanError> for Accountant {
    type Result = ();

    fn handle(&mut self, scan_error: ScanError, _ctx: &mut Self::Context) -> Self::Result {
        error!(self.logger, "Received ScanError: {:?}", scan_error);
        match scan_error.scan_type {
            ScanType::Payables => {
                self.scanners.payable.mark_as_ended(&self.logger);
            }
            ScanType::PendingPayables => {
                self.scanners.pending_payable.mark_as_ended(&self.logger);
            }
            ScanType::Receivables => {
                self.scanners.receivable.mark_as_ended(&self.logger);
            }
        };
        if let Some(response_skeleton) = scan_error.response_skeleton_opt {
            let error_msg = NodeToUiMessage {
                target: ClientId(response_skeleton.client_id),
                body: MessageBody {
                    opcode: "scan".to_string(),
                    path: MessagePath::Conversation(response_skeleton.context_id),
                    payload: Err((
                        SCAN_ERROR,
                        format!(
                            "{:?} scan failed: '{}'",
                            scan_error.scan_type, scan_error.msg
                        ),
                    )),
                },
            };
            error!(self.logger, "Sending UiScanResponse: {:?}", error_msg);
            self.ui_message_sub
                .as_ref()
                .expect("UIGateway not bound")
                .try_send(error_msg)
                .expect("UiGateway is dead");
        }
    }
}

impl Handler<ReportRoutingServiceProvidedMessage> for Accountant {
    type Result = ();

    fn handle(
        &mut self,
        msg: ReportRoutingServiceProvidedMessage,
        _ctx: &mut Self::Context,
    ) -> Self::Result {
        self.handle_report_routing_service_provided_message(msg);
    }
}

impl Handler<ReportExitServiceProvidedMessage> for Accountant {
    type Result = ();

    fn handle(
        &mut self,
        msg: ReportExitServiceProvidedMessage,
        _ctx: &mut Self::Context,
    ) -> Self::Result {
        self.handle_report_exit_service_provided_message(msg);
    }
}

impl Handler<ReportServicesConsumedMessage> for Accountant {
    type Result = ();

    fn handle(
        &mut self,
        msg: ReportServicesConsumedMessage,
        _ctx: &mut Self::Context,
    ) -> Self::Result {
        self.handle_report_services_consumed_message(msg);
    }
}

pub trait SkeletonOptHolder {
    fn skeleton_opt(&self) -> Option<ResponseSkeleton>;
}

#[derive(Debug, PartialEq, Eq, Message, Clone)]
pub struct RequestTransactionReceipts {
    pub pending_payable: Vec<PendingPayableFingerprint>,
    pub response_skeleton_opt: Option<ResponseSkeleton>,
}

impl SkeletonOptHolder for RequestTransactionReceipts {
    fn skeleton_opt(&self) -> Option<ResponseSkeleton> {
        self.response_skeleton_opt
    }
}

#[derive(Debug, PartialEq, Message, Clone)]
pub struct ReportTransactionReceipts {
    pub fingerprints_with_receipts: Vec<(Option<TransactionReceipt>, PendingPayableFingerprint)>,
    pub response_skeleton_opt: Option<ResponseSkeleton>,
}

impl Handler<ReportTransactionReceipts> for Accountant {
    type Result = ();

    fn handle(&mut self, msg: ReportTransactionReceipts, _ctx: &mut Self::Context) -> Self::Result {
        if let Some(node_to_ui_msg) = self.scanners.pending_payable.finish_scan(msg, &self.logger) {
            self.ui_message_sub
                .as_ref()
                .expect("UIGateway is not bound")
                .try_send(node_to_ui_msg)
                .expect("UIGateway is dead");
        }
    }
}

impl Handler<PendingPayableFingerprintSeeds> for Accountant {
    type Result = ();
    fn handle(
        &mut self,
        msg: PendingPayableFingerprintSeeds,
        _ctx: &mut Self::Context,
    ) -> Self::Result {
        self.handle_new_pending_payable_fingerprints(msg)
    }
}

impl Handler<NodeFromUiMessage> for Accountant {
    type Result = ();

    fn handle(&mut self, msg: NodeFromUiMessage, ctx: &mut Self::Context) -> Self::Result {
        let client_id = msg.client_id;
        if let Ok((request, context_id)) = UiFinancialsRequest::fmb(msg.body.clone()) {
            self.handle_financials(&request, client_id, context_id)
        } else if let Ok((body, context_id)) = UiScanRequest::fmb(msg.body.clone()) {
            self.handle_externally_triggered_scan(
                ctx,
                body.scan_type,
                ResponseSkeleton {
                    client_id,
                    context_id,
                },
            )
        } else {
            handle_ui_crash_request(msg, &self.logger, self.crashable, CRASH_KEY)
        }
    }
}

impl Accountant {
    pub fn new(config: BootstrapperConfig, dao_factories: DaoFactories) -> Accountant {
        let payment_thresholds = config.payment_thresholds_opt.expectv("Payment thresholds");
        let scan_intervals = config.scan_intervals_opt.expectv("Scan Intervals");
        let earning_wallet = Rc::new(config.earning_wallet);
        let financial_statistics = Rc::new(RefCell::new(FinancialStatistics::default()));
        let payable_dao = dao_factories.payable_dao_factory.make();
        let pending_payable_dao = dao_factories.pending_payable_dao_factory.make();
        let receivable_dao = dao_factories.receivable_dao_factory.make();
        let scanners = Scanners::new(
            dao_factories,
            Rc::new(payment_thresholds),
            Rc::clone(&earning_wallet),
            config.when_pending_too_long_sec,
            Rc::clone(&financial_statistics),
        );

        Accountant {
            suppress_initial_scans: config.suppress_initial_scans,
            consuming_wallet: config.consuming_wallet_opt.clone(),
            earning_wallet: Rc::clone(&earning_wallet),
            payable_dao,
            receivable_dao,
            pending_payable_dao,
            scanners,
            crashable: config.crash_point == CrashPoint::Message,
            scan_timings: ScanTimings::new(scan_intervals),
            financial_statistics: Rc::clone(&financial_statistics),
            report_accounts_payable_sub_opt: None,
            retrieve_transactions_sub: None,
            request_transaction_receipts_subs_opt: None,
            report_inbound_payments_sub: None,
            report_sent_payments_sub: None,
            ui_message_sub: None,
            message_id_generator: Box::new(MessageIdGeneratorReal::default()),
            logger: Logger::new("Accountant"),
        }
    }

    pub fn make_subs_from(addr: &Addr<Accountant>) -> AccountantSubs {
        AccountantSubs {
            bind: recipient!(addr, BindMessage),
            start: recipient!(addr, StartMessage),
            report_routing_service_provided: recipient!(addr, ReportRoutingServiceProvidedMessage),
            report_exit_service_provided: recipient!(addr, ReportExitServiceProvidedMessage),
            report_services_consumed: recipient!(addr, ReportServicesConsumedMessage),
<<<<<<< HEAD
            report_new_payments: recipient!(addr, ReceivedPayments),
            init_pending_payable_fingerprints: recipient!(addr, PendingPayableFingerprintSeeds),
=======
            report_inbound_payments: recipient!(addr, ReceivedPayments),
            pending_payable_fingerprint: recipient!(addr, PendingPayableFingerprint),
>>>>>>> 646eac20
            report_transaction_receipts: recipient!(addr, ReportTransactionReceipts),
            report_sent_payments: recipient!(addr, SentPayables),
            scan_errors: recipient!(addr, ScanError),
            ui_message_sub: recipient!(addr, NodeFromUiMessage),
        }
    }

    pub fn dao_factory(data_directory: &Path) -> DaoFactoryReal {
        DaoFactoryReal::new(data_directory, DbInitializationConfig::panic_on_migration())
    }

    fn record_service_provided(
        &self,
        service_rate: u64,
        byte_rate: u64,
        timestamp: SystemTime,
        payload_size: usize,
        wallet: &Wallet,
    ) {
        let byte_charge = byte_rate as u128 * (payload_size as u128);
        let total_charge = service_rate as u128 + byte_charge;
        if !self.our_wallet(wallet) {
            match self.receivable_dao
                .as_ref()
                .more_money_receivable(timestamp,wallet, total_charge) {
                Ok(_) => (),
                Err(ReceivableDaoError::SignConversion(_)) => error! (
                    self.logger,
                    "Overflow error recording service provided for {}: service rate {}, byte rate {}, payload size {}. Skipping",
                    wallet,
                    service_rate,
                    byte_rate,
                    payload_size
                ),
                Err(e)=> panic!("Recording services provided for {} but has hit fatal database error: {:?}", wallet, e)
            };
        } else {
            warning!(
                self.logger,
                "Declining to record a receivable against our wallet {} for service we provided",
                wallet
            );
        }
    }

    fn record_service_consumed(
        &self,
        service_rate: u64,
        byte_rate: u64,
        timestamp: SystemTime,
        payload_size: usize,
        wallet: &Wallet,
    ) {
        let byte_charge = byte_rate as u128 * (payload_size as u128);
        let total_charge = service_rate as u128 + byte_charge;
        if !self.our_wallet(wallet) {
            match self.payable_dao
                .as_ref()
                .more_money_payable(timestamp, wallet,total_charge){
                Ok(_) => (),
                Err(PayableDaoError::SignConversion(_)) => error! (
                    self.logger,
                    "Overflow error recording consumed services from {}: total charge {}, service rate {}, byte rate {}, payload size {}. Skipping",
                    wallet,
                    total_charge,
                    service_rate,
                    byte_rate,
                    payload_size
                ),
                Err(e) => panic!("Recording services consumed from {} but has hit fatal database error: {:?}", wallet, e)
            };
        } else {
            warning!(
                self.logger,
                "Declining to record a payable against our wallet {} for service we provided",
                wallet
            );
        }
    }

    fn our_wallet(&self, wallet: &Wallet) -> bool {
        match &self.consuming_wallet {
            Some(ref consuming) if consuming.address() == wallet.address() => true,
            _ => wallet.address() == self.earning_wallet.address(),
        }
    }

    fn handle_bind_message(&mut self, msg: BindMessage) {
        self.report_accounts_payable_sub_opt =
            Some(msg.peer_actors.blockchain_bridge.report_accounts_payable);
        self.retrieve_transactions_sub =
            Some(msg.peer_actors.blockchain_bridge.retrieve_transactions);
        self.report_inbound_payments_sub = Some(msg.peer_actors.accountant.report_inbound_payments);
        self.report_sent_payments_sub = Some(msg.peer_actors.accountant.report_sent_payments);
        self.ui_message_sub = Some(msg.peer_actors.ui_gateway.node_to_ui_message_sub);
        self.request_transaction_receipts_subs_opt = Some(
            msg.peer_actors
                .blockchain_bridge
                .request_transaction_receipts,
        );
        info!(self.logger, "Accountant bound");
    }

    fn handle_report_routing_service_provided_message(
        &mut self,
        msg: ReportRoutingServiceProvidedMessage,
    ) {
        debug!(
            self.logger,
            "Charging routing of {} bytes to wallet {}", msg.payload_size, msg.paying_wallet
        );
        self.record_service_provided(
            msg.service_rate,
            msg.byte_rate,
            msg.timestamp,
            msg.payload_size,
            &msg.paying_wallet,
        );
    }

    fn handle_report_exit_service_provided_message(
        &mut self,
        msg: ReportExitServiceProvidedMessage,
    ) {
        debug!(
            self.logger,
            "Charging exit service for {} bytes to wallet {} at {} per service and {} per byte",
            msg.payload_size,
            msg.paying_wallet,
            msg.service_rate,
            msg.byte_rate
        );
        self.record_service_provided(
            msg.service_rate,
            msg.byte_rate,
            msg.timestamp,
            msg.payload_size,
            &msg.paying_wallet,
        );
    }

    fn msg_id(&self) -> u32 {
        if self.logger.debug_enabled() {
            self.message_id_generator.id()
        } else {
            0
        }
    }

    fn handle_report_services_consumed_message(&mut self, msg: ReportServicesConsumedMessage) {
        let msg_id = self.msg_id();
        debug!(
            self.logger,
            "MsgId {}: Accruing debt to {} for consuming {} exited bytes",
            msg_id,
            msg.exit.earning_wallet,
            msg.exit.payload_size
        );
        self.record_service_consumed(
            msg.exit.service_rate,
            msg.exit.byte_rate,
            msg.timestamp,
            msg.exit.payload_size,
            &msg.exit.earning_wallet,
        );
        msg.routing.iter().for_each(|routing_service| {
            debug!(
                self.logger,
                "MsgId {}: Accruing debt to {} for consuming {} routed bytes",
                msg_id,
                routing_service.earning_wallet,
                msg.routing_payload_size
            );
            self.record_service_consumed(
                routing_service.service_rate,
                routing_service.byte_rate,
                msg.timestamp,
                msg.routing_payload_size,
                &routing_service.earning_wallet,
            );
        })
    }

    fn handle_financials(&self, msg: &UiFinancialsRequest, client_id: u64, context_id: u64) {
        let body: MessageBody = self.compute_financials(msg, context_id);
        self.ui_message_sub
            .as_ref()
            .expect("UiGateway not bound")
            .try_send(NodeToUiMessage {
                target: ClientId(client_id),
                body,
            })
            .expect("UiGateway is dead");
    }

    fn compute_financials(&self, msg: &UiFinancialsRequest, context_id: u64) -> MessageBody {
        if let Err(message_body) = financials_entry_check(msg, context_id) {
            return message_body;
        };
        let stats_opt = self.process_stats(msg);
        let query_results_opt = match self.process_queries_of_records(msg, context_id) {
            Ok(results_opt) => results_opt,
            Err(message_body) => return message_body,
        };
        UiFinancialsResponse {
            stats_opt,
            query_results_opt,
        }
        .tmb(context_id)
    }

    fn request_payable_accounts_by_specific_mode(
        &self,
        mode: CustomQuery<u64>,
    ) -> Option<Vec<UiPayableAccount>> {
        self.payable_dao
            .custom_query(mode)
            .map(remap_payable_accounts)
    }

    fn request_receivable_accounts_by_specific_mode(
        &self,
        mode: CustomQuery<i64>,
    ) -> Option<Vec<UiReceivableAccount>> {
        self.receivable_dao
            .custom_query(mode)
            .map(remap_receivable_accounts)
    }

    fn process_stats(&self, msg: &UiFinancialsRequest) -> Option<UiFinancialStatistics> {
        if msg.stats_required {
            let financial_statistics = self.financial_statistics();
            Some(UiFinancialStatistics {
                total_unpaid_and_pending_payable_gwei: wei_to_gwei(self.payable_dao.total()),
                total_paid_payable_gwei: wei_to_gwei(financial_statistics.total_paid_payable_wei),
                total_unpaid_receivable_gwei: wei_to_gwei(self.receivable_dao.total()),
                total_paid_receivable_gwei: wei_to_gwei(
                    financial_statistics.total_paid_receivable_wei,
                ),
            })
        } else {
            None
        }
    }

    fn process_top_records_query(&self, msg: &UiFinancialsRequest) -> Option<QueryResults> {
        msg.top_records_opt.map(|config| {
            let payable = self
                .request_payable_accounts_by_specific_mode(config.into())
                .unwrap_or_default();
            let receivable = self
                .request_receivable_accounts_by_specific_mode(config.into())
                .unwrap_or_default();

            QueryResults {
                payable_opt: Some(payable),
                receivable_opt: Some(receivable),
            }
        })
    }

    fn process_custom_queries(
        &self,
        msg: &UiFinancialsRequest,
        context_id: u64,
    ) -> Result<Option<QueryResults>, MessageBody> {
        Ok(match msg.custom_queries_opt.as_ref() {
            Some(specs) => {
                let payable_opt = if let Some(query_specs) = specs.payable_opt.as_ref() {
                    let query = CustomQuery::from(query_specs);
                    check_query_is_within_tech_limits(&query, "payable", context_id)?;
                    self.request_payable_accounts_by_specific_mode(query)
                } else {
                    None
                };
                let receivable_opt = if let Some(query_specs) = specs.receivable_opt.as_ref() {
                    let query = CustomQuery::from(query_specs);
                    check_query_is_within_tech_limits(&query, "receivable", context_id)?;
                    self.request_receivable_accounts_by_specific_mode(query)
                } else {
                    None
                };

                Some(QueryResults {
                    payable_opt,
                    receivable_opt,
                })
            }
            None => None,
        })
    }

    fn process_queries_of_records(
        &self,
        msg: &UiFinancialsRequest,
        context_id: u64,
    ) -> Result<Option<QueryResults>, MessageBody> {
        let top_records_opt = self.process_top_records_query(msg);
        let custom_query_records_opt = match self.process_custom_queries(msg, context_id) {
            Ok(query_results) => query_results,
            Err(message_body) => return Err(message_body),
        };
        match vec![top_records_opt, custom_query_records_opt]
            .into_iter()
            .find(|results| results.is_some())
        {
            Some(results) => Ok(results),
            None => Ok(None),
        }
    }

    fn handle_request_of_scan_for_payable(
        &mut self,
        response_skeleton_opt: Option<ResponseSkeleton>,
    ) {
        match self.scanners.payable.begin_scan(
            SystemTime::now(),
            response_skeleton_opt,
            &self.logger,
        ) {
            Ok(scan_message) => {
                self.report_accounts_payable_sub_opt
                    .as_ref()
                    .expect("BlockchainBridge is unbound")
                    .try_send(scan_message)
                    .expect("BlockchainBridge is dead");
            }
            Err(e) => e.handle_error(
                &self.logger,
                ScanType::Payables,
                response_skeleton_opt.is_some(),
            ),
        }
    }

    fn handle_request_of_scan_for_pending_payable(
        &mut self,
        response_skeleton_opt: Option<ResponseSkeleton>,
    ) {
        match self.scanners.pending_payable.begin_scan(
            SystemTime::now(),
            response_skeleton_opt,
            &self.logger,
        ) {
            Ok(scan_message) => self
                .request_transaction_receipts_subs_opt
                .as_ref()
                .expect("BlockchainBridge is unbound")
                .try_send(scan_message)
                .expect("BlockchainBridge is dead"),
            Err(e) => e.handle_error(
                &self.logger,
                ScanType::PendingPayables,
                response_skeleton_opt.is_some(),
            ),
        }
    }

    fn handle_request_of_scan_for_receivable(
        &mut self,
        response_skeleton_opt: Option<ResponseSkeleton>,
    ) {
        match self.scanners.receivable.begin_scan(
            SystemTime::now(),
            response_skeleton_opt,
            &self.logger,
        ) {
            Ok(scan_message) => self
                .retrieve_transactions_sub
                .as_ref()
                .expect("BlockchainBridge is unbound")
                .try_send(scan_message)
                .expect("BlockchainBridge is dead"),
            Err(e) => e.handle_error(
                &self.logger,
                ScanType::Receivables,
                response_skeleton_opt.is_some(),
            ),
        };
    }

    fn handle_externally_triggered_scan(
        &mut self,
        _ctx: &mut Context<Accountant>,
        scan_type: ScanType,
        response_skeleton: ResponseSkeleton,
    ) {
        match scan_type {
            ScanType::Payables => self.handle_request_of_scan_for_payable(Some(response_skeleton)),
            ScanType::PendingPayables => {
                self.handle_request_of_scan_for_pending_payable(Some(response_skeleton));
            }
            ScanType::Receivables => {
                self.handle_request_of_scan_for_receivable(Some(response_skeleton))
            }
        }
    }

    fn handle_new_pending_payable_fingerprints(&self, msg: PendingPayableFingerprintSeeds) {
        fn serialize_hashes(fingerprints_data: &[(H256, u128)]) -> String {
            join_displayable_items_by_commas(fingerprints_data, |(hash, _)| format!("{:?}", hash))
        }

        match self
            .pending_payable_dao
            .insert_new_fingerprints(&msg.hashes_and_balances, msg.batch_wide_timestamp)
        {
            Ok(_) => debug!(
                self.logger,
                "Saved new pending payable fingerprints for: {}",
                serialize_hashes(&msg.hashes_and_balances)
            ),
            Err(e) => error!(
                self.logger,
                "Failed to process new pending payable fingerprints due to '{:?}', \
                 disabling the automated confirmation for all these transactions: {}",
                e,
                serialize_hashes(&msg.hashes_and_balances)
            ),
        }
    }

    fn financial_statistics(&self) -> Ref<'_, FinancialStatistics> {
        self.financial_statistics.borrow()
    }
}

#[derive(Debug, PartialEq, Eq, Clone, Copy)]
pub struct PendingPayableId {
    pub rowid: u64,
    pub hash: H256,
}

impl PendingPayableId {
    pub fn new(rowid: u64, hash: H256) -> Self {
        Self { rowid, hash }
    }

    fn rowids(ids: &[Self]) -> Vec<u64> {
        ids.iter().map(|id| id.rowid).collect()
    }

    fn serialize_hashes_to_string(ids: &[Self]) -> String {
        join_displayable_items_by_commas(ids, |id| format!("{:?}", id.hash))
    }
}

impl From<PendingPayableFingerprint> for PendingPayableId {
    fn from(pending_payable_fingerprint: PendingPayableFingerprint) -> Self {
        Self {
            hash: pending_payable_fingerprint.hash,
            rowid: pending_payable_fingerprint.rowid,
        }
    }
}

pub fn sign_conversion<T: Copy, S: TryFrom<T>>(num: T) -> Result<S, T> {
    S::try_from(num).map_err(|_| num)
}

pub fn politely_checked_conversion<T: Copy + Display, S: TryFrom<T>>(num: T) -> Result<S, String> {
    sign_conversion(num).map_err(|num| {
        format!(
            "Overflow detected with {}: cannot be converted from {} to {}",
            num,
            type_name::<T>(),
            type_name::<S>()
        )
    })
}

#[track_caller]
pub fn checked_conversion<T: Copy + Display, S: TryFrom<T>>(num: T) -> S {
    politely_checked_conversion(num).unwrap_or_else(|msg| panic!("{}", msg))
}

pub fn gwei_to_wei<T: Mul<Output = T> + From<u32> + From<S>, S>(gwei: S) -> T {
    (T::from(gwei)).mul(T::from(WEIS_OF_GWEI as u32))
}

pub fn wei_to_gwei<T: TryFrom<S>, S: Display + Copy + Div<Output = S> + From<u32>>(wei: S) -> T {
    checked_conversion::<S, T>(wei.div(S::from(WEIS_OF_GWEI as u32)))
}

#[cfg(test)]
pub mod check_sqlite_fns {
    use super::*;
    use crate::sub_lib::accountant::DEFAULT_PAYMENT_THRESHOLDS;
    use actix::System;

    #[derive(Message)]
    pub struct TestUserDefinedSqliteFnsForNewDelinquencies {}

    impl Handler<TestUserDefinedSqliteFnsForNewDelinquencies> for Accountant {
        type Result = ();

        fn handle(
            &mut self,
            _msg: TestUserDefinedSqliteFnsForNewDelinquencies,
            _ctx: &mut Self::Context,
        ) -> Self::Result {
            //will crash a test if our user-defined SQLite fns have been unregistered
            self.receivable_dao
                .new_delinquencies(SystemTime::now(), &DEFAULT_PAYMENT_THRESHOLDS);
            System::current().stop();
        }
    }
}

#[cfg(test)]
mod tests {
    use super::*;
<<<<<<< HEAD
=======
    use std::any::TypeId;
    use std::ops::{Add, Sub};
    use std::sync::Arc;
    use std::sync::Mutex;
    use std::time::Duration;
    use std::vec;

    use actix::{Arbiter, System};
    use ethereum_types::{BigEndianHash, U64};
    use ethsign_crypto::Keccak256;
    use itertools::Itertools;
    use log::Level;
    use masq_lib::constants::{
        REQUEST_WITH_MUTUALLY_EXCLUSIVE_PARAMS, REQUEST_WITH_NO_VALUES, SCAN_ERROR,
        VALUE_EXCEEDS_ALLOWED_LIMIT,
    };
    use web3::types::U256;

    use masq_lib::messages::{
        CustomQueries, RangeQuery, ScanType, TopRecordsConfig, UiFinancialStatistics,
        UiMessageError, UiPayableAccount, UiReceivableAccount, UiScanRequest, UiScanResponse,
    };
    use masq_lib::test_utils::logging::init_test_logging;
    use masq_lib::test_utils::logging::TestLogHandler;
    use masq_lib::ui_gateway::{MessageBody, MessagePath, NodeFromUiMessage, NodeToUiMessage};

>>>>>>> 646eac20
    use crate::accountant::dao_utils::from_time_t;
    use crate::accountant::dao_utils::{to_time_t, CustomQuery};
    use crate::accountant::payable_dao::{PayableAccount, PayableDaoError, PendingPayable};
    use crate::accountant::pending_payable_dao::PendingPayableDaoError;
    use crate::accountant::receivable_dao::ReceivableAccount;
    use crate::accountant::scanners::{BeginScanError, NullScanner, ScannerMock};
    use crate::accountant::test_utils::DaoWithDestination::{
        ForAccountantBody, ForPayableScanner, ForPendingPayableScanner, ForReceivableScanner,
    };
    use crate::accountant::test_utils::{
        bc_from_earning_wallet, bc_from_wallets, make_payables, BannedDaoFactoryMock,
        MessageIdGeneratorMock, PayableDaoFactoryMock, PayableDaoMock,
        PendingPayableDaoFactoryMock, PendingPayableDaoMock, ReceivableDaoFactoryMock,
        ReceivableDaoMock,
    };
    use crate::accountant::test_utils::{AccountantBuilder, BannedDaoMock};
    use crate::accountant::Accountant;
    use crate::blockchain::blockchain_bridge::BlockchainBridge;
    use crate::blockchain::blockchain_interface::BlockchainTransaction;
<<<<<<< HEAD
    use crate::blockchain::blockchain_interface::ProcessedPayableFallible::Correct;
    use crate::blockchain::test_utils::{make_tx_hash, BlockchainInterfaceMock};
=======
    use crate::blockchain::test_utils::BlockchainInterfaceMock;
    use crate::blockchain::tool_wrappers::SendTransactionToolsWrapperNull;
    use crate::match_every_type_id;
>>>>>>> 646eac20
    use crate::sub_lib::accountant::{
        ExitServiceConsumed, PaymentThresholds, RoutingServiceConsumed, ScanIntervals,
        DEFAULT_PAYMENT_THRESHOLDS,
    };
    use crate::sub_lib::blockchain_bridge::ReportAccountsPayable;
    use crate::sub_lib::utils::NotifyLaterHandleReal;
    use crate::test_utils::persistent_configuration_mock::PersistentConfigurationMock;
    use crate::test_utils::recorder::make_recorder;
    use crate::test_utils::recorder::peer_actors_builder;
    use crate::test_utils::recorder::Recorder;
    use crate::test_utils::recorder_stop_conditions::{StopCondition, StopConditions};
    use crate::test_utils::unshared_test_utils::notify_handlers::NotifyLaterHandleMock;
    use crate::test_utils::unshared_test_utils::system_killer_actor::SystemKillerActor;
    use crate::test_utils::unshared_test_utils::{
        make_bc_with_defaults, prove_that_crash_request_handler_is_hooked_up, AssertionsMessage,
    };
    use crate::test_utils::{make_paying_wallet, make_wallet};
    use actix::{Arbiter, System};
    use ethereum_types::U64;
    use itertools::Itertools;
    use log::Level;
    use masq_lib::constants::{
        REQUEST_WITH_MUTUALLY_EXCLUSIVE_PARAMS, REQUEST_WITH_NO_VALUES, SCAN_ERROR,
        VALUE_EXCEEDS_ALLOWED_LIMIT,
    };
    use masq_lib::messages::TopRecordsOrdering::{Age, Balance};
    use masq_lib::messages::{
        CustomQueries, RangeQuery, ScanType, TopRecordsConfig, UiFinancialStatistics,
        UiMessageError, UiPayableAccount, UiReceivableAccount, UiScanRequest, UiScanResponse,
    };
    use masq_lib::test_utils::logging::init_test_logging;
    use masq_lib::test_utils::logging::TestLogHandler;
    use masq_lib::ui_gateway::MessagePath::Conversation;
    use masq_lib::ui_gateway::{MessageBody, MessagePath, NodeFromUiMessage, NodeToUiMessage};
    use std::any::TypeId;
    use std::collections::HashMap;
    use std::ops::{Add, Sub};
    use std::sync::Arc;
    use std::sync::Mutex;
    use std::time::Duration;
    use std::vec;
    use web3::types::TransactionReceipt;

    impl Handler<AssertionsMessage<Accountant>> for Accountant {
        type Result = ();

        fn handle(
            &mut self,
            msg: AssertionsMessage<Accountant>,
            _ctx: &mut Self::Context,
        ) -> Self::Result {
            (msg.assertions)(self)
        }
    }

    #[test]
    fn constants_have_correct_values() {
        assert_eq!(CRASH_KEY, "ACCOUNTANT");
        assert_eq!(DEFAULT_PENDING_TOO_LONG_SEC, 21_600);
    }

    #[test]
    fn new_calls_factories_properly() {
        let config = make_bc_with_defaults();
        let payable_dao_factory_params_arc = Arc::new(Mutex::new(vec![]));
        let pending_payable_dao_factory_params_arc = Arc::new(Mutex::new(vec![]));
        let receivable_dao_factory_params_arc = Arc::new(Mutex::new(vec![]));
        let banned_dao_factory_params_arc = Arc::new(Mutex::new(vec![]));
        let payable_dao_factory = PayableDaoFactoryMock::new()
            .make_params(&payable_dao_factory_params_arc)
            .make_result(PayableDaoMock::new()) // For Accountant
            .make_result(PayableDaoMock::new()) // For Payable Scanner
            .make_result(PayableDaoMock::new()); // For PendingPayable Scanner
        let pending_payable_dao_factory = PendingPayableDaoFactoryMock::new()
            .make_params(&pending_payable_dao_factory_params_arc)
            .make_result(PendingPayableDaoMock::new()) // For Accountant
            .make_result(PendingPayableDaoMock::new()) // For Payable Scanner
            .make_result(PendingPayableDaoMock::new()); // For PendingPayable Scanner
        let receivable_dao_factory = ReceivableDaoFactoryMock::new()
            .make_params(&receivable_dao_factory_params_arc)
            .make_result(ReceivableDaoMock::new()) // For Accountant
            .make_result(ReceivableDaoMock::new()); // For Receivable Scanner
        let banned_dao_factory = BannedDaoFactoryMock::new()
            .make_params(&banned_dao_factory_params_arc)
            .make_result(BannedDaoMock::new()); // For Receivable Scanner

        let _ = Accountant::new(
            config,
            DaoFactories {
                payable_dao_factory: Box::new(payable_dao_factory),
                pending_payable_dao_factory: Box::new(pending_payable_dao_factory),
                receivable_dao_factory: Box::new(receivable_dao_factory),
                banned_dao_factory: Box::new(banned_dao_factory),
            },
        );

        assert_eq!(
            *payable_dao_factory_params_arc.lock().unwrap(),
            vec![(), (), ()]
        );
        assert_eq!(
            *pending_payable_dao_factory_params_arc.lock().unwrap(),
            vec![(), (), ()]
        );
        assert_eq!(
            *receivable_dao_factory_params_arc.lock().unwrap(),
            vec![(), ()]
        );
        assert_eq!(*banned_dao_factory_params_arc.lock().unwrap(), vec![()]);
    }

    #[test]
    fn accountant_have_proper_defaulted_values() {
        let bootstrapper_config = make_bc_with_defaults();
        let payable_dao_factory = Box::new(
            PayableDaoFactoryMock::new()
                .make_result(PayableDaoMock::new()) // For Accountant
                .make_result(PayableDaoMock::new()) // For Payable Scanner
                .make_result(PayableDaoMock::new()), // For PendingPayable Scanner
        );
        let pending_payable_dao_factory = Box::new(
            PendingPayableDaoFactoryMock::new()
                .make_result(PendingPayableDaoMock::new()) // For Accountant
                .make_result(PendingPayableDaoMock::new()) // For Payable Scanner
                .make_result(PendingPayableDaoMock::new()), // For PendingPayable Scanner
        );
        let receivable_dao_factory = Box::new(
            ReceivableDaoFactoryMock::new()
                .make_result(ReceivableDaoMock::new()) // For Accountant
                .make_result(ReceivableDaoMock::new()), // For Scanner
        );
        let banned_dao_factory =
            Box::new(BannedDaoFactoryMock::new().make_result(BannedDaoMock::new()));

        let result = Accountant::new(
            bootstrapper_config,
            DaoFactories {
                payable_dao_factory,
                pending_payable_dao_factory,
                receivable_dao_factory,
                banned_dao_factory,
            },
        );

        let financial_statistics = result.financial_statistics().clone();
        let scan_timings = result.scan_timings;
        scan_timings
            .pending_payable
            .handle
            .as_any()
            .downcast_ref::<NotifyLaterHandleReal<ScanForPendingPayables>>()
            .unwrap();
        scan_timings
            .payable
            .handle
            .as_any()
            .downcast_ref::<NotifyLaterHandleReal<ScanForPayables>>()
            .unwrap();
        scan_timings
            .receivable
            .handle
            .as_any()
            .downcast_ref::<NotifyLaterHandleReal<ScanForReceivables>>();
        result
            .message_id_generator
            .as_any()
            .downcast_ref::<MessageIdGeneratorReal>()
            .unwrap();
        assert_eq!(result.crashable, false);
        assert_eq!(financial_statistics.total_paid_receivable_wei, 0);
        assert_eq!(financial_statistics.total_paid_payable_wei, 0);
    }

    #[test]
    fn scan_receivables_request() {
        let mut config = bc_from_earning_wallet(make_wallet("earning_wallet"));
        config.scan_intervals_opt = Some(ScanIntervals {
            payable_scan_interval: Duration::from_millis(10_000),
            receivable_scan_interval: Duration::from_millis(10_000),
            pending_payable_scan_interval: Duration::from_secs(100),
        });
        let receivable_dao = ReceivableDaoMock::new()
            .new_delinquencies_result(vec![])
            .paid_delinquencies_result(vec![]);
        let subject = AccountantBuilder::default()
            .bootstrapper_config(config)
            .receivable_daos(vec![ForReceivableScanner(receivable_dao)])
            .build();
        let (blockchain_bridge, _, blockchain_bridge_recording_arc) = make_recorder();
        let subject_addr = subject.start();
        let system = System::new("test");
        let peer_actors = peer_actors_builder()
            .blockchain_bridge(blockchain_bridge)
            .build();
        subject_addr.try_send(BindMessage { peer_actors }).unwrap();
        let ui_message = NodeFromUiMessage {
            client_id: 1234,
            body: UiScanRequest {
                scan_type: ScanType::Receivables,
            }
            .tmb(4321),
        };

        subject_addr.try_send(ui_message).unwrap();

        System::current().stop();
        system.run();
        let blockchain_bridge_recording = blockchain_bridge_recording_arc.lock().unwrap();
        assert_eq!(
            blockchain_bridge_recording.get_record::<RetrieveTransactions>(0),
            &RetrieveTransactions {
                recipient: make_wallet("earning_wallet"),
                response_skeleton_opt: Some(ResponseSkeleton {
                    client_id: 1234,
                    context_id: 4321,
                }),
            }
        );
    }

    #[test]
    fn received_payments_with_response_skeleton_sends_response_to_ui_gateway() {
        let mut config = bc_from_earning_wallet(make_wallet("earning_wallet"));
        config.scan_intervals_opt = Some(ScanIntervals {
            payable_scan_interval: Duration::from_millis(10_000),
            receivable_scan_interval: Duration::from_millis(10_000),
            pending_payable_scan_interval: Duration::from_secs(100),
        });
        config.suppress_initial_scans = true;
        let subject = AccountantBuilder::default()
            .bootstrapper_config(config)
            .build();
        let (ui_gateway, _, ui_gateway_recording_arc) = make_recorder();
        let subject_addr = subject.start();
        let system = System::new("test");
        let peer_actors = peer_actors_builder().ui_gateway(ui_gateway).build();
        subject_addr.try_send(BindMessage { peer_actors }).unwrap();
        let received_payments = ReceivedPayments {
            timestamp: SystemTime::now(),
            payments: vec![],
            response_skeleton_opt: Some(ResponseSkeleton {
                client_id: 1234,
                context_id: 4321,
            }),
        };

        subject_addr.try_send(received_payments).unwrap();

        System::current().stop();
        system.run();
        let ui_gateway_recording = ui_gateway_recording_arc.lock().unwrap();
        assert_eq!(
            ui_gateway_recording.get_record::<NodeToUiMessage>(0),
            &NodeToUiMessage {
                target: ClientId(1234),
                body: UiScanResponse {}.tmb(4321),
            }
        );
    }

    #[test]
    fn scan_payables_request() {
        let config = bc_from_earning_wallet(make_wallet("some_wallet_address"));
        let payable_account = PayableAccount {
            wallet: make_wallet("wallet"),
            balance_wei: gwei_to_wei(DEFAULT_PAYMENT_THRESHOLDS.debt_threshold_gwei + 1),
            last_paid_timestamp: SystemTime::now().sub(Duration::from_secs(
                (DEFAULT_PAYMENT_THRESHOLDS.maturity_threshold_sec + 1) as u64,
            )),
            pending_payable_opt: None,
        };
        let payable_dao =
            PayableDaoMock::new().non_pending_payables_result(vec![payable_account.clone()]);
        let subject = AccountantBuilder::default()
            .bootstrapper_config(config)
            .payable_daos(vec![ForPayableScanner(payable_dao)])
            .build();
        let (blockchain_bridge, _, blockchain_bridge_recording_arc) = make_recorder();
        let subject_addr = subject.start();
        let system = System::new("test");
        let peer_actors = peer_actors_builder()
            .blockchain_bridge(blockchain_bridge)
            .build();
        subject_addr.try_send(BindMessage { peer_actors }).unwrap();
        let ui_message = NodeFromUiMessage {
            client_id: 1234,
            body: UiScanRequest {
                scan_type: ScanType::Payables,
            }
            .tmb(4321),
        };

        subject_addr.try_send(ui_message).unwrap();

        System::current().stop();
        system.run();
        let blockchain_bridge_recording = blockchain_bridge_recording_arc.lock().unwrap();
        assert_eq!(
            blockchain_bridge_recording.get_record::<ReportAccountsPayable>(0),
            &ReportAccountsPayable {
                accounts: vec![payable_account],
                response_skeleton_opt: Some(ResponseSkeleton {
                    client_id: 1234,
                    context_id: 4321,
                }),
            }
        );
    }

    #[test]
    fn sent_payable_with_response_skeleton_sends_scan_response_to_ui_gateway() {
        let config = bc_from_earning_wallet(make_wallet("earning_wallet"));
        let pending_payable_dao = PendingPayableDaoMock::default()
            .fingerprints_rowids_result(vec![(Some(1), make_tx_hash(123))]);
        let payable_dao = PayableDaoMock::default().mark_pending_payables_rowids_result(Ok(()));
        let subject = AccountantBuilder::default()
            .pending_payable_daos(vec![PayableScannerDest(pending_payable_dao)])
            .payable_daos(vec![PayableScannerDest(payable_dao)])
            .bootstrapper_config(config)
            .build();
        let (ui_gateway, _, ui_gateway_recording_arc) = make_recorder();
        let subject_addr = subject.start();
        let system = System::new("test");
        let peer_actors = peer_actors_builder().ui_gateway(ui_gateway).build();
        subject_addr.try_send(BindMessage { peer_actors }).unwrap();
        let sent_payable = SentPayables {
            payment_procedure_result: Ok(vec![Correct(PendingPayable {
                recipient_wallet: make_wallet("blah"),
                hash: make_tx_hash(123),
            })]),
            response_skeleton_opt: Some(ResponseSkeleton {
                client_id: 1234,
                context_id: 4321,
            }),
        };

        subject_addr.try_send(sent_payable).unwrap();

        System::current().stop();
        system.run();
        let ui_gateway_recording = ui_gateway_recording_arc.lock().unwrap();
        assert_eq!(
            ui_gateway_recording.get_record::<NodeToUiMessage>(0),
            &NodeToUiMessage {
                target: ClientId(1234),
                body: UiScanResponse {}.tmb(4321),
            }
        );
    }

    #[test]
    fn scan_pending_payables_request() {
        let mut config = bc_from_earning_wallet(make_wallet("some_wallet_address"));
        config.suppress_initial_scans = true;
        config.scan_intervals_opt = Some(ScanIntervals {
            payable_scan_interval: Duration::from_millis(10_000),
            receivable_scan_interval: Duration::from_millis(10_000),
            pending_payable_scan_interval: Duration::from_secs(100),
        });
        let fingerprint = PendingPayableFingerprint {
            rowid: 1234,
            timestamp: SystemTime::now(),
            hash: Default::default(),
            attempt: 1,
            amount: 1_000_000,
            process_error: None,
        };
        let pending_payable_dao = PendingPayableDaoMock::default()
            .return_all_fingerprints_result(vec![fingerprint.clone()]);
        let subject = AccountantBuilder::default()
            .bootstrapper_config(config)
            .pending_payable_daos(vec![ForPendingPayableScanner(pending_payable_dao)])
            .build();
        let (blockchain_bridge, _, blockchain_bridge_recording_arc) = make_recorder();
        let subject_addr = subject.start();
        let system = System::new("test");
        let peer_actors = peer_actors_builder()
            .blockchain_bridge(blockchain_bridge)
            .build();
        subject_addr.try_send(BindMessage { peer_actors }).unwrap();
        let ui_message = NodeFromUiMessage {
            client_id: 1234,
            body: UiScanRequest {
                scan_type: ScanType::PendingPayables,
            }
            .tmb(4321),
        };

        subject_addr.try_send(ui_message).unwrap();

        System::current().stop();
        system.run();
        let blockchain_bridge_recording = blockchain_bridge_recording_arc.lock().unwrap();
        assert_eq!(
            blockchain_bridge_recording.get_record::<RequestTransactionReceipts>(0),
            &RequestTransactionReceipts {
                pending_payable: vec![fingerprint],
                response_skeleton_opt: Some(ResponseSkeleton {
                    client_id: 1234,
                    context_id: 4321,
                }),
            }
        );
    }

    #[test]
    fn scan_request_from_ui_is_handled_in_case_the_scan_is_already_running() {
        init_test_logging();
        let test_name = "scan_request_from_ui_is_handled_in_case_the_scan_is_already_running";
        let mut config = bc_from_earning_wallet(make_wallet("some_wallet_address"));
        config.suppress_initial_scans = true;
        config.scan_intervals_opt = Some(ScanIntervals {
            payable_scan_interval: Duration::from_millis(10_000),
            receivable_scan_interval: Duration::from_millis(10_000),
            pending_payable_scan_interval: Duration::from_secs(100),
        });
        let fingerprint = PendingPayableFingerprint {
            rowid: 1234,
            timestamp: SystemTime::now(),
            hash: Default::default(),
            attempt: 1,
            amount: 1_000_000,
            process_error: None,
        };
        let pending_payable_dao =
            PendingPayableDaoMock::default().return_all_fingerprints_result(vec![fingerprint]);
        let subject = AccountantBuilder::default()
            .bootstrapper_config(config)
            .logger(Logger::new(test_name))
            .pending_payable_daos(vec![ForPendingPayableScanner(pending_payable_dao)])
            .build();
        let (blockchain_bridge, _, blockchain_bridge_recording_arc) = make_recorder();
        let subject_addr = subject.start();
        let system = System::new("test");
        let first_message = NodeFromUiMessage {
            client_id: 1234,
            body: UiScanRequest {
                scan_type: ScanType::PendingPayables,
            }
            .tmb(4321),
        };
        let second_message = first_message.clone();
        let peer_actors = peer_actors_builder()
            .blockchain_bridge(blockchain_bridge)
            .build();
        subject_addr.try_send(BindMessage { peer_actors }).unwrap();
        subject_addr.try_send(first_message).unwrap();

        subject_addr.try_send(second_message).unwrap();

        System::current().stop();
        system.run();
        let blockchain_bridge_recording = blockchain_bridge_recording_arc.lock().unwrap();
        TestLogHandler::new().exists_log_containing(&format!(
            "INFO: {}: PendingPayables scan was already initiated",
            test_name
        ));
        assert_eq!(blockchain_bridge_recording.len(), 1);
    }

    #[test]
    fn report_transaction_receipts_with_response_skeleton_sends_scan_response_to_ui_gateway() {
        let mut config = bc_from_earning_wallet(make_wallet("earning_wallet"));
        config.scan_intervals_opt = Some(ScanIntervals {
            payable_scan_interval: Duration::from_millis(10_000),
            receivable_scan_interval: Duration::from_millis(10_000),
            pending_payable_scan_interval: Duration::from_secs(100),
        });
        let subject = AccountantBuilder::default()
            .bootstrapper_config(config)
            .build();
        let (ui_gateway, _, ui_gateway_recording_arc) = make_recorder();
        let subject_addr = subject.start();
        let system = System::new("test");
        let peer_actors = peer_actors_builder().ui_gateway(ui_gateway).build();
        subject_addr.try_send(BindMessage { peer_actors }).unwrap();
        let report_transaction_receipts = ReportTransactionReceipts {
            fingerprints_with_receipts: vec![],
            response_skeleton_opt: Some(ResponseSkeleton {
                client_id: 1234,
                context_id: 4321,
            }),
        };

        subject_addr.try_send(report_transaction_receipts).unwrap();

        System::current().stop();
        system.run();
        let ui_gateway_recording = ui_gateway_recording_arc.lock().unwrap();
        assert_eq!(
            ui_gateway_recording.get_record::<NodeToUiMessage>(0),
            &NodeToUiMessage {
                target: ClientId(1234),
                body: UiScanResponse {}.tmb(4321),
            }
        );
    }

    #[test]
<<<<<<< HEAD
=======
    fn accountant_calls_payable_dao_to_mark_pending_payable() {
        let fingerprint_rowid_params_arc = Arc::new(Mutex::new(vec![]));
        let mark_pending_payable_rowid_params_arc = Arc::new(Mutex::new(vec![]));
        let expected_wallet = make_wallet("paying_you");
        let expected_amount = 12;
        let expected_hash = H256::from("transaction_hash".keccak256());
        let expected_timestamp = SystemTime::now();
        let expected_rowid = 45623;
        let pending_payable_dao = PendingPayableDaoMock::default()
            .fingerprint_rowid_params(&fingerprint_rowid_params_arc)
            .fingerprint_rowid_result(Some(expected_rowid));
        let payable_dao = PayableDaoMock::new()
            .mark_pending_payable_rowid_params(&mark_pending_payable_rowid_params_arc)
            .mark_pending_payable_rowid_result(Ok(()));
        let system = System::new("accountant_calls_payable_dao_to_mark_pending_payable");
        let accountant = AccountantBuilder::default()
            .bootstrapper_config(bc_from_earning_wallet(make_wallet("some_wallet_address")))
            .payable_daos(vec![ForPayableScanner(payable_dao)])
            .pending_payable_daos(vec![ForPayableScanner(pending_payable_dao)])
            .build();
        let expected_payable = Payable::new(
            expected_wallet.clone(),
            expected_amount,
            expected_hash.clone(),
            expected_timestamp,
        );
        let sent_payable = SentPayables {
            timestamp: SystemTime::now(),
            payable: vec![Ok(expected_payable.clone())],
            response_skeleton_opt: None,
        };
        let subject = accountant.start();

        subject
            .try_send(sent_payable)
            .expect("unexpected actix error");

        System::current().stop();
        system.run();
        let fingerprint_rowid_params = fingerprint_rowid_params_arc.lock().unwrap();
        assert_eq!(*fingerprint_rowid_params, vec![expected_hash]);
        let mark_pending_payable_rowid_params =
            mark_pending_payable_rowid_params_arc.lock().unwrap();
        let actual = mark_pending_payable_rowid_params.get(0).unwrap();
        assert_eq!(actual, &(expected_wallet, expected_rowid));
    }

    #[test]
    fn accountant_logs_and_aborts_when_handle_sent_payable_finds_an_error_from_post_hash_time_and_the_pending_payable_fingerprint_does_not_exist(
    ) {
        init_test_logging();
        let system = System::new("sent payable failure without backup");
        let pending_payable_dao = PendingPayableDaoMock::default().fingerprint_rowid_result(None);
        let accountant = AccountantBuilder::default()
            .pending_payable_daos(vec![ForPayableScanner(pending_payable_dao)])
            .build();
        let hash = H256::from_uint(&U256::from(12345));
        let sent_payable = SentPayables {
            timestamp: SystemTime::now(),
            payable: vec![Err(BlockchainError::TransactionFailed {
                msg: "SQLite migraine".to_string(),
                hash_opt: Some(hash),
            })],
            response_skeleton_opt: None,
        };
        let subject = accountant.start();

        subject
            .try_send(sent_payable)
            .expect("unexpected actix error");

        System::current().stop();
        system.run();
        let log_handler = TestLogHandler::new();
        log_handler.exists_no_log_containing(&format!(
            "DEBUG: Accountant: Deleting an existing backup for a failed transaction {:?}",
            hash
        ));
        log_handler.exists_log_containing(&format!(
            "WARN: Accountant: Encountered transaction error at this end: 'TransactionFailed \
         {{ msg: \"SQLite migraine\", hash_opt: Some({:?}) }}'",
            hash
        ));
        log_handler.exists_log_containing(
            r#"WARN: Accountant: Failed transaction with a hash '0x0000000000000000000000000000000000000000000000000000000000003039' but without the record - thrown out"#,
        );
    }

    #[test]
    fn handle_sent_payable_discovers_failed_transaction_and_pending_payable_fingerprint_was_really_created(
    ) {
        init_test_logging();
        let fingerprint_rowid_params_arc = Arc::new(Mutex::new(vec![]));
        let mark_pending_payable_rowid_params_arc = Arc::new(Mutex::new(vec![]));
        let delete_fingerprint_params_arc = Arc::new(Mutex::new(vec![]));
        let good_transaction_rowid = 3;
        let failed_transaction_rowid = 5;
        let payable_dao = PayableDaoMock::new()
            .mark_pending_payable_rowid_params(&mark_pending_payable_rowid_params_arc)
            .mark_pending_payable_rowid_result(Ok(()));
        let system = System::new("accountant_calls_payable_dao_payment_sent_when_sent_payments");
        let pending_payable_dao = PendingPayableDaoMock::default()
            .fingerprint_rowid_params(&fingerprint_rowid_params_arc)
            .fingerprint_rowid_result(Some(good_transaction_rowid)) //for the correct transaction before mark_pending_payment
            .fingerprint_rowid_result(Some(failed_transaction_rowid)) //err, to find out if the backup has been created or if the error occurred before that
            .delete_fingerprint_params(&delete_fingerprint_params_arc)
            .delete_fingerprint_result(Ok(()));
        let subject = AccountantBuilder::default()
            .payable_daos(vec![ForPayableScanner(payable_dao)])
            .pending_payable_daos(vec![ForPayableScanner(pending_payable_dao)]) // For Scanner
            .build();
        let wallet = make_wallet("blah");
        let hash_tx_1 = H256::from_uint(&U256::from(5555));
        let hash_tx_2 = H256::from_uint(&U256::from(12345));
        let sent_payable = SentPayables {
            timestamp: SystemTime::now(),
            payable: vec![
                Ok(Payable {
                    to: wallet.clone(),
                    amount: 5656,
                    timestamp: SystemTime::now(),
                    tx_hash: hash_tx_1,
                }),
                Err(BlockchainError::TransactionFailed {
                    msg: "Attempt failed".to_string(),
                    hash_opt: Some(hash_tx_2),
                }),
            ],
            response_skeleton_opt: None,
        };
        let subject_addr = subject.start();

        subject_addr
            .try_send(sent_payable)
            .expect("unexpected actix error");

        System::current().stop();
        system.run();
        let pending_payable_fingerprint_rowid_params = fingerprint_rowid_params_arc.lock().unwrap();
        assert_eq!(
            *pending_payable_fingerprint_rowid_params,
            vec![hash_tx_1, hash_tx_2]
        );
        let mark_pending_payable_params = mark_pending_payable_rowid_params_arc.lock().unwrap();
        assert_eq!(
            *mark_pending_payable_params,
            vec![(wallet, good_transaction_rowid)]
        );
        let delete_pending_payable_fingerprint_params =
            delete_fingerprint_params_arc.lock().unwrap();
        assert_eq!(
            *delete_pending_payable_fingerprint_params,
            vec![failed_transaction_rowid]
        );
        let log_handler = TestLogHandler::new();
        log_handler.exists_log_containing("WARN: Accountant: Encountered transaction error at this end: \
         'TransactionFailed { msg: \"Attempt failed\", hash_opt: Some(0x0000000000000000000000000000000000000000000000000000000000003039)");
        log_handler.exists_log_containing(
            "DEBUG: Accountant: Deleting an existing fingerprint for a failed transaction 0x0000000000000000000000000000000000000000000000000000000000003039",
        );
    }

    #[test]
>>>>>>> 646eac20
    fn accountant_sends_report_accounts_payable_to_blockchain_bridge_when_qualified_payable_found()
    {
        let (blockchain_bridge, _, blockchain_bridge_recording_arc) = make_recorder();
        let now = SystemTime::now();
        let payment_thresholds = PaymentThresholds::default();
        let (qualified_payables, _, all_non_pending_payables) =
            make_payables(now, &payment_thresholds);
        let payable_dao =
            PayableDaoMock::new().non_pending_payables_result(all_non_pending_payables);
        let system = System::new("report_accounts_payable forwarded to blockchain_bridge");
        let mut subject = AccountantBuilder::default()
            .bootstrapper_config(bc_from_earning_wallet(make_wallet("some_wallet_address")))
            .payable_daos(vec![ForPayableScanner(payable_dao)])
            .build();
        subject.scanners.pending_payable = Box::new(NullScanner::new());
        subject.scanners.receivable = Box::new(NullScanner::new());
        let accountant_addr = subject.start();
        let accountant_subs = Accountant::make_subs_from(&accountant_addr);
        let peer_actors = peer_actors_builder()
            .blockchain_bridge(blockchain_bridge)
            .build();
        send_bind_message!(accountant_subs, peer_actors);

        send_start_message!(accountant_subs);

        System::current().stop();
        system.run();
        let blockchain_bridge_recorder = blockchain_bridge_recording_arc.lock().unwrap();
        assert_eq!(blockchain_bridge_recorder.len(), 1);
        let message = blockchain_bridge_recorder.get_record::<ReportAccountsPayable>(0);
        assert_eq!(
            message,
            &ReportAccountsPayable {
                accounts: qualified_payables,
                response_skeleton_opt: None,
            }
        );
    }

    #[test]
    fn accountant_sends_request_to_blockchain_bridge_to_scan_for_received_payments() {
        init_test_logging();
        let (blockchain_bridge, _, blockchain_bridge_recording_arc) = make_recorder();
        let earning_wallet = make_wallet("someearningwallet");
        let system = System::new(
            "accountant_sends_request_to_blockchain_bridge_to_scan_for_received_payments",
        );
        let receivable_dao = ReceivableDaoMock::new()
            .new_delinquencies_result(vec![])
            .paid_delinquencies_result(vec![]);
        let mut subject = AccountantBuilder::default()
            .bootstrapper_config(bc_from_earning_wallet(earning_wallet.clone()))
            .receivable_daos(vec![ForReceivableScanner(receivable_dao)])
            .build();
        subject.scanners.pending_payable = Box::new(NullScanner::new());
        subject.scanners.payable = Box::new(NullScanner::new());
        let accountant_addr = subject.start();
        let accountant_subs = Accountant::make_subs_from(&accountant_addr);
        let peer_actors = peer_actors_builder()
            .blockchain_bridge(blockchain_bridge)
            .build();
        send_bind_message!(accountant_subs, peer_actors);

        send_start_message!(accountant_subs);

        System::current().stop();
        system.run();
        let blockchain_bridge_recorder = blockchain_bridge_recording_arc.lock().unwrap();
        assert_eq!(blockchain_bridge_recorder.len(), 1);
        let retrieve_transactions_msg =
            blockchain_bridge_recorder.get_record::<RetrieveTransactions>(0);
        assert_eq!(
            retrieve_transactions_msg,
            &RetrieveTransactions {
                recipient: earning_wallet.clone(),
                response_skeleton_opt: None,
            }
        );
    }

    #[test]
    fn accountant_processes_msg_with_received_payments_using_receivables_dao() {
        let now = SystemTime::now();
        let earning_wallet = make_wallet("earner3000");
        let expected_receivable_1 = BlockchainTransaction {
            block_number: 7,
            from: make_wallet("wallet0"),
            wei_amount: 456,
        };
        let expected_receivable_2 = BlockchainTransaction {
            block_number: 13,
            from: make_wallet("wallet1"),
            wei_amount: 10000,
        };
        let more_money_received_params_arc = Arc::new(Mutex::new(vec![]));
        let receivable_dao = ReceivableDaoMock::new()
            .more_money_received_parameters(&more_money_received_params_arc)
            .more_money_received_result(Ok(()));
        let accountant = AccountantBuilder::default()
            .bootstrapper_config(bc_from_earning_wallet(earning_wallet.clone()))
            .receivable_daos(vec![ForReceivableScanner(receivable_dao)])
            .build();
        let system =
            System::new("accountant_processes_msg_with_received_payments_using_receivables_dao");
        let subject = accountant.start();

        subject
            .try_send(ReceivedPayments {
                timestamp: now,
                payments: vec![expected_receivable_1.clone(), expected_receivable_2.clone()],
                response_skeleton_opt: None,
            })
            .expect("unexpected actix error");

        System::current().stop();
        system.run();
        let more_money_received_params = more_money_received_params_arc.lock().unwrap();
        assert_eq!(
            *more_money_received_params,
            vec![(now, vec![expected_receivable_1, expected_receivable_2])]
        )
    }

    #[test]
    fn accountant_scans_after_startup() {
        init_test_logging();
        let pending_payable_params_arc = Arc::new(Mutex::new(vec![]));
        let payable_params_arc = Arc::new(Mutex::new(vec![]));
        let new_delinquencies_params_arc = Arc::new(Mutex::new(vec![]));
        let paid_delinquencies_params_arc = Arc::new(Mutex::new(vec![]));
        let (blockchain_bridge, _, _) = make_recorder();
        let earning_wallet = make_wallet("earning");
        let system = System::new("accountant_scans_after_startup");
        let config = bc_from_wallets(make_wallet("buy"), earning_wallet.clone());
        let payable_dao = PayableDaoMock::new()
            .non_pending_payables_params(&payable_params_arc)
            .non_pending_payables_result(vec![]);
        let pending_payable_dao = PendingPayableDaoMock::default()
            .return_all_fingerprints_params(&pending_payable_params_arc)
            .return_all_fingerprints_result(vec![]);
        let receivable_dao = ReceivableDaoMock::new()
            .new_delinquencies_parameters(&new_delinquencies_params_arc)
            .new_delinquencies_result(vec![])
            .paid_delinquencies_parameters(&paid_delinquencies_params_arc)
            .paid_delinquencies_result(vec![]);
        let subject = AccountantBuilder::default()
            .bootstrapper_config(config)
            .payable_daos(vec![ForPayableScanner(payable_dao)])
            .pending_payable_daos(vec![ForPendingPayableScanner(pending_payable_dao)])
            .receivable_daos(vec![ForReceivableScanner(receivable_dao)])
            .build();
        let peer_actors = peer_actors_builder()
            .blockchain_bridge(blockchain_bridge)
            .build();
        let subject_addr: Addr<Accountant> = subject.start();
        let subject_subs = Accountant::make_subs_from(&subject_addr);
        send_bind_message!(subject_subs, peer_actors);

        send_start_message!(subject_subs);

        System::current().stop();
        system.run();
        let payable_params = payable_params_arc.lock().unwrap();
        let pending_payable_params = pending_payable_params_arc.lock().unwrap();
        //proof of calling pieces of scan_for_delinquencies()
        let mut new_delinquencies_params = new_delinquencies_params_arc.lock().unwrap();
        let (captured_timestamp, captured_curves) = new_delinquencies_params.remove(0);
        let paid_delinquencies_params = paid_delinquencies_params_arc.lock().unwrap();
        assert_eq!(*payable_params, vec![()]);
        assert_eq!(*pending_payable_params, vec![()]);
        assert!(new_delinquencies_params.is_empty());
        assert!(
            captured_timestamp < SystemTime::now()
                && captured_timestamp >= from_time_t(to_time_t(SystemTime::now()) - 5)
        );
        assert_eq!(captured_curves, PaymentThresholds::default());
        assert_eq!(paid_delinquencies_params.len(), 1);
        assert_eq!(paid_delinquencies_params[0], PaymentThresholds::default());
        let tlh = TestLogHandler::new();
        tlh.exists_log_containing("INFO: Accountant: Scanning for payables");
        tlh.exists_log_containing("INFO: Accountant: Scanning for pending payable");
        tlh.exists_log_containing(&format!(
            "INFO: Accountant: Scanning for receivables to {}",
            earning_wallet
        ));
        tlh.exists_log_containing("INFO: Accountant: Scanning for delinquencies");
    }

    #[test]
    fn periodical_scanning_for_receivables_and_delinquencies_works() {
        init_test_logging();
        let test_name = "periodical_scanning_for_receivables_and_delinquencies_works";
        let begin_scan_params_arc = Arc::new(Mutex::new(vec![]));
        let notify_later_receivable_params_arc = Arc::new(Mutex::new(vec![]));
        let system = System::new(test_name);
        SystemKillerActor::new(Duration::from_secs(10)).start(); // a safety net for GitHub Actions
        let receivable_scanner = ScannerMock::new()
            .begin_scan_params(&begin_scan_params_arc)
            .begin_scan_result(Err(BeginScanError::NothingToProcess))
            .begin_scan_result(Ok(RetrieveTransactions {
                recipient: make_wallet("some_recipient"),
                response_skeleton_opt: None,
            }))
            .stop_the_system();
        let mut config = make_bc_with_defaults();
        config.scan_intervals_opt = Some(ScanIntervals {
            payable_scan_interval: Duration::from_secs(100),
            receivable_scan_interval: Duration::from_millis(99),
            pending_payable_scan_interval: Duration::from_secs(100),
        });
        let mut subject = AccountantBuilder::default()
            .bootstrapper_config(config)
            .logger(Logger::new(test_name))
            .build();
        subject.scanners.payable = Box::new(NullScanner::new()); // Skipping
        subject.scanners.pending_payable = Box::new(NullScanner::new()); // Skipping
        subject.scanners.receivable = Box::new(receivable_scanner);
        subject.scan_timings.receivable.handle = Box::new(
            NotifyLaterHandleMock::default()
                .notify_later_params(&notify_later_receivable_params_arc)
                .permit_to_send_out(),
        );
        let subject_addr = subject.start();
        let subject_subs = Accountant::make_subs_from(&subject_addr);
        let peer_actors = peer_actors_builder().build();
        send_bind_message!(subject_subs, peer_actors);

        send_start_message!(subject_subs);

        system.run();
        let begin_scan_params = begin_scan_params_arc.lock().unwrap();
        let notify_later_receivable_params = notify_later_receivable_params_arc.lock().unwrap();
        TestLogHandler::new().exists_log_containing(&format!(
            "DEBUG: {test_name}: There was nothing to process during Receivables scan."
        ));
        assert_eq!(begin_scan_params.len(), 2);
        assert_eq!(
            *notify_later_receivable_params,
            vec![
                (
                    ScanForReceivables {
                        response_skeleton_opt: None
                    },
                    Duration::from_millis(99)
                ),
                (
                    ScanForReceivables {
                        response_skeleton_opt: None
                    },
                    Duration::from_millis(99)
                ),
            ]
        )
    }

    #[test]
    fn periodical_scanning_for_pending_payable_works() {
        init_test_logging();
        let test_name = "periodical_scanning_for_pending_payable_works";
        let begin_scan_params_arc = Arc::new(Mutex::new(vec![]));
        let notify_later_pending_payable_params_arc = Arc::new(Mutex::new(vec![]));
        let system = System::new(test_name);
        SystemKillerActor::new(Duration::from_secs(10)).start(); // a safety net for GitHub Actions
        let pending_payable_scanner = ScannerMock::new()
            .begin_scan_params(&begin_scan_params_arc)
            .begin_scan_result(Err(BeginScanError::NothingToProcess))
            .begin_scan_result(Ok(RequestTransactionReceipts {
                pending_payable: vec![],
                response_skeleton_opt: None,
            }))
            .stop_the_system();
        let mut config = make_bc_with_defaults();
        config.scan_intervals_opt = Some(ScanIntervals {
            payable_scan_interval: Duration::from_secs(100),
            receivable_scan_interval: Duration::from_secs(100),
            pending_payable_scan_interval: Duration::from_millis(98),
        });
        let mut subject = AccountantBuilder::default()
            .bootstrapper_config(config)
            .logger(Logger::new(test_name))
            .build();
        subject.scanners.payable = Box::new(NullScanner::new()); //skipping
        subject.scanners.pending_payable = Box::new(pending_payable_scanner);
        subject.scanners.receivable = Box::new(NullScanner::new()); //skipping
        subject.scan_timings.pending_payable.handle = Box::new(
            NotifyLaterHandleMock::default()
                .notify_later_params(&notify_later_pending_payable_params_arc)
                .permit_to_send_out(),
        );
        let subject_addr: Addr<Accountant> = subject.start();
        let subject_subs = Accountant::make_subs_from(&subject_addr);
        let peer_actors = peer_actors_builder().build();
        send_bind_message!(subject_subs, peer_actors);

        send_start_message!(subject_subs);

        system.run();
        let begin_scan_params = begin_scan_params_arc.lock().unwrap();
        let notify_later_pending_payable_params =
            notify_later_pending_payable_params_arc.lock().unwrap();
        TestLogHandler::new().exists_log_containing(&format!(
            "DEBUG: {test_name}: There was nothing to process during PendingPayables scan."
        ));
        assert_eq!(begin_scan_params.len(), 2);
        assert_eq!(
            *notify_later_pending_payable_params,
            vec![
                (
                    ScanForPendingPayables {
                        response_skeleton_opt: None
                    },
                    Duration::from_millis(98)
                ),
                (
                    ScanForPendingPayables {
                        response_skeleton_opt: None
                    },
                    Duration::from_millis(98)
                ),
            ]
        )
    }

    #[test]
    fn periodical_scanning_for_payable_works() {
        init_test_logging();
        let test_name = "periodical_scanning_for_payable_works";
        let begin_scan_params_arc = Arc::new(Mutex::new(vec![]));
        let notify_later_payables_params_arc = Arc::new(Mutex::new(vec![]));
        let system = System::new(test_name);
        SystemKillerActor::new(Duration::from_secs(10)).start(); // a safety net for GitHub Actions
        let payable_scanner = ScannerMock::new()
            .begin_scan_params(&begin_scan_params_arc)
            .begin_scan_result(Err(BeginScanError::NothingToProcess))
            .begin_scan_result(Ok(ReportAccountsPayable {
                accounts: vec![],
                response_skeleton_opt: None,
            }))
            .stop_the_system();
        let mut config = bc_from_earning_wallet(make_wallet("hi"));
        config.scan_intervals_opt = Some(ScanIntervals {
            payable_scan_interval: Duration::from_millis(97),
            receivable_scan_interval: Duration::from_secs(100), // We'll never run this scanner
            pending_payable_scan_interval: Duration::from_secs(100), // We'll never run this scanner
        });
        let mut subject = AccountantBuilder::default()
            .bootstrapper_config(config)
            .logger(Logger::new(test_name))
            .build();
        subject.scanners.payable = Box::new(payable_scanner);
        subject.scanners.pending_payable = Box::new(NullScanner::new()); //skipping
        subject.scanners.receivable = Box::new(NullScanner::new()); //skipping
        subject.scan_timings.payable.handle = Box::new(
            NotifyLaterHandleMock::default()
                .notify_later_params(&notify_later_payables_params_arc)
                .permit_to_send_out(),
        );
        let subject_addr = subject.start();
        let subject_subs = Accountant::make_subs_from(&subject_addr);
        let peer_actors = peer_actors_builder().build();
        send_bind_message!(subject_subs, peer_actors);

        send_start_message!(subject_subs);

        system.run();
        //the second attempt is the one where the queue is empty and System::current.stop() ends the cycle
        let begin_scan_params = begin_scan_params_arc.lock().unwrap();
        let notify_later_payables_params = notify_later_payables_params_arc.lock().unwrap();
        TestLogHandler::new().exists_log_containing(&format!(
            "DEBUG: {test_name}: There was nothing to process during Payables scan."
        ));
        assert_eq!(begin_scan_params.len(), 2);
        assert_eq!(
            *notify_later_payables_params,
            vec![
                (
                    ScanForPayables {
                        response_skeleton_opt: None
                    },
                    Duration::from_millis(97)
                ),
                (
                    ScanForPayables {
                        response_skeleton_opt: None
                    },
                    Duration::from_millis(97)
                ),
            ]
        )
    }

    #[test]
    fn start_message_triggers_no_scans_in_suppress_mode() {
        init_test_logging();
        let test_name = "start_message_triggers_no_scans_in_suppress_mode";
        let system = System::new(test_name);
        let mut config = bc_from_earning_wallet(make_wallet("hi"));
        config.scan_intervals_opt = Some(ScanIntervals {
            payable_scan_interval: Duration::from_millis(100),
            receivable_scan_interval: Duration::from_millis(100),
            pending_payable_scan_interval: Duration::from_millis(100),
        });
        config.suppress_initial_scans = true;
        let peer_actors = peer_actors_builder().build();
        let subject = AccountantBuilder::default()
            .bootstrapper_config(config)
            .logger(Logger::new(test_name))
            .build();
        let subject_addr = subject.start();
        let subject_subs = Accountant::make_subs_from(&subject_addr);
        send_bind_message!(subject_subs, peer_actors);

        send_start_message!(subject_subs);

        System::current().stop();
        assert_eq!(system.run(), 0);
        // no panics because of recalcitrant DAOs; therefore DAOs were not called; therefore test passes
        TestLogHandler::new().exists_log_containing(
            &format!("{test_name}: Started with --scans off; declining to begin database and blockchain scans"),
        );
    }

    #[test]
    fn scan_for_payables_message_does_not_trigger_payment_for_balances_below_the_curve() {
        init_test_logging();
        let payment_thresholds = PaymentThresholds {
            threshold_interval_sec: 2_592_000,
            debt_threshold_gwei: 1_000_000_000,
            payment_grace_period_sec: 86_400,
            maturity_threshold_sec: 86_400,
            permanent_debt_allowed_gwei: 10_000_000,
            unban_below_gwei: 10_000_000,
        };
        let config = bc_from_earning_wallet(make_wallet("mine"));
        let now = to_time_t(SystemTime::now());
        let accounts = vec![
            // below minimum balance, to the right of time intersection (inside buffer zone)
            PayableAccount {
                wallet: make_wallet("wallet0"),
                balance_wei: gwei_to_wei(payment_thresholds.permanent_debt_allowed_gwei - 1),
                last_paid_timestamp: from_time_t(
                    now - checked_conversion::<u64, i64>(
                        payment_thresholds.threshold_interval_sec + 10,
                    ),
                ),
                pending_payable_opt: None,
            },
            // above balance intersection, to the left of minimum time (outside buffer zone)
            PayableAccount {
                wallet: make_wallet("wallet1"),
                balance_wei: gwei_to_wei(payment_thresholds.debt_threshold_gwei + 1),
                last_paid_timestamp: from_time_t(
                    now - checked_conversion::<u64, i64>(
                        payment_thresholds.maturity_threshold_sec - 10,
                    ),
                ),
                pending_payable_opt: None,
            },
            // above minimum balance, to the right of minimum time (not in buffer zone, below the curve)
            PayableAccount {
                wallet: make_wallet("wallet2"),
                balance_wei: gwei_to_wei(payment_thresholds.permanent_debt_allowed_gwei + 55),
                last_paid_timestamp: from_time_t(
                    now - checked_conversion::<u64, i64>(
                        payment_thresholds.maturity_threshold_sec + 15,
                    ),
                ),
                pending_payable_opt: None,
            },
        ];
        let payable_dao = PayableDaoMock::new()
            .non_pending_payables_result(accounts.clone())
            .non_pending_payables_result(vec![]);
        let (blockchain_bridge, _, blockchain_bridge_recordings_arc) = make_recorder();
        let system = System::new(
            "scan_for_payable_message_does_not_trigger_payment_for_balances_below_the_curve",
        );
        let blockchain_bridge_addr: Addr<Recorder> = blockchain_bridge.start();
        let report_accounts_payable_sub =
            blockchain_bridge_addr.recipient::<ReportAccountsPayable>();
        let mut subject = AccountantBuilder::default()
            .bootstrapper_config(config)
            .payable_daos(vec![ForPayableScanner(payable_dao)])
            .build();
        subject.report_accounts_payable_sub_opt = Some(report_accounts_payable_sub);

        let _result = subject
            .scanners
            .payable
            .begin_scan(SystemTime::now(), None, &subject.logger);

        System::current().stop_with_code(0);
        system.run();
        let blockchain_bridge_recordings = blockchain_bridge_recordings_arc.lock().unwrap();
        assert_eq!(blockchain_bridge_recordings.len(), 0);
    }

    #[test]
    fn scan_for_payable_message_triggers_payment_for_balances_over_the_curve() {
        init_test_logging();
        let mut config = bc_from_earning_wallet(make_wallet("mine"));
        config.scan_intervals_opt = Some(ScanIntervals {
            pending_payable_scan_interval: Duration::from_secs(50_000),
            payable_scan_interval: Duration::from_secs(50_000),
            receivable_scan_interval: Duration::from_secs(50_000),
        });
        let now = to_time_t(SystemTime::now());
        let accounts = vec![
            // slightly above minimum balance, to the right of the curve (time intersection)
            PayableAccount {
                wallet: make_wallet("wallet0"),
                balance_wei: gwei_to_wei(
                    DEFAULT_PAYMENT_THRESHOLDS.permanent_debt_allowed_gwei + 1,
                ),
                last_paid_timestamp: from_time_t(
                    now - checked_conversion::<u64, i64>(
                        DEFAULT_PAYMENT_THRESHOLDS.threshold_interval_sec
                            + DEFAULT_PAYMENT_THRESHOLDS.maturity_threshold_sec
                            + 10,
                    ),
                ),
                pending_payable_opt: None,
            },
            // slightly above the curve (balance intersection), to the right of minimum time
            PayableAccount {
                wallet: make_wallet("wallet1"),
                balance_wei: gwei_to_wei(DEFAULT_PAYMENT_THRESHOLDS.debt_threshold_gwei + 1),
                last_paid_timestamp: from_time_t(
                    now - checked_conversion::<u64, i64>(
                        DEFAULT_PAYMENT_THRESHOLDS.maturity_threshold_sec + 10,
                    ),
                ),
                pending_payable_opt: None,
            },
        ];
        let payable_dao = PayableDaoMock::default().non_pending_payables_result(accounts.clone());
        let (blockchain_bridge, _, blockchain_bridge_recordings_arc) = make_recorder();
        let blockchain_bridge =
            blockchain_bridge.system_stop_conditions(match_every_type_id!(ReportAccountsPayable));
        let system =
            System::new("scan_for_payable_message_triggers_payment_for_balances_over_the_curve");
        let peer_actors = peer_actors_builder()
            .blockchain_bridge(blockchain_bridge)
            .build();
        let mut subject = AccountantBuilder::default()
            .bootstrapper_config(config)
            .payable_daos(vec![ForPayableScanner(payable_dao)])
            .build();
        subject.scanners.pending_payable = Box::new(NullScanner::new());
        subject.scanners.receivable = Box::new(NullScanner::new());
        let subject_addr = subject.start();
        let accountant_subs = Accountant::make_subs_from(&subject_addr);
        send_bind_message!(accountant_subs, peer_actors);

        send_start_message!(accountant_subs);

        system.run();
        let blockchain_bridge_recordings = blockchain_bridge_recordings_arc.lock().unwrap();
        let message = blockchain_bridge_recordings.get_record::<ReportAccountsPayable>(0);
        assert_eq!(
            message,
            &ReportAccountsPayable {
                accounts,
                response_skeleton_opt: None,
            }
        );
    }

    #[test]
    fn accountant_does_not_initiate_another_scan_in_case_it_receives_the_message_and_the_scanner_is_running(
    ) {
        init_test_logging();
        let test_name = "accountant_does_not_initiate_another_scan_in_case_it_receives_the_message_and_the_scanner_is_running";
        let payable_dao = PayableDaoMock::default();
        let (blockchain_bridge, _, blockchain_bridge_recording) = make_recorder();
        let blockchain_bridge_addr = blockchain_bridge
            .system_stop_conditions(match_every_type_id!(
                ReportAccountsPayable,
                ReportAccountsPayable
            ))
            .start();
        let report_accounts_payable_sub = blockchain_bridge_addr.clone().recipient();
        let last_paid_timestamp = to_time_t(SystemTime::now())
            - DEFAULT_PAYMENT_THRESHOLDS.maturity_threshold_sec as i64
            - 1;
        let payable_account = PayableAccount {
            wallet: make_wallet("scan_for_payables"),
            balance_wei: gwei_to_wei(DEFAULT_PAYMENT_THRESHOLDS.debt_threshold_gwei + 1),
            last_paid_timestamp: from_time_t(last_paid_timestamp),
            pending_payable_opt: None,
        };
        let payable_dao = payable_dao
            .non_pending_payables_result(vec![payable_account.clone()])
            .non_pending_payables_result(vec![payable_account]);
        let config = bc_from_earning_wallet(make_wallet("mine"));
        let system = System::new(test_name);
        let mut subject = AccountantBuilder::default()
            .logger(Logger::new(test_name))
            .payable_daos(vec![ForPayableScanner(payable_dao)])
            .bootstrapper_config(config)
            .build();
        let message_before = ScanForPayables {
            response_skeleton_opt: Some(ResponseSkeleton {
                client_id: 111,
                context_id: 222,
            }),
        };
        let message_after = ScanForPayables {
            response_skeleton_opt: Some(ResponseSkeleton {
                client_id: 333,
                context_id: 444,
            }),
        };
        subject.report_accounts_payable_sub_opt = Some(report_accounts_payable_sub);
        let addr = subject.start();
        addr.try_send(message_before.clone()).unwrap();

        addr.try_send(ScanForPayables {
            response_skeleton_opt: None,
        })
        .unwrap();

        // We ignored the second ScanForPayables message because the first message meant a scan
        // was already in progress; now let's make it look like that scan has ended so that we
        // can prove the next message will start another one.
        addr.try_send(AssertionsMessage {
            assertions: Box::new(|accountant: &mut Accountant| {
                accountant
                    .scanners
                    .payable
                    .mark_as_ended(&Logger::new("irrelevant"))
            }),
        })
        .unwrap();
        addr.try_send(message_after.clone()).unwrap();
        system.run();
        let recording = blockchain_bridge_recording.lock().unwrap();
        let messages_received = recording.len();
        assert_eq!(messages_received, 2);
        let first_message: &ReportAccountsPayable = recording.get_record(0);
        assert_eq!(
            first_message.response_skeleton_opt,
            message_before.response_skeleton_opt
        );
        let second_message: &ReportAccountsPayable = recording.get_record(1);
        assert_eq!(
            second_message.response_skeleton_opt,
            message_after.response_skeleton_opt
        );
        TestLogHandler::new().exists_log_containing(&format!(
            "DEBUG: {}: Payables scan was already initiated",
            test_name
        ));
    }

    #[test]
<<<<<<< HEAD
=======
    fn scan_for_pending_payable_found_unresolved_pending_payable_and_urges_their_processing() {
        init_test_logging();
        let (blockchain_bridge, _, blockchain_bridge_recording_arc) = make_recorder();
        let payable_fingerprint_1 = PendingPayableFingerprint {
            rowid_opt: Some(555),
            timestamp: from_time_t(210_000_000),
            hash: H256::from_uint(&U256::from(45678)),
            attempt_opt: Some(0),
            amount: 4444,
            process_error: None,
        };
        let payable_fingerprint_2 = PendingPayableFingerprint {
            rowid_opt: Some(550),
            timestamp: from_time_t(210_000_100),
            hash: H256::from_uint(&U256::from(112233)),
            attempt_opt: Some(0),
            amount: 7999,
            process_error: None,
        };
        let pending_payable_dao =
            PendingPayableDaoMock::default().return_all_fingerprints_result(vec![
                payable_fingerprint_1.clone(),
                payable_fingerprint_2.clone(),
            ]);
        let config = bc_from_earning_wallet(make_wallet("mine"));
        let system = System::new("pending payable scan");
        let mut subject = AccountantBuilder::default()
            .pending_payable_daos(vec![ForPendingPayableScanner(pending_payable_dao)])
            .bootstrapper_config(config)
            .build();
        let blockchain_bridge_addr = blockchain_bridge.start();
        subject.request_transaction_receipts_subs_opt = Some(blockchain_bridge_addr.recipient());
        let account_addr = subject.start();

        let _ = account_addr
            .try_send(ScanForPendingPayables {
                response_skeleton_opt: None,
            })
            .unwrap();

        let killer = SystemKillerActor::new(Duration::from_millis(10));
        killer.start();
        system.run();
        let blockchain_bridge_recording = blockchain_bridge_recording_arc.lock().unwrap();
        assert_eq!(blockchain_bridge_recording.len(), 1);
        let received_msg = blockchain_bridge_recording.get_record::<RequestTransactionReceipts>(0);
        assert_eq!(
            received_msg,
            &RequestTransactionReceipts {
                pending_payable: vec![payable_fingerprint_1, payable_fingerprint_2],
                response_skeleton_opt: None,
            }
        );
        let log_handler = TestLogHandler::new();
        log_handler.exists_log_containing("DEBUG: Accountant: Found 2 pending payables to process");
    }

    #[test]
>>>>>>> 646eac20
    fn report_routing_service_provided_message_is_received() {
        init_test_logging();
        let now = SystemTime::now();
        let bootstrapper_config = bc_from_earning_wallet(make_wallet("hi"));
        let more_money_receivable_parameters_arc = Arc::new(Mutex::new(vec![]));
        let payable_dao_mock = PayableDaoMock::new().non_pending_payables_result(vec![]);
        let receivable_dao_mock = ReceivableDaoMock::new()
            .more_money_receivable_parameters(&more_money_receivable_parameters_arc)
            .more_money_receivable_result(Ok(()));
        let subject = AccountantBuilder::default()
            .bootstrapper_config(bootstrapper_config)
            .payable_daos(vec![ForAccountantBody(payable_dao_mock)])
            .receivable_daos(vec![ForAccountantBody(receivable_dao_mock)])
            .build();
        let system = System::new("report_routing_service_message_is_received");
        let subject_addr: Addr<Accountant> = subject.start();
        subject_addr
            .try_send(BindMessage {
                peer_actors: peer_actors_builder().build(),
            })
            .unwrap();

        let paying_wallet = make_wallet("booga");
        subject_addr
            .try_send(ReportRoutingServiceProvidedMessage {
                timestamp: now,
                paying_wallet: paying_wallet.clone(),
                payload_size: 1234,
                service_rate: 42,
                byte_rate: 24,
            })
            .unwrap();

        System::current().stop_with_code(0);
        system.run();
        let more_money_receivable_parameters = more_money_receivable_parameters_arc.lock().unwrap();
        assert_eq!(
            more_money_receivable_parameters[0],
            (now, make_wallet("booga"), (1 * 42) + (1234 * 24))
        );
        TestLogHandler::new().exists_log_containing(&format!(
            "DEBUG: Accountant: Charging routing of 1234 bytes to wallet {}",
            paying_wallet
        ));
    }

    #[test]
    fn report_routing_service_provided_message_is_received_from_our_consuming_wallet() {
        init_test_logging();
        let consuming_wallet = make_wallet("our consuming wallet");
        let config = bc_from_wallets(consuming_wallet.clone(), make_wallet("our earning wallet"));
        let more_money_receivable_parameters_arc = Arc::new(Mutex::new(vec![]));
        let payable_dao_mock = PayableDaoMock::new().non_pending_payables_result(vec![]);
        let receivable_dao_mock = ReceivableDaoMock::new()
            .more_money_receivable_parameters(&more_money_receivable_parameters_arc);
        let subject = AccountantBuilder::default()
            .bootstrapper_config(config)
            .payable_daos(vec![ForAccountantBody(payable_dao_mock)])
            .receivable_daos(vec![ForAccountantBody(receivable_dao_mock)])
            .build();
        let system = System::new("report_routing_service_message_is_received");
        let subject_addr: Addr<Accountant> = subject.start();
        subject_addr
            .try_send(BindMessage {
                peer_actors: peer_actors_builder().build(),
            })
            .unwrap();

        subject_addr
            .try_send(ReportRoutingServiceProvidedMessage {
                timestamp: SystemTime::now(),
                paying_wallet: consuming_wallet.clone(),
                payload_size: 1234,
                service_rate: 42,
                byte_rate: 24,
            })
            .unwrap();

        System::current().stop_with_code(0);
        system.run();
        assert!(more_money_receivable_parameters_arc
            .lock()
            .unwrap()
            .is_empty());

        TestLogHandler::new().exists_log_containing(&format!(
            "WARN: Accountant: Declining to record a receivable against our wallet {} for service we provided",
            consuming_wallet,
        ));
    }

    #[test]
    fn report_routing_service_provided_message_is_received_from_our_earning_wallet() {
        init_test_logging();
        let earning_wallet = make_wallet("our earning wallet");
        let config = bc_from_earning_wallet(earning_wallet.clone());
        let more_money_receivable_parameters_arc = Arc::new(Mutex::new(vec![]));
        let payable_dao_mock = PayableDaoMock::new().non_pending_payables_result(vec![]);
        let receivable_dao_mock = ReceivableDaoMock::new()
            .more_money_receivable_parameters(&more_money_receivable_parameters_arc);
        let subject = AccountantBuilder::default()
            .bootstrapper_config(config)
            .payable_daos(vec![ForAccountantBody(payable_dao_mock)])
            .receivable_daos(vec![ForAccountantBody(receivable_dao_mock)])
            .build();
        let system = System::new("report_routing_service_message_is_received");
        let subject_addr: Addr<Accountant> = subject.start();
        subject_addr
            .try_send(BindMessage {
                peer_actors: peer_actors_builder().build(),
            })
            .unwrap();

        subject_addr
            .try_send(ReportRoutingServiceProvidedMessage {
                timestamp: SystemTime::now(),
                paying_wallet: earning_wallet.clone(),
                payload_size: 1234,
                service_rate: 42,
                byte_rate: 24,
            })
            .unwrap();

        System::current().stop_with_code(0);
        system.run();
        assert!(more_money_receivable_parameters_arc
            .lock()
            .unwrap()
            .is_empty());

        TestLogHandler::new().exists_log_containing(&format!(
            "WARN: Accountant: Declining to record a receivable against our wallet {} for service we provided",
            earning_wallet,
        ));
    }

    #[test]
    fn report_exit_service_provided_message_is_received() {
        init_test_logging();
        let now = SystemTime::now();
        let config = bc_from_earning_wallet(make_wallet("hi"));
        let more_money_receivable_parameters_arc = Arc::new(Mutex::new(vec![]));
        let payable_dao_mock = PayableDaoMock::new().non_pending_payables_result(vec![]);
        let receivable_dao_mock = ReceivableDaoMock::new()
            .more_money_receivable_parameters(&more_money_receivable_parameters_arc)
            .more_money_receivable_result(Ok(()));
        let subject = AccountantBuilder::default()
            .bootstrapper_config(config)
            .payable_daos(vec![ForAccountantBody(payable_dao_mock)])
            .receivable_daos(vec![ForAccountantBody(receivable_dao_mock)])
            .build();
        let system = System::new("report_exit_service_provided_message_is_received");
        let subject_addr: Addr<Accountant> = subject.start();
        subject_addr
            .try_send(BindMessage {
                peer_actors: peer_actors_builder().build(),
            })
            .unwrap();

        let paying_wallet = make_wallet("booga");
        subject_addr
            .try_send(ReportExitServiceProvidedMessage {
                timestamp: now,
                paying_wallet: paying_wallet.clone(),
                payload_size: 1234,
                service_rate: 42,
                byte_rate: 24,
            })
            .unwrap();

        System::current().stop();
        system.run();
        let more_money_receivable_parameters = more_money_receivable_parameters_arc.lock().unwrap();
        assert_eq!(
            more_money_receivable_parameters[0],
            (now, make_wallet("booga"), (1 * 42) + (1234 * 24))
        );
        TestLogHandler::new().exists_log_containing(&format!(
            "DEBUG: Accountant: Charging exit service for 1234 bytes to wallet {}",
            paying_wallet
        ));
    }

    #[test]
    fn report_exit_service_provided_message_is_received_from_our_consuming_wallet() {
        init_test_logging();
        let consuming_wallet = make_wallet("my consuming wallet");
        let config = bc_from_wallets(consuming_wallet.clone(), make_wallet("my earning wallet"));
        let more_money_receivable_parameters_arc = Arc::new(Mutex::new(vec![]));
        let payable_dao_mock = PayableDaoMock::new().non_pending_payables_result(vec![]);
        let receivable_dao_mock = ReceivableDaoMock::new()
            .more_money_receivable_parameters(&more_money_receivable_parameters_arc);
        let subject = AccountantBuilder::default()
            .bootstrapper_config(config)
            .payable_daos(vec![ForAccountantBody(payable_dao_mock)])
            .receivable_daos(vec![ForAccountantBody(receivable_dao_mock)])
            .build();
        let system = System::new("report_exit_service_provided_message_is_received");
        let subject_addr: Addr<Accountant> = subject.start();
        subject_addr
            .try_send(BindMessage {
                peer_actors: peer_actors_builder().build(),
            })
            .unwrap();

        subject_addr
            .try_send(ReportExitServiceProvidedMessage {
                timestamp: SystemTime::now(),
                paying_wallet: consuming_wallet.clone(),
                payload_size: 1234,
                service_rate: 42,
                byte_rate: 24,
            })
            .unwrap();

        System::current().stop();
        system.run();
        assert!(more_money_receivable_parameters_arc
            .lock()
            .unwrap()
            .is_empty());

        TestLogHandler::new().exists_log_containing(&format!(
            "WARN: Accountant: Declining to record a receivable against our wallet {} for service we provided",
            consuming_wallet
        ));
    }

    #[test]
    fn report_exit_service_provided_message_is_received_from_our_earning_wallet() {
        init_test_logging();
        let earning_wallet = make_wallet("my earning wallet");
        let config = bc_from_earning_wallet(earning_wallet.clone());
        let more_money_receivable_parameters_arc = Arc::new(Mutex::new(vec![]));
        let payable_dao_mock = PayableDaoMock::new().non_pending_payables_result(vec![]);
        let receivable_dao_mock = ReceivableDaoMock::new()
            .more_money_receivable_parameters(&more_money_receivable_parameters_arc);
        let subject = AccountantBuilder::default()
            .bootstrapper_config(config)
            .payable_daos(vec![ForAccountantBody(payable_dao_mock)])
            .receivable_daos(vec![ForAccountantBody(receivable_dao_mock)])
            .build();
        let system = System::new("report_exit_service_provided_message_is_received");
        let subject_addr: Addr<Accountant> = subject.start();
        subject_addr
            .try_send(BindMessage {
                peer_actors: peer_actors_builder().build(),
            })
            .unwrap();

        subject_addr
            .try_send(ReportExitServiceProvidedMessage {
                timestamp: SystemTime::now(),
                paying_wallet: earning_wallet.clone(),
                payload_size: 1234,
                service_rate: 42,
                byte_rate: 24,
            })
            .unwrap();

        System::current().stop();
        system.run();
        assert!(more_money_receivable_parameters_arc
            .lock()
            .unwrap()
            .is_empty());

        TestLogHandler::new().exists_log_containing(&format!(
            "WARN: Accountant: Declining to record a receivable against our wallet {} for service we provided",
            earning_wallet,
        ));
    }

    #[test]
    fn report_services_consumed_message_is_received() {
        init_test_logging();
        let config = make_bc_with_defaults();
        let more_money_payable_params_arc = Arc::new(Mutex::new(vec![]));
        let payable_dao_mock = PayableDaoMock::new()
            .more_money_payable_params(more_money_payable_params_arc.clone())
            .more_money_payable_result(Ok(()))
            .more_money_payable_result(Ok(()))
            .more_money_payable_result(Ok(()));
        let mut subject = AccountantBuilder::default()
            .bootstrapper_config(config)
            .payable_daos(vec![ForAccountantBody(payable_dao_mock)])
            .build();
        subject.message_id_generator = Box::new(MessageIdGeneratorMock::default().id_result(123));
        let system = System::new("report_services_consumed_message_is_received");
        let subject_addr: Addr<Accountant> = subject.start();
        subject_addr
            .try_send(BindMessage {
                peer_actors: peer_actors_builder().build(),
            })
            .unwrap();
        let earning_wallet_exit = make_wallet("exit");
        let earning_wallet_routing_1 = make_wallet("routing 1");
        let earning_wallet_routing_2 = make_wallet("routing 2");
        let timestamp = SystemTime::now();

        subject_addr
            .try_send(ReportServicesConsumedMessage {
                timestamp,
                exit: ExitServiceConsumed {
                    earning_wallet: earning_wallet_exit.clone(),
                    payload_size: 1200,
                    service_rate: 120,
                    byte_rate: 30,
                },
                routing_payload_size: 3456,
                routing: vec![
                    RoutingServiceConsumed {
                        earning_wallet: earning_wallet_routing_1.clone(),
                        service_rate: 42,
                        byte_rate: 24,
                    },
                    RoutingServiceConsumed {
                        earning_wallet: earning_wallet_routing_2.clone(),
                        service_rate: 52,
                        byte_rate: 33,
                    },
                ],
            })
            .unwrap();

        System::current().stop();
        system.run();
        let more_money_payable_params = more_money_payable_params_arc.lock().unwrap();
        assert_eq!(
            more_money_payable_params
                .iter()
                .map(|(timestamp, wallet, amount)| (timestamp, wallet, amount))
                .collect::<Vec<_>>(),
            vec![
                (&timestamp, &earning_wallet_exit, &((1 * 120) + (1200 * 30))),
                (
                    &timestamp,
                    &earning_wallet_routing_1,
                    &((1 * 42) + (3456 * 24))
                ),
                (
                    &timestamp,
                    &earning_wallet_routing_2,
                    &((1 * 52) + (3456 * 33))
                )
            ]
        );
        let test_log_handler = TestLogHandler::new();

        test_log_handler.exists_log_containing(&format!(
            "DEBUG: Accountant: MsgId 123: Accruing debt to {} for consuming 1200 exited bytes",
            earning_wallet_exit
        ));
        test_log_handler.exists_log_containing(&format!(
            "DEBUG: Accountant: MsgId 123: Accruing debt to {} for consuming 3456 routed bytes",
            earning_wallet_routing_1
        ));
        test_log_handler.exists_log_containing(&format!(
            "DEBUG: Accountant: MsgId 123: Accruing debt to {} for consuming 3456 routed bytes",
            earning_wallet_routing_2
        ));
    }

    fn assert_that_we_do_not_charge_our_own_wallet_for_consumed_services(
        config: BootstrapperConfig,
        message: ReportServicesConsumedMessage,
    ) -> Arc<Mutex<Vec<(SystemTime, Wallet, u128)>>> {
        let more_money_payable_parameters_arc = Arc::new(Mutex::new(vec![]));
        let payable_dao_mock = PayableDaoMock::new()
            .non_pending_payables_result(vec![])
            .more_money_payable_result(Ok(()))
            .more_money_payable_params(more_money_payable_parameters_arc.clone());
        let subject = AccountantBuilder::default()
            .bootstrapper_config(config)
            .payable_daos(vec![ForAccountantBody(payable_dao_mock)])
            .build();
        let system = System::new("test");
        let subject_addr: Addr<Accountant> = subject.start();
        subject_addr
            .try_send(BindMessage {
                peer_actors: peer_actors_builder().build(),
            })
            .unwrap();

        subject_addr.try_send(message).unwrap();

        System::current().stop();
        system.run();
        more_money_payable_parameters_arc
    }

    #[test]
    fn routing_service_consumed_is_reported_for_our_consuming_wallet() {
        init_test_logging();
        let consuming_wallet = make_wallet("the consuming wallet");
        let config = bc_from_wallets(consuming_wallet.clone(), make_wallet("the earning wallet"));
        let foreign_wallet = make_wallet("exit wallet");
        let timestamp = SystemTime::now();
        let report_message = ReportServicesConsumedMessage {
            timestamp,
            exit: ExitServiceConsumed {
                earning_wallet: foreign_wallet.clone(),
                payload_size: 1234,
                service_rate: 45,
                byte_rate: 10,
            },
            routing_payload_size: 3333,
            routing: vec![RoutingServiceConsumed {
                earning_wallet: consuming_wallet.clone(),
                service_rate: 42,
                byte_rate: 6,
            }],
        };

        let more_money_payable_params_arc =
            assert_that_we_do_not_charge_our_own_wallet_for_consumed_services(
                config,
                report_message,
            );

        let more_money_payable_params = more_money_payable_params_arc.lock().unwrap();
        assert_eq!(
            *more_money_payable_params,
            //except processing the exit service there was no change in payables
            vec![(timestamp, foreign_wallet, (45 + 10 * 1234))]
        );
        TestLogHandler::new().exists_log_containing(&format!(
            "WARN: Accountant: Declining to record a payable against our wallet {} for service we provided",
            consuming_wallet
        ));
    }

    #[test]
    fn routing_service_consumed_is_reported_for_our_earning_wallet() {
        init_test_logging();
        let earning_wallet =
            make_wallet("routing_service_consumed_is_reported_for_our_earning_wallet");
        let foreign_wallet = make_wallet("exit wallet");
        let config = bc_from_earning_wallet(earning_wallet.clone());
        let timestamp = SystemTime::now();
        let report_message = ReportServicesConsumedMessage {
            timestamp,
            exit: ExitServiceConsumed {
                earning_wallet: foreign_wallet.clone(),
                payload_size: 1234,
                service_rate: 45,
                byte_rate: 10,
            },
            routing_payload_size: 3333,
            routing: vec![RoutingServiceConsumed {
                earning_wallet: earning_wallet.clone(),
                service_rate: 42,
                byte_rate: 6,
            }],
        };

        let more_money_payable_params_arc =
            assert_that_we_do_not_charge_our_own_wallet_for_consumed_services(
                config,
                report_message,
            );

        let more_money_payable_params = more_money_payable_params_arc.lock().unwrap();
        assert_eq!(
            *more_money_payable_params,
            //except processing the exit service there was no change in payables
            vec![(timestamp, foreign_wallet, (45 + 10 * 1234))]
        );
        TestLogHandler::new().exists_log_containing(&format!(
            "WARN: Accountant: Declining to record a payable against our wallet {} for service we provided",
            earning_wallet
        ));
    }

    #[test]
    fn exit_service_consumed_is_reported_for_our_consuming_wallet() {
        init_test_logging();
        let consuming_wallet =
            make_wallet("exit_service_consumed_is_reported_for_our_consuming_wallet");
        let config = bc_from_wallets(consuming_wallet.clone(), make_wallet("own earning wallet"));
        let report_message = ReportServicesConsumedMessage {
            timestamp: SystemTime::now(),
            exit: ExitServiceConsumed {
                earning_wallet: consuming_wallet.clone(),
                payload_size: 1234,
                service_rate: 42,
                byte_rate: 24,
            },
            routing_payload_size: 3333,
            routing: vec![],
        };

        let more_money_payable_params_arc =
            assert_that_we_do_not_charge_our_own_wallet_for_consumed_services(
                config,
                report_message,
            );

        assert!(more_money_payable_params_arc.lock().unwrap().is_empty());
        TestLogHandler::new().exists_log_containing(&format!(
            "WARN: Accountant: Declining to record a payable against our wallet {} for service we provided",
            consuming_wallet
        ));
    }

    #[test]
    fn exit_service_consumed_is_reported_for_our_earning_wallet() {
        init_test_logging();
        let earning_wallet = make_wallet("own earning wallet");
        let config = bc_from_earning_wallet(earning_wallet.clone());
        let report_message = ReportServicesConsumedMessage {
            timestamp: SystemTime::now(),
            exit: ExitServiceConsumed {
                earning_wallet: earning_wallet.clone(),
                payload_size: 1234,
                service_rate: 42,
                byte_rate: 24,
            },
            routing_payload_size: 3333,
            routing: vec![],
        };

        let more_money_payable_params_arc =
            assert_that_we_do_not_charge_our_own_wallet_for_consumed_services(
                config,
                report_message,
            );

        assert!(more_money_payable_params_arc.lock().unwrap().is_empty());
        TestLogHandler::new().exists_log_containing(&format!(
            "WARN: Accountant: Declining to record a payable against our wallet {} for service we provided",
            earning_wallet
        ));
    }

    #[test]
    #[should_panic(
        expected = "Recording services provided for 0x000000000000000000000000000000626f6f6761 \
    but has hit fatal database error: RusqliteError(\"we cannot help ourselves; this is baaad\")"
    )]
    fn record_service_provided_panics_on_fatal_errors() {
        init_test_logging();
        let wallet = make_wallet("booga");
        let receivable_dao = ReceivableDaoMock::new().more_money_receivable_result(Err(
            ReceivableDaoError::RusqliteError(
                "we cannot help ourselves; this is baaad".to_string(),
            ),
        ));
        let subject = AccountantBuilder::default()
            .receivable_daos(vec![ForAccountantBody(receivable_dao)])
            .build();

        let _ = subject.record_service_provided(i64::MAX as u64, 1, SystemTime::now(), 2, &wallet);
    }

    #[test]
    fn record_service_provided_handles_overflow() {
        init_test_logging();
        let wallet = make_wallet("booga");
        let receivable_dao = ReceivableDaoMock::new()
            .more_money_receivable_result(Err(ReceivableDaoError::SignConversion(1234)));
        let subject = AccountantBuilder::default()
            .receivable_daos(vec![ForAccountantBody(receivable_dao)])
            .build();

        subject.record_service_provided(i64::MAX as u64, 1, SystemTime::now(), 2, &wallet);

        TestLogHandler::new().exists_log_containing(&format!(
            "ERROR: Accountant: Overflow error recording service provided for {}: service rate {}, byte rate 1, payload size 2. Skipping",
            wallet,
            i64::MAX as u64
        ));
    }

    #[test]
    fn record_service_consumed_handles_overflow() {
        init_test_logging();
        let wallet = make_wallet("booga");
        let payable_dao = PayableDaoMock::new()
            .more_money_payable_result(Err(PayableDaoError::SignConversion(1234)));
        let subject = AccountantBuilder::default()
            .payable_daos(vec![ForAccountantBody(payable_dao)])
            .build();
        let service_rate = i64::MAX as u64;

        subject.record_service_consumed(service_rate, 1, SystemTime::now(), 2, &wallet);

        TestLogHandler::new().exists_log_containing(&format!(
            "ERROR: Accountant: Overflow error recording consumed services from {}: total charge {}, service rate {}, byte rate 1, payload size 2. Skipping",
            wallet,
            i64::MAX as u64 + 1 * 2,
            i64::MAX as u64
        ));
    }

    #[test]
    #[should_panic(
        expected = "Recording services consumed from 0x000000000000000000000000000000626f6f6761 but \
     has hit fatal database error: RusqliteError(\"we cannot help ourselves; this is baaad\")"
    )]
    fn record_service_consumed_panics_on_fatal_errors() {
        init_test_logging();
        let wallet = make_wallet("booga");
        let payable_dao = PayableDaoMock::new().more_money_payable_result(Err(
            PayableDaoError::RusqliteError("we cannot help ourselves; this is baaad".to_string()),
        ));
        let subject = AccountantBuilder::default()
            .payable_daos(vec![ForAccountantBody(payable_dao)])
            .build();

        let _ = subject.record_service_consumed(i64::MAX as u64, 1, SystemTime::now(), 2, &wallet);
    }

    #[test]
    #[should_panic(
<<<<<<< HEAD
=======
        expected = "Database unmaintainable; payable fingerprint deletion for transaction 0x000000000000000000000000000000000000000000000000000000000000007b \
        has stayed undone due to RecordDeletion(\"we slept over, sorry\")"
    )]
    fn accountant_panics_in_case_it_receives_an_error_from_scanner_while_handling_sent_payable_msg()
    {
        let rowid = 4;
        let hash = H256::from_uint(&U256::from(123));
        let sent_payable = SentPayables {
            timestamp: SystemTime::now(),
            payable: vec![Err(BlockchainError::TransactionFailed {
                msg: "blah".to_string(),
                hash_opt: Some(hash),
            })],
            response_skeleton_opt: None,
        };
        let pending_payable_dao = PendingPayableDaoMock::default()
            .fingerprint_rowid_result(Some(rowid))
            .delete_fingerprint_result(Err(PendingPayableDaoError::RecordDeletion(
                "we slept over, sorry".to_string(),
            )));
        let system = System::new("test");
        let subject = AccountantBuilder::default()
            .pending_payable_daos(vec![ForPayableScanner(pending_payable_dao)])
            .build();
        let addr = subject.start();

        let _ = addr.try_send(sent_payable);

        System::current().stop();
        system.run();
    }

    #[test]
    #[should_panic(
>>>>>>> 646eac20
        expected = "panic message (processed with: node_lib::sub_lib::utils::crash_request_analyzer)"
    )]
    fn accountant_can_be_crashed_properly_but_not_improperly() {
        let mut config = make_bc_with_defaults();
        config.crash_point = CrashPoint::Message;
        let accountant = AccountantBuilder::default()
            .bootstrapper_config(config)
            .build();

        prove_that_crash_request_handler_is_hooked_up(accountant, CRASH_KEY);
    }

    #[test]
    fn pending_transaction_is_registered_and_monitored_until_it_gets_confirmed_or_canceled() {
        init_test_logging();
        let mark_pending_payable_params_arc = Arc::new(Mutex::new(vec![]));
        let transactions_confirmed_params_arc = Arc::new(Mutex::new(vec![]));
        let get_transaction_receipt_params_arc = Arc::new(Mutex::new(vec![]));
        let return_all_fingerprints_params_arc = Arc::new(Mutex::new(vec![]));
        let non_pending_payables_params_arc = Arc::new(Mutex::new(vec![]));
        let update_fingerprint_params_arc = Arc::new(Mutex::new(vec![]));
        let mark_failure_params_arc = Arc::new(Mutex::new(vec![]));
        let delete_record_params_arc = Arc::new(Mutex::new(vec![]));
        let notify_later_scan_for_pending_payable_params_arc = Arc::new(Mutex::new(vec![]));
        let notify_later_scan_for_pending_payable_arc_cloned =
            notify_later_scan_for_pending_payable_params_arc.clone(); //because it moves into a closure
        let pending_tx_hash_1 = make_tx_hash(123);
        let pending_tx_hash_2 = make_tx_hash(567);
        let rowid_for_account_1 = 3;
        let rowid_for_account_2 = 5;
        let now = SystemTime::now();
        let past_payable_timestamp_1 = now.sub(Duration::from_secs(
            (DEFAULT_PAYMENT_THRESHOLDS.maturity_threshold_sec + 555) as u64,
        ));
        let past_payable_timestamp_2 = now.sub(Duration::from_secs(
            (DEFAULT_PAYMENT_THRESHOLDS.maturity_threshold_sec + 50) as u64,
        ));
        let this_payable_timestamp_1 = now;
        let this_payable_timestamp_2 = now.add(Duration::from_millis(50));
        let payable_account_balance_1 =
            gwei_to_wei(DEFAULT_PAYMENT_THRESHOLDS.debt_threshold_gwei + 10);
        let payable_account_balance_2 =
            gwei_to_wei(DEFAULT_PAYMENT_THRESHOLDS.debt_threshold_gwei + 666);
        let wallet_account_1 = make_wallet("creditor1");
        let wallet_account_2 = make_wallet("creditor2");
        let transaction_receipt_tx_2_first_round = TransactionReceipt::default();
        let transaction_receipt_tx_1_second_round = TransactionReceipt::default();
        let transaction_receipt_tx_2_second_round = TransactionReceipt::default();
        let mut transaction_receipt_tx_1_third_round = TransactionReceipt::default();
        transaction_receipt_tx_1_third_round.status = Some(U64::from(0)); //failure
        let transaction_receipt_tx_2_third_round = TransactionReceipt::default();
        let mut transaction_receipt_tx_2_fourth_round = TransactionReceipt::default();
        transaction_receipt_tx_2_fourth_round.status = Some(U64::from(1)); // confirmed
        let blockchain_interface = BlockchainInterfaceMock::default()
            .get_transaction_count_result(Ok(web3::types::U256::from(1)))
            .get_transaction_count_result(Ok(web3::types::U256::from(2)))
            //because we cannot have both, resolution on the high level and also of what's inside blockchain interface,
            //there is one component missing in this wholesome test - the part where we send a request for
            //a fingerprint of that payable in the DB - this happens inside send_raw_transaction()
            .send_payables_within_batch_result(Ok(vec![
                Correct(PendingPayable {
                    recipient_wallet: wallet_account_1.clone(),
                    hash: pending_tx_hash_1,
                }),
                Correct(PendingPayable {
                    recipient_wallet: wallet_account_2.clone(),
                    hash: pending_tx_hash_2,
                }),
            ]))
            .get_transaction_receipt_params(&get_transaction_receipt_params_arc)
            .get_transaction_receipt_result(Ok(None))
            .get_transaction_receipt_result(Ok(Some(transaction_receipt_tx_2_first_round)))
            .get_transaction_receipt_result(Ok(Some(transaction_receipt_tx_1_second_round)))
            .get_transaction_receipt_result(Ok(Some(transaction_receipt_tx_2_second_round)))
            .get_transaction_receipt_result(Ok(Some(transaction_receipt_tx_1_third_round)))
            .get_transaction_receipt_result(Ok(Some(transaction_receipt_tx_2_third_round)))
            .get_transaction_receipt_result(Ok(Some(transaction_receipt_tx_2_fourth_round)));
        let consuming_wallet = make_paying_wallet(b"wallet");
        let system = System::new("pending_transaction");
        let persistent_config = PersistentConfigurationMock::default().gas_price_result(Ok(130));
        let blockchain_bridge = BlockchainBridge::new(
            Box::new(blockchain_interface),
            Box::new(persistent_config),
            false,
            Some(consuming_wallet),
        );
        let account_1 = PayableAccount {
            wallet: wallet_account_1.clone(),
            balance_wei: payable_account_balance_1,
            last_paid_timestamp: past_payable_timestamp_1,
            pending_payable_opt: None,
        };
        let account_2 = PayableAccount {
            wallet: wallet_account_2.clone(),
            balance_wei: payable_account_balance_2,
            last_paid_timestamp: past_payable_timestamp_2,
            pending_payable_opt: None,
        };
        let pending_payable_scan_interval = 200; //should be slightly less than 1/5 of the time until shutting the system
        let payable_dao_for_payable_scanner = PayableDaoMock::new()
            .non_pending_payables_params(&non_pending_payables_params_arc)
            .non_pending_payables_result(vec![account_1, account_2])
            .mark_pending_payables_rowids_params(&mark_pending_payable_params_arc)
            .mark_pending_payables_rowids_result(Ok(()));
        let payable_dao_for_pending_payable_scanner = PayableDaoMock::new()
            .transactions_confirmed_params(&transactions_confirmed_params_arc)
            .transactions_confirmed_result(Ok(()));
        let mut bootstrapper_config = bc_from_earning_wallet(make_wallet("some_wallet_address"));
        bootstrapper_config.scan_intervals_opt = Some(ScanIntervals {
            payable_scan_interval: Duration::from_secs(1_000_000), //we don't care about this scan
            receivable_scan_interval: Duration::from_secs(1_000_000), //we don't care about this scan
            pending_payable_scan_interval: Duration::from_millis(pending_payable_scan_interval),
        });
        let fingerprint_1_first_round = PendingPayableFingerprint {
            rowid: rowid_for_account_1,
            timestamp: this_payable_timestamp_1,
            hash: pending_tx_hash_1,
            attempt: 1,
            amount: payable_account_balance_1,
            process_error: None,
        };
        let fingerprint_2_first_round = PendingPayableFingerprint {
            rowid: rowid_for_account_2,
            timestamp: this_payable_timestamp_2,
            hash: pending_tx_hash_2,
            attempt: 1,
            amount: payable_account_balance_2,
            process_error: None,
        };
        let fingerprint_1_second_round = PendingPayableFingerprint {
            attempt: 2,
            ..fingerprint_1_first_round.clone()
        };
        let fingerprint_2_second_round = PendingPayableFingerprint {
            attempt: 2,
            ..fingerprint_2_first_round.clone()
        };
        let fingerprint_1_third_round = PendingPayableFingerprint {
            attempt: 3,
            ..fingerprint_1_first_round.clone()
        };
        let fingerprint_2_third_round = PendingPayableFingerprint {
            attempt: 3,
            ..fingerprint_2_first_round.clone()
        };
        let fingerprint_2_fourth_round = PendingPayableFingerprint {
            attempt: 4,
            ..fingerprint_2_first_round.clone()
        };
        let pending_payable_dao_for_payable_scanner = PendingPayableDaoMock::default()
            .fingerprints_rowids_result(vec![
                (Some(rowid_for_account_1), pending_tx_hash_1),
                (Some(rowid_for_account_2), pending_tx_hash_2),
            ]);
        let mut pending_payable_dao_for_pending_payable_scanner = PendingPayableDaoMock::new()
            .return_all_fingerprints_params(&return_all_fingerprints_params_arc)
            .return_all_fingerprints_result(vec![])
            .return_all_fingerprints_result(vec![
                fingerprint_1_first_round,
                fingerprint_2_first_round,
            ])
            .return_all_fingerprints_result(vec![
                fingerprint_1_second_round,
                fingerprint_2_second_round,
            ])
            .return_all_fingerprints_result(vec![
                fingerprint_1_third_round,
                fingerprint_2_third_round,
            ])
            .return_all_fingerprints_result(vec![fingerprint_2_fourth_round.clone()])
            .fingerprints_rowids_result(vec![
                (Some(rowid_for_account_1), pending_tx_hash_1),
                (Some(rowid_for_account_2), pending_tx_hash_2),
            ])
            .increment_scan_attempts_params(&update_fingerprint_params_arc)
            .increment_scan_attempts_result(Ok(()))
            .increment_scan_attempts_result(Ok(()))
            .increment_scan_attempts_result(Ok(()))
            .mark_failures_params(&mark_failure_params_arc)
            //we don't have a better solution yet, so we mark this down
            .mark_failures_result(Ok(()))
            .delete_fingerprints_params(&delete_record_params_arc)
            //this is used during confirmation of the successful one
            .delete_fingerprints_result(Ok(()));
        pending_payable_dao_for_pending_payable_scanner
            .have_return_all_fingerprints_shut_down_the_system = true;
        let accountant_addr = Arbiter::builder()
            .stop_system_on_panic(true)
            .start(move |_| {
                let mut subject = AccountantBuilder::default()
                    .bootstrapper_config(bootstrapper_config)
                    .payable_daos(vec![
<<<<<<< HEAD
                        PayableScannerDest(payable_dao_for_payable_scanner),
                        PendingPayableScannerDest(payable_dao_for_pending_payable_scanner),
                    ])
                    .pending_payable_daos(vec![
                        PayableScannerDest(pending_payable_dao_for_payable_scanner),
                        PendingPayableScannerDest(pending_payable_dao_for_pending_payable_scanner),
=======
                        ForAccountantBody(payable_dao_for_accountant),
                        ForPayableScanner(payable_dao_for_payable_scanner),
                        ForPendingPayableScanner(payable_dao_for_pending_payable_scanner),
                    ])
                    .pending_payable_daos(vec![
                        ForAccountantBody(pending_payable_dao_for_accountant),
                        ForPayableScanner(pending_payable_dao_for_payable_scanner),
                        ForPendingPayableScanner(pending_payable_dao_for_pending_payable_scanner),
>>>>>>> 646eac20
                    ])
                    .build();
                subject.scanners.receivable = Box::new(NullScanner::new());
                let notify_later_half_mock = NotifyLaterHandleMock::default()
                    .notify_later_params(&notify_later_scan_for_pending_payable_arc_cloned)
                    .permit_to_send_out();
                subject.scan_timings.pending_payable.handle = Box::new(notify_later_half_mock);
                subject
            });
        let mut peer_actors = peer_actors_builder().build();
        let accountant_subs = Accountant::make_subs_from(&accountant_addr);
        peer_actors.accountant = accountant_subs.clone();
        let blockchain_bridge_addr = blockchain_bridge.start();
        let blockchain_bridge_subs = BlockchainBridge::make_subs_from(&blockchain_bridge_addr);
        peer_actors.blockchain_bridge = blockchain_bridge_subs.clone();
        send_bind_message!(accountant_subs, peer_actors);
        send_bind_message!(blockchain_bridge_subs, peer_actors);

        send_start_message!(accountant_subs);

        assert_eq!(system.run(), 0);
        let mut mark_pending_payable_params = mark_pending_payable_params_arc.lock().unwrap();
        let mut one_set_of_mark_pending_payable_params = mark_pending_payable_params.remove(0);
        assert!(mark_pending_payable_params.is_empty());
        let first_payable = one_set_of_mark_pending_payable_params.remove(0);
        assert_eq!(first_payable.0, wallet_account_1);
        assert_eq!(first_payable.1, rowid_for_account_1);
        let second_payable = one_set_of_mark_pending_payable_params.remove(0);
        assert!(
            one_set_of_mark_pending_payable_params.is_empty(),
            "{:?}",
            one_set_of_mark_pending_payable_params
        );
        assert_eq!(second_payable.0, wallet_account_2);
        assert_eq!(second_payable.1, rowid_for_account_2);
        let return_all_fingerprints_params = return_all_fingerprints_params_arc.lock().unwrap();
        //it varies with machines and sometimes we manage more cycles than necessary
        assert!(return_all_fingerprints_params.len() >= 5);
        let non_pending_payables_params = non_pending_payables_params_arc.lock().unwrap();
        assert_eq!(*non_pending_payables_params, vec![()]); //because we disabled further scanning for payables
        let get_transaction_receipt_params = get_transaction_receipt_params_arc.lock().unwrap();
        assert_eq!(
            *get_transaction_receipt_params,
            vec![
                pending_tx_hash_1,
                pending_tx_hash_2,
                pending_tx_hash_1,
                pending_tx_hash_2,
                pending_tx_hash_1,
                pending_tx_hash_2,
                pending_tx_hash_2,
            ]
        );
        let update_fingerprints_params = update_fingerprint_params_arc.lock().unwrap();
        assert_eq!(
            *update_fingerprints_params,
            vec![
                vec![rowid_for_account_1, rowid_for_account_2],
                vec![rowid_for_account_1, rowid_for_account_2],
                vec![rowid_for_account_2]
            ]
        );
        let mark_failure_params = mark_failure_params_arc.lock().unwrap();
        assert_eq!(*mark_failure_params, vec![vec![rowid_for_account_1]]);
        let delete_record_params = delete_record_params_arc.lock().unwrap();
        assert_eq!(*delete_record_params, vec![vec![rowid_for_account_2]]);
        let transaction_confirmed_params = transactions_confirmed_params_arc.lock().unwrap();
        assert_eq!(
            *transaction_confirmed_params,
            vec![vec![fingerprint_2_fourth_round.clone()]]
        );
        let expected_scan_pending_payable_msg_and_interval = (
            ScanForPendingPayables {
                response_skeleton_opt: None,
            },
            Duration::from_millis(pending_payable_scan_interval),
        );
        let mut notify_later_check_for_confirmation =
            notify_later_scan_for_pending_payable_params_arc
                .lock()
                .unwrap();
        //it varies with machines and sometimes we manage more cycles than necessary
        let vector_of_first_five_cycles = notify_later_check_for_confirmation
            .drain(0..=4)
            .collect_vec();
        assert_eq!(
            vector_of_first_five_cycles,
            vec![
                expected_scan_pending_payable_msg_and_interval.clone(),
                expected_scan_pending_payable_msg_and_interval.clone(),
                expected_scan_pending_payable_msg_and_interval.clone(),
                expected_scan_pending_payable_msg_and_interval.clone(),
                expected_scan_pending_payable_msg_and_interval,
            ]
        );
        let log_handler = TestLogHandler::new();
        log_handler.exists_log_containing(
            "WARN: Accountant: Broken transactions 0x000000000000000000000000000000000000000000000000000000000000007b marked as an error. \
             You should take over the care of those to make sure your debts are going to be settled properly. At the moment, there is no automated process fixing that without your assistance");
        log_handler.exists_log_matching("INFO: Accountant: Transaction 0x0000000000000000000000000000000000000000000000000000000000000237 has been added to the blockchain; detected locally at attempt 4 at \\d{2,}ms after its sending");
        log_handler.exists_log_containing("INFO: Accountant: Transactions 0x0000000000000000000000000000000000000000000000000000000000000237 completed their confirmation process succeeding");
    }

    #[test]
    fn accountant_receives_reported_transaction_receipts_and_processes_them_all() {
        let transactions_confirmed_params_arc = Arc::new(Mutex::new(vec![]));
        let payable_dao = PayableDaoMock::default()
            .transactions_confirmed_params(&transactions_confirmed_params_arc)
            .transactions_confirmed_result(Ok(()));
        let pending_payable_dao =
            PendingPayableDaoMock::default().delete_fingerprints_result(Ok(()));
        let subject = AccountantBuilder::default()
            .payable_daos(vec![PendingPayableScannerDest(payable_dao)])
            .pending_payable_daos(vec![PendingPayableScannerDest(pending_payable_dao)])
            .build();
        let subject_addr = subject.start();
        let transaction_hash_1 = make_tx_hash(4545);
        let mut transaction_receipt_1 = TransactionReceipt::default();
        transaction_receipt_1.transaction_hash = transaction_hash_1;
        transaction_receipt_1.status = Some(U64::from(1)); //success
        let fingerprint_1 = PendingPayableFingerprint {
            rowid: 5,
            timestamp: from_time_t(200_000_000),
            hash: transaction_hash_1,
            attempt: 2,
            amount: 444,
            process_error: None,
        };
        let transaction_hash_2 = make_tx_hash(3333333);
        let mut transaction_receipt_2 = TransactionReceipt::default();
        transaction_receipt_2.transaction_hash = transaction_hash_2;
        transaction_receipt_2.status = Some(U64::from(1)); //success
        let fingerprint_2 = PendingPayableFingerprint {
            rowid: 10,
            timestamp: from_time_t(199_780_000),
            hash: Default::default(),
            attempt: 15,
            amount: 1212,
            process_error: None,
        };
        let msg = ReportTransactionReceipts {
            fingerprints_with_receipts: vec![
                (Some(transaction_receipt_1), fingerprint_1.clone()),
                (Some(transaction_receipt_2), fingerprint_2.clone()),
            ],
            response_skeleton_opt: None,
        };

        subject_addr.try_send(msg).unwrap();

        let system = System::new("processing reported receipts");
        System::current().stop();
        system.run();
        let transactions_confirmed_params = transactions_confirmed_params_arc.lock().unwrap();
        assert_eq!(
            *transactions_confirmed_params,
            vec![vec![fingerprint_1, fingerprint_2]]
        );
    }

    #[test]
    fn accountant_handles_inserting_new_fingerprints() {
        init_test_logging();
        let insert_fingerprint_params_arc = Arc::new(Mutex::new(vec![]));
        let pending_payable_dao = PendingPayableDaoMock::default()
            .insert_fingerprints_params(&insert_fingerprint_params_arc)
            .insert_fingerprints_result(Ok(()));
        let subject = AccountantBuilder::default()
            .pending_payable_daos(vec![ForAccountantBody(pending_payable_dao)])
            .build();
        let accountant_addr = subject.start();
        let accountant_subs = Accountant::make_subs_from(&accountant_addr);
        let timestamp = SystemTime::now();
        let hash_1 = make_tx_hash(444444);
        let amount_1 = 12345;
        let hash_2 = make_tx_hash(111111);
        let amount_2 = 87654;
        let init_params = vec![(hash_1, amount_1), (hash_2, amount_2)];
        let init_fingerprints_msg = PendingPayableFingerprintSeeds {
            batch_wide_timestamp: timestamp,
            hashes_and_balances: init_params.clone(),
        };

        let _ = accountant_subs
            .init_pending_payable_fingerprints
            .try_send(init_fingerprints_msg)
            .unwrap();

        let system = System::new("ordering payment fingerprint test");
        System::current().stop();
        assert_eq!(system.run(), 0);
        let insert_fingerprint_params = insert_fingerprint_params_arc.lock().unwrap();
        assert_eq!(
            *insert_fingerprint_params,
            vec![(vec![(hash_1, amount_1), (hash_2, amount_2)], timestamp)]
        );
        TestLogHandler::new().exists_log_containing(
            "DEBUG: Accountant: Saved new pending payable fingerprints for: \
             0x000000000000000000000000000000000000000000000000000000000006c81c, 0x000000000000000000000000000000000000000000000000000000000001b207",
        );
    }

    #[test]
    fn payable_fingerprint_insertion_clearly_failed_and_we_log_it_at_least() {
        //despite it doesn't end so here this event would be a cause of a later panic
        init_test_logging();
        let insert_fingerprint_params_arc = Arc::new(Mutex::new(vec![]));
        let pending_payable_dao = PendingPayableDaoMock::default()
            .insert_fingerprints_params(&insert_fingerprint_params_arc)
            .insert_fingerprints_result(Err(PendingPayableDaoError::InsertionFailed(
                "Crashed".to_string(),
            )));
        let amount = 2345;
        let transaction_hash = make_tx_hash(456);
        let subject = AccountantBuilder::default()
            .pending_payable_daos(vec![ForAccountantBody(pending_payable_dao)])
            .build();
        let timestamp = SystemTime::now();
        let report_new_fingerprints = PendingPayableFingerprintSeeds {
            batch_wide_timestamp: timestamp,
            hashes_and_balances: vec![(transaction_hash, amount)],
        };

        let _ = subject.handle_new_pending_payable_fingerprints(report_new_fingerprints);

        let insert_fingerprint_params = insert_fingerprint_params_arc.lock().unwrap();
        assert_eq!(
            *insert_fingerprint_params,
            vec![(vec![(transaction_hash, amount)], timestamp)]
        );
        TestLogHandler::new().exists_log_containing("ERROR: Accountant: Failed to process \
         new pending payable fingerprints due to 'InsertionFailed(\"Crashed\")', disabling the automated \
          confirmation for all these transactions: 0x00000000000000000000000000000000000000000000000000000000000001c8");
    }

    #[test]
    fn handles_scan_error() {
        let response_skeleton = ResponseSkeleton {
            client_id: 1234,
            context_id: 4321,
        };
        let msg = "My tummy hurts";
        assert_scan_error_is_handled_properly(
            "payables_externally_triggered",
            ScanError {
                scan_type: ScanType::Payables,
                response_skeleton_opt: Some(response_skeleton),
                msg: msg.to_string(),
            },
        );
        assert_scan_error_is_handled_properly(
            "pending_payables_externally_triggered",
            ScanError {
                scan_type: ScanType::PendingPayables,
                response_skeleton_opt: Some(response_skeleton),
                msg: msg.to_string(),
            },
        );
        assert_scan_error_is_handled_properly(
            "receivables_externally_triggered",
            ScanError {
                scan_type: ScanType::Receivables,
                response_skeleton_opt: Some(response_skeleton),
                msg: msg.to_string(),
            },
        );
        assert_scan_error_is_handled_properly(
            "payables_internally_triggered",
            ScanError {
                scan_type: ScanType::Payables,
                response_skeleton_opt: None,
                msg: msg.to_string(),
            },
        );
        assert_scan_error_is_handled_properly(
            "pending_payables_internally_triggered",
            ScanError {
                scan_type: ScanType::PendingPayables,
                response_skeleton_opt: None,
                msg: msg.to_string(),
            },
        );
        assert_scan_error_is_handled_properly(
            "receivables_internally_triggered",
            ScanError {
                scan_type: ScanType::Receivables,
                response_skeleton_opt: None,
                msg: msg.to_string(),
            },
        );
    }

    #[test]
    fn financials_request_with_nothing_to_respond_to_is_refused() {
        let system = System::new("test");
        let subject = AccountantBuilder::default()
            .bootstrapper_config(bc_from_earning_wallet(make_wallet("some_wallet_address")))
            .build();
        let (ui_gateway, _, ui_gateway_recording_arc) = make_recorder();
        let subject_addr = subject.start();
        let peer_actors = peer_actors_builder().ui_gateway(ui_gateway).build();
        subject_addr.try_send(BindMessage { peer_actors }).unwrap();
        let ui_message = NodeFromUiMessage {
            client_id: 1234,
            body: UiFinancialsRequest {
                stats_required: false,
                top_records_opt: None,
                custom_queries_opt: None,
            }
            .tmb(2222),
        };

        subject_addr.try_send(ui_message).unwrap();

        System::current().stop();
        system.run();
        let ui_gateway_recording = ui_gateway_recording_arc.lock().unwrap();
        let response = ui_gateway_recording.get_record::<NodeToUiMessage>(0);
        assert_eq!(response.target, ClientId(1234));
        let error = UiFinancialsResponse::fmb(response.body.clone()).unwrap_err();
        let err_message_body = match error {
            UiMessageError::PayloadError(payload) => payload,
            x => panic!("we expected error message in the payload but got: {:?}", x),
        };
        let (err_code, err_message) = err_message_body.payload.unwrap_err();
        assert_eq!(err_code, REQUEST_WITH_NO_VALUES);
        assert_eq!(
            err_message,
            "Empty requests with missing queries not to be processed"
        );
        assert!(matches!(err_message_body.path, Conversation(2222)));
    }

    #[test]
    fn financials_request_allows_only_one_kind_of_view_into_books_at_a_time() {
        let subject = AccountantBuilder::default()
            .bootstrapper_config(bc_from_earning_wallet(make_wallet("some_wallet_address")))
            .build();
        let request = UiFinancialsRequest {
            stats_required: false,
            top_records_opt: Some(TopRecordsConfig {
                count: 13,
                ordered_by: Age,
            }),
            custom_queries_opt: Some(CustomQueries {
                payable_opt: Some(RangeQuery {
                    min_age_s: 5000,
                    max_age_s: 11000,
                    min_amount_gwei: 1_454_050_000,
                    max_amount_gwei: 555_000_000_000,
                }),
                receivable_opt: None,
            }),
        };

        let result = subject.compute_financials(&request, 4567);

        assert_eq!(
            result,
            MessageBody {
                opcode: "financials".to_string(),
                path: Conversation(4567),
                payload: Err((
                    REQUEST_WITH_MUTUALLY_EXCLUSIVE_PARAMS,
                    "Requesting top records and the more customized subset of \
             records is not allowed both at the same time"
                        .to_string()
                ))
            }
        );
    }

    #[test]
    fn financials_request_produces_financials_response() {
        let payable_dao = PayableDaoMock::new().total_result(264_567_894_578);
        let receivable_dao = ReceivableDaoMock::new().total_result(987_654_328_996);
        let system = System::new("test");
        let subject = AccountantBuilder::default()
            .bootstrapper_config(make_bc_with_defaults())
            .payable_daos(vec![ForAccountantBody(payable_dao)])
            .receivable_daos(vec![ForAccountantBody(receivable_dao)])
            .build();
        let (ui_gateway, _, ui_gateway_recording_arc) = make_recorder();
        let subject_addr = subject.start();
        let peer_actors = peer_actors_builder().ui_gateway(ui_gateway).build();
        subject_addr.try_send(BindMessage { peer_actors }).unwrap();
        let ui_message = NodeFromUiMessage {
            client_id: 1234,
            body: UiFinancialsRequest {
                stats_required: true,
                top_records_opt: None,
                custom_queries_opt: None,
            }
            .tmb(2222),
        };

        subject_addr.try_send(ui_message).unwrap();

        System::current().stop();
        system.run();
        let ui_gateway_recording = ui_gateway_recording_arc.lock().unwrap();
        let response = ui_gateway_recording.get_record::<NodeToUiMessage>(0);
        assert_eq!(response.target, ClientId(1234));
        let (body, context_id) = UiFinancialsResponse::fmb(response.body.clone()).unwrap();
        assert_eq!(context_id, 2222);
        assert_eq!(
            body,
            UiFinancialsResponse {
                stats_opt: Some(UiFinancialStatistics {
                    total_unpaid_and_pending_payable_gwei: 264,
                    total_paid_payable_gwei: 0,
                    total_unpaid_receivable_gwei: 987,
                    total_paid_receivable_gwei: 0,
                }),
                query_results_opt: None,
            }
        )
    }

    #[test]
    fn compute_financials_processes_defaulted_request() {
        let payable_dao = PayableDaoMock::new().total_result(u64::MAX as u128 + 123456);
        let receivable_dao = ReceivableDaoMock::new().total_result((i64::MAX as i128) * 3);
        let subject = AccountantBuilder::default()
            .bootstrapper_config(bc_from_earning_wallet(make_wallet("some_wallet_address")))
            .payable_daos(vec![ForAccountantBody(payable_dao)])
            .receivable_daos(vec![ForAccountantBody(receivable_dao)])
            .build();
        subject
            .financial_statistics
            .borrow_mut()
            .total_paid_payable_wei = 172_345_602_235_454_454;
        subject
            .financial_statistics
            .borrow_mut()
            .total_paid_receivable_wei = 4_455_656_989_415_777_555;
        let context_id = 1234;
        let request = UiFinancialsRequest {
            stats_required: true,
            top_records_opt: None,
            custom_queries_opt: None,
        };

        let result = subject.compute_financials(&request, context_id);

        assert_eq!(
            result,
            UiFinancialsResponse {
                stats_opt: Some(UiFinancialStatistics {
                    total_unpaid_and_pending_payable_gwei: 18446744073,
                    total_paid_payable_gwei: 172345602,
                    total_unpaid_receivable_gwei: 27670116110,
                    total_paid_receivable_gwei: 4455656989
                }),
                query_results_opt: None
            }
            .tmb(context_id)
        )
    }

    macro_rules! extract_ages_from_accounts {
        ($main_structure: expr, $account_specific_field_opt: ident) => {{
            let accounts_collection = &$main_structure
                .query_results_opt
                .as_ref()
                .unwrap()
                .$account_specific_field_opt
                .as_ref()
                .unwrap();
            accounts_collection
                .iter()
                .map(|account| account.age_s)
                .collect::<Vec<u64>>()
        }};
    }

    #[test]
    fn compute_financials_processes_request_with_top_records_only_and_balance_ordering() {
        //take that the tested logic doesn't contain anything about an actual process of ordering,
        //that part is in the responsibility of the database manager, answering the specific SQL query
        let payable_custom_query_params_arc = Arc::new(Mutex::new(vec![]));
        let receivable_custom_query_params_arc = Arc::new(Mutex::new(vec![]));
        let payable_accounts_retrieved = vec![PayableAccount {
            wallet: make_wallet("abcd123"),
            balance_wei: 58_568_686_005,
            last_paid_timestamp: SystemTime::now().sub(Duration::from_secs(5000)),
            pending_payable_opt: None,
        }];
        let payable_dao = PayableDaoMock::new()
            .custom_query_params(&payable_custom_query_params_arc)
            .custom_query_result(Some(payable_accounts_retrieved));
        let receivable_accounts_retrieved = vec![ReceivableAccount {
            wallet: make_wallet("efe4848"),
            balance_wei: 3_788_455_600_556_898,
            last_received_timestamp: SystemTime::now().sub(Duration::from_secs(6500)),
        }];
        let receivable_dao = ReceivableDaoMock::new()
            .custom_query_params(&receivable_custom_query_params_arc)
            .custom_query_result(Some(receivable_accounts_retrieved));
        let subject = AccountantBuilder::default()
            .bootstrapper_config(bc_from_earning_wallet(make_wallet("some_wallet_address")))
            .payable_daos(vec![ForAccountantBody(payable_dao)])
            .receivable_daos(vec![ForAccountantBody(receivable_dao)])
            .build();
        let context_id_expected = 1234;
        let request = UiFinancialsRequest {
            stats_required: false,
            top_records_opt: Some(TopRecordsConfig {
                count: 6,
                ordered_by: Balance,
            }),
            custom_queries_opt: None,
        };
        let before = SystemTime::now();

        let result = subject.compute_financials(&request, context_id_expected);

        let after = SystemTime::now();
        let (computed_response, context_id) = UiFinancialsResponse::fmb(result).unwrap();
        let extracted_payable_ages = extract_ages_from_accounts!(computed_response, payable_opt);
        let extracted_receivable_ages =
            extract_ages_from_accounts!(computed_response, receivable_opt);
        assert_eq!(context_id, context_id_expected);
        assert_eq!(
            computed_response,
            UiFinancialsResponse {
                stats_opt: None,
                query_results_opt: Some(QueryResults {
                    payable_opt: Some(vec![UiPayableAccount {
                        wallet: make_wallet("abcd123").to_string(),
                        age_s: extracted_payable_ages[0],
                        balance_gwei: 58,
                        pending_payable_hash_opt: None
                    },]),
                    receivable_opt: Some(vec![UiReceivableAccount {
                        wallet: make_wallet("efe4848").to_string(),
                        age_s: extracted_receivable_ages[0],
                        balance_gwei: 3_788_455
                    },])
                }),
            }
        );
        let time_needed_for_the_act_in_full_sec =
            (after.duration_since(before).unwrap().as_millis() / 1000 + 1) as u64;
        assert!(
            extracted_payable_ages[0] >= 5000
                && extracted_payable_ages[0] <= 5000 + time_needed_for_the_act_in_full_sec
        );
        assert!(
            extracted_receivable_ages[0] >= 6500
                && extracted_receivable_ages[0] <= 6500 + time_needed_for_the_act_in_full_sec
        );
        let payable_custom_query_params = payable_custom_query_params_arc.lock().unwrap();
        assert_eq!(
            *payable_custom_query_params,
            vec![CustomQuery::TopRecords {
                count: 6,
                ordered_by: Balance
            }]
        );
        let receivable_custom_query_params = receivable_custom_query_params_arc.lock().unwrap();
        assert_eq!(
            *receivable_custom_query_params,
            vec![CustomQuery::TopRecords {
                count: 6,
                ordered_by: Balance
            }]
        )
    }

    #[test]
    fn compute_financials_processes_request_with_top_records_only_and_age_ordering() {
        let payable_custom_query_params_arc = Arc::new(Mutex::new(vec![]));
        let receivable_custom_query_params_arc = Arc::new(Mutex::new(vec![]));
        let payable_dao = PayableDaoMock::new()
            .custom_query_params(&payable_custom_query_params_arc)
            .custom_query_result(None);
        let receivable_dao = ReceivableDaoMock::new()
            .custom_query_params(&receivable_custom_query_params_arc)
            .custom_query_result(None);
        let subject = AccountantBuilder::default()
            .bootstrapper_config(bc_from_earning_wallet(make_wallet("some_wallet_address")))
            .payable_daos(vec![ForAccountantBody(payable_dao)])
            .receivable_daos(vec![ForAccountantBody(receivable_dao)])
            .build();
        let context_id_expected = 1234;
        let request = UiFinancialsRequest {
            stats_required: false,
            top_records_opt: Some(TopRecordsConfig {
                count: 80,
                ordered_by: Age,
            }),
            custom_queries_opt: None,
        };

        let result = subject.compute_financials(&request, context_id_expected);

        let (response, context_id) = UiFinancialsResponse::fmb(result).unwrap();
        assert_eq!(context_id, context_id_expected);
        assert_eq!(
            response,
            UiFinancialsResponse {
                stats_opt: None,
                query_results_opt: Some(QueryResults {
                    payable_opt: Some(vec![]),
                    receivable_opt: Some(vec![])
                })
            }
        );
        let payable_custom_query_params = payable_custom_query_params_arc.lock().unwrap();
        assert_eq!(
            *payable_custom_query_params,
            vec![CustomQuery::TopRecords {
                count: 80,
                ordered_by: Age
            }]
        );
        let receivable_custom_query_params = receivable_custom_query_params_arc.lock().unwrap();
        assert_eq!(
            *receivable_custom_query_params,
            vec![CustomQuery::TopRecords {
                count: 80,
                ordered_by: Age
            }]
        )
    }

    #[test]
    fn compute_financials_processes_request_with_range_queries_only() {
        let payable_custom_query_params_arc = Arc::new(Mutex::new(vec![]));
        let receivable_custom_query_params_arc = Arc::new(Mutex::new(vec![]));
        let payable_accounts_retrieved = vec![PayableAccount {
            wallet: make_wallet("abcd123"),
            balance_wei: 5_686_860_056,
            last_paid_timestamp: SystemTime::now().sub(Duration::from_secs(7580)),
            pending_payable_opt: None,
        }];
        let payable_dao = PayableDaoMock::new()
            .custom_query_params(&payable_custom_query_params_arc)
            .custom_query_result(Some(payable_accounts_retrieved));
        let receivable_accounts_retrieved = vec![
            ReceivableAccount {
                wallet: make_wallet("efe4848"),
                balance_wei: 20_456_056_055_600_789,
                last_received_timestamp: SystemTime::now().sub(Duration::from_secs(3333)),
            },
            ReceivableAccount {
                wallet: make_wallet("bb123aa"),
                balance_wei: 550_555_565_233,
                last_received_timestamp: SystemTime::now().sub(Duration::from_secs(87000)),
            },
        ];
        let receivable_dao = ReceivableDaoMock::new()
            .custom_query_params(&receivable_custom_query_params_arc)
            .custom_query_result(Some(receivable_accounts_retrieved));
        let subject = AccountantBuilder::default()
            .bootstrapper_config(bc_from_earning_wallet(make_wallet("some_wallet_address")))
            .payable_daos(vec![ForAccountantBody(payable_dao)])
            .receivable_daos(vec![ForAccountantBody(receivable_dao)])
            .build();
        let context_id_expected = 1234;
        let request = UiFinancialsRequest {
            stats_required: false,
            top_records_opt: None,
            custom_queries_opt: Some(CustomQueries {
                payable_opt: Some(RangeQuery {
                    min_age_s: 0,
                    max_age_s: 8000,
                    min_amount_gwei: 0,
                    max_amount_gwei: 50_000_000,
                }),
                receivable_opt: Some(RangeQuery {
                    min_age_s: 2000,
                    max_age_s: 200000,
                    min_amount_gwei: 0,
                    max_amount_gwei: 60_000_000,
                }),
            }),
        };
        let before = SystemTime::now();

        let result = subject.compute_financials(&request, context_id_expected);

        let after = SystemTime::now();
        let (computed_response, context_id) = UiFinancialsResponse::fmb(result).unwrap();
        let extracted_payable_ages = extract_ages_from_accounts!(computed_response, payable_opt);
        let extracted_receivable_ages =
            extract_ages_from_accounts!(computed_response, receivable_opt);
        assert_eq!(context_id, context_id_expected);
        assert_eq!(
            computed_response,
            UiFinancialsResponse {
                stats_opt: None,
                query_results_opt: Some(QueryResults {
                    payable_opt: Some(vec![UiPayableAccount {
                        wallet: make_wallet("abcd123").to_string(),
                        age_s: extracted_payable_ages[0],
                        balance_gwei: 5,
                        pending_payable_hash_opt: None
                    },]),
                    receivable_opt: Some(vec![
                        UiReceivableAccount {
                            wallet: make_wallet("efe4848").to_string(),
                            age_s: extracted_receivable_ages[0],
                            balance_gwei: 20_456_056
                        },
                        UiReceivableAccount {
                            wallet: make_wallet("bb123aa").to_string(),
                            age_s: extracted_receivable_ages[1],
                            balance_gwei: 550,
                        }
                    ])
                })
            }
        );
        let time_needed_for_the_act_in_full_sec =
            (after.duration_since(before).unwrap().as_millis() / 1000 + 1) as u64;
        assert!(
            7580 <= extracted_payable_ages[0]
                && extracted_payable_ages[0] <= 7580 + time_needed_for_the_act_in_full_sec
        );
        assert!(
            3333 <= extracted_receivable_ages[0]
                && extracted_receivable_ages[0] <= 3333 + time_needed_for_the_act_in_full_sec
        );
        assert!(
            87000 <= extracted_receivable_ages[1]
                && extracted_receivable_ages[1] <= 87000 + time_needed_for_the_act_in_full_sec
        );
        let payable_custom_query_params = payable_custom_query_params_arc.lock().unwrap();
        let actual_timestamp = extract_timestamp_from_custom_query(&payable_custom_query_params[0]);
        assert_eq!(
            *payable_custom_query_params,
            vec![CustomQuery::RangeQuery {
                min_age_s: 0,
                max_age_s: 8000,
                min_amount_gwei: 0,
                max_amount_gwei: 50000000,
                timestamp: actual_timestamp
            }]
        );
        assert!(
            before <= actual_timestamp && actual_timestamp <= after,
            "before: {:?}, actual: {:?}, after: {:?}",
            before,
            actual_timestamp,
            after
        );
        let receivable_custom_query_params = receivable_custom_query_params_arc.lock().unwrap();
        let actual_timestamp =
            extract_timestamp_from_custom_query(&receivable_custom_query_params[0]);
        assert_eq!(
            *receivable_custom_query_params,
            vec![CustomQuery::RangeQuery {
                min_age_s: 2000,
                max_age_s: 200000,
                min_amount_gwei: 0,
                max_amount_gwei: 60000000,
                timestamp: actual_timestamp
            }]
        );
        assert!(
            before <= actual_timestamp && actual_timestamp <= after,
            "before: {:?}, actual: {:?}, after: {:?}",
            before,
            actual_timestamp,
            after
        )
    }

    fn extract_timestamp_from_custom_query<T>(captured_input: &CustomQuery<T>) -> SystemTime {
        if let CustomQuery::RangeQuery { timestamp, .. } = captured_input {
            *timestamp
        } else {
            panic!("we expected range query whose part is also a timestamp")
        }
    }

    #[test]
    fn compute_financials_allows_range_query_to_be_aimed_only_at_one_table() {
        let receivable_custom_query_params_arc = Arc::new(Mutex::new(vec![]));
        let receivable_accounts_retrieved = vec![ReceivableAccount {
            wallet: make_wallet("efe4848"),
            balance_wei: 60055600789,
            last_received_timestamp: SystemTime::now().sub(Duration::from_secs(3333)),
        }];
        let receivable_dao = ReceivableDaoMock::new()
            .custom_query_params(&receivable_custom_query_params_arc)
            .custom_query_result(Some(receivable_accounts_retrieved));
        let subject = AccountantBuilder::default()
            .bootstrapper_config(bc_from_earning_wallet(make_wallet("some_wallet_address")))
            .receivable_daos(vec![ForAccountantBody(receivable_dao)])
            .build();
        let context_id_expected = 1234;
        let request = UiFinancialsRequest {
            stats_required: false,
            top_records_opt: None,
            custom_queries_opt: Some(CustomQueries {
                payable_opt: None,
                receivable_opt: Some(RangeQuery {
                    min_age_s: 2000,
                    max_age_s: 200000,
                    min_amount_gwei: 0,
                    max_amount_gwei: 150000000000,
                }),
            }),
        };

        let result = subject.compute_financials(&request, context_id_expected);

        let (response, _) = UiFinancialsResponse::fmb(result).unwrap();
        let response_guts = response.query_results_opt.unwrap();
        assert_eq!(response_guts.payable_opt.is_some(), false);
        assert_eq!(response_guts.receivable_opt.is_some(), true);
    }

    fn assert_compute_financials_tests_range_query_on_too_big_values_in_input(
        request: UiFinancialsRequest,
        err_msg: &str,
    ) {
        let subject = AccountantBuilder::default()
            .bootstrapper_config(bc_from_earning_wallet(make_wallet("some_wallet_address")))
            .build();
        let context_id_expected = 1234;

        let result = subject.compute_financials(&request, context_id_expected);

        assert_eq!(
            result,
            MessageBody {
                opcode: "financials".to_string(),
                path: Conversation(context_id_expected),
                payload: Err((VALUE_EXCEEDS_ALLOWED_LIMIT, err_msg.to_string()))
            }
        );
    }

    #[test]
    fn compute_financials_tests_range_query_of_payables_on_too_big_values_in_input() {
        let request = UiFinancialsRequest {
            stats_required: false,
            top_records_opt: None,
            custom_queries_opt: Some(CustomQueries {
                payable_opt: Some(RangeQuery {
                    min_age_s: 2000,
                    max_age_s: 50000,
                    min_amount_gwei: 0,
                    max_amount_gwei: u64::MAX,
                }),
                receivable_opt: None,
            }),
        };

        assert_compute_financials_tests_range_query_on_too_big_values_in_input(
            request,
            "Range query for payable: Max amount requested too big. \
             Should be less than or equal to 9223372036854775807, not: 18446744073709551615",
        )
    }

    #[test]
    fn compute_financials_tests_range_query_of_receivables_on_too_big_values_in_input() {
        let request = UiFinancialsRequest {
            stats_required: false,
            top_records_opt: None,
            custom_queries_opt: Some(CustomQueries {
                payable_opt: None,
                receivable_opt: Some(RangeQuery {
                    min_age_s: 2000,
                    max_age_s: u64::MAX,
                    min_amount_gwei: -55,
                    max_amount_gwei: 6666,
                }),
            }),
        };

        assert_compute_financials_tests_range_query_on_too_big_values_in_input(
            request,
            "Range query for receivable: Max age requested too big. \
             Should be less than or equal to 9223372036854775807, not: 18446744073709551615",
        )
    }

    #[test]
    #[should_panic(
        expected = "Broken code: PayableAccount with less than 1 gwei passed through db query \
     constraints; wallet: 0x0000000000000000000000000061626364313233, balance: 8686005"
    )]
    fn compute_financials_blows_up_on_screwed_sql_query_for_payables_returning_balance_smaller_than_one_gwei(
    ) {
        let payable_accounts_retrieved = vec![PayableAccount {
            wallet: make_wallet("abcd123"),
            balance_wei: 8_686_005,
            last_paid_timestamp: SystemTime::now().sub(Duration::from_secs(5000)),
            pending_payable_opt: None,
        }];
        let payable_dao =
            PayableDaoMock::new().custom_query_result(Some(payable_accounts_retrieved));
        let subject = AccountantBuilder::default()
            .bootstrapper_config(bc_from_earning_wallet(make_wallet("some_wallet_address")))
            .payable_daos(vec![ForAccountantBody(payable_dao)])
            .build();
        let context_id_expected = 1234;
        let request = UiFinancialsRequest {
            stats_required: false,
            top_records_opt: None,
            custom_queries_opt: Some(CustomQueries {
                payable_opt: Some(RangeQuery {
                    min_age_s: 2000,
                    max_age_s: 200000,
                    min_amount_gwei: 0,
                    max_amount_gwei: 150000000000,
                }),
                receivable_opt: None,
            }),
        };

        subject.compute_financials(&request, context_id_expected);
    }

    #[test]
    #[should_panic(
        expected = "Broken code: ReceivableAccount with balance between 1 and 0 gwei passed through \
     db query constraints; wallet: 0x0000000000000000000000000061626364313233, balance: 7686005"
    )]
    fn compute_financials_blows_up_on_screwed_sql_query_for_receivables_returning_balance_smaller_than_one_gwei(
    ) {
        let receivable_accounts_retrieved = vec![ReceivableAccount {
            wallet: make_wallet("abcd123"),
            balance_wei: 7_686_005,
            last_received_timestamp: SystemTime::now().sub(Duration::from_secs(5000)),
        }];
        let receivable_dao =
            ReceivableDaoMock::new().custom_query_result(Some(receivable_accounts_retrieved));
        let subject = AccountantBuilder::default()
            .bootstrapper_config(bc_from_earning_wallet(make_wallet("some_wallet_address")))
            .receivable_daos(vec![ForAccountantBody(receivable_dao)])
            .build();
        let context_id_expected = 1234;
        let request = UiFinancialsRequest {
            stats_required: false,
            top_records_opt: None,
            custom_queries_opt: Some(CustomQueries {
                payable_opt: None,
                receivable_opt: Some(RangeQuery {
                    min_age_s: 2000,
                    max_age_s: 200000,
                    min_amount_gwei: 0,
                    max_amount_gwei: 150000000000,
                }),
            }),
        };

        subject.compute_financials(&request, context_id_expected);
    }

    #[test]
    #[cfg(not(feature = "no_test_share"))]
    fn msg_id_generates_numbers_only_if_debug_log_enabled() {
        let mut logger1 = Logger::new("msg_id_generator_off");
        logger1.set_level_for_test(Level::Info);
        let mut subject = AccountantBuilder::default().build();
        let msg_id_generator = MessageIdGeneratorMock::default().id_result(789); //we prepared a result just for one call
        subject.message_id_generator = Box::new(msg_id_generator);
        subject.logger = logger1;

        let id1 = subject.msg_id();

        let mut logger2 = Logger::new("msg_id_generator_on");
        logger2.set_level_for_test(Level::Debug);
        subject.logger = logger2;

        let id2 = subject.msg_id();

        assert_eq!(id1, 0);
        assert_eq!(id2, 789);
    }

    #[test]
    fn unsigned_to_signed_handles_zero() {
        let result = sign_conversion::<u64, i64>(0);

        assert_eq!(result, Ok(0i64));
    }

    #[test]
    fn unsigned_to_signed_handles_max_allowable() {
        let result = sign_conversion::<u64, i64>(i64::MAX as u64);

        assert_eq!(result, Ok(i64::MAX));
    }

    #[test]
    fn unsigned_to_signed_handles_max_plus_one() {
        let attempt = (i64::MAX as u64) + 1;
        let result = sign_conversion::<u64, i64>((i64::MAX as u64) + 1);

        assert_eq!(result, Err(attempt));
    }

    #[test]
    #[should_panic(
        expected = "Overflow detected with 170141183460469231731687303715884105728: cannot be converted from u128 to i128"
    )]
    fn checked_conversion_works_for_overflow() {
        checked_conversion::<u128, i128>(i128::MAX as u128 + 1);
    }

    #[test]
    fn checked_conversion_without_panic() {
        let result = politely_checked_conversion::<u128, i128>(u128::MAX);

        assert_eq!(result,Err("Overflow detected with 340282366920938463463374607431768211455: cannot be converted from u128 to i128".to_string()))
    }

    #[test]
    fn gwei_to_wei_works() {
        let result: u128 = gwei_to_wei(12_546_u64);

        assert_eq!(result, 12_546_000_000_000)
    }

    #[test]
    fn wei_to_gwei_works() {
        let result: u64 = wei_to_gwei(127_800_050_500_u128);

        assert_eq!(result, 127)
    }

    #[test]
    #[should_panic(
        expected = "Overflow detected with 340282366920938463463374607431: cannot be converted from u128 to u64"
    )]
    fn wei_to_gwei_blows_up_on_overflow() {
        let _: u64 = wei_to_gwei(u128::MAX);
    }

    fn assert_scan_error_is_handled_properly(test_name: &str, message: ScanError) {
        init_test_logging();
        let (ui_gateway, _, ui_gateway_recording_arc) = make_recorder();
        let mut subject = AccountantBuilder::default()
            .logger(Logger::new(test_name))
            .build();
        match message.scan_type {
            ScanType::Payables => subject.scanners.payable.mark_as_started(SystemTime::now()),
            ScanType::PendingPayables => subject
                .scanners
                .pending_payable
                .mark_as_started(SystemTime::now()),
            ScanType::Receivables => subject
                .scanners
                .receivable
                .mark_as_started(SystemTime::now()),
        }
        let subject_addr = subject.start();
        let system = System::new("test");
        let peer_actors = peer_actors_builder().ui_gateway(ui_gateway).build();
        subject_addr.try_send(BindMessage { peer_actors }).unwrap();

        subject_addr.try_send(message.clone()).unwrap();

        subject_addr
            .try_send(AssertionsMessage {
                assertions: Box::new(move |actor: &mut Accountant| {
                    let scan_started_at_opt = match message.scan_type {
                        ScanType::Payables => actor.scanners.payable.scan_started_at(),
                        ScanType::PendingPayables => {
                            actor.scanners.pending_payable.scan_started_at()
                        }
                        ScanType::Receivables => actor.scanners.receivable.scan_started_at(),
                    };
                    assert_eq!(scan_started_at_opt, None);
                }),
            })
            .unwrap();
        System::current().stop();
        system.run();
        let ui_gateway_recording = ui_gateway_recording_arc.lock().unwrap();
        match message.response_skeleton_opt {
            Some(response_skeleton) => {
                let expected_message_sent_to_ui = NodeToUiMessage {
                    target: ClientId(response_skeleton.client_id),
                    body: MessageBody {
                        opcode: "scan".to_string(),
                        path: MessagePath::Conversation(response_skeleton.context_id),
                        payload: Err((
                            SCAN_ERROR,
                            format!("{:?} scan failed: '{}'", message.scan_type, message.msg),
                        )),
                    },
                };
                assert_eq!(
                    ui_gateway_recording.get_record::<NodeToUiMessage>(0),
                    &expected_message_sent_to_ui
                );
                TestLogHandler::new().assert_logs_contain_in_order(vec![
                    &format!("ERROR: {}: Received ScanError: {:?}", test_name, message),
                    &format!(
                        "ERROR: {}: Sending UiScanResponse: {:?}",
                        test_name, expected_message_sent_to_ui
                    ),
                ]);
            }
            None => {
                assert_eq!(ui_gateway_recording.len(), 0);
                let tlh = TestLogHandler::new();
                tlh.exists_log_containing(&format!(
                    "ERROR: {}: Received ScanError: {:?}",
                    test_name, message
                ));
                tlh.exists_no_log_containing(&format!(
                    "ERROR: {}: Sending UiScanResponse",
                    test_name
                ));
            }
        }
    }
}<|MERGE_RESOLUTION|>--- conflicted
+++ resolved
@@ -31,21 +31,13 @@
 use crate::accountant::payable_dao::PayableDaoError;
 use crate::accountant::pending_payable_dao::PendingPayableDao;
 use crate::accountant::receivable_dao::ReceivableDaoError;
-<<<<<<< HEAD
-use crate::accountant::scanners::{
-    join_displayable_items_by_commas, NotifyLaterForScanners, Scanners,
-};
+use crate::accountant::scanners::{join_displayable_items_by_commas, ScanTimings, Scanners};
 use crate::blockchain::blockchain_bridge::{
     PendingPayableFingerprint, PendingPayableFingerprintSeeds, RetrieveTransactions,
 };
 use crate::blockchain::blockchain_interface::{
     BlockchainError, BlockchainTransaction, ProcessedPayableFallible,
 };
-=======
-use crate::accountant::scanners::{ScanTimings, Scanners};
-use crate::blockchain::blockchain_bridge::{PendingPayableFingerprint, RetrieveTransactions};
-use crate::blockchain::blockchain_interface::{BlockchainError, BlockchainTransaction};
->>>>>>> 646eac20
 use crate::bootstrapper::BootstrapperConfig;
 use crate::database::db_initializer::DbInitializationConfig;
 use crate::sub_lib::accountant::AccountantSubs;
@@ -451,13 +443,8 @@
             report_routing_service_provided: recipient!(addr, ReportRoutingServiceProvidedMessage),
             report_exit_service_provided: recipient!(addr, ReportExitServiceProvidedMessage),
             report_services_consumed: recipient!(addr, ReportServicesConsumedMessage),
-<<<<<<< HEAD
-            report_new_payments: recipient!(addr, ReceivedPayments),
+            report_inbound_payments: recipient!(addr, ReceivedPayments),
             init_pending_payable_fingerprints: recipient!(addr, PendingPayableFingerprintSeeds),
-=======
-            report_inbound_payments: recipient!(addr, ReceivedPayments),
-            pending_payable_fingerprint: recipient!(addr, PendingPayableFingerprint),
->>>>>>> 646eac20
             report_transaction_receipts: recipient!(addr, ReportTransactionReceipts),
             report_sent_payments: recipient!(addr, SentPayables),
             scan_errors: recipient!(addr, ScanError),
@@ -970,35 +957,6 @@
 #[cfg(test)]
 mod tests {
     use super::*;
-<<<<<<< HEAD
-=======
-    use std::any::TypeId;
-    use std::ops::{Add, Sub};
-    use std::sync::Arc;
-    use std::sync::Mutex;
-    use std::time::Duration;
-    use std::vec;
-
-    use actix::{Arbiter, System};
-    use ethereum_types::{BigEndianHash, U64};
-    use ethsign_crypto::Keccak256;
-    use itertools::Itertools;
-    use log::Level;
-    use masq_lib::constants::{
-        REQUEST_WITH_MUTUALLY_EXCLUSIVE_PARAMS, REQUEST_WITH_NO_VALUES, SCAN_ERROR,
-        VALUE_EXCEEDS_ALLOWED_LIMIT,
-    };
-    use web3::types::U256;
-
-    use masq_lib::messages::{
-        CustomQueries, RangeQuery, ScanType, TopRecordsConfig, UiFinancialStatistics,
-        UiMessageError, UiPayableAccount, UiReceivableAccount, UiScanRequest, UiScanResponse,
-    };
-    use masq_lib::test_utils::logging::init_test_logging;
-    use masq_lib::test_utils::logging::TestLogHandler;
-    use masq_lib::ui_gateway::{MessageBody, MessagePath, NodeFromUiMessage, NodeToUiMessage};
-
->>>>>>> 646eac20
     use crate::accountant::dao_utils::from_time_t;
     use crate::accountant::dao_utils::{to_time_t, CustomQuery};
     use crate::accountant::payable_dao::{PayableAccount, PayableDaoError, PendingPayable};
@@ -1018,14 +976,9 @@
     use crate::accountant::Accountant;
     use crate::blockchain::blockchain_bridge::BlockchainBridge;
     use crate::blockchain::blockchain_interface::BlockchainTransaction;
-<<<<<<< HEAD
     use crate::blockchain::blockchain_interface::ProcessedPayableFallible::Correct;
     use crate::blockchain::test_utils::{make_tx_hash, BlockchainInterfaceMock};
-=======
-    use crate::blockchain::test_utils::BlockchainInterfaceMock;
-    use crate::blockchain::tool_wrappers::SendTransactionToolsWrapperNull;
     use crate::match_every_type_id;
->>>>>>> 646eac20
     use crate::sub_lib::accountant::{
         ExitServiceConsumed, PaymentThresholds, RoutingServiceConsumed, ScanIntervals,
         DEFAULT_PAYMENT_THRESHOLDS,
@@ -1045,6 +998,7 @@
     use crate::test_utils::{make_paying_wallet, make_wallet};
     use actix::{Arbiter, System};
     use ethereum_types::U64;
+    use ethsign_crypto::Keccak256;
     use itertools::Itertools;
     use log::Level;
     use masq_lib::constants::{
@@ -1061,7 +1015,6 @@
     use masq_lib::ui_gateway::MessagePath::Conversation;
     use masq_lib::ui_gateway::{MessageBody, MessagePath, NodeFromUiMessage, NodeToUiMessage};
     use std::any::TypeId;
-    use std::collections::HashMap;
     use std::ops::{Add, Sub};
     use std::sync::Arc;
     use std::sync::Mutex;
@@ -1342,8 +1295,8 @@
             .fingerprints_rowids_result(vec![(Some(1), make_tx_hash(123))]);
         let payable_dao = PayableDaoMock::default().mark_pending_payables_rowids_result(Ok(()));
         let subject = AccountantBuilder::default()
-            .pending_payable_daos(vec![PayableScannerDest(pending_payable_dao)])
-            .payable_daos(vec![PayableScannerDest(payable_dao)])
+            .pending_payable_daos(vec![ForPayableScanner(pending_payable_dao)])
+            .payable_daos(vec![ForPayableScanner(payable_dao)])
             .bootstrapper_config(config)
             .build();
         let (ui_gateway, _, ui_gateway_recording_arc) = make_recorder();
@@ -1525,37 +1478,27 @@
     }
 
     #[test]
-<<<<<<< HEAD
-=======
     fn accountant_calls_payable_dao_to_mark_pending_payable() {
-        let fingerprint_rowid_params_arc = Arc::new(Mutex::new(vec![]));
-        let mark_pending_payable_rowid_params_arc = Arc::new(Mutex::new(vec![]));
+        let fingerprints_rowids_params_arc = Arc::new(Mutex::new(vec![]));
+        let mark_pending_payables_rowids_params_arc = Arc::new(Mutex::new(vec![]));
         let expected_wallet = make_wallet("paying_you");
-        let expected_amount = 12;
         let expected_hash = H256::from("transaction_hash".keccak256());
-        let expected_timestamp = SystemTime::now();
         let expected_rowid = 45623;
         let pending_payable_dao = PendingPayableDaoMock::default()
-            .fingerprint_rowid_params(&fingerprint_rowid_params_arc)
-            .fingerprint_rowid_result(Some(expected_rowid));
+            .fingerprints_rowids_params(&fingerprints_rowids_params_arc)
+            .fingerprints_rowids_result(vec![(Some(expected_rowid), expected_hash)]);
         let payable_dao = PayableDaoMock::new()
-            .mark_pending_payable_rowid_params(&mark_pending_payable_rowid_params_arc)
-            .mark_pending_payable_rowid_result(Ok(()));
+            .mark_pending_payables_rowids_params(&mark_pending_payables_rowids_params_arc)
+            .mark_pending_payables_rowids_result(Ok(()));
         let system = System::new("accountant_calls_payable_dao_to_mark_pending_payable");
         let accountant = AccountantBuilder::default()
             .bootstrapper_config(bc_from_earning_wallet(make_wallet("some_wallet_address")))
             .payable_daos(vec![ForPayableScanner(payable_dao)])
             .pending_payable_daos(vec![ForPayableScanner(pending_payable_dao)])
             .build();
-        let expected_payable = Payable::new(
-            expected_wallet.clone(),
-            expected_amount,
-            expected_hash.clone(),
-            expected_timestamp,
-        );
+        let expected_payable = PendingPayable::new(expected_wallet.clone(), expected_hash.clone());
         let sent_payable = SentPayables {
-            timestamp: SystemTime::now(),
-            payable: vec![Ok(expected_payable.clone())],
+            payment_procedure_result: Ok(vec![Correct(expected_payable.clone())]),
             response_skeleton_opt: None,
         };
         let subject = accountant.start();
@@ -1566,131 +1509,17 @@
 
         System::current().stop();
         system.run();
-        let fingerprint_rowid_params = fingerprint_rowid_params_arc.lock().unwrap();
-        assert_eq!(*fingerprint_rowid_params, vec![expected_hash]);
-        let mark_pending_payable_rowid_params =
-            mark_pending_payable_rowid_params_arc.lock().unwrap();
-        let actual = mark_pending_payable_rowid_params.get(0).unwrap();
-        assert_eq!(actual, &(expected_wallet, expected_rowid));
-    }
-
-    #[test]
-    fn accountant_logs_and_aborts_when_handle_sent_payable_finds_an_error_from_post_hash_time_and_the_pending_payable_fingerprint_does_not_exist(
-    ) {
-        init_test_logging();
-        let system = System::new("sent payable failure without backup");
-        let pending_payable_dao = PendingPayableDaoMock::default().fingerprint_rowid_result(None);
-        let accountant = AccountantBuilder::default()
-            .pending_payable_daos(vec![ForPayableScanner(pending_payable_dao)])
-            .build();
-        let hash = H256::from_uint(&U256::from(12345));
-        let sent_payable = SentPayables {
-            timestamp: SystemTime::now(),
-            payable: vec![Err(BlockchainError::TransactionFailed {
-                msg: "SQLite migraine".to_string(),
-                hash_opt: Some(hash),
-            })],
-            response_skeleton_opt: None,
-        };
-        let subject = accountant.start();
-
-        subject
-            .try_send(sent_payable)
-            .expect("unexpected actix error");
-
-        System::current().stop();
-        system.run();
-        let log_handler = TestLogHandler::new();
-        log_handler.exists_no_log_containing(&format!(
-            "DEBUG: Accountant: Deleting an existing backup for a failed transaction {:?}",
-            hash
-        ));
-        log_handler.exists_log_containing(&format!(
-            "WARN: Accountant: Encountered transaction error at this end: 'TransactionFailed \
-         {{ msg: \"SQLite migraine\", hash_opt: Some({:?}) }}'",
-            hash
-        ));
-        log_handler.exists_log_containing(
-            r#"WARN: Accountant: Failed transaction with a hash '0x0000000000000000000000000000000000000000000000000000000000003039' but without the record - thrown out"#,
-        );
-    }
-
-    #[test]
-    fn handle_sent_payable_discovers_failed_transaction_and_pending_payable_fingerprint_was_really_created(
-    ) {
-        init_test_logging();
-        let fingerprint_rowid_params_arc = Arc::new(Mutex::new(vec![]));
-        let mark_pending_payable_rowid_params_arc = Arc::new(Mutex::new(vec![]));
-        let delete_fingerprint_params_arc = Arc::new(Mutex::new(vec![]));
-        let good_transaction_rowid = 3;
-        let failed_transaction_rowid = 5;
-        let payable_dao = PayableDaoMock::new()
-            .mark_pending_payable_rowid_params(&mark_pending_payable_rowid_params_arc)
-            .mark_pending_payable_rowid_result(Ok(()));
-        let system = System::new("accountant_calls_payable_dao_payment_sent_when_sent_payments");
-        let pending_payable_dao = PendingPayableDaoMock::default()
-            .fingerprint_rowid_params(&fingerprint_rowid_params_arc)
-            .fingerprint_rowid_result(Some(good_transaction_rowid)) //for the correct transaction before mark_pending_payment
-            .fingerprint_rowid_result(Some(failed_transaction_rowid)) //err, to find out if the backup has been created or if the error occurred before that
-            .delete_fingerprint_params(&delete_fingerprint_params_arc)
-            .delete_fingerprint_result(Ok(()));
-        let subject = AccountantBuilder::default()
-            .payable_daos(vec![ForPayableScanner(payable_dao)])
-            .pending_payable_daos(vec![ForPayableScanner(pending_payable_dao)]) // For Scanner
-            .build();
-        let wallet = make_wallet("blah");
-        let hash_tx_1 = H256::from_uint(&U256::from(5555));
-        let hash_tx_2 = H256::from_uint(&U256::from(12345));
-        let sent_payable = SentPayables {
-            timestamp: SystemTime::now(),
-            payable: vec![
-                Ok(Payable {
-                    to: wallet.clone(),
-                    amount: 5656,
-                    timestamp: SystemTime::now(),
-                    tx_hash: hash_tx_1,
-                }),
-                Err(BlockchainError::TransactionFailed {
-                    msg: "Attempt failed".to_string(),
-                    hash_opt: Some(hash_tx_2),
-                }),
-            ],
-            response_skeleton_opt: None,
-        };
-        let subject_addr = subject.start();
-
-        subject_addr
-            .try_send(sent_payable)
-            .expect("unexpected actix error");
-
-        System::current().stop();
-        system.run();
-        let pending_payable_fingerprint_rowid_params = fingerprint_rowid_params_arc.lock().unwrap();
-        assert_eq!(
-            *pending_payable_fingerprint_rowid_params,
-            vec![hash_tx_1, hash_tx_2]
-        );
-        let mark_pending_payable_params = mark_pending_payable_rowid_params_arc.lock().unwrap();
-        assert_eq!(
-            *mark_pending_payable_params,
-            vec![(wallet, good_transaction_rowid)]
-        );
-        let delete_pending_payable_fingerprint_params =
-            delete_fingerprint_params_arc.lock().unwrap();
-        assert_eq!(
-            *delete_pending_payable_fingerprint_params,
-            vec![failed_transaction_rowid]
-        );
-        let log_handler = TestLogHandler::new();
-        log_handler.exists_log_containing("WARN: Accountant: Encountered transaction error at this end: \
-         'TransactionFailed { msg: \"Attempt failed\", hash_opt: Some(0x0000000000000000000000000000000000000000000000000000000000003039)");
-        log_handler.exists_log_containing(
-            "DEBUG: Accountant: Deleting an existing fingerprint for a failed transaction 0x0000000000000000000000000000000000000000000000000000000000003039",
-        );
-    }
-
-    #[test]
->>>>>>> 646eac20
+        let fingerprints_rowids_params = fingerprints_rowids_params_arc.lock().unwrap();
+        assert_eq!(*fingerprints_rowids_params, vec![vec![expected_hash]]);
+        let mark_pending_payables_rowids_params =
+            mark_pending_payables_rowids_params_arc.lock().unwrap();
+        assert_eq!(
+            *mark_pending_payables_rowids_params,
+            vec![vec![(expected_wallet, expected_rowid)]]
+        );
+    }
+
+    #[test]
     fn accountant_sends_report_accounts_payable_to_blockchain_bridge_when_qualified_payable_found()
     {
         let (blockchain_bridge, _, blockchain_bridge_recording_arc) = make_recorder();
@@ -2182,7 +2011,7 @@
             .payable
             .begin_scan(SystemTime::now(), None, &subject.logger);
 
-        System::current().stop_with_code(0);
+        System::current().stop();
         system.run();
         let blockchain_bridge_recordings = blockchain_bridge_recordings_arc.lock().unwrap();
         assert_eq!(blockchain_bridge_recordings.len(), 0);
@@ -2260,10 +2089,9 @@
     }
 
     #[test]
-    fn accountant_does_not_initiate_another_scan_in_case_it_receives_the_message_and_the_scanner_is_running(
-    ) {
+    fn accountant_does_not_initiate_another_scan_if_one_is_already_running() {
         init_test_logging();
-        let test_name = "accountant_does_not_initiate_another_scan_in_case_it_receives_the_message_and_the_scanner_is_running";
+        let test_name = "accountant_does_not_initiate_another_scan_if_one_is_already_running";
         let payable_dao = PayableDaoMock::default();
         let (blockchain_bridge, _, blockchain_bridge_recording) = make_recorder();
         let blockchain_bridge_addr = blockchain_bridge
@@ -2347,24 +2175,25 @@
     }
 
     #[test]
-<<<<<<< HEAD
-=======
-    fn scan_for_pending_payable_found_unresolved_pending_payable_and_urges_their_processing() {
+    fn scan_for_pending_payables_finds_still_pending_payables() {
         init_test_logging();
         let (blockchain_bridge, _, blockchain_bridge_recording_arc) = make_recorder();
+        let blockchain_bridge_addr = blockchain_bridge
+            .system_stop_conditions(match_every_type_id!(RequestTransactionReceipts))
+            .start();
         let payable_fingerprint_1 = PendingPayableFingerprint {
-            rowid_opt: Some(555),
+            rowid: 555,
             timestamp: from_time_t(210_000_000),
-            hash: H256::from_uint(&U256::from(45678)),
-            attempt_opt: Some(0),
+            hash: make_tx_hash(45678),
+            attempt: 1,
             amount: 4444,
             process_error: None,
         };
         let payable_fingerprint_2 = PendingPayableFingerprint {
-            rowid_opt: Some(550),
+            rowid: 550,
             timestamp: from_time_t(210_000_100),
-            hash: H256::from_uint(&U256::from(112233)),
-            attempt_opt: Some(0),
+            hash: make_tx_hash(112233),
+            attempt: 2,
             amount: 7999,
             process_error: None,
         };
@@ -2379,7 +2208,7 @@
             .pending_payable_daos(vec![ForPendingPayableScanner(pending_payable_dao)])
             .bootstrapper_config(config)
             .build();
-        let blockchain_bridge_addr = blockchain_bridge.start();
+
         subject.request_transaction_receipts_subs_opt = Some(blockchain_bridge_addr.recipient());
         let account_addr = subject.start();
 
@@ -2389,8 +2218,6 @@
             })
             .unwrap();
 
-        let killer = SystemKillerActor::new(Duration::from_millis(10));
-        killer.start();
         system.run();
         let blockchain_bridge_recording = blockchain_bridge_recording_arc.lock().unwrap();
         assert_eq!(blockchain_bridge_recording.len(), 1);
@@ -2407,7 +2234,6 @@
     }
 
     #[test]
->>>>>>> 646eac20
     fn report_routing_service_provided_message_is_received() {
         init_test_logging();
         let now = SystemTime::now();
@@ -3023,43 +2849,6 @@
 
     #[test]
     #[should_panic(
-<<<<<<< HEAD
-=======
-        expected = "Database unmaintainable; payable fingerprint deletion for transaction 0x000000000000000000000000000000000000000000000000000000000000007b \
-        has stayed undone due to RecordDeletion(\"we slept over, sorry\")"
-    )]
-    fn accountant_panics_in_case_it_receives_an_error_from_scanner_while_handling_sent_payable_msg()
-    {
-        let rowid = 4;
-        let hash = H256::from_uint(&U256::from(123));
-        let sent_payable = SentPayables {
-            timestamp: SystemTime::now(),
-            payable: vec![Err(BlockchainError::TransactionFailed {
-                msg: "blah".to_string(),
-                hash_opt: Some(hash),
-            })],
-            response_skeleton_opt: None,
-        };
-        let pending_payable_dao = PendingPayableDaoMock::default()
-            .fingerprint_rowid_result(Some(rowid))
-            .delete_fingerprint_result(Err(PendingPayableDaoError::RecordDeletion(
-                "we slept over, sorry".to_string(),
-            )));
-        let system = System::new("test");
-        let subject = AccountantBuilder::default()
-            .pending_payable_daos(vec![ForPayableScanner(pending_payable_dao)])
-            .build();
-        let addr = subject.start();
-
-        let _ = addr.try_send(sent_payable);
-
-        System::current().stop();
-        system.run();
-    }
-
-    #[test]
-    #[should_panic(
->>>>>>> 646eac20
         expected = "panic message (processed with: node_lib::sub_lib::utils::crash_request_analyzer)"
     )]
     fn accountant_can_be_crashed_properly_but_not_improperly() {
@@ -3252,23 +3041,12 @@
                 let mut subject = AccountantBuilder::default()
                     .bootstrapper_config(bootstrapper_config)
                     .payable_daos(vec![
-<<<<<<< HEAD
-                        PayableScannerDest(payable_dao_for_payable_scanner),
-                        PendingPayableScannerDest(payable_dao_for_pending_payable_scanner),
-                    ])
-                    .pending_payable_daos(vec![
-                        PayableScannerDest(pending_payable_dao_for_payable_scanner),
-                        PendingPayableScannerDest(pending_payable_dao_for_pending_payable_scanner),
-=======
-                        ForAccountantBody(payable_dao_for_accountant),
                         ForPayableScanner(payable_dao_for_payable_scanner),
                         ForPendingPayableScanner(payable_dao_for_pending_payable_scanner),
                     ])
                     .pending_payable_daos(vec![
-                        ForAccountantBody(pending_payable_dao_for_accountant),
                         ForPayableScanner(pending_payable_dao_for_payable_scanner),
                         ForPendingPayableScanner(pending_payable_dao_for_pending_payable_scanner),
->>>>>>> 646eac20
                     ])
                     .build();
                 subject.scanners.receivable = Box::new(NullScanner::new());
@@ -3381,8 +3159,8 @@
         let pending_payable_dao =
             PendingPayableDaoMock::default().delete_fingerprints_result(Ok(()));
         let subject = AccountantBuilder::default()
-            .payable_daos(vec![PendingPayableScannerDest(payable_dao)])
-            .pending_payable_daos(vec![PendingPayableScannerDest(pending_payable_dao)])
+            .payable_daos(vec![ForPendingPayableScanner(payable_dao)])
+            .pending_payable_daos(vec![ForPendingPayableScanner(pending_payable_dao)])
             .build();
         let subject_addr = subject.start();
         let transaction_hash_1 = make_tx_hash(4545);
