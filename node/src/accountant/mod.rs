--- conflicted
+++ resolved
@@ -24,7 +24,6 @@
 use crate::bootstrapper::BootstrapperConfig;
 use crate::database::dao_utils::DaoFactoryReal;
 use crate::database::db_migrations::MigratorConfig;
-use crate::sub_lib::accountant::ExitServiceConsumed;
 use crate::sub_lib::accountant::ReportExitServiceProvidedMessage;
 use crate::sub_lib::accountant::ReportRoutingServiceProvidedMessage;
 use crate::sub_lib::accountant::{AccountantConfig, FinancialStatistics, PaymentThresholds};
@@ -869,7 +868,6 @@
         );
     }
 
-<<<<<<< HEAD
     fn msg_id() -> String {
         let full = SystemTime::now()
             .duration_since(UNIX_EPOCH)
@@ -878,25 +876,6 @@
             .to_string();
         let len = full.len();
         (&full[len - 3..len]).to_string()
-=======
-    fn handle_report_routing_service_consumed_message(
-        &mut self,
-        msg: ReportRoutingServiceConsumedMessage,
-    ) {
-        debug!(
-            self.logger,
-            "Accruing debt to wallet {} for consuming routing service {} bytes",
-            msg.earning_wallet,
-            msg.payload_size
-        );
-        self.record_service_consumed(
-            msg.service_rate,
-            msg.byte_rate,
-            msg.timestamp,
-            msg.payload_size,
-            &msg.earning_wallet,
-        );
->>>>>>> b487dc72
     }
 
     fn handle_report_services_consumed_message(&mut self, msg: ReportServicesConsumedMessage) {
@@ -913,18 +892,11 @@
             msg.exit.payload_size
         );
         self.record_service_consumed(
-<<<<<<< HEAD
             msg.exit.service_rate,
             msg.exit.byte_rate,
+            msg.timestamp,
             msg.exit.payload_size,
             &msg.exit.earning_wallet,
-=======
-            msg.service_rate,
-            msg.byte_rate,
-            msg.timestamp,
-            msg.payload_size,
-            &msg.earning_wallet,
->>>>>>> b487dc72
         );
         msg.routing.iter().for_each(|routing_service| {
             debug!(
@@ -937,6 +909,7 @@
             self.record_service_consumed(
                 routing_service.service_rate,
                 routing_service.byte_rate,
+                msg.timestamp,
                 msg.routing_payload_size,
                 &routing_service.earning_wallet,
             );
@@ -1336,7 +1309,7 @@
     use crate::database::dao_utils::from_time_t;
     use crate::database::dao_utils::to_time_t;
     use crate::sub_lib::accountant::{
-        RoutingServiceConsumed, ScanIntervals, DEFAULT_PAYMENT_THRESHOLDS,
+        ExitServiceConsumed, RoutingServiceConsumed, ScanIntervals, DEFAULT_PAYMENT_THRESHOLDS,
     };
     use crate::sub_lib::blockchain_bridge::ReportAccountsPayable;
     use crate::sub_lib::utils::{NotifyHandleReal, NotifyLaterHandleReal};
@@ -3031,145 +3004,6 @@
     }
 
     #[test]
-<<<<<<< HEAD
-=======
-    fn report_routing_service_consumed_message_is_received() {
-        init_test_logging();
-        let now = SystemTime::now();
-        let config = bc_from_ac_plus_earning_wallet(
-            make_populated_accountant_config_with_defaults(),
-            make_wallet("hi"),
-        );
-        let more_money_payable_parameters_arc = Arc::new(Mutex::new(vec![]));
-        let payable_dao_mock = PayableDaoMock::new()
-            .non_pending_payables_result(vec![])
-            .more_money_payable_parameters(more_money_payable_parameters_arc.clone())
-            .more_money_payable_result(Ok(()));
-        let subject = AccountantBuilder::default()
-            .bootstrapper_config(config)
-            .payable_dao(payable_dao_mock)
-            .build();
-        let system = System::new("report_routing_service_consumed_message_is_received");
-        let subject_addr: Addr<Accountant> = subject.start();
-        subject_addr
-            .try_send(BindMessage {
-                peer_actors: peer_actors_builder().build(),
-            })
-            .unwrap();
-
-        let earning_wallet = make_wallet("booga");
-        subject_addr
-            .try_send(ReportRoutingServiceConsumedMessage {
-                timestamp: now,
-                earning_wallet: earning_wallet.clone(),
-                payload_size: 1234,
-                service_rate: 42,
-                byte_rate: 24,
-            })
-            .unwrap();
-
-        System::current().stop_with_code(0);
-        system.run();
-        let more_money_payable_parameters = more_money_payable_parameters_arc.lock().unwrap();
-        assert_eq!(
-            more_money_payable_parameters[0],
-            (now, make_wallet("booga"), (1 * 42) + (1234 * 24))
-        );
-        TestLogHandler::new().exists_log_containing(
-            &format!("DEBUG: Accountant: Accruing debt to wallet {} for consuming routing service 1234 bytes", earning_wallet),
-        );
-    }
-
-    #[test]
-    fn report_routing_service_consumed_message_is_received_for_our_consuming_wallet() {
-        init_test_logging();
-        let consuming_wallet = make_wallet("the consuming wallet");
-        let config = bc_from_ac_plus_wallets(
-            make_populated_accountant_config_with_defaults(),
-            consuming_wallet.clone(),
-            make_wallet("the earning wallet"),
-        );
-        let more_money_payable_parameters_arc = Arc::new(Mutex::new(vec![]));
-        let payable_dao_mock = PayableDaoMock::new()
-            .non_pending_payables_result(vec![])
-            .more_money_payable_parameters(more_money_payable_parameters_arc.clone());
-        let subject = AccountantBuilder::default()
-            .bootstrapper_config(config)
-            .payable_dao(payable_dao_mock)
-            .build();
-        let system = System::new("report_routing_service_consumed_message_is_received");
-        let subject_addr: Addr<Accountant> = subject.start();
-        subject_addr
-            .try_send(BindMessage {
-                peer_actors: peer_actors_builder().build(),
-            })
-            .unwrap();
-
-        subject_addr
-            .try_send(ReportRoutingServiceConsumedMessage {
-                timestamp: SystemTime::now(),
-                earning_wallet: consuming_wallet.clone(),
-                payload_size: 1234,
-                service_rate: 42,
-                byte_rate: 24,
-            })
-            .unwrap();
-
-        System::current().stop_with_code(0);
-        system.run();
-        assert!(more_money_payable_parameters_arc.lock().unwrap().is_empty());
-
-        TestLogHandler::new().exists_log_containing(&format!(
-            "INFO: Accountant: Not recording service consumed to our wallet {}",
-            consuming_wallet,
-        ));
-    }
-
-    #[test]
-    fn report_routing_service_consumed_message_is_received_for_our_earning_wallet() {
-        init_test_logging();
-        let earning_wallet = make_wallet("the earning wallet");
-        let config = bc_from_ac_plus_earning_wallet(
-            make_populated_accountant_config_with_defaults(),
-            earning_wallet.clone(),
-        );
-        let more_money_payable_parameters_arc = Arc::new(Mutex::new(vec![]));
-        let payable_dao_mock = PayableDaoMock::new()
-            .non_pending_payables_result(vec![])
-            .more_money_payable_parameters(more_money_payable_parameters_arc.clone());
-        let subject = AccountantBuilder::default()
-            .bootstrapper_config(config)
-            .payable_dao(payable_dao_mock)
-            .build();
-        let system = System::new("report_routing_service_consumed_message_is_received");
-        let subject_addr: Addr<Accountant> = subject.start();
-        subject_addr
-            .try_send(BindMessage {
-                peer_actors: peer_actors_builder().build(),
-            })
-            .unwrap();
-
-        subject_addr
-            .try_send(ReportRoutingServiceConsumedMessage {
-                timestamp: SystemTime::now(),
-                earning_wallet: earning_wallet.clone(),
-                payload_size: 1234,
-                service_rate: 42,
-                byte_rate: 24,
-            })
-            .unwrap();
-
-        System::current().stop_with_code(0);
-        system.run();
-        assert!(more_money_payable_parameters_arc.lock().unwrap().is_empty());
-        TestLogHandler::new().exists_log_containing(&format!(
-            "INFO: Accountant: Not recording service consumed to our wallet {}",
-            earning_wallet
-        ));
-    }
-
-    #[test]
->>>>>>> b487dc72
     fn report_exit_service_provided_message_is_received() {
         init_test_logging();
         let now = SystemTime::now();
@@ -3315,21 +3149,6 @@
     }
 
     #[test]
-<<<<<<< HEAD
-    fn handle_received_payments_aborts_if_no_payments_supplied() {
-        init_test_logging();
-        let mut subject = AccountantBuilder::default().build();
-        let msg = ReceivedPayments {
-            payments: vec![],
-            response_skeleton_opt: None,
-        };
-
-        let _ = subject.handle_received_payments(msg);
-
-        TestLogHandler::new().exists_log_containing("WARN: Accountant: Handling received payments we got zero payments but expected some, skipping database operations");
-    }
-
-    #[test]
     fn report_services_consumed_message_is_received() {
         init_test_logging();
         let config = bc_from_ac_plus_earning_wallet(
@@ -3337,14 +3156,6 @@
             make_wallet("hi"),
         );
         let more_money_payable_params_arc = Arc::new(Mutex::new(vec![]));
-=======
-    fn report_exit_service_consumed_message_is_received() {
-        init_test_logging();
-        let now = SystemTime::now();
-        let config =
-            bc_from_ac_plus_earning_wallet(make_accountant_config_null(), make_wallet("hi"));
-        let more_money_payable_parameters_arc = Arc::new(Mutex::new(vec![]));
->>>>>>> b487dc72
         let payable_dao_mock = PayableDaoMock::new()
             .more_money_payable_params(more_money_payable_params_arc.clone())
             .more_money_payable_result(Ok(()))
@@ -3364,10 +3175,11 @@
         let earning_wallet_exit = make_wallet("exit");
         let earning_wallet_routing_1 = make_wallet("routing 1");
         let earning_wallet_routing_2 = make_wallet("routing 2");
+        let timestamp = SystemTime::now();
 
         subject_addr
-<<<<<<< HEAD
             .try_send(ReportServicesConsumedMessage {
+                timestamp,
                 exit: ExitServiceConsumed {
                     earning_wallet: earning_wallet_exit.clone(),
                     payload_size: 1200,
@@ -3387,14 +3199,6 @@
                         byte_rate: 33,
                     },
                 ],
-=======
-            .try_send(ReportExitServiceConsumedMessage {
-                timestamp: now,
-                earning_wallet: earning_wallet.clone(),
-                payload_size: 1234,
-                service_rate: 42,
-                byte_rate: 24,
->>>>>>> b487dc72
             })
             .unwrap();
 
@@ -3404,20 +3208,23 @@
         let after = Accountant::msg_id();
         let more_money_payable_params = more_money_payable_params_arc.lock().unwrap();
         assert_eq!(
-<<<<<<< HEAD
             more_money_payable_params
                 .iter()
-                .map(|(wallet, amount)| (wallet, amount))
+                .map(|(timestamp, wallet, amount)| (timestamp, wallet, amount))
                 .collect::<Vec<_>>(),
             vec![
-                (&earning_wallet_exit, &((1 * 120) + (1200 * 30))),
-                (&earning_wallet_routing_1, &((1 * 42) + (3456 * 24))),
-                (&earning_wallet_routing_2, &((1 * 52) + (3456 * 33)))
+                (&timestamp, &earning_wallet_exit, &((1 * 120) + (1200 * 30))),
+                (
+                    &timestamp,
+                    &earning_wallet_routing_1,
+                    &((1 * 42) + (3456 * 24))
+                ),
+                (
+                    &timestamp,
+                    &earning_wallet_routing_2,
+                    &((1 * 52) + (3456 * 33))
+                )
             ]
-=======
-            more_money_payable_parameters[0],
-            (now, make_wallet("booga"), (1 * 42) + (1234 * 24))
->>>>>>> b487dc72
         );
         let test_log_handler = TestLogHandler::new();
         let log_index = test_log_handler.exists_log_matching(&format!(
@@ -3446,7 +3253,7 @@
     fn do_we_ignore_own_wallets_when_recording_consumed_services(
         config: BootstrapperConfig,
         message: ReportServicesConsumedMessage,
-    ) -> Arc<Mutex<Vec<(Wallet, u64)>>> {
+    ) -> Arc<Mutex<Vec<(SystemTime, Wallet, u64)>>> {
         let more_money_payable_parameters_arc = Arc::new(Mutex::new(vec![]));
         let payable_dao_mock = PayableDaoMock::new()
             .non_pending_payables_result(vec![])
@@ -3464,7 +3271,6 @@
             })
             .unwrap();
 
-<<<<<<< HEAD
         subject_addr.try_send(message).unwrap();
 
         System::current().stop();
@@ -3482,7 +3288,9 @@
             make_wallet("the earning wallet"),
         );
         let foreign_wallet = make_wallet("exit wallet");
+        let timestamp = SystemTime::now();
         let report_message = ReportServicesConsumedMessage {
+            timestamp,
             exit: ExitServiceConsumed {
                 earning_wallet: foreign_wallet.clone(),
                 payload_size: 1234,
@@ -3504,7 +3312,7 @@
         assert_eq!(
             *more_money_payable_params,
             //except processing the exit service there was no change in payables
-            vec![(foreign_wallet, (45 + 10 * 1234))]
+            vec![(timestamp, foreign_wallet, (45 + 10 * 1234))]
         );
         TestLogHandler::new().exists_log_containing(&format!(
             "INFO: Accountant: Not recording service consumed to our wallet {}",
@@ -3523,7 +3331,9 @@
             make_populated_accountant_config_with_defaults(),
             earning_wallet.clone(),
         );
+        let timestamp = SystemTime::now();
         let report_message = ReportServicesConsumedMessage {
+            timestamp,
             exit: ExitServiceConsumed {
                 earning_wallet: foreign_wallet.clone(),
                 payload_size: 1234,
@@ -3545,7 +3355,7 @@
         assert_eq!(
             *more_money_payable_params,
             //except processing the exit service there was no change in payables
-            vec![(foreign_wallet, (45 + 10 * 1234))]
+            vec![(timestamp, foreign_wallet, (45 + 10 * 1234))]
         );
         TestLogHandler::new().exists_log_containing(&format!(
             "INFO: Accountant: Not recording service consumed to our wallet {}",
@@ -3565,12 +3375,8 @@
             make_wallet("own earning wallet"),
         );
         let report_message = ReportServicesConsumedMessage {
+            timestamp: SystemTime::now(),
             exit: ExitServiceConsumed {
-=======
-        subject_addr
-            .try_send(ReportExitServiceConsumedMessage {
-                timestamp: SystemTime::now(),
->>>>>>> b487dc72
                 earning_wallet: consuming_wallet.clone(),
                 payload_size: 1234,
                 service_rate: 42,
@@ -3596,30 +3402,9 @@
         let earning_wallet = make_wallet("own earning wallet");
         let config =
             bc_from_ac_plus_earning_wallet(make_accountant_config_null(), earning_wallet.clone());
-<<<<<<< HEAD
         let report_message = ReportServicesConsumedMessage {
+            timestamp: SystemTime::now(),
             exit: ExitServiceConsumed {
-=======
-        let more_money_payable_parameters_arc = Arc::new(Mutex::new(vec![]));
-        let payable_dao_mock = PayableDaoMock::new()
-            .non_pending_payables_result(vec![])
-            .more_money_payable_parameters(more_money_payable_parameters_arc.clone());
-        let subject = AccountantBuilder::default()
-            .bootstrapper_config(config)
-            .payable_dao(payable_dao_mock)
-            .build();
-        let system = System::new("report_exit_service_consumed_message_is_received");
-        let subject_addr: Addr<Accountant> = subject.start();
-        subject_addr
-            .try_send(BindMessage {
-                peer_actors: peer_actors_builder().build(),
-            })
-            .unwrap();
-
-        subject_addr
-            .try_send(ReportExitServiceConsumedMessage {
-                timestamp: SystemTime::now(),
->>>>>>> b487dc72
                 earning_wallet: earning_wallet.clone(),
                 payload_size: 1234,
                 service_rate: 42,
