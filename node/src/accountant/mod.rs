// Copyright (c) 2019, MASQ (https://masq.ai) and/or its affiliates. All rights reserved.

pub mod db_access_objects;
pub mod db_big_integer;
pub mod financials;
pub mod payment_adjuster;
pub mod scanners;

#[cfg(test)]
pub mod test_utils;

use core::fmt::Debug;
use masq_lib::constants::{SCAN_ERROR, WEIS_IN_GWEI};
use std::cell::{Ref, RefCell};

use crate::accountant::db_access_objects::payable_dao::{PayableDao, PayableDaoError};
use crate::accountant::db_access_objects::pending_payable_dao::PendingPayableDao;
use crate::accountant::db_access_objects::receivable_dao::{ReceivableDao, ReceivableDaoError};
use crate::accountant::db_access_objects::utils::{
    remap_payable_accounts, remap_receivable_accounts, CustomQuery, DaoFactoryReal,
};
use crate::accountant::financials::visibility_restricted_module::{
    check_query_is_within_tech_limits, financials_entry_check,
};
use crate::accountant::scanners::payable_scanner_extension::msgs::{
    BlockchainAgentWithContextMessage, QualifiedPayablesMessage,
};
use crate::accountant::scanners::{StartScanError, Scanners};
use crate::blockchain::blockchain_bridge::{BlockMarker, PendingPayableFingerprint, PendingPayableFingerprintSeeds, RetrieveTransactions};
use crate::blockchain::blockchain_interface::blockchain_interface_web3::HashAndAmount;
use crate::blockchain::blockchain_interface::data_structures::errors::PayableTransactionError;
use crate::blockchain::blockchain_interface::data_structures::{
    BlockchainTransaction, ProcessedPayableFallible,
};
use crate::bootstrapper::BootstrapperConfig;
use crate::database::db_initializer::DbInitializationConfig;
use crate::sub_lib::accountant::AccountantSubs;
use crate::sub_lib::accountant::DaoFactories;
use crate::sub_lib::accountant::FinancialStatistics;
use crate::sub_lib::accountant::ReportExitServiceProvidedMessage;
use crate::sub_lib::accountant::ReportRoutingServiceProvidedMessage;
use crate::sub_lib::accountant::ReportServicesConsumedMessage;
use crate::sub_lib::accountant::{MessageIdGenerator, MessageIdGeneratorReal};
use crate::sub_lib::blockchain_bridge::OutboundPaymentsInstructions;
use crate::sub_lib::neighborhood::{ConfigChange, ConfigChangeMsg};
use crate::sub_lib::peer_actors::{BindMessage, StartMessage};
use crate::sub_lib::utils::{handle_ui_crash_request, NODE_MAILBOX_CAPACITY};
use crate::sub_lib::wallet::Wallet;
use actix::Actor;
use actix::Addr;
use actix::AsyncContext;
use actix::Context;
use actix::Handler;
use actix::Message;
use actix::Recipient;
use itertools::Either;
use itertools::Itertools;
use masq_lib::crash_point::CrashPoint;
use masq_lib::logger::Logger;
use masq_lib::messages::{ScanType, UiFinancialsResponse, UiScanResponse};
use masq_lib::messages::{FromMessageBody, ToMessageBody, UiFinancialsRequest};
use masq_lib::messages::{
    QueryResults, UiFinancialStatistics, UiPayableAccount, UiReceivableAccount,
    UiScanRequest,
};
use masq_lib::ui_gateway::MessageTarget::ClientId;
use masq_lib::ui_gateway::{MessageBody, MessagePath, MessageTarget};
use masq_lib::ui_gateway::{NodeFromUiMessage, NodeToUiMessage};
use masq_lib::utils::ExpectValue;
use std::any::type_name;
#[cfg(test)]
use std::default::Default;
use std::fmt::Display;
use std::ops::{Div, Mul};
use std::path::Path;
use std::rc::Rc;
use std::time::SystemTime;
use web3::types::H256;
use crate::accountant::scanners::scan_schedulers::{HintableScanner, SchedulingAfterHaltedScan, ScanSchedulers};
use crate::accountant::scanners::scanners_utils::payable_scanner_utils::OperationOutcome;
use crate::accountant::scanners::scanners_utils::pending_payable_scanner_utils::PendingPayableScanResult;
use crate::blockchain::blockchain_interface::blockchain_interface_web3::lower_level_interface_web3::TransactionReceiptResult;

pub const CRASH_KEY: &str = "ACCOUNTANT";
pub const DEFAULT_PENDING_TOO_LONG_SEC: u64 = 21_600; //6 hours

pub struct Accountant {
    consuming_wallet_opt: Option<Wallet>,
    earning_wallet: Wallet,
    payable_dao: Box<dyn PayableDao>,
    receivable_dao: Box<dyn ReceivableDao>,
    pending_payable_dao: Box<dyn PendingPayableDao>,
    crashable: bool,
    scanners: Scanners,
    scan_schedulers: ScanSchedulers,
    financial_statistics: Rc<RefCell<FinancialStatistics>>,
    outbound_payments_instructions_sub_opt: Option<Recipient<OutboundPaymentsInstructions>>,
    qualified_payables_sub_opt: Option<Recipient<QualifiedPayablesMessage>>,
    retrieve_transactions_sub_opt: Option<Recipient<RetrieveTransactions>>,
    request_transaction_receipts_sub_opt: Option<Recipient<RequestTransactionReceipts>>,
    report_inbound_payments_sub_opt: Option<Recipient<ReceivedPayments>>,
    report_sent_payables_sub_opt: Option<Recipient<SentPayables>>,
    ui_message_sub_opt: Option<Recipient<NodeToUiMessage>>,
    message_id_generator: Box<dyn MessageIdGenerator>,
    logger: Logger,
}

impl Actor for Accountant {
    type Context = Context<Self>;
}

#[derive(Debug, Eq, PartialEq, Clone, Copy)]
pub struct ResponseSkeleton {
    pub client_id: u64,
    pub context_id: u64,
}

#[derive(Debug, PartialEq, Eq, Clone)]
pub enum ReceivedPaymentsError {
    ExceededBlockScanLimit(u64),
    OtherRPCError(String),
}

#[derive(Debug, Message, PartialEq, Eq)]
pub struct ReceivedPayments {
    //TODO When we decide whether to delinquency-ban a debtor, we do so based on the age
    // of his debt. That age is calculated from the last time he made a payment. It would
    // be most accurate to draw that timestamp from the time the block containing the
    // payment was placed on the blockchain; however, we're actually drawing the timestamp
    // from the moment we discovered and accepted the payment, which is less accurate and
    // detects any upcoming delinquency later than the more accurate version would. Is this
    // a problem? Do we want to correct the timestamp? Discuss.
    pub timestamp: SystemTime,
    pub new_start_block: BlockMarker,
    pub transactions: Vec<BlockchainTransaction>,
    pub response_skeleton_opt: Option<ResponseSkeleton>,
}

#[derive(Debug, PartialEq, Eq, Message, Clone)]
pub struct ReportTransactionReceipts {
    pub fingerprints_with_receipts: Vec<(TransactionReceiptResult, PendingPayableFingerprint)>,
    pub response_skeleton_opt: Option<ResponseSkeleton>,
}

#[derive(Debug, Message, PartialEq, Clone)]
pub struct SentPayables {
    pub payment_procedure_result: Result<Vec<ProcessedPayableFallible>, PayableTransactionError>,
    pub response_skeleton_opt: Option<ResponseSkeleton>,
}

#[derive(Debug, Message, Default, PartialEq, Eq, Clone, Copy)]
pub struct ScanForPendingPayables {
    pub response_skeleton_opt: Option<ResponseSkeleton>,
}

#[derive(Debug, Message, Default, PartialEq, Eq, Clone, Copy)]
pub struct ScanForNewPayables {
    pub response_skeleton_opt: Option<ResponseSkeleton>,
}

#[derive(Debug, Message, Default, PartialEq, Eq, Clone, Copy)]
pub struct ScanForRetryPayables {
    pub response_skeleton_opt: Option<ResponseSkeleton>,
}

#[derive(Debug, Message, Default, PartialEq, Eq, Clone, Copy)]
pub struct ScanForReceivables {
    pub response_skeleton_opt: Option<ResponseSkeleton>,
}

#[derive(Debug, Clone, Message, PartialEq, Eq)]
pub struct ScanError {
    pub scan_type: ScanType,
    pub response_skeleton_opt: Option<ResponseSkeleton>,
    pub msg: String,
}

impl Handler<BindMessage> for Accountant {
    type Result = ();

    fn handle(&mut self, msg: BindMessage, ctx: &mut Self::Context) -> Self::Result {
        self.handle_bind_message(msg);
        ctx.set_mailbox_capacity(NODE_MAILBOX_CAPACITY);
    }
}

impl Handler<ConfigChangeMsg> for Accountant {
    type Result = ();

    fn handle(&mut self, msg: ConfigChangeMsg, _ctx: &mut Self::Context) -> Self::Result {
        self.handle_config_change_msg(msg);
    }
}

impl Handler<StartMessage> for Accountant {
    type Result = ();

    fn handle(&mut self, _msg: StartMessage, ctx: &mut Self::Context) -> Self::Result {
        if self.scan_schedulers.automatic_scans_enabled {
            debug!(
                &self.logger,
                "Started with --scans on; starting database and blockchain scans"
            );
            ctx.notify(ScanForPendingPayables {
                response_skeleton_opt: None,
            });
            ctx.notify(ScanForReceivables {
                response_skeleton_opt: None,
            });
        } else {
            info!(
                &self.logger,
                "Started with --scans off; declining to begin database and blockchain scans"
            );
        }
    }
}

impl Handler<ScanForPendingPayables> for Accountant {
    type Result = ();

    fn handle(&mut self, msg: ScanForPendingPayables, ctx: &mut Self::Context) -> Self::Result {
        // By now we know this is an automatic scan process. The scan may be or may not be
        // rescheduled. It depends on the findings. Any failed transactions will lead to the launch
        // of the RetryPayableScanner, which finishes, and the PendingPayablesScanner is scheduled
        // to run again. However, not from here.
        let response_skeleton_opt = msg.response_skeleton_opt;
        if let SchedulingAfterHaltedScan::Schedule(ScanType::Payables) =
            self.handle_request_of_scan_for_pending_payable(response_skeleton_opt)
        {
            self.scan_schedulers
                .payable
                .schedule_for_new_payable(ctx, &self.logger);
        }
    }
}

impl Handler<ScanForNewPayables> for Accountant {
    type Result = ();

    fn handle(&mut self, msg: ScanForNewPayables, ctx: &mut Self::Context) -> Self::Result {
        // We know this must be a scheduled scan, but are yet clueless if where it's going to be
        // rescheduled. If no payables qualify for a payment, we do it here right away. If some
        // transactions made it out, the next scheduling of this scanner is going to be decided by
        // the PendingPayableScanner whose job is to evaluate if it has seen every pending payable
        // complete. That's the moment when another run of the NewPayableScanner makes sense again.
        let response_skeleton = msg.response_skeleton_opt;
        if let SchedulingAfterHaltedScan::Schedule(ScanType::Payables) =
            self.handle_request_of_scan_for_new_payable(response_skeleton)
        {
            self.scan_schedulers
                .payable
                .schedule_for_new_payable(ctx, &self.logger)
        }
    }
}

impl Handler<ScanForRetryPayables> for Accountant {
    type Result = ();

    fn handle(&mut self, msg: ScanForRetryPayables, _ctx: &mut Self::Context) -> Self::Result {
        // RetryPayableScanner is scheduled only when the PendingPayableScanner finishes discovering
        // that there have been some failed pending payables. No place for it here.
        let response_skeleton = msg.response_skeleton_opt;
        let _ = self.handle_request_of_scan_for_retry_payable(response_skeleton);
    }
}

impl Handler<ScanForReceivables> for Accountant {
    type Result = ();

    fn handle(&mut self, msg: ScanForReceivables, ctx: &mut Self::Context) -> Self::Result {
        // By now we know it is an automatic scan, which, for this particular scanner, is
        // rescheduled pretty regularly, right here, no matter what its outcome is.
        self.handle_request_of_scan_for_receivable(msg.response_skeleton_opt);
        self.scan_schedulers.receivable.schedule(ctx, &self.logger);
    }
}

impl Handler<ReportTransactionReceipts> for Accountant {
    type Result = ();

    fn handle(&mut self, msg: ReportTransactionReceipts, ctx: &mut Self::Context) -> Self::Result {
        let response_skeleton_opt = msg.response_skeleton_opt;
        match self.scanners.finish_pending_payable_scan(msg, &self.logger) {
            PendingPayableScanResult::NoPendingPayablesLeft(ui_msg_opt) => {
                if let Some(node_to_ui_msg) = ui_msg_opt {
                    self.ui_message_sub_opt
                        .as_ref()
                        .expect("UIGateway is not bound")
                        .try_send(node_to_ui_msg)
                        .expect("UIGateway is dead");
                    // Externally triggered scan should never be allowed to spark a procedure that
                    // would bring around payables with fresh nonces. The job's done.
                } else {
                    self.scan_schedulers
                        .payable
                        .schedule_for_new_payable(ctx, &self.logger)
                }
            }
            PendingPayableScanResult::PaymentRetryRequired => self
                .scan_schedulers
                .payable
                .schedule_for_retry_payable(ctx, response_skeleton_opt, &self.logger),
        };
    }
}

impl Handler<BlockchainAgentWithContextMessage> for Accountant {
    type Result = ();

    fn handle(
        &mut self,
        msg: BlockchainAgentWithContextMessage,
        _ctx: &mut Self::Context,
    ) -> Self::Result {
        self.handle_payable_payment_setup(msg)
    }
}

impl Handler<SentPayables> for Accountant {
    type Result = ();

    fn handle(&mut self, msg: SentPayables, ctx: &mut Self::Context) -> Self::Result {
        let scan_result = self.scanners.finish_payable_scan(msg, &self.logger);

        match scan_result.ui_response_opt {
            None => match scan_result.result {
                OperationOutcome::NewPendingPayable => self
                    .scan_schedulers
                    .pending_payable
                    .schedule(ctx, &self.logger),
                OperationOutcome::Failure => self
                    .scan_schedulers
                    .payable
                    .schedule_for_new_payable(ctx, &self.logger),
            },
            Some(node_to_ui_msg) => {
                self.ui_message_sub_opt
                    .as_ref()
                    .expect("UIGateway is not bound")
                    .try_send(node_to_ui_msg)
                    .expect("UIGateway is dead");

                // Externally triggered scans are not allowed to provoke an unwinding scan sequence
                // with intervals. The only exception is the PendingPayableScanner and
                // RetryPayableScanner, which are ever meant to run in a tight tandem.
            }
        }
    }
}

impl Handler<ReceivedPayments> for Accountant {
    type Result = ();

    fn handle(&mut self, msg: ReceivedPayments, _ctx: &mut Self::Context) -> Self::Result {
        if let Some(node_to_ui_msg) = self.scanners.finish_receivable_scan(msg, &self.logger) {
            self.ui_message_sub_opt
                .as_ref()
                .expect("UIGateway is not bound")
                .try_send(node_to_ui_msg)
                .expect("UIGateway is dead");
        }
    }
}

impl Handler<ScanError> for Accountant {
    type Result = ();

    fn handle(&mut self, scan_error: ScanError, _ctx: &mut Self::Context) -> Self::Result {
        error!(self.logger, "Received ScanError: {:?}", scan_error);
        self.scanners
            .acknowledge_scan_error(&scan_error, &self.logger);
        if let Some(response_skeleton) = scan_error.response_skeleton_opt {
            let error_msg = NodeToUiMessage {
                target: ClientId(response_skeleton.client_id),
                body: MessageBody {
                    opcode: "scan".to_string(),
                    path: MessagePath::Conversation(response_skeleton.context_id),
                    payload: Err((
                        SCAN_ERROR,
                        format!(
                            "{:?} scan failed: '{}'",
                            scan_error.scan_type, scan_error.msg
                        ),
                    )),
                },
            };
            error!(self.logger, "Sending UiScanResponse: {:?}", error_msg);
            self.ui_message_sub_opt
                .as_ref()
                .expect("UIGateway not bound")
                .try_send(error_msg)
                .expect("UiGateway is dead");
        }
    }
}

impl Handler<ReportRoutingServiceProvidedMessage> for Accountant {
    type Result = ();

    fn handle(
        &mut self,
        msg: ReportRoutingServiceProvidedMessage,
        _ctx: &mut Self::Context,
    ) -> Self::Result {
        self.handle_report_routing_service_provided_message(msg);
    }
}

impl Handler<ReportExitServiceProvidedMessage> for Accountant {
    type Result = ();

    fn handle(
        &mut self,
        msg: ReportExitServiceProvidedMessage,
        _ctx: &mut Self::Context,
    ) -> Self::Result {
        self.handle_report_exit_service_provided_message(msg);
    }
}

impl Handler<ReportServicesConsumedMessage> for Accountant {
    type Result = ();

    fn handle(
        &mut self,
        msg: ReportServicesConsumedMessage,
        _ctx: &mut Self::Context,
    ) -> Self::Result {
        self.handle_report_services_consumed_message(msg);
    }
}

pub trait SkeletonOptHolder {
    fn skeleton_opt(&self) -> Option<ResponseSkeleton>;
}

#[derive(Debug, PartialEq, Eq, Message, Clone)]
pub struct RequestTransactionReceipts {
    pub pending_payable: Vec<PendingPayableFingerprint>,
    pub response_skeleton_opt: Option<ResponseSkeleton>,
}

impl SkeletonOptHolder for RequestTransactionReceipts {
    fn skeleton_opt(&self) -> Option<ResponseSkeleton> {
        self.response_skeleton_opt
    }
}

impl Handler<PendingPayableFingerprintSeeds> for Accountant {
    type Result = ();
    fn handle(
        &mut self,
        msg: PendingPayableFingerprintSeeds,
        _ctx: &mut Self::Context,
    ) -> Self::Result {
        self.handle_new_pending_payable_fingerprints(msg)
    }
}

impl Handler<NodeFromUiMessage> for Accountant {
    type Result = ();

    fn handle(&mut self, msg: NodeFromUiMessage, ctx: &mut Self::Context) -> Self::Result {
        let client_id = msg.client_id;
        if let Ok((request, context_id)) = UiFinancialsRequest::fmb(msg.body.clone()) {
            self.handle_financials(&request, client_id, context_id)
        } else if let Ok((body, context_id)) = UiScanRequest::fmb(msg.body.clone()) {
            self.handle_externally_triggered_scan(
                ctx,
                body.scan_type,
                ResponseSkeleton {
                    client_id,
                    context_id,
                },
            )
        } else {
            handle_ui_crash_request(msg, &self.logger, self.crashable, CRASH_KEY)
        }
    }
}

impl Accountant {
    pub fn new(config: BootstrapperConfig, dao_factories: DaoFactories) -> Accountant {
        let payment_thresholds = config.payment_thresholds_opt.expectv("Payment thresholds");
        let scan_intervals = config.scan_intervals_opt.expectv("Scan Intervals");
        let earning_wallet = config.earning_wallet.clone();
        let financial_statistics = Rc::new(RefCell::new(FinancialStatistics::default()));
        let payable_dao = dao_factories.payable_dao_factory.make();
        let pending_payable_dao = dao_factories.pending_payable_dao_factory.make();
        let receivable_dao = dao_factories.receivable_dao_factory.make();
        let scan_schedulers = ScanSchedulers::new(scan_intervals, config.automatic_scans_enabled);
        let scanners = Scanners::new(
            dao_factories,
            Rc::new(payment_thresholds),
            config.when_pending_too_long_sec,
            Rc::clone(&financial_statistics),
        );

        Accountant {
            consuming_wallet_opt: config.consuming_wallet_opt.clone(),
            earning_wallet,
            payable_dao,
            receivable_dao,
            pending_payable_dao,
            scanners,
            crashable: config.crash_point == CrashPoint::Message,
            scan_schedulers,
            financial_statistics: Rc::clone(&financial_statistics),
            outbound_payments_instructions_sub_opt: None,
            qualified_payables_sub_opt: None,
            report_sent_payables_sub_opt: None,
            retrieve_transactions_sub_opt: None,
            report_inbound_payments_sub_opt: None,
            request_transaction_receipts_sub_opt: None,
            ui_message_sub_opt: None,
            message_id_generator: Box::new(MessageIdGeneratorReal::default()),
            logger: Logger::new("Accountant"),
        }
    }

    pub fn make_subs_from(addr: &Addr<Accountant>) -> AccountantSubs {
        AccountantSubs {
            bind: recipient!(addr, BindMessage),
            config_change_msg_sub: recipient!(addr, ConfigChangeMsg),
            start: recipient!(addr, StartMessage),
            report_routing_service_provided: recipient!(addr, ReportRoutingServiceProvidedMessage),
            report_exit_service_provided: recipient!(addr, ReportExitServiceProvidedMessage),
            report_services_consumed: recipient!(addr, ReportServicesConsumedMessage),
            report_payable_payments_setup: recipient!(addr, BlockchainAgentWithContextMessage),
            report_inbound_payments: recipient!(addr, ReceivedPayments),
            init_pending_payable_fingerprints: recipient!(addr, PendingPayableFingerprintSeeds),
            report_transaction_receipts: recipient!(addr, ReportTransactionReceipts),
            report_sent_payments: recipient!(addr, SentPayables),
            scan_errors: recipient!(addr, ScanError),
            ui_message_sub: recipient!(addr, NodeFromUiMessage),
        }
    }

    pub fn dao_factory(data_directory: &Path) -> DaoFactoryReal {
        DaoFactoryReal::new(data_directory, DbInitializationConfig::panic_on_migration())
    }

    fn record_service_provided(
        &self,
        service_rate: u64,
        byte_rate: u64,
        timestamp: SystemTime,
        payload_size: usize,
        wallet: &Wallet,
    ) {
        let byte_charge = byte_rate as u128 * (payload_size as u128);
        let total_charge = service_rate as u128 + byte_charge;
        if !self.our_wallet(wallet) {
            match self.receivable_dao
                .as_ref()
                .more_money_receivable(timestamp, wallet, total_charge) {
                Ok(_) => (),
                Err(ReceivableDaoError::SignConversion(_)) => error!(
                    self.logger,
                    "Overflow error recording service provided for {}: service rate {}, byte rate {}, payload size {}. Skipping",
                    wallet,
                    service_rate,
                    byte_rate,
                    payload_size
                ),
                Err(e) => panic!("Recording services provided for {} but has hit fatal database error: {:?}", wallet, e)
            };
        } else {
            warning!(
                self.logger,
                "Declining to record a receivable against our wallet {} for service we provided",
                wallet
            );
        }
    }

    fn record_service_consumed(
        &self,
        service_rate: u64,
        byte_rate: u64,
        timestamp: SystemTime,
        payload_size: usize,
        wallet: &Wallet,
    ) {
        let byte_charge = byte_rate as u128 * (payload_size as u128);
        let total_charge = service_rate as u128 + byte_charge;
        if !self.our_wallet(wallet) {
            match self.payable_dao
                .as_ref()
                .more_money_payable(timestamp, wallet, total_charge) {
                Ok(_) => (),
                Err(PayableDaoError::SignConversion(_)) => error!(
                    self.logger,
                    "Overflow error recording consumed services from {}: total charge {}, service rate {}, byte rate {}, payload size {}. Skipping",
                    wallet,
                    total_charge,
                    service_rate,
                    byte_rate,
                    payload_size
                ),
                Err(e) => panic!("Recording services consumed from {} but has hit fatal database error: {:?}", wallet, e)
            };
        } else {
            warning!(
                self.logger,
                "Declining to record a payable against our wallet {} for service we provided",
                wallet
            );
        }
    }

    fn our_wallet(&self, wallet: &Wallet) -> bool {
        match &self.consuming_wallet_opt {
            Some(ref consuming) if consuming.address() == wallet.address() => true,
            _ => wallet.address() == self.earning_wallet.address(),
        }
    }

    fn handle_bind_message(&mut self, msg: BindMessage) {
        self.outbound_payments_instructions_sub_opt = Some(
            msg.peer_actors
                .blockchain_bridge
                .outbound_payments_instructions,
        );
        self.retrieve_transactions_sub_opt =
            Some(msg.peer_actors.blockchain_bridge.retrieve_transactions);
        self.report_inbound_payments_sub_opt =
            Some(msg.peer_actors.accountant.report_inbound_payments);
        self.qualified_payables_sub_opt =
            Some(msg.peer_actors.blockchain_bridge.qualified_payables);
        self.report_sent_payables_sub_opt = Some(msg.peer_actors.accountant.report_sent_payments);
        self.ui_message_sub_opt = Some(msg.peer_actors.ui_gateway.node_to_ui_message_sub);
        self.request_transaction_receipts_sub_opt = Some(
            msg.peer_actors
                .blockchain_bridge
                .request_transaction_receipts,
        );
        info!(self.logger, "Accountant bound");
    }

    fn handle_config_change_msg(&mut self, msg: ConfigChangeMsg) {
        if let ConfigChange::UpdateWallets(wallet_pair) = msg.change {
            if self.earning_wallet != wallet_pair.earning_wallet {
                info!(
                    self.logger,
                    "Earning Wallet has been updated: {}", wallet_pair.earning_wallet
                );
                self.earning_wallet = wallet_pair.earning_wallet;
            }
            if self.consuming_wallet_opt != Some(wallet_pair.consuming_wallet.clone()) {
                info!(
                    self.logger,
                    "Consuming Wallet has been updated: {}", wallet_pair.consuming_wallet
                );
                self.consuming_wallet_opt = Some(wallet_pair.consuming_wallet);
            }
        } else {
            trace!(self.logger, "Ignored irrelevant message: {:?}", msg);
        }
    }

    fn handle_report_routing_service_provided_message(
        &mut self,
        msg: ReportRoutingServiceProvidedMessage,
    ) {
        debug!(
            self.logger,
            "Charging routing of {} bytes to wallet {}", msg.payload_size, msg.paying_wallet
        );
        self.record_service_provided(
            msg.service_rate,
            msg.byte_rate,
            msg.timestamp,
            msg.payload_size,
            &msg.paying_wallet,
        );
    }

    fn handle_report_exit_service_provided_message(
        &mut self,
        msg: ReportExitServiceProvidedMessage,
    ) {
        debug!(
            self.logger,
            "Charging exit service for {} bytes to wallet {} at {} per service and {} per byte",
            msg.payload_size,
            msg.paying_wallet,
            msg.service_rate,
            msg.byte_rate
        );
        self.record_service_provided(
            msg.service_rate,
            msg.byte_rate,
            msg.timestamp,
            msg.payload_size,
            &msg.paying_wallet,
        );
    }

    fn msg_id(&self) -> u32 {
        if self.logger.debug_enabled() {
            self.message_id_generator.id()
        } else {
            0
        }
    }

    fn handle_report_services_consumed_message(&mut self, msg: ReportServicesConsumedMessage) {
        let msg_id = self.msg_id();
        debug!(
            self.logger,
            "MsgId {}: Accruing debt to {} for consuming {} exited bytes",
            msg_id,
            msg.exit.earning_wallet,
            msg.exit.payload_size
        );
        self.record_service_consumed(
            msg.exit.service_rate,
            msg.exit.byte_rate,
            msg.timestamp,
            msg.exit.payload_size,
            &msg.exit.earning_wallet,
        );
        msg.routing.iter().for_each(|routing_service| {
            debug!(
                self.logger,
                "MsgId {}: Accruing debt to {} for consuming {} routed bytes",
                msg_id,
                routing_service.earning_wallet,
                msg.routing_payload_size
            );
            self.record_service_consumed(
                routing_service.service_rate,
                routing_service.byte_rate,
                msg.timestamp,
                msg.routing_payload_size,
                &routing_service.earning_wallet,
            );
        })
    }

    fn handle_payable_payment_setup(&mut self, msg: BlockchainAgentWithContextMessage) {
        let blockchain_bridge_instructions = match self
            .scanners
            .try_skipping_payable_adjustment(msg, &self.logger)
        {
            Ok(Either::Left(finalized_msg)) => finalized_msg,
            Ok(Either::Right(unaccepted_msg)) => {
                //TODO we will eventually query info from Neighborhood before the adjustment, according to GH-699
                self.scanners
                    .perform_payable_adjustment(unaccepted_msg, &self.logger)
            }
            Err(_e) => todo!("be completed by GH-711"),
        };
        self.outbound_payments_instructions_sub_opt
            .as_ref()
            .expect("BlockchainBridge is unbound")
            .try_send(blockchain_bridge_instructions)
            .expect("BlockchainBridge is dead")
        //TODO implement send point for ScanError; be completed by GH-711
    }

    fn handle_financials(&self, msg: &UiFinancialsRequest, client_id: u64, context_id: u64) {
        let body: MessageBody = self.compute_financials(msg, context_id);
        self.ui_message_sub_opt
            .as_ref()
            .expect("UiGateway not bound")
            .try_send(NodeToUiMessage {
                target: ClientId(client_id),
                body,
            })
            .expect("UiGateway is dead");
    }

    fn compute_financials(&self, msg: &UiFinancialsRequest, context_id: u64) -> MessageBody {
        if let Err(message_body) = financials_entry_check(msg, context_id) {
            return message_body;
        };
        let stats_opt = self.process_stats(msg);
        let query_results_opt = match self.process_queries_of_records(msg, context_id) {
            Ok(results_opt) => results_opt,
            Err(message_body) => return message_body,
        };
        UiFinancialsResponse {
            stats_opt,
            query_results_opt,
        }
        .tmb(context_id)
    }

    fn request_payable_accounts_by_specific_mode(
        &self,
        mode: CustomQuery<u64>,
    ) -> Option<Vec<UiPayableAccount>> {
        self.payable_dao
            .custom_query(mode)
            .map(remap_payable_accounts)
    }

    fn request_receivable_accounts_by_specific_mode(
        &self,
        mode: CustomQuery<i64>,
    ) -> Option<Vec<UiReceivableAccount>> {
        self.receivable_dao
            .custom_query(mode)
            .map(remap_receivable_accounts)
    }

    fn process_stats(&self, msg: &UiFinancialsRequest) -> Option<UiFinancialStatistics> {
        if msg.stats_required {
            let financial_statistics = self.financial_statistics();
            Some(UiFinancialStatistics {
                total_unpaid_and_pending_payable_gwei: wei_to_gwei(self.payable_dao.total()),
                total_paid_payable_gwei: wei_to_gwei(financial_statistics.total_paid_payable_wei),
                total_unpaid_receivable_gwei: wei_to_gwei(self.receivable_dao.total()),
                total_paid_receivable_gwei: wei_to_gwei(
                    financial_statistics.total_paid_receivable_wei,
                ),
            })
        } else {
            None
        }
    }

    fn process_top_records_query(&self, msg: &UiFinancialsRequest) -> Option<QueryResults> {
        msg.top_records_opt.map(|config| {
            let payable = self
                .request_payable_accounts_by_specific_mode(config.into())
                .unwrap_or_default();
            let receivable = self
                .request_receivable_accounts_by_specific_mode(config.into())
                .unwrap_or_default();

            QueryResults {
                payable_opt: Some(payable),
                receivable_opt: Some(receivable),
            }
        })
    }

    fn process_custom_queries(
        &self,
        msg: &UiFinancialsRequest,
        context_id: u64,
    ) -> Result<Option<QueryResults>, MessageBody> {
        Ok(match msg.custom_queries_opt.as_ref() {
            Some(specs) => {
                let payable_opt = if let Some(query_specs) = specs.payable_opt.as_ref() {
                    let query = CustomQuery::from(query_specs);
                    check_query_is_within_tech_limits(&query, "payable", context_id)?;
                    self.request_payable_accounts_by_specific_mode(query)
                } else {
                    None
                };
                let receivable_opt = if let Some(query_specs) = specs.receivable_opt.as_ref() {
                    let query = CustomQuery::from(query_specs);
                    check_query_is_within_tech_limits(&query, "receivable", context_id)?;
                    self.request_receivable_accounts_by_specific_mode(query)
                } else {
                    None
                };

                Some(QueryResults {
                    payable_opt,
                    receivable_opt,
                })
            }
            None => None,
        })
    }

    fn process_queries_of_records(
        &self,
        msg: &UiFinancialsRequest,
        context_id: u64,
    ) -> Result<Option<QueryResults>, MessageBody> {
        let top_records_opt = self.process_top_records_query(msg);
        let custom_query_records_opt = match self.process_custom_queries(msg, context_id) {
            Ok(query_results) => query_results,
            Err(message_body) => return Err(message_body),
        };
        match vec![top_records_opt, custom_query_records_opt]
            .into_iter()
            .find(|results| results.is_some())
        {
            Some(results) => Ok(results),
            None => Ok(None),
        }
    }

    fn handle_request_of_scan_for_new_payable(
        &mut self,
        response_skeleton_opt: Option<ResponseSkeleton>,
    ) -> SchedulingAfterHaltedScan {
        let result: Result<QualifiedPayablesMessage, StartScanError> =
            match self.consuming_wallet_opt.as_ref() {
                Some(consuming_wallet) => self.scanners.start_new_payable_scan_guarded(
                    consuming_wallet,
                    SystemTime::now(),
                    response_skeleton_opt,
                    &self.logger,
                    self.scan_schedulers.automatic_scans_enabled,
                ),
                None => Err(StartScanError::NoConsumingWalletFound),
            };

        match result {
            Ok(scan_message) => {
                self.qualified_payables_sub_opt
                    .as_ref()
                    .expect("BlockchainBridge is unbound")
                    .try_send(scan_message)
                    .expect("BlockchainBridge is dead");
                SchedulingAfterHaltedScan::DoNotSchedule
            }
            Err(e) => self.handle_start_scan_error_for_scanner_with_irregular_scheduling(
                HintableScanner::NewPayables,
                e,
                response_skeleton_opt,
            ),
        }
    }

    fn handle_request_of_scan_for_retry_payable(
        &mut self,
        response_skeleton_opt: Option<ResponseSkeleton>,
    ) -> SchedulingAfterHaltedScan {
        let result: Result<QualifiedPayablesMessage, StartScanError> =
            match self.consuming_wallet_opt.as_ref() {
                Some(consuming_wallet) => self.scanners.start_retry_payable_scan_guarded(
                    consuming_wallet,
                    SystemTime::now(),
                    response_skeleton_opt,
                    &self.logger,
                ),
                None => Err(StartScanError::NoConsumingWalletFound),
            };

        match result {
            Ok(scan_message) => {
                self.qualified_payables_sub_opt
                    .as_ref()
                    .expect("BlockchainBridge is unbound")
                    .try_send(scan_message)
                    .expect("BlockchainBridge is dead");
                SchedulingAfterHaltedScan::DoNotSchedule
            }
            Err(e) => self.handle_start_scan_error_for_scanner_with_irregular_scheduling(
                HintableScanner::RetryPayables,
                e,
                response_skeleton_opt,
            ),
        }
    }

    fn handle_request_of_scan_for_pending_payable(
        &mut self,
        response_skeleton_opt: Option<ResponseSkeleton>,
    ) -> SchedulingAfterHaltedScan {
        let result: Result<RequestTransactionReceipts, StartScanError> =
            match self.consuming_wallet_opt.as_ref() {
                Some(consuming_wallet) => self.scanners.start_pending_payable_scan_guarded(
                    consuming_wallet, // This argument is not used and is therefore irrelevant
                    SystemTime::now(),
                    response_skeleton_opt,
                    &self.logger,
                    self.scan_schedulers.automatic_scans_enabled,
                ),
                None => Err(StartScanError::NoConsumingWalletFound),
            };

        let hint: SchedulingAfterHaltedScan = match result {
            Ok(scan_message) => {
                self.request_transaction_receipts_sub_opt
                    .as_ref()
                    .expect("BlockchainBridge is unbound")
                    .try_send(scan_message)
                    .expect("BlockchainBridge is dead");
                SchedulingAfterHaltedScan::DoNotSchedule
            }
            Err(e) => {
                let initial_pending_payable_scan = self.scanners.initial_pending_payable_scan();
                self.handle_start_scan_error_for_scanner_with_irregular_scheduling(
                    HintableScanner::PendingPayables {
                        initial_pending_payable_scan,
                    },
                    e,
                    response_skeleton_opt,
                )
            }
        };

        if self.scanners.initial_pending_payable_scan() {
            self.scanners.unset_initial_pending_payable_scan()
        }

        hint
    }

    fn handle_start_scan_error_for_scanner_with_irregular_scheduling(
        &self,
        hintable_scanner: HintableScanner,
        e: StartScanError,
        response_skeleton_opt: Option<ResponseSkeleton>,
    ) -> SchedulingAfterHaltedScan {
        let is_externally_triggered = response_skeleton_opt.is_some();

        e.log_error(
            &self.logger,
            hintable_scanner.into(),
            is_externally_triggered,
        );

        response_skeleton_opt.map(|skeleton| {
            self.ui_message_sub_opt
                .as_ref()
                .expect("UiGateway is unbound")
                .try_send(NodeToUiMessage {
                    target: MessageTarget::ClientId(skeleton.client_id),
                    body: UiScanResponse {}.tmb(skeleton.context_id),
                })
                .expect("UiGateway is dead");
        });

        self.scan_schedulers
            .reschedule_on_error_resolver
            .resolve_rescheduling_for_given_error(hintable_scanner, &e, is_externally_triggered)
    }

    fn handle_request_of_scan_for_receivable(
        &mut self,
        response_skeleton_opt: Option<ResponseSkeleton>,
    ) {
        let result: Result<RetrieveTransactions, StartScanError> =
            self.scanners.start_receivable_scan_guarded(
                &self.earning_wallet,
                SystemTime::now(),
                response_skeleton_opt,
                &self.logger,
                self.scan_schedulers.automatic_scans_enabled,
            );

        match result {
            Ok(scan_message) => self
                .retrieve_transactions_sub_opt
                .as_ref()
                .expect("BlockchainBridge is unbound")
                .try_send(scan_message)
                .expect("BlockchainBridge is dead"),
            Err(e) => {
                e.log_error(
                    &self.logger,
                    ScanType::Receivables,
                    response_skeleton_opt.is_some(),
                );

                response_skeleton_opt.map(|skeleton| {
                    self.ui_message_sub_opt
                        .as_ref()
                        .expect("UiGateway is unbound")
                        .try_send(NodeToUiMessage {
                            target: MessageTarget::ClientId(skeleton.client_id),
                            body: UiScanResponse {}.tmb(skeleton.context_id),
                        })
                        .expect("UiGateway is dead");
                });
            }
        }
    }

    fn handle_externally_triggered_scan(
        &mut self,
        _ctx: &mut Context<Accountant>,
        scan_type: ScanType,
        response_skeleton: ResponseSkeleton,
    ) {
        // Each of these scans runs only once per request, they do not go on into a sequence under
        // any circumstances
        match scan_type {
            ScanType::Payables => {
                self.handle_request_of_scan_for_new_payable(Some(response_skeleton));
            }
            ScanType::PendingPayables => {
                self.handle_request_of_scan_for_pending_payable(Some(response_skeleton));
            }
            ScanType::Receivables => {
                self.handle_request_of_scan_for_receivable(Some(response_skeleton));
            }
        }
    }

    fn handle_new_pending_payable_fingerprints(&self, msg: PendingPayableFingerprintSeeds) {
        fn serialize_hashes(fingerprints_data: &[HashAndAmount]) -> String {
            comma_joined_stringifiable(fingerprints_data, |hash_and_amount| {
                format!("{:?}", hash_and_amount.hash)
            })
        }
        match self
            .pending_payable_dao
            .insert_new_fingerprints(&msg.hashes_and_balances, msg.batch_wide_timestamp)
        {
            Ok(_) => debug!(
                self.logger,
                "Saved new pending payable fingerprints for: {}",
                serialize_hashes(&msg.hashes_and_balances)
            ),
            Err(e) => error!(
                self.logger,
                "Failed to process new pending payable fingerprints due to '{:?}', \
                 disabling the automated confirmation for all these transactions: {}",
                e,
                serialize_hashes(&msg.hashes_and_balances)
            ),
        }
    }

    fn financial_statistics(&self) -> Ref<'_, FinancialStatistics> {
        self.financial_statistics.borrow()
    }
}

#[derive(Debug, PartialEq, Eq, Clone, Copy)]
pub struct PendingPayableId {
    pub rowid: u64,
    pub hash: H256,
}

impl PendingPayableId {
    pub fn new(rowid: u64, hash: H256) -> Self {
        Self { rowid, hash }
    }

    fn rowids(ids: &[Self]) -> Vec<u64> {
        ids.iter().map(|id| id.rowid).collect()
    }

    fn serialize_hashes_to_string(ids: &[Self]) -> String {
        comma_joined_stringifiable(ids, |id| format!("{:?}", id.hash))
    }
}

impl From<PendingPayableFingerprint> for PendingPayableId {
    fn from(pending_payable_fingerprint: PendingPayableFingerprint) -> Self {
        Self {
            hash: pending_payable_fingerprint.hash,
            rowid: pending_payable_fingerprint.rowid,
        }
    }
}

pub fn comma_joined_stringifiable<T, F>(collection: &[T], stringify: F) -> String
where
    F: FnMut(&T) -> String,
{
    collection.iter().map(stringify).join(", ")
}

pub fn sign_conversion<T: Copy, S: TryFrom<T>>(num: T) -> Result<S, T> {
    S::try_from(num).map_err(|_| num)
}

pub fn politely_checked_conversion<T: Copy + Display, S: TryFrom<T>>(num: T) -> Result<S, String> {
    sign_conversion(num).map_err(|num| {
        format!(
            "Overflow detected with {}: cannot be converted from {} to {}",
            num,
            type_name::<T>(),
            type_name::<S>()
        )
    })
}

#[track_caller]
pub fn checked_conversion<T: Copy + Display, S: TryFrom<T>>(num: T) -> S {
    politely_checked_conversion(num).unwrap_or_else(|msg| panic!("{}", msg))
}

pub fn gwei_to_wei<T: Mul<Output = T> + From<u32> + From<S>, S>(gwei: S) -> T {
    (T::from(gwei)).mul(T::from(WEIS_IN_GWEI as u32))
}

pub fn wei_to_gwei<T: TryFrom<S>, S: Display + Copy + Div<Output = S> + From<u32>>(wei: S) -> T {
    checked_conversion::<S, T>(wei.div(S::from(WEIS_IN_GWEI as u32)))
}

#[cfg(test)]
mod tests {
    use super::*;
    use crate::accountant::db_access_objects::payable_dao::{
        PayableAccount, PayableDaoError, PayableDaoFactory,
    };
    use crate::accountant::db_access_objects::pending_payable_dao::{
        PendingPayable, PendingPayableDaoError, TransactionHashes,
    };
    use crate::accountant::db_access_objects::receivable_dao::ReceivableAccount;
    use crate::accountant::db_access_objects::utils::{from_unix_timestamp, to_unix_timestamp, CustomQuery};
    use crate::accountant::payment_adjuster::Adjustment;
    use crate::accountant::scanners::payable_scanner_extension::test_utils::BlockchainAgentMock;
    use crate::accountant::scanners::test_utils::{MarkScanner, NewPayableScanDynIntervalComputerMock, ReplacementType, ScannerReplacement};
    use crate::accountant::scanners::{StartScanError};
    use crate::accountant::test_utils::DaoWithDestination::{
        ForAccountantBody, ForPayableScanner, ForPendingPayableScanner, ForReceivableScanner,
    };
    use crate::accountant::test_utils::{bc_from_earning_wallet, bc_from_wallets, make_payable_account, make_qualified_and_unqualified_payables, make_pending_payable_fingerprint, BannedDaoFactoryMock, ConfigDaoFactoryMock, MessageIdGeneratorMock, PayableDaoFactoryMock, PayableDaoMock, PayableScannerBuilder, PaymentAdjusterMock, PendingPayableDaoFactoryMock, PendingPayableDaoMock, ReceivableDaoFactoryMock, ReceivableDaoMock};
    use crate::accountant::test_utils::{AccountantBuilder, BannedDaoMock};
    use crate::accountant::Accountant;
    use crate::blockchain::blockchain_interface::blockchain_interface_web3::HashAndAmount;
    use crate::blockchain::test_utils::{
        make_tx_hash
    };
    use crate::database::rusqlite_wrappers::TransactionSafeWrapper;
    use crate::database::test_utils::transaction_wrapper_mock::TransactionInnerWrapperMockBuilder;
    use crate::db_config::config_dao::ConfigDaoRecord;
    use crate::db_config::mocks::ConfigDaoMock;
    use crate::{match_lazily_every_type_id, setup_for_counter_msg_triggered_via_type_id};
    use crate::sub_lib::accountant::{
        ExitServiceConsumed, PaymentThresholds, RoutingServiceConsumed, ScanIntervals,
        DEFAULT_EARNING_WALLET, DEFAULT_PAYMENT_THRESHOLDS,
    };
    use crate::sub_lib::blockchain_bridge::OutboundPaymentsInstructions;
    use crate::sub_lib::neighborhood::ConfigChange;
    use crate::sub_lib::neighborhood::{Hops, WalletPair};
    use crate::test_utils::recorder::{make_recorder, PeerActorsBuilder, SetUpCounterMsgs};
    use crate::test_utils::recorder::peer_actors_builder;
    use crate::test_utils::recorder::Recorder;
    use crate::test_utils::recorder_stop_conditions::{MsgIdentification, StopConditions};
    use crate::test_utils::unshared_test_utils::arbitrary_id_stamp::ArbitraryIdStamp;
    use crate::test_utils::unshared_test_utils::notify_handlers::{NotifyHandleMock, NotifyLaterHandleMock};
    use crate::test_utils::unshared_test_utils::system_killer_actor::SystemKillerActor;
    use crate::test_utils::unshared_test_utils::{
        assert_on_initialization_with_panic_on_migration, make_bc_with_defaults,
        prove_that_crash_request_handler_is_hooked_up, AssertionsMessage,
    };
    use crate::test_utils::{make_paying_wallet, make_wallet};
    use actix::{System};
    use ethereum_types::U64;
    use ethsign_crypto::Keccak256;
    use log::{Level};
    use masq_lib::constants::{
        REQUEST_WITH_MUTUALLY_EXCLUSIVE_PARAMS, REQUEST_WITH_NO_VALUES, SCAN_ERROR,
        VALUE_EXCEEDS_ALLOWED_LIMIT,
    };
    use masq_lib::messages::TopRecordsOrdering::{Age, Balance};
    use masq_lib::messages::{
        CustomQueries, RangeQuery, TopRecordsConfig, UiFinancialStatistics,
        UiMessageError, UiPayableAccount, UiReceivableAccount, UiScanRequest, UiScanResponse,
    };
    use masq_lib::test_utils::logging::init_test_logging;
    use masq_lib::test_utils::logging::TestLogHandler;
    use masq_lib::test_utils::utils::ensure_node_home_directory_exists;
    use masq_lib::ui_gateway::MessagePath::Conversation;
    use masq_lib::ui_gateway::{MessageBody, MessagePath, NodeFromUiMessage, NodeToUiMessage};
    use std::any::TypeId;
    use std::ops::{Sub};
    use std::sync::Arc;
    use std::sync::Mutex;
    use std::time::{Duration, UNIX_EPOCH};
    use std::vec;
    use crate::accountant::scanners::local_test_utils::{ScannerMock};
    use crate::accountant::scanners::scan_schedulers::{NewPayableScanDynIntervalComputer, NewPayableScanDynIntervalComputerReal};
    use crate::accountant::scanners::scanners_utils::payable_scanner_utils::{OperationOutcome, PayableScanResult};
    use crate::blockchain::blockchain_interface::blockchain_interface_web3::lower_level_interface_web3::{TransactionBlock, TxReceipt, TxStatus};
    use crate::test_utils::recorder_counter_msgs::SingleCounterMsgSetup;

    impl Handler<AssertionsMessage<Accountant>> for Accountant {
        type Result = ();

        fn handle(
            &mut self,
            msg: AssertionsMessage<Accountant>,
            _ctx: &mut Self::Context,
        ) -> Self::Result {
            (msg.assertions)(self)
        }
    }

    #[test]
    fn constants_have_correct_values() {
        assert_eq!(CRASH_KEY, "ACCOUNTANT");
        assert_eq!(DEFAULT_PENDING_TOO_LONG_SEC, 21_600);
    }

    #[test]
    fn new_calls_factories_properly() {
        let config = make_bc_with_defaults();
        let payable_dao_factory_params_arc = Arc::new(Mutex::new(vec![]));
        let pending_payable_dao_factory_params_arc = Arc::new(Mutex::new(vec![]));
        let receivable_dao_factory_params_arc = Arc::new(Mutex::new(vec![]));
        let banned_dao_factory_params_arc = Arc::new(Mutex::new(vec![]));
        let config_dao_factory_params_arc = Arc::new(Mutex::new(vec![]));
        let payable_dao_factory = PayableDaoFactoryMock::new()
            .make_params(&payable_dao_factory_params_arc)
            .make_result(PayableDaoMock::new()) // For Accountant
            .make_result(PayableDaoMock::new()) // For Payable Scanner
            .make_result(PayableDaoMock::new()); // For PendingPayable Scanner
        let pending_payable_dao_factory = PendingPayableDaoFactoryMock::new()
            .make_params(&pending_payable_dao_factory_params_arc)
            .make_result(PendingPayableDaoMock::new()) // For Accountant
            .make_result(PendingPayableDaoMock::new()) // For Payable Scanner
            .make_result(PendingPayableDaoMock::new()); // For PendingPayable Scanner
        let receivable_dao_factory = ReceivableDaoFactoryMock::new()
            .make_params(&receivable_dao_factory_params_arc)
            .make_result(ReceivableDaoMock::new()) // For Accountant
            .make_result(ReceivableDaoMock::new()); // For Receivable Scanner
        let banned_dao_factory = BannedDaoFactoryMock::new()
            .make_params(&banned_dao_factory_params_arc)
            .make_result(BannedDaoMock::new()); // For Receivable Scanner
        let config_dao_factory = ConfigDaoFactoryMock::new()
            .make_params(&config_dao_factory_params_arc)
            .make_result(ConfigDaoMock::new()); // For receivable scanner

        let _ = Accountant::new(
            config,
            DaoFactories {
                payable_dao_factory: Box::new(payable_dao_factory),
                pending_payable_dao_factory: Box::new(pending_payable_dao_factory),
                receivable_dao_factory: Box::new(receivable_dao_factory),
                banned_dao_factory: Box::new(banned_dao_factory),
                config_dao_factory: Box::new(config_dao_factory),
            },
        );

        assert_eq!(
            *payable_dao_factory_params_arc.lock().unwrap(),
            vec![(), (), ()]
        );
        assert_eq!(
            *pending_payable_dao_factory_params_arc.lock().unwrap(),
            vec![(), (), ()]
        );
        assert_eq!(
            *receivable_dao_factory_params_arc.lock().unwrap(),
            vec![(), ()]
        );
        assert_eq!(*banned_dao_factory_params_arc.lock().unwrap(), vec![()]);
        assert_eq!(*config_dao_factory_params_arc.lock().unwrap(), vec![()]);
    }

    #[test]
    fn accountant_have_proper_defaulted_values() {
        let bootstrapper_config = make_bc_with_defaults();
        let payable_dao_factory = Box::new(
            PayableDaoFactoryMock::new()
                .make_result(PayableDaoMock::new()) // For Accountant
                .make_result(PayableDaoMock::new()) // For Payable Scanner
                .make_result(PayableDaoMock::new()), // For PendingPayable Scanner
        );
        let pending_payable_dao_factory = Box::new(
            PendingPayableDaoFactoryMock::new()
                .make_result(PendingPayableDaoMock::new()) // For Accountant
                .make_result(PendingPayableDaoMock::new()) // For Payable Scanner
                .make_result(PendingPayableDaoMock::new()), // For PendingPayable Scanner
        );
        let receivable_dao_factory = Box::new(
            ReceivableDaoFactoryMock::new()
                .make_result(ReceivableDaoMock::new()) // For Accountant
                .make_result(ReceivableDaoMock::new()), // For Scanner
        );
        let banned_dao_factory =
            Box::new(BannedDaoFactoryMock::new().make_result(BannedDaoMock::new()));
        let config_dao_factory =
            Box::new(ConfigDaoFactoryMock::new().make_result(ConfigDaoMock::new()));

        let result = Accountant::new(
            bootstrapper_config,
            DaoFactories {
                payable_dao_factory,
                pending_payable_dao_factory,
                receivable_dao_factory,
                banned_dao_factory,
                config_dao_factory,
            },
        );

        let financial_statistics = result.financial_statistics().clone();
        let default_scan_intervals = ScanIntervals::default();
        assert_eq!(
            result.scan_schedulers.payable.nominal_interval,
            default_scan_intervals.payable_scan_interval
        );
        assert_eq!(
            result.scan_schedulers.pending_payable.interval,
            default_scan_intervals.pending_payable_scan_interval,
        );
        assert_eq!(
            result.scan_schedulers.receivable.interval,
            default_scan_intervals.receivable_scan_interval,
        );
        assert_eq!(result.scan_schedulers.automatic_scans_enabled, true);
        assert_eq!(result.consuming_wallet_opt, None);
        assert_eq!(result.earning_wallet, *DEFAULT_EARNING_WALLET);
        result
            .message_id_generator
            .as_any()
            .downcast_ref::<MessageIdGeneratorReal>()
            .unwrap();
        assert_eq!(result.crashable, false);
        assert_eq!(financial_statistics.total_paid_receivable_wei, 0);
        assert_eq!(financial_statistics.total_paid_payable_wei, 0);
    }

    #[test]
    fn accountant_handles_config_change_msg() {
        assert_handling_of_config_change_msg(
            ConfigChangeMsg {
                change: ConfigChange::UpdateWallets(WalletPair {
                    consuming_wallet: make_paying_wallet(b"new_consuming_wallet"),
                    earning_wallet: make_wallet("new_earning_wallet"),
                }),
            },
            |subject: &Accountant| {
                assert_eq!(
                    subject.consuming_wallet_opt,
                    Some(make_paying_wallet(b"new_consuming_wallet"))
                );
                assert_eq!(subject.earning_wallet, make_wallet("new_earning_wallet"));
                let _ = TestLogHandler::new().assert_logs_contain_in_order(
                    vec![
                        "INFO: ConfigChange: Earning Wallet has been updated: 0x00006e65775f6561726e696e675f77616c6c6574",
                        "INFO: ConfigChange: Consuming Wallet has been updated: 0xfa133bbf90bce093fa2e7caa6da68054af66793e",
                    ]
                );
            },
        );
        assert_handling_of_config_change_msg(
            ConfigChangeMsg {
                change: ConfigChange::UpdatePassword("new password".to_string()),
            },
            |_subject: &Accountant| {
                let _ = TestLogHandler::new().exists_log_containing(
                    "TRACE: ConfigChange: Ignored irrelevant message: \
                    ConfigChangeMsg { change: UpdatePassword(\"new password\") }",
                );
            },
        );
        assert_handling_of_config_change_msg(
            ConfigChangeMsg {
                change: ConfigChange::UpdateMinHops(Hops::FourHops),
            },
            |_subject: &Accountant| {
                let _ = TestLogHandler::new().exists_log_containing(
                    "TRACE: ConfigChange: Ignored irrelevant message: \
                    ConfigChangeMsg { change: UpdateMinHops(FourHops) }",
                );
            },
        );
    }

    fn assert_handling_of_config_change_msg<A>(msg: ConfigChangeMsg, assertions: A)
    where
        A: FnOnce(&Accountant),
    {
        init_test_logging();
        let mut subject = AccountantBuilder::default()
            .bootstrapper_config(make_bc_with_defaults())
            .build();
        subject.logger = Logger::new("ConfigChange");

        subject.handle_config_change_msg(msg);

        assertions(&subject);
    }

    #[test]
    fn externally_triggered_scan_payables_request() {
        let config = bc_from_earning_wallet(make_wallet("some_wallet_address"));
        let consuming_wallet = make_paying_wallet(b"consuming");
        let payable_account = PayableAccount {
            wallet: make_wallet("wallet"),
            balance_wei: gwei_to_wei(DEFAULT_PAYMENT_THRESHOLDS.debt_threshold_gwei + 1),
            last_paid_timestamp: SystemTime::now().sub(Duration::from_secs(
                (DEFAULT_PAYMENT_THRESHOLDS.maturity_threshold_sec + 1) as u64,
            )),
            pending_payable_opt: None,
        };
        let payable_dao =
            PayableDaoMock::new().non_pending_payables_result(vec![payable_account.clone()]);
        let mut subject = AccountantBuilder::default()
            .consuming_wallet(make_paying_wallet(b"consuming"))
            .bootstrapper_config(config)
            .payable_daos(vec![ForPayableScanner(payable_dao)])
            .build();
        let (blockchain_bridge, _, blockchain_bridge_recording_arc) = make_recorder();
        let blockchain_bridge = blockchain_bridge
            .system_stop_conditions(match_lazily_every_type_id!(QualifiedPayablesMessage));
        let blockchain_bridge_addr = blockchain_bridge.start();
        // Important
        subject.scan_schedulers.automatic_scans_enabled = false;
        subject.qualified_payables_sub_opt = Some(blockchain_bridge_addr.recipient());
        // Making sure we would get a panic if another scan was scheduled
        subject.scan_schedulers.payable.new_payable_notify_later =
            Box::new(NotifyLaterHandleMock::default().panic_on_schedule_attempt());
        subject.scan_schedulers.payable.nominal_interval = Duration::from_secs(100);
        let subject_addr = subject.start();
        let system = System::new("test");
        let ui_message = NodeFromUiMessage {
            client_id: 1234,
            body: UiScanRequest {
                scan_type: ScanType::Payables,
            }
            .tmb(4321),
        };

        subject_addr.try_send(ui_message).unwrap();

        system.run();
        let blockchain_bridge_recording = blockchain_bridge_recording_arc.lock().unwrap();
        assert_eq!(
            blockchain_bridge_recording.get_record::<QualifiedPayablesMessage>(0),
            &QualifiedPayablesMessage {
                qualified_payables: vec![payable_account],
                consuming_wallet,
                response_skeleton_opt: Some(ResponseSkeleton {
                    client_id: 1234,
                    context_id: 4321,
                })
            }
        );
    }

    #[test]
    fn sent_payable_with_response_skeleton_sends_scan_response_to_ui_gateway() {
        let config = bc_from_earning_wallet(make_wallet("earning_wallet"));
        let pending_payable_dao =
            PendingPayableDaoMock::default().fingerprints_rowids_result(TransactionHashes {
                rowid_results: vec![(1, make_tx_hash(123))],
                no_rowid_results: vec![],
            });
        let payable_dao = PayableDaoMock::default().mark_pending_payables_rowids_result(Ok(()));
        let mut subject = AccountantBuilder::default()
            .pending_payable_daos(vec![ForPayableScanner(pending_payable_dao)])
            .payable_daos(vec![ForPayableScanner(payable_dao)])
            .bootstrapper_config(config)
            .build();
        // Making sure we would get a panic if another scan was scheduled
        subject.scan_schedulers.pending_payable.handle =
            Box::new(NotifyLaterHandleMock::default().panic_on_schedule_attempt());
        let (ui_gateway, _, ui_gateway_recording_arc) = make_recorder();
        let subject_addr = subject.start();
        let system = System::new("test");
        let peer_actors = peer_actors_builder().ui_gateway(ui_gateway).build();
        let sent_payable = SentPayables {
            payment_procedure_result: Ok(vec![ProcessedPayableFallible::Correct(PendingPayable {
                recipient_wallet: make_wallet("blah"),
                hash: make_tx_hash(123),
            })]),
            response_skeleton_opt: Some(ResponseSkeleton {
                client_id: 1234,
                context_id: 4321,
            }),
        };
        subject_addr.try_send(BindMessage { peer_actors }).unwrap();

        subject_addr.try_send(sent_payable).unwrap();

        System::current().stop();
        system.run();
        let ui_gateway_recording = ui_gateway_recording_arc.lock().unwrap();
        assert_eq!(
            ui_gateway_recording.get_record::<NodeToUiMessage>(0),
            &NodeToUiMessage {
                target: ClientId(1234),
                body: UiScanResponse {}.tmb(4321),
            }
        );
    }

    #[test]
    fn qualified_payables_under_our_money_limit_are_forwarded_to_blockchain_bridge_right_away() {
        // The numbers in balances don't do real math, they don't need to match either the condition for
        // the payment adjustment or the actual values that come from the payable size reducing algorithm;
        // all that is mocked in this test
        init_test_logging();
        let test_name = "qualified_payables_under_our_money_limit_are_forwarded_to_blockchain_bridge_right_away";
        let is_adjustment_required_params_arc = Arc::new(Mutex::new(vec![]));
        let (blockchain_bridge, _, blockchain_bridge_recording_arc) = make_recorder();
        let instructions_recipient = blockchain_bridge
            .system_stop_conditions(match_lazily_every_type_id!(OutboundPaymentsInstructions))
            .start()
            .recipient();
        let mut subject = AccountantBuilder::default().build();
        let payment_adjuster = PaymentAdjusterMock::default()
            .is_adjustment_required_params(&is_adjustment_required_params_arc)
            .is_adjustment_required_result(Ok(None));
        let payable_scanner = PayableScannerBuilder::new()
            .payment_adjuster(payment_adjuster)
            .build();
        subject
            .scanners
            .replace_scanner(ScannerReplacement::Payable(ReplacementType::Real(
                payable_scanner,
            )));
        subject.outbound_payments_instructions_sub_opt = Some(instructions_recipient);
        subject.logger = Logger::new(test_name);
        let subject_addr = subject.start();
        let account_1 = make_payable_account(44_444);
        let account_2 = make_payable_account(333_333);
        let system = System::new("test");
        let agent_id_stamp = ArbitraryIdStamp::new();
        let agent = BlockchainAgentMock::default().set_arbitrary_id_stamp(agent_id_stamp);
        let accounts = vec![account_1, account_2];
        let msg = BlockchainAgentWithContextMessage {
            qualified_payables: accounts.clone(),
            agent: Box::new(agent),
            response_skeleton_opt: Some(ResponseSkeleton {
                client_id: 1234,
                context_id: 4321,
            }),
        };

        subject_addr.try_send(msg).unwrap();

        system.run();
        let mut is_adjustment_required_params = is_adjustment_required_params_arc.lock().unwrap();
        let (blockchain_agent_with_context_msg_actual, logger_clone) =
            is_adjustment_required_params.remove(0);
        assert_eq!(
            blockchain_agent_with_context_msg_actual.qualified_payables,
            accounts.clone()
        );
        assert_eq!(
            blockchain_agent_with_context_msg_actual.response_skeleton_opt,
            Some(ResponseSkeleton {
                client_id: 1234,
                context_id: 4321,
            })
        );
        assert_eq!(
            blockchain_agent_with_context_msg_actual
                .agent
                .arbitrary_id_stamp(),
            agent_id_stamp
        );
        assert!(is_adjustment_required_params.is_empty());
        let blockchain_bridge_recording = blockchain_bridge_recording_arc.lock().unwrap();
        let payments_instructions =
            blockchain_bridge_recording.get_record::<OutboundPaymentsInstructions>(0);
        assert_eq!(payments_instructions.affordable_accounts, accounts);
        assert_eq!(
            payments_instructions.response_skeleton_opt,
            Some(ResponseSkeleton {
                client_id: 1234,
                context_id: 4321,
            })
        );
        assert_eq!(
            payments_instructions.agent.arbitrary_id_stamp(),
            agent_id_stamp
        );
        assert_eq!(blockchain_bridge_recording.len(), 1);
        test_use_of_the_same_logger(&logger_clone, test_name, None)
        // adjust_payments() did not need a prepared result, which means it wasn't reached
        // because otherwise this test would've panicked
    }

    fn test_use_of_the_same_logger(
        logger_clone: &Logger,
        test_name: &str,
        differentiation_opt: Option<&str>,
    ) {
        let log_handler = TestLogHandler::default();
        let experiment_msg = format!("DEBUG: {test_name}: hello world: {:?}", differentiation_opt);
        log_handler.exists_no_log_containing(&experiment_msg);

        debug!(logger_clone, "hello world: {:?}", differentiation_opt);

        log_handler.exists_log_containing(&experiment_msg);
    }

    #[test]
    fn qualified_payables_over_masq_balance_are_adjusted_before_sending_to_blockchain_bridge() {
        // The numbers in balances don't do real math, they don't need to match either the condition for
        // the payment adjustment or the actual values that come from the payable size reducing algorithm;
        // all that is mocked in this test
        init_test_logging();
        let test_name =
            "qualified_payables_over_masq_balance_are_adjusted_before_sending_to_blockchain_bridge";
        let adjust_payments_params_arc = Arc::new(Mutex::new(vec![]));
        let (blockchain_bridge, _, blockchain_bridge_recording_arc) = make_recorder();
        let report_recipient = blockchain_bridge
            .system_stop_conditions(match_lazily_every_type_id!(OutboundPaymentsInstructions))
            .start()
            .recipient();
        let mut subject = AccountantBuilder::default().build();
        let unadjusted_account_1 = make_payable_account(111_111);
        let unadjusted_account_2 = make_payable_account(222_222);
        let adjusted_account_1 = PayableAccount {
            balance_wei: gwei_to_wei(55_550_u64),
            ..unadjusted_account_1.clone()
        };
        let adjusted_account_2 = PayableAccount {
            balance_wei: gwei_to_wei(100_000_u64),
            ..unadjusted_account_2.clone()
        };
        let response_skeleton = ResponseSkeleton {
            client_id: 12,
            context_id: 55,
        };
        let agent_id_stamp_first_phase = ArbitraryIdStamp::new();
        let agent =
            BlockchainAgentMock::default().set_arbitrary_id_stamp(agent_id_stamp_first_phase);
        let initial_unadjusted_accounts =
            vec![unadjusted_account_1.clone(), unadjusted_account_2.clone()];
        let msg = BlockchainAgentWithContextMessage {
            qualified_payables: initial_unadjusted_accounts.clone(),
            agent: Box::new(agent),
            response_skeleton_opt: Some(response_skeleton),
        };
        // In the real world the agents are identical, here they bear different ids
        // so that we can watch their journey better
        let agent_id_stamp_second_phase = ArbitraryIdStamp::new();
        let agent =
            BlockchainAgentMock::default().set_arbitrary_id_stamp(agent_id_stamp_second_phase);
        let affordable_accounts = vec![adjusted_account_1.clone(), adjusted_account_2.clone()];
        let payments_instructions = OutboundPaymentsInstructions {
            affordable_accounts: affordable_accounts.clone(),
            agent: Box::new(agent),
            response_skeleton_opt: Some(response_skeleton),
        };
        let payment_adjuster = PaymentAdjusterMock::default()
            .is_adjustment_required_result(Ok(Some(Adjustment::MasqToken)))
            .adjust_payments_params(&adjust_payments_params_arc)
            .adjust_payments_result(payments_instructions);
        let payable_scanner = PayableScannerBuilder::new()
            .payment_adjuster(payment_adjuster)
            .build();
        subject
            .scanners
            .replace_scanner(ScannerReplacement::Payable(ReplacementType::Real(
                payable_scanner,
            )));
        subject.outbound_payments_instructions_sub_opt = Some(report_recipient);
        subject.logger = Logger::new(test_name);
        let subject_addr = subject.start();
        let system = System::new("test");

        subject_addr.try_send(msg).unwrap();

        let before = SystemTime::now();
        assert_eq!(system.run(), 0);
        let after = SystemTime::now();
        let mut adjust_payments_params = adjust_payments_params_arc.lock().unwrap();
        let (actual_prepared_adjustment, captured_now, logger_clone) =
            adjust_payments_params.remove(0);
        assert_eq!(actual_prepared_adjustment.adjustment, Adjustment::MasqToken);
        assert_eq!(
            actual_prepared_adjustment
                .original_setup_msg
                .qualified_payables,
            initial_unadjusted_accounts
        );
        assert_eq!(
            actual_prepared_adjustment
                .original_setup_msg
                .agent
                .arbitrary_id_stamp(),
            agent_id_stamp_first_phase
        );
        assert!(
            before <= captured_now && captured_now <= after,
            "captured timestamp should have been between {:?} and {:?} but was {:?}",
            before,
            after,
            captured_now
        );
        assert!(adjust_payments_params.is_empty());
        let blockchain_bridge_recording = blockchain_bridge_recording_arc.lock().unwrap();
        let payments_instructions =
            blockchain_bridge_recording.get_record::<OutboundPaymentsInstructions>(0);
        assert_eq!(
            payments_instructions.agent.arbitrary_id_stamp(),
            agent_id_stamp_second_phase
        );
        assert_eq!(
            payments_instructions.affordable_accounts,
            affordable_accounts
        );
        assert_eq!(
            payments_instructions.response_skeleton_opt,
            Some(response_skeleton)
        );
        assert_eq!(blockchain_bridge_recording.len(), 1);
        test_use_of_the_same_logger(&logger_clone, test_name, None)
    }

    #[test]
    fn externally_triggered_scan_pending_payables_request() {
        let mut config = bc_from_earning_wallet(make_wallet("some_wallet_address"));
        config.scan_intervals_opt = Some(ScanIntervals {
            payable_scan_interval: Duration::from_millis(10_000),
            receivable_scan_interval: Duration::from_millis(10_000),
            pending_payable_scan_interval: Duration::from_secs(100),
        });
        let fingerprint = PendingPayableFingerprint {
            rowid: 1234,
            timestamp: SystemTime::now(),
            hash: Default::default(),
            attempt: 1,
            amount: 1_000_000,
            process_error: None,
        };
        let pending_payable_dao = PendingPayableDaoMock::default()
            .return_all_errorless_fingerprints_result(vec![fingerprint.clone()]);
        let mut subject = AccountantBuilder::default()
            .consuming_wallet(make_paying_wallet(b"consuming"))
            .bootstrapper_config(config)
            .pending_payable_daos(vec![ForPendingPayableScanner(pending_payable_dao)])
            .build();
        let (blockchain_bridge, _, blockchain_bridge_recording_arc) = make_recorder();
        let blockchain_bridge = blockchain_bridge
            .system_stop_conditions(match_lazily_every_type_id!(RequestTransactionReceipts));
        let blockchain_bridge_addr = blockchain_bridge.start();
        let system = System::new("test");
        // Important
        subject.scan_schedulers.automatic_scans_enabled = false;
        subject.request_transaction_receipts_sub_opt = Some(blockchain_bridge_addr.recipient());
        // Making sure we would get a panic if another scan was scheduled
        subject.scan_schedulers.payable.new_payable_notify_later =
            Box::new(NotifyLaterHandleMock::default().panic_on_schedule_attempt());
        subject.scan_schedulers.payable.nominal_interval = Duration::from_secs(100);
        let subject_addr = subject.start();
        let ui_message = NodeFromUiMessage {
            client_id: 1234,
            body: UiScanRequest {
                scan_type: ScanType::PendingPayables,
            }
            .tmb(4321),
        };

        subject_addr.try_send(ui_message).unwrap();

        system.run();
        let blockchain_bridge_recording = blockchain_bridge_recording_arc.lock().unwrap();
        assert_eq!(
            blockchain_bridge_recording.get_record::<RequestTransactionReceipts>(0),
            &RequestTransactionReceipts {
                pending_payable: vec![fingerprint],
                response_skeleton_opt: Some(ResponseSkeleton {
                    client_id: 1234,
                    context_id: 4321,
                }),
            }
        );
    }

    #[test]
    fn externally_triggered_scan_identifies_all_pending_payables_as_complete() {
        let transaction_confirmed_params_arc = Arc::new(Mutex::new(vec![]));
        let response_skeleton_opt = Some(ResponseSkeleton {
            client_id: 565,
            context_id: 112233,
        });
        let payable_dao = PayableDaoMock::default()
            .transactions_confirmed_params(&transaction_confirmed_params_arc)
            .transactions_confirmed_result(Ok(()));
        let pending_payable_dao =
            PendingPayableDaoMock::default().delete_fingerprints_result(Ok(()));
        let mut subject = AccountantBuilder::default()
            .payable_daos(vec![ForPendingPayableScanner(payable_dao)])
            .pending_payable_daos(vec![ForPendingPayableScanner(pending_payable_dao)])
            .build();
        let (ui_gateway, _, ui_gateway_recording_arc) = make_recorder();
        let ui_gateway =
            ui_gateway.system_stop_conditions(match_lazily_every_type_id!(NodeToUiMessage));
        let ui_gateway_addr = ui_gateway.start();
        let system = System::new("test");
        subject.scan_schedulers.automatic_scans_enabled = false;
        // Making sure we would kill the test if any sort of scan was scheduled
        subject.scan_schedulers.payable.retry_payable_notify =
            Box::new(NotifyHandleMock::default().panic_on_schedule_attempt());
        subject.scan_schedulers.payable.new_payable_notify_later =
            Box::new(NotifyLaterHandleMock::default().panic_on_schedule_attempt());
        subject.scan_schedulers.payable.new_payable_notify =
            Box::new(NotifyHandleMock::default().panic_on_schedule_attempt());
        subject.ui_message_sub_opt = Some(ui_gateway_addr.recipient());
        let subject_addr = subject.start();
        let tx_fingerprint = make_pending_payable_fingerprint();
        let report_tx_receipts = ReportTransactionReceipts {
            fingerprints_with_receipts: vec![(
                TransactionReceiptResult::RpcResponse(TxReceipt {
                    transaction_hash: make_tx_hash(777),
                    status: TxStatus::Succeeded(TransactionBlock {
                        block_hash: make_tx_hash(456),
                        block_number: 78901234.into(),
                    }),
                }),
                tx_fingerprint.clone(),
            )],
            response_skeleton_opt,
        };

        subject_addr.try_send(report_tx_receipts).unwrap();

        system.run();
        let transaction_confirmed_params = transaction_confirmed_params_arc.lock().unwrap();
        assert_eq!(*transaction_confirmed_params, vec![vec![tx_fingerprint]]);
        let ui_gateway_recording = ui_gateway_recording_arc.lock().unwrap();
        assert_eq!(
            ui_gateway_recording.get_record::<NodeToUiMessage>(0),
            &NodeToUiMessage {
                target: MessageTarget::ClientId(response_skeleton_opt.unwrap().client_id),
                body: UiScanResponse {}.tmb(response_skeleton_opt.unwrap().context_id),
            }
        );
        assert_eq!(ui_gateway_recording.len(), 1);
    }

    #[test]
    fn externally_triggered_scan_is_not_handled_in_case_the_scan_is_already_running() {
        init_test_logging();
        let test_name =
            "externally_triggered_scan_is_not_handled_in_case_the_scan_is_already_running";
        let mut config = bc_from_earning_wallet(make_wallet("some_wallet_address"));
        config.automatic_scans_enabled = false;
        let now_unix = to_time_t(SystemTime::now());
        let payment_thresholds = PaymentThresholds::default();
        let past_timestamp_unix = now_unix
            - (payment_thresholds.maturity_threshold_sec
                + payment_thresholds.threshold_interval_sec) as i64;
        let mut payable_account = make_payable_account(123);
        payable_account.balance_wei = gwei_to_wei(payment_thresholds.debt_threshold_gwei);
        payable_account.last_paid_timestamp = from_time_t(past_timestamp_unix);
        let payable_dao =
            PayableDaoMock::default().non_pending_payables_result(vec![payable_account]);
        let subject = AccountantBuilder::default()
            .bootstrapper_config(config)
            .consuming_wallet(make_paying_wallet(b"consuming"))
            .logger(Logger::new(test_name))
            .payable_daos(vec![ForPayableScanner(payable_dao)])
            .build();
        let (blockchain_bridge, _, blockchain_bridge_recording_arc) = make_recorder();
        let (ui_gateway, _, ui_gateway_recording_arc) = make_recorder();
        let subject_addr = subject.start();
        let system = System::new(test_name);
        let peer_actors = peer_actors_builder()
            .blockchain_bridge(blockchain_bridge)
            .ui_gateway(ui_gateway)
            .build();
        let first_message = NodeFromUiMessage {
            client_id: 1234,
            body: UiScanRequest {
                scan_type: ScanType::Payables,
            }
            .tmb(4321),
        };
        let second_message = first_message.clone();
        subject_addr.try_send(BindMessage { peer_actors }).unwrap();
        subject_addr.try_send(first_message).unwrap();

        subject_addr.try_send(second_message).unwrap();

        System::current().stop();
        system.run();
        let blockchain_bridge_recording = blockchain_bridge_recording_arc.lock().unwrap();
        TestLogHandler::new().exists_log_containing(&format!(
            "INFO: {}: Payables scan was already initiated",
            test_name
        ));
        assert_eq!(blockchain_bridge_recording.len(), 1);
        let ui_gateway_recording = ui_gateway_recording_arc.lock().unwrap();
        let msg = ui_gateway_recording.get_record::<NodeToUiMessage>(0);
        assert_eq!(msg.body, UiScanResponse {}.tmb(4321));
    }

    fn test_externally_triggered_scan_is_prevented_if_automatic_scans_are_enabled(
        test_name: &str,
        scan_type: ScanType,
    ) {
        let expected_log_msg = format!(
            "WARN: {test_name}: User requested {:?} scan was denied. Automatic mode \
            prevents manual triggers.",
            scan_type
        );

        test_externally_triggered_scan_is_prevented_if(
            true,
            true,
            test_name,
            scan_type,
            &expected_log_msg,
        )
    }

    fn test_externally_triggered_scan_is_prevented_if(
        automatic_scans_enabled: bool,
        aware_of_unresolved_pending_payables: bool,
        test_name: &str,
        scan_type: ScanType,
        expected_log_message: &str,
    ) {
        init_test_logging();
        let (blockchain_bridge, _, blockchain_bridge_recorder_arc) = make_recorder();
        let (ui_gateway, _, ui_gateway_recording_arc) = make_recorder();
        let ui_gateway =
            ui_gateway.system_stop_conditions(match_lazily_every_type_id!(NodeToUiMessage));
        let mut subject = AccountantBuilder::default()
            .logger(Logger::new(test_name))
            .consuming_wallet(make_wallet("abc"))
            .build();
        subject.scan_schedulers.automatic_scans_enabled = automatic_scans_enabled;
        subject
            .scanners
            .set_aware_of_unresolved_pending_payables(aware_of_unresolved_pending_payables);
        subject.scanners.unset_initial_pending_payable_scan();
        let subject_addr = subject.start();
        let system = System::new(test_name);
        let peer_actors = PeerActorsBuilder::default()
            .ui_gateway(ui_gateway)
            .blockchain_bridge(blockchain_bridge)
            .build();
        let ui_message = NodeFromUiMessage {
            client_id: 1234,
            body: UiScanRequest { scan_type }.tmb(6789),
        };
        subject_addr.try_send(BindMessage { peer_actors }).unwrap();

        subject_addr.try_send(ui_message).unwrap();

        assert_eq!(system.run(), 0);
        let ui_gateway_recording = ui_gateway_recording_arc.lock().unwrap();
        let msg = ui_gateway_recording.get_record::<NodeToUiMessage>(0);
        assert_eq!(msg.body, UiScanResponse {}.tmb(6789));
        assert_eq!(ui_gateway_recording.len(), 1);
        let blockchain_bridge_recorder = blockchain_bridge_recorder_arc.lock().unwrap();
        assert_eq!(blockchain_bridge_recorder.len(), 0);
        TestLogHandler::new().exists_log_containing(expected_log_message);
    }

    #[test]
    fn externally_triggered_scan_for_new_payables_is_prevented_if_automatic_scans_are_enabled() {
        test_externally_triggered_scan_is_prevented_if_automatic_scans_are_enabled("externally_triggered_scan_for_new_payables_is_prevented_if_automatic_scans_are_enabled", ScanType::Payables)
    }

    #[test]
    fn externally_triggered_scan_for_pending_payables_is_prevented_if_automatic_scans_are_enabled()
    {
        test_externally_triggered_scan_is_prevented_if_automatic_scans_are_enabled("externally_triggered_scan_for_pending_payables_is_prevented_if_automatic_scans_are_enabled", ScanType::PendingPayables)
    }

    #[test]
    fn externally_triggered_scan_for_receivables_is_prevented_if_automatic_scans_are_enabled() {
        test_externally_triggered_scan_is_prevented_if_automatic_scans_are_enabled(
            "externally_triggered_scan_for_receivables_is_prevented_if_automatic_scans_are_enabled",
            ScanType::Receivables,
        )
    }

    #[test]
    fn externally_triggered_scan_for_pending_payables_is_prevented_if_all_payments_already_complete(
    ) {
        let test_name = "externally_triggered_scan_for_pending_payables_is_prevented_if_all_payments_already_complete";
        let expected_log_msg = format!(
            "INFO: {test_name}: User requested PendingPayables scan was denied expecting zero \
            findings. Run the Payable scanner first."
        );

        test_externally_triggered_scan_is_prevented_if(
            false,
            false,
            test_name,
            ScanType::PendingPayables,
            &expected_log_msg,
        )
    }

    #[test]
    fn pending_payable_scan_response_is_sent_to_ui_gateway_when_both_participating_scanners_have_completed(
    ) {
        let response_skeleton_opt = Some(ResponseSkeleton {
            client_id: 4555,
            context_id: 5566,
        });
        // TODO when we have more logic in place with the other cards taken in, we'll need to configure these
        // accordingly
        let payable_dao = PayableDaoMock::default().transactions_confirmed_result(Ok(()));
        let pending_payable = PendingPayableDaoMock::default()
            .return_all_errorless_fingerprints_result(vec![make_pending_payable_fingerprint()])
            .mark_failures_result(Ok(()));
        let mut subject = AccountantBuilder::default()
            .consuming_wallet(make_wallet("consuming"))
            .payable_daos(vec![ForPendingPayableScanner(payable_dao)])
            .pending_payable_daos(vec![ForPendingPayableScanner(pending_payable)])
            .build();
        subject.scan_schedulers.automatic_scans_enabled = false;
        let (blockchain_bridge, _, blockchain_bridge_recording_arc) = make_recorder();
        let (ui_gateway, _, ui_gateway_recording_arc) = make_recorder();
        let ui_gateway =
            ui_gateway.system_stop_conditions(match_lazily_every_type_id!(NodeToUiMessage));
        let (peer_actors, peer_addresses) = peer_actors_builder()
            .blockchain_bridge(blockchain_bridge)
            .ui_gateway(ui_gateway)
            .build_and_provide_addresses();
        let subject_addr = subject.start();
        let system = System::new("test");
        peer_addresses
            .blockchain_bridge_addr
            .try_send(SetUpCounterMsgs::new(vec![
                setup_for_counter_msg_triggered_via_type_id!(
                    RequestTransactionReceipts,
                    ReportTransactionReceipts {
                        fingerprints_with_receipts: vec![(
                            TransactionReceiptResult::RpcResponse(TxReceipt {
                                transaction_hash: make_tx_hash(234),
                                status: TxStatus::Failed
                            }),
                            make_pending_payable_fingerprint()
                        )],
                        response_skeleton_opt
                    },
                    &subject_addr
                ),
                setup_for_counter_msg_triggered_via_type_id!(
                    QualifiedPayablesMessage,
                    SentPayables {
                        payment_procedure_result: Ok(vec![ProcessedPayableFallible::Correct(
                            PendingPayable {
                                recipient_wallet: make_wallet("abc"),
                                hash: make_tx_hash(789)
                            }
                        )]),
                        response_skeleton_opt
                    },
                    &subject_addr
                ),
            ]))
            .unwrap();
        subject_addr.try_send(BindMessage { peer_actors }).unwrap();
        let pending_payable_request = ScanForPendingPayables {
            response_skeleton_opt,
        };

        subject_addr.try_send(pending_payable_request).unwrap();

        system.run();
        let ui_gateway_recording = ui_gateway_recording_arc.lock().unwrap();
        assert_eq!(
            ui_gateway_recording.get_record::<NodeToUiMessage>(0),
            &NodeToUiMessage {
                target: ClientId(4555),
                body: UiScanResponse {}.tmb(5566),
            }
        );
        let blockchain_bridge_recording = blockchain_bridge_recording_arc.lock().unwrap();
        assert_eq!(blockchain_bridge_recording.len(), 2);
    }

    #[test]
    fn accountant_sends_qualified_payable_msg_when_qualified_payable_found() {
        let (blockchain_bridge, _, blockchain_bridge_recording_arc) = make_recorder();
        let now = SystemTime::now();
        let payment_thresholds = PaymentThresholds::default();
        let (qualified_payables, _, all_non_pending_payables) =
            make_qualified_and_unqualified_payables(now, &payment_thresholds);
        let payable_dao =
            PayableDaoMock::new().non_pending_payables_result(all_non_pending_payables);
        let system =
            System::new("accountant_sends_qualified_payable_msg_when_qualified_payable_found");
        let consuming_wallet = make_paying_wallet(b"consuming");
        let mut subject = AccountantBuilder::default()
            .bootstrapper_config(bc_from_earning_wallet(make_wallet("some_wallet_address")))
            .consuming_wallet(consuming_wallet.clone())
            .payable_daos(vec![ForPayableScanner(payable_dao)])
            .build();
        subject
            .scanners
            .replace_scanner(ScannerReplacement::PendingPayable(ReplacementType::Null));
        subject
            .scanners
            .replace_scanner(ScannerReplacement::Receivable(ReplacementType::Null));
        let accountant_addr = subject.start();
        let accountant_subs = Accountant::make_subs_from(&accountant_addr);
        let peer_actors = peer_actors_builder()
            .blockchain_bridge(blockchain_bridge)
            .build();
        send_bind_message!(accountant_subs, peer_actors);

        accountant_addr
            .try_send(ScanForNewPayables {
                response_skeleton_opt: None,
            })
            .unwrap();

        System::current().stop();
        system.run();
        let blockchain_bridge_recorder = blockchain_bridge_recording_arc.lock().unwrap();
        assert_eq!(blockchain_bridge_recorder.len(), 1);
        let message = blockchain_bridge_recorder.get_record::<QualifiedPayablesMessage>(0);
        assert_eq!(
            message,
            &QualifiedPayablesMessage {
                qualified_payables,
                consuming_wallet,
                response_skeleton_opt: None,
            }
        );
    }

    #[test]
    fn automatic_scan_for_new_payables_schedules_another_one_immediately_if_no_qualified_payables_found(
    ) {
        let notify_later_params_arc = Arc::new(Mutex::new(vec![]));
        let system =
            System::new("automatic_scan_for_new_payables_schedules_another_one_immediately_if_no_qualified_payables_found");
        let consuming_wallet = make_paying_wallet(b"consuming");
        let mut subject = AccountantBuilder::default()
            .consuming_wallet(consuming_wallet)
            .build();
        subject.scan_schedulers.payable.new_payable_notify_later = Box::new(
            NotifyLaterHandleMock::default().notify_later_params(&notify_later_params_arc),
        );
        subject.scan_schedulers.payable.dyn_interval_computer = Box::new(
            NewPayableScanDynIntervalComputerMock::default()
                .compute_interval_result(Some(Duration::from_secs(500))),
        );
        let payable_scanner = ScannerMock::default()
            .scan_started_at_result(None)
            .scan_started_at_result(None)
            .start_scan_result(Err(StartScanError::NothingToProcess));
        subject
            .scanners
            .replace_scanner(ScannerReplacement::Payable(ReplacementType::Mock(
                payable_scanner,
            )));
        subject
            .scanners
            .replace_scanner(ScannerReplacement::PendingPayable(ReplacementType::Null));
        subject
            .scanners
            .replace_scanner(ScannerReplacement::Receivable(ReplacementType::Null));
        let accountant_addr = subject.start();

        accountant_addr
            .try_send(ScanForNewPayables {
                response_skeleton_opt: None,
            })
            .unwrap();

        System::current().stop();
        assert_eq!(system.run(), 0);
        let mut notify_later_params = notify_later_params_arc.lock().unwrap();
        let (msg, interval) = notify_later_params.remove(0);
        assert_eq!(
            msg,
            ScanForNewPayables {
                response_skeleton_opt: None
            }
        );
        assert_eq!(interval, Duration::from_secs(500));
        assert_eq!(notify_later_params.len(), 0);
        // Accountant is unbound; therefore, it is guaranteed that sending a message to
        // the BlockchainBridge wasn't attempted. It would've panicked otherwise.
    }

    #[test]
    fn accountant_handles_scan_for_retry_payables() {
        init_test_logging();
        let test_name = "accountant_handles_scan_for_retry_payables";
        let start_scan_params_arc = Arc::new(Mutex::new(vec![]));
        let (blockchain_bridge, _, blockchain_bridge_recording_arc) = make_recorder();
        let system = System::new(test_name);
        let mut subject = AccountantBuilder::default()
            .logger(Logger::new(test_name))
            .build();
        let consuming_wallet = make_wallet("abc");
        subject.consuming_wallet_opt = Some(consuming_wallet.clone());
        let qualified_payables_msg = QualifiedPayablesMessage {
            qualified_payables: vec![make_payable_account(789)],
            consuming_wallet: consuming_wallet.clone(),
            response_skeleton_opt: None,
        };
        let payable_scanner_mock = ScannerMock::new()
            .scan_started_at_result(None)
            .start_scan_params(&start_scan_params_arc)
            .start_scan_result(Ok(qualified_payables_msg.clone()));
        subject
            .scanners
            .replace_scanner(ScannerReplacement::Payable(ReplacementType::Mock(
                payable_scanner_mock,
            )));
        subject
            .scanners
            .replace_scanner(ScannerReplacement::PendingPayable(ReplacementType::Null));
        subject
            .scanners
            .replace_scanner(ScannerReplacement::Receivable(ReplacementType::Null));
        let accountant_addr = subject.start();
        let accountant_subs = Accountant::make_subs_from(&accountant_addr);
        let peer_actors = peer_actors_builder()
            .blockchain_bridge(blockchain_bridge)
            .build();
        send_bind_message!(accountant_subs, peer_actors);

        accountant_addr
            .try_send(ScanForRetryPayables {
                response_skeleton_opt: None,
            })
            .unwrap();

        System::current().stop();
        let before = SystemTime::now();
        system.run();
        let after = SystemTime::now();
        let mut start_scan_params = start_scan_params_arc.lock().unwrap();
        let (actual_wallet, actual_now, actual_response_skeleton_opt, actual_logger, _) =
            start_scan_params.remove(0);
        assert_eq!(actual_wallet, consuming_wallet);
        assert_eq!(actual_response_skeleton_opt, None);
        assert!(before <= actual_now && actual_now <= after);
        assert!(
            start_scan_params.is_empty(),
            "should be empty but was {:?}",
            start_scan_params
        );
        let blockchain_bridge_recorder = blockchain_bridge_recording_arc.lock().unwrap();
        let message = blockchain_bridge_recorder.get_record::<QualifiedPayablesMessage>(0);
        assert_eq!(message, &qualified_payables_msg);
        assert_eq!(blockchain_bridge_recorder.len(), 1);
        test_use_of_the_same_logger(&actual_logger, test_name, None)
    }

    #[test]
    fn scan_for_retry_payables_if_consuming_wallet_is_not_present() {
        init_test_logging();
        let test_name = "scan_for_retry_payables_if_consuming_wallet_is_not_present";
        let system = System::new(test_name);
        let (ui_gateway, _, ui_gateway_recording_arc) = make_recorder();
        let ui_gateway =
            ui_gateway.system_stop_conditions(match_lazily_every_type_id!(NodeToUiMessage));
        let ui_gateway_addr = ui_gateway.start();
        let mut subject = AccountantBuilder::default()
            .logger(Logger::new(test_name))
            .build();
        let payable_scanner_mock = ScannerMock::new();
        subject
            .scanners
            .replace_scanner(ScannerReplacement::Payable(ReplacementType::Mock(
                payable_scanner_mock,
            )));
        subject.ui_message_sub_opt = Some(ui_gateway_addr.recipient());
        // It must be populated because no errors are tolerated at the RetryPayableScanner
        // if automatic scans are on
        let response_skeleton_opt = Some(ResponseSkeleton {
            client_id: 789,
            context_id: 111,
        });
        let accountant_addr = subject.start();

        accountant_addr
            .try_send(ScanForRetryPayables {
                response_skeleton_opt,
            })
            .unwrap();

        system.run();
        let ui_gateway_recording = ui_gateway_recording_arc.lock().unwrap();
        let message = ui_gateway_recording.get_record::<NodeToUiMessage>(0);
        assert_eq!(
            message,
            &NodeToUiMessage {
                target: MessageTarget::ClientId(response_skeleton_opt.unwrap().client_id),
                body: UiScanResponse {}.tmb(response_skeleton_opt.unwrap().context_id)
            }
        );
        TestLogHandler::new().exists_log_containing(&format!("WARN: {test_name}: Cannot initiate Payables scan because no consuming wallet was found"));
    }

    #[test]
    fn accountant_requests_blockchain_bridge_to_scan_for_received_payments() {
        init_test_logging();
        let (blockchain_bridge, _, blockchain_bridge_recording_arc) = make_recorder();
        let blockchain_bridge = blockchain_bridge
            .system_stop_conditions(match_lazily_every_type_id!(RetrieveTransactions));
        let earning_wallet = make_wallet("someearningwallet");
        let system =
            System::new("accountant_requests_blockchain_bridge_to_scan_for_received_payments");
        let receivable_dao = ReceivableDaoMock::new()
            .new_delinquencies_result(vec![])
            .paid_delinquencies_result(vec![]);
        let mut subject = AccountantBuilder::default()
            .bootstrapper_config(bc_from_earning_wallet(earning_wallet.clone()))
            .receivable_daos(vec![ForReceivableScanner(receivable_dao)])
            .build();
        // Important. Preventing the possibly endless sequence of
        // PendingPayableScanner -> NewPayableScanner -> NewPayableScanner...
        subject.scan_schedulers.payable.new_payable_notify = Box::new(NotifyHandleMock::default());
        subject
            .scanners
            .replace_scanner(ScannerReplacement::PendingPayable(ReplacementType::Null));
        let accountant_addr = subject.start();
        let accountant_subs = Accountant::make_subs_from(&accountant_addr);
        let peer_actors = peer_actors_builder()
            .blockchain_bridge(blockchain_bridge)
            .build();
        send_bind_message!(accountant_subs, peer_actors);

        send_start_message!(accountant_subs);

        system.run();
        let blockchain_bridge_recorder = blockchain_bridge_recording_arc.lock().unwrap();
        let retrieve_transactions_msg =
            blockchain_bridge_recorder.get_record::<RetrieveTransactions>(0);
        assert_eq!(
            retrieve_transactions_msg,
            &RetrieveTransactions {
                recipient: earning_wallet.clone(),
                response_skeleton_opt: None,
            }
        );
        assert_eq!(blockchain_bridge_recorder.len(), 1);
    }

    #[test]
    fn externally_triggered_scan_receivables_request() {
        let mut config = bc_from_earning_wallet(make_wallet("earning_wallet"));
        config.scan_intervals_opt = Some(ScanIntervals {
            payable_scan_interval: Duration::from_millis(10_000),
            pending_payable_scan_interval: Duration::from_millis(2_000),
            receivable_scan_interval: Duration::from_millis(10_000),
        });
        let receivable_dao = ReceivableDaoMock::new()
            .new_delinquencies_result(vec![])
            .paid_delinquencies_result(vec![]);
        let mut subject = AccountantBuilder::default()
            .bootstrapper_config(config)
            .receivable_daos(vec![ForReceivableScanner(receivable_dao)])
            .build();
        let (blockchain_bridge, _, blockchain_bridge_recording_arc) = make_recorder();
        let blockchain_bridge = blockchain_bridge
            .system_stop_conditions(match_lazily_every_type_id!(RetrieveTransactions));
        let blockchain_bridge_addr = blockchain_bridge.start();
        // Important
        subject.scan_schedulers.automatic_scans_enabled = false;
        subject.retrieve_transactions_sub_opt = Some(blockchain_bridge_addr.recipient());
        let subject_addr = subject.start();
        let system = System::new("test");
        let ui_message = NodeFromUiMessage {
            client_id: 1234,
            body: UiScanRequest {
                scan_type: ScanType::Receivables,
            }
            .tmb(4321),
        };

        subject_addr.try_send(ui_message).unwrap();

        system.run();
        let blockchain_bridge_recording = blockchain_bridge_recording_arc.lock().unwrap();
        assert_eq!(
            blockchain_bridge_recording.get_record::<RetrieveTransactions>(0),
            &RetrieveTransactions {
                recipient: make_wallet("earning_wallet"),
                response_skeleton_opt: Some(ResponseSkeleton {
                    client_id: 1234,
                    context_id: 4321,
                }),
            }
        );
    }

    #[test]
    fn received_payments_with_response_skeleton_sends_response_to_ui_gateway() {
        let mut config = bc_from_earning_wallet(make_wallet("earning_wallet"));
        config.scan_intervals_opt = Some(ScanIntervals {
            payable_scan_interval: Duration::from_millis(10_000),
            pending_payable_scan_interval: Duration::from_millis(2_000),
            receivable_scan_interval: Duration::from_millis(10_000),
        });
        config.automatic_scans_enabled = false;
        let subject = AccountantBuilder::default()
            .bootstrapper_config(config)
            .config_dao(
                ConfigDaoMock::new()
                    .get_result(Ok(ConfigDaoRecord::new("start_block", None, false)))
                    .set_result(Ok(())),
            )
            .build();
        let (ui_gateway, _, ui_gateway_recording_arc) = make_recorder();
        let subject_addr = subject.start();
        let system = System::new("test");
        let peer_actors = peer_actors_builder().ui_gateway(ui_gateway).build();
        subject_addr.try_send(BindMessage { peer_actors }).unwrap();
        let received_payments = ReceivedPayments {
            timestamp: SystemTime::now(),
            new_start_block: BlockMarker::Value(0),
            response_skeleton_opt: Some(ResponseSkeleton {
                client_id: 1234,
                context_id: 4321,
            }),
            transactions: vec![],
        };

        subject_addr.try_send(received_payments).unwrap();

        System::current().stop();
        system.run();
        let ui_gateway_recording = ui_gateway_recording_arc.lock().unwrap();
        assert_eq!(
            ui_gateway_recording.get_record::<NodeToUiMessage>(0),
            &NodeToUiMessage {
                target: ClientId(1234),
                body: UiScanResponse {}.tmb(4321),
            }
        );
    }

    #[test]
    fn accountant_processes_msg_with_received_payments_using_receivables_dao_and_then_updates_start_block(
    ) {
        let more_money_received_params_arc = Arc::new(Mutex::new(vec![]));
        let commit_params_arc = Arc::new(Mutex::new(vec![]));
        let get_params_arc = Arc::new(Mutex::new(vec![]));
        let set_by_guest_transaction_params_arc = Arc::new(Mutex::new(vec![]));
        let now = SystemTime::now();
        let earning_wallet = make_wallet("earner3000");
        let expected_receivable_1 = BlockchainTransaction {
            block_number: 7,
            from: make_wallet("wallet0"),
            wei_amount: 456,
        };
        let expected_receivable_2 = BlockchainTransaction {
            block_number: 13,
            from: make_wallet("wallet1"),
            wei_amount: 10000,
        };
        let transaction_id = ArbitraryIdStamp::new();
        let txn_inner_builder = TransactionInnerWrapperMockBuilder::default()
            .commit_params(&commit_params_arc)
            .commit_result(Ok(()))
            .set_arbitrary_id_stamp(transaction_id);
        let wrapped_transaction = TransactionSafeWrapper::new_with_builder(txn_inner_builder);
        let receivable_dao = ReceivableDaoMock::new()
            .more_money_received_params(&more_money_received_params_arc)
            .more_money_received_result(wrapped_transaction);
        let config_dao = ConfigDaoMock::new()
            .get_params(&get_params_arc)
            .get_result(Ok(ConfigDaoRecord::new("start_block", None, false)))
            .set_by_guest_transaction_params(&set_by_guest_transaction_params_arc)
            .set_by_guest_transaction_result(Ok(()));
        let accountant = AccountantBuilder::default()
            .bootstrapper_config(bc_from_earning_wallet(earning_wallet.clone()))
            .receivable_daos(vec![ForReceivableScanner(receivable_dao)])
            .config_dao(config_dao)
            .build();
        let system = System::new("accountant_uses_receivables_dao_to_process_received_payments");
        let subject = accountant.start();
        subject
            .try_send(ReceivedPayments {
                timestamp: now,
                new_start_block: BlockMarker::Value(123456789u64),
                response_skeleton_opt: None,
                transactions: vec![expected_receivable_1.clone(), expected_receivable_2.clone()],
            })
            .expect("unexpected actix error");

        System::current().stop();
        system.run();
        let more_money_received_params = more_money_received_params_arc.lock().unwrap();
        assert_eq!(
            *more_money_received_params,
            vec![(now, vec![expected_receivable_1, expected_receivable_2])]
        );
        let commit_params = commit_params_arc.lock().unwrap();
        assert_eq!(*commit_params, vec![()]);
        let set_by_guest_transaction_params = set_by_guest_transaction_params_arc.lock().unwrap();
        assert_eq!(
            *set_by_guest_transaction_params,
            vec![(
                transaction_id,
                "start_block".to_string(),
                Some("123456789".to_string())
            )]
        )
    }

    #[test]
    fn accountant_scans_after_startup() {
        // We do ensure the PendingPayableScanner runs before the NewPayableScanner. It does not
        // matter a lot when does the ReceivableScanner take place.
        init_test_logging();
        let test_name = "accountant_scans_after_startup";
        let pending_payable_start_scan_params_arc = Arc::new(Mutex::new(vec![]));
        let receivable_start_scan_params_arc = Arc::new(Mutex::new(vec![]));
        let payable_start_scan_params_arc = Arc::new(Mutex::new(vec![]));
        let scan_for_pending_payables_notify_later_params_arc = Arc::new(Mutex::new(vec![]));
        let scan_for_new_payables_notify_later_params_arc = Arc::new(Mutex::new(vec![]));
        let scan_for_new_payables_notify_params_arc = Arc::new(Mutex::new(vec![]));
        let scan_for_retry_payables_notify_params_arc = Arc::new(Mutex::new(vec![]));
        let compute_interval_params_arc = Arc::new(Mutex::new(vec![]));
        let scan_for_receivables_notify_later_params_arc = Arc::new(Mutex::new(vec![]));
        let earning_wallet = make_wallet("earning");
        let consuming_wallet = make_wallet("consuming");
        let system = System::new("accountant_scans_after_startup");
        let _ = SystemKillerActor::new(Duration::from_secs(10)).start();
        let config = bc_from_wallets(consuming_wallet.clone(), earning_wallet.clone());
        let pending_payable_scanner = ScannerMock::new()
            .scan_started_at_result(None)
            .start_scan_params(&pending_payable_start_scan_params_arc)
            .start_scan_result(Err(StartScanError::NothingToProcess));
        let receivable_scanner = ScannerMock::new()
            .scan_started_at_result(None)
            .start_scan_params(&receivable_start_scan_params_arc)
            .start_scan_result(Err(StartScanError::NothingToProcess));
        let payable_scanner = ScannerMock::new()
            .scan_started_at_result(None)
            .start_scan_params(&payable_start_scan_params_arc)
            .start_scan_result(Err(StartScanError::NothingToProcess));
        let mut subject = AccountantBuilder::default()
            .logger(Logger::new(test_name))
            .bootstrapper_config(config)
            .build();
        subject
            .scanners
            .replace_scanner(ScannerReplacement::PendingPayable(ReplacementType::Mock(
                pending_payable_scanner,
            )));
        subject
            .scanners
            .replace_scanner(ScannerReplacement::Receivable(ReplacementType::Mock(
                receivable_scanner,
            )));
        subject
            .scanners
            .replace_scanner(ScannerReplacement::Payable(ReplacementType::Mock(
                payable_scanner,
            )));
        subject.scan_schedulers.pending_payable.handle = Box::new(
            NotifyLaterHandleMock::default()
                .notify_later_params(&scan_for_pending_payables_notify_later_params_arc),
        );
        let new_payable_expected_computed_interval = Duration::from_secs(3600);
        subject.scan_schedulers.payable.new_payable_notify_later = Box::new(
            NotifyLaterHandleMock::default()
                .notify_later_params(&scan_for_new_payables_notify_later_params_arc),
        );
        subject.scan_schedulers.payable.retry_payable_notify = Box::new(
            NotifyHandleMock::default().notify_params(&scan_for_retry_payables_notify_params_arc),
        );
        subject.scan_schedulers.payable.new_payable_notify = Box::new(
            NotifyHandleMock::default()
                .capture_msg_and_let_it_fly_on()
                .notify_params(&scan_for_new_payables_notify_params_arc),
        );
        subject.scan_schedulers.receivable.handle = Box::new(
            NotifyLaterHandleMock::default()
                .notify_later_params(&scan_for_receivables_notify_later_params_arc)
                .stop_system_on_count_received(1),
        );
        // Important that this is short because the test relies on it to stop the system.
        let receivable_scan_interval = Duration::from_millis(50);
        subject.scan_schedulers.receivable.interval = receivable_scan_interval;
        let dyn_interval_computer = NewPayableScanDynIntervalComputerMock::default()
            .compute_interval_params(&compute_interval_params_arc)
            .compute_interval_result(Some(new_payable_expected_computed_interval));
        subject.scan_schedulers.payable.dyn_interval_computer = Box::new(dyn_interval_computer);
        let peer_actors = peer_actors_builder().build();
        let subject_addr: Addr<Accountant> = subject.start();
        let subject_subs = Accountant::make_subs_from(&subject_addr);
        send_bind_message!(subject_subs, peer_actors);

        send_start_message!(subject_subs);

        // The system is stopped by the NotifyLaterHandleMock for the Receivable scanner
        system.run();
        // Assertions on the pending payable scanner proper functioning
        let mut pending_payable_params = pending_payable_start_scan_params_arc.lock().unwrap();
        let (
            pp_wallet,
            pp_scan_started_at,
            pp_response_skeleton_opt,
            pp_logger,
            pp_trigger_msg_type_str,
        ) = pending_payable_params.remove(0);
        assert_eq!(pp_wallet, consuming_wallet);
        assert_eq!(pp_response_skeleton_opt, None);
        assert!(
<<<<<<< HEAD
            pp_trigger_msg_type_str.contains("PendingPayable"),
            "Should contain PendingPayable but {}",
            pp_trigger_msg_type_str
=======
            captured_timestamp < SystemTime::now()
                && captured_timestamp
                    >= from_unix_timestamp(to_unix_timestamp(SystemTime::now()) - 5)
>>>>>>> 24eb855e
        );
        assert!(
            pending_payable_params.is_empty(),
            "Should be empty but was {:?}",
            pending_payable_params
        );
        let scan_for_pending_payables_notify_later_params =
            scan_for_pending_payables_notify_later_params_arc
                .lock()
                .unwrap();
        // The part with executing the scan for NewPayables is deliberately omitted here, but
        // the scan for pending payables would've been scheduled just after that
        assert!(
            scan_for_pending_payables_notify_later_params.is_empty(),
            "We did not expect to see another schedule for pending payables, but it happened {:?}",
            scan_for_pending_payables_notify_later_params
        );
        test_use_of_the_same_logger(&pp_logger, test_name, Some("pp"));
        // Assertions on the payable scanner proper functioning
        // First, there is no functionality from the payable scanner actually running.
        // We only witness it to be scheduled.
        let scan_for_new_payables_notify_later_params =
            scan_for_new_payables_notify_later_params_arc
                .lock()
                .unwrap();
        assert_eq!(
            *scan_for_new_payables_notify_later_params,
            vec![(
                ScanForNewPayables {
                    response_skeleton_opt: None
                },
                new_payable_expected_computed_interval
            )]
        );
        let mut compute_interval_params = compute_interval_params_arc.lock().unwrap();
        let (p_scheduling_now, last_new_payable_scan_timestamp, _) =
            compute_interval_params.remove(0);
        assert_eq!(last_new_payable_scan_timestamp, UNIX_EPOCH);
        let scan_for_new_payables_notify_params =
            scan_for_new_payables_notify_params_arc.lock().unwrap();
        assert!(
            scan_for_new_payables_notify_params.is_empty(),
            "We did not expect any immediate scheduling of new payables, but it happened {:?}",
            scan_for_new_payables_notify_params
        );
        let scan_for_retry_payables_notify_params =
            scan_for_retry_payables_notify_params_arc.lock().unwrap();
        assert!(
            scan_for_retry_payables_notify_params.is_empty(),
            "We did not expect any scheduling of retry payables, but it happened {:?}",
            scan_for_retry_payables_notify_params
        );
        // Assertions on the receivable scanner proper functioning
        let mut receivable_start_scan_params = receivable_start_scan_params_arc.lock().unwrap();
        let (r_wallet, _r_started_at, r_response_skeleton_opt, r_logger, r_trigger_msg_name_str) =
            receivable_start_scan_params.remove(0);
        assert_eq!(r_wallet, earning_wallet);
        assert_eq!(r_response_skeleton_opt, None);
        assert!(
            r_trigger_msg_name_str.contains("Receivable"),
            "Should contain Receivable but {}",
            r_trigger_msg_name_str
        );
        assert!(
            receivable_start_scan_params.is_empty(),
            "Should be already empty but was {:?}",
            receivable_start_scan_params
        );
        test_use_of_the_same_logger(&r_logger, test_name, Some("r"));
        let scan_for_receivables_notify_later_params =
            scan_for_receivables_notify_later_params_arc.lock().unwrap();
        assert_eq!(
            *scan_for_receivables_notify_later_params,
            vec![(
                ScanForReceivables {
                    response_skeleton_opt: None
                },
                receivable_scan_interval
            )]
        );
        // Finally, an assertion to prove course of actions in time. We expect the pending payable
        // scanner to take place before the payable scanner.
        // I do believe it's impossible that these two instants would happen at the same time, until
        // this is run on a real super-giga-computer.
        assert!(pp_scan_started_at < p_scheduling_now);
    }

    #[test]
    fn initial_pending_payable_scan_if_some_payables_found() {
        let pending_payable_dao = PendingPayableDaoMock::default()
            .return_all_errorless_fingerprints_result(vec![make_pending_payable_fingerprint()]);
        let mut subject = AccountantBuilder::default()
            .consuming_wallet(make_wallet("consuming"))
            .pending_payable_daos(vec![ForPendingPayableScanner(pending_payable_dao)])
            .build();
        subject.request_transaction_receipts_sub_opt = Some(make_recorder().0.start().recipient());
        let flag_before = subject.scanners.initial_pending_payable_scan();

        let hint = subject.handle_request_of_scan_for_pending_payable(None);

        let flag_after = subject.scanners.initial_pending_payable_scan();
        assert_eq!(hint, SchedulingAfterHaltedScan::DoNotSchedule);
        assert_eq!(flag_before, true);
        assert_eq!(flag_after, false);
    }

    #[test]
    fn initial_pending_payable_scan_if_no_payables_found() {
        let pending_payable_dao =
            PendingPayableDaoMock::default().return_all_errorless_fingerprints_result(vec![]);
        let mut subject = AccountantBuilder::default()
            .consuming_wallet(make_wallet("consuming"))
            .pending_payable_daos(vec![ForPendingPayableScanner(pending_payable_dao)])
            .build();
        let flag_before = subject.scanners.initial_pending_payable_scan();

        let hint = subject.handle_request_of_scan_for_pending_payable(None);

        let flag_after = subject.scanners.initial_pending_payable_scan();
        assert_eq!(
            hint,
            SchedulingAfterHaltedScan::Schedule(ScanType::Payables)
        );
        assert_eq!(flag_before, true);
        assert_eq!(flag_after, false);
    }

    #[test]
    #[should_panic(
        expected = "internal error: entered unreachable code: ScanAlreadyRunning { \
        pertinent_scanner: PendingPayables, started_at: SystemTime { tv_sec: 0, tv_nsec: 0 } } \
        should be impossible with PendingPayableScanner in automatic mode"
    )]
    fn initial_pending_payable_scan_hits_unexpected_error() {
        init_test_logging();
        let mut subject = AccountantBuilder::default()
            .consuming_wallet(make_wallet("abc"))
            .build();
        let pending_payable_scanner =
            ScannerMock::default().scan_started_at_result(Some(UNIX_EPOCH));
        subject
            .scanners
            .replace_scanner(ScannerReplacement::PendingPayable(ReplacementType::Mock(
                pending_payable_scanner,
            )));

        let _ = subject.handle_request_of_scan_for_pending_payable(None);
    }

    #[test]
    fn periodical_scanning_for_receivables_and_delinquencies_works() {
        init_test_logging();
        let test_name = "periodical_scanning_for_receivables_and_delinquencies_works";
        let start_scan_params_arc = Arc::new(Mutex::new(vec![]));
        let notify_later_receivable_params_arc = Arc::new(Mutex::new(vec![]));
        let system = System::new(test_name);
        SystemKillerActor::new(Duration::from_secs(10)).start(); // a safety net for GitHub Actions
        let receivable_scanner = ScannerMock::new()
            .scan_started_at_result(None)
            .scan_started_at_result(None)
            .start_scan_params(&start_scan_params_arc)
            .start_scan_result(Err(StartScanError::NothingToProcess))
            .start_scan_result(Ok(RetrieveTransactions {
                recipient: make_wallet("some_recipient"),
                response_skeleton_opt: None,
            }))
            .stop_the_system_after_last_msg();
        let earning_wallet = make_wallet("earning");
        let mut config = bc_from_earning_wallet(earning_wallet.clone());
        config.scan_intervals_opt = Some(ScanIntervals {
            payable_scan_interval: Duration::from_secs(100),
            pending_payable_scan_interval: Duration::from_secs(10),
            receivable_scan_interval: Duration::from_millis(99),
        });
        let mut subject = AccountantBuilder::default()
            .bootstrapper_config(config)
            .logger(Logger::new(test_name))
            .build();
        // Important. Preventing the possibly endless sequence of
        // PendingPayableScanner -> NewPayableScanner -> NewPayableScanner...
        subject.scan_schedulers.payable.new_payable_notify = Box::new(NotifyHandleMock::default());
        subject
            .scanners
            .replace_scanner(ScannerReplacement::PendingPayable(ReplacementType::Null));
        subject
            .scanners
            .replace_scanner(ScannerReplacement::Receivable(ReplacementType::Mock(
                receivable_scanner,
            )));
        subject.scan_schedulers.receivable.handle = Box::new(
            NotifyLaterHandleMock::default()
                .notify_later_params(&notify_later_receivable_params_arc)
                .capture_msg_and_let_it_fly_on(),
        );
        let subject_addr = subject.start();
        let subject_subs = Accountant::make_subs_from(&subject_addr);
        let peer_actors = peer_actors_builder().build();
        send_bind_message!(subject_subs, peer_actors);

        send_start_message!(subject_subs);

        let time_before = SystemTime::now();
        system.run();
        let time_after = SystemTime::now();
        let notify_later_receivable_params = notify_later_receivable_params_arc.lock().unwrap();
        let tlh = TestLogHandler::new();
        let mut start_scan_params = start_scan_params_arc.lock().unwrap();
        let (
            first_attempt_wallet,
            first_attempt_timestamp,
            first_attempt_response_skeleton_opt,
            first_attempt_logger,
            _,
        ) = start_scan_params.remove(0);
        let (
            second_attempt_wallet,
            second_attempt_timestamp,
            second_attempt_response_skeleton_opt,
            second_attempt_logger,
            _,
        ) = start_scan_params.remove(0);
        assert_eq!(first_attempt_wallet, earning_wallet);
        assert_eq!(second_attempt_wallet, earning_wallet);
        assert!(time_before <= first_attempt_timestamp);
        assert!(first_attempt_timestamp <= second_attempt_timestamp);
        assert!(second_attempt_timestamp <= time_after);
        assert_eq!(first_attempt_response_skeleton_opt, None);
        assert_eq!(second_attempt_response_skeleton_opt, None);
        assert!(start_scan_params.is_empty());
        debug!(
            first_attempt_logger,
            "first attempt verifying receivable scanner"
        );
        debug!(
            second_attempt_logger,
            "second attempt verifying receivable scanner"
        );
        assert_eq!(
            *notify_later_receivable_params,
            vec![
                (
                    ScanForReceivables {
                        response_skeleton_opt: None
                    },
                    Duration::from_millis(99)
                ),
                (
                    ScanForReceivables {
                        response_skeleton_opt: None
                    },
                    Duration::from_millis(99)
                ),
            ]
        );
        tlh.exists_log_containing(&format!(
            "DEBUG: {test_name}: There was nothing to process during Receivables scan."
        ));
        tlh.exists_log_containing(&format!(
            "DEBUG: {test_name}: first attempt verifying receivable scanner",
        ));
        tlh.exists_log_containing(&format!(
            "DEBUG: {test_name}: second attempt verifying receivable scanner",
        ));
    }

    // This test begins with the new payable scan, continues over the retry payable scan and ends
    // with another attempt for new payables which proves one complete cycle.
    #[test]
    fn periodical_scanning_for_payables_works() {
        init_test_logging();
        let test_name = "periodical_scanning_for_payable_works";
        let start_scan_pending_payable_params_arc = Arc::new(Mutex::new(vec![]));
        let start_scan_payable_params_arc = Arc::new(Mutex::new(vec![]));
        let notify_later_pending_payables_params_arc = Arc::new(Mutex::new(vec![]));
        let notify_payable_params_arc = Arc::new(Mutex::new(vec![]));
        let system = System::new(test_name);
        let (blockchain_bridge, _, blockchain_bridge_recording_arc) = make_recorder();
        let payable_account = make_payable_account(123);
        let qualified_payable = vec![payable_account.clone()];
        let consuming_wallet = make_paying_wallet(b"consuming");
        let agent = BlockchainAgentMock::default();
        let counter_msg_1 = BlockchainAgentWithContextMessage {
            qualified_payables: qualified_payable.clone(),
            agent: Box::new(agent),
            response_skeleton_opt: None,
        };
        let transaction_hash = make_tx_hash(789);
        let creditor_wallet = make_wallet("blah");
        let counter_msg_2 = SentPayables {
            payment_procedure_result: Ok(vec![ProcessedPayableFallible::Correct(
                PendingPayable::new(creditor_wallet, transaction_hash),
            )]),
            response_skeleton_opt: None,
        };
        let tx_receipt = TxReceipt {
            transaction_hash,
            status: TxStatus::Succeeded(TransactionBlock {
                block_hash: make_tx_hash(369369),
                block_number: 4444444444u64.into(),
            }),
        };
        let pending_payable_fingerprint = make_pending_payable_fingerprint();
        let counter_msg_3 = ReportTransactionReceipts {
            fingerprints_with_receipts: vec![(
                TransactionReceiptResult::RpcResponse(tx_receipt),
                pending_payable_fingerprint.clone(),
            )],
            response_skeleton_opt: None,
        };
        let blockchain_bridge_addr = blockchain_bridge.start();
        let request_transaction_receipts = RequestTransactionReceipts {
            pending_payable: vec![pending_payable_fingerprint],
            response_skeleton_opt: None,
        };
        let pending_payable_scanner = ScannerMock::new()
            .scan_started_at_result(None)
            .start_scan_params(&start_scan_pending_payable_params_arc)
            .start_scan_result(Ok(request_transaction_receipts.clone()))
            .finish_scan_result(PendingPayableScanResult::NoPendingPayablesLeft(None));
        let qualified_payables_msg = QualifiedPayablesMessage {
            qualified_payables: qualified_payable.clone(),
            consuming_wallet: consuming_wallet.clone(),
            response_skeleton_opt: None,
        };
        let payable_scanner = ScannerMock::new()
            .scan_started_at_result(None)
            // Always checking also on the payable scanner when handling ScanForPendingPayable
            .scan_started_at_result(None)
            .start_scan_params(&start_scan_payable_params_arc)
            .start_scan_result(Ok(qualified_payables_msg.clone()))
            .finish_scan_result(PayableScanResult {
                ui_response_opt: None,
                result: OperationOutcome::NewPendingPayable,
            });
        let mut config = bc_from_earning_wallet(make_wallet("hi"));
        config.scan_intervals_opt = Some(ScanIntervals {
            // This simply means that we're gonna surplus this value (it abides by how many pending
            // payable cycles have to go in between before the lastly submitted txs are confirmed),
            payable_scan_interval: Duration::from_millis(10),
            pending_payable_scan_interval: Duration::from_millis(50),
            receivable_scan_interval: Duration::from_secs(100), // We'll never run this scanner
        });
        let mut subject = AccountantBuilder::default()
            .bootstrapper_config(config)
            .consuming_wallet(consuming_wallet.clone())
            .logger(Logger::new(test_name))
            .build();
        subject
            .scanners
            .replace_scanner(ScannerReplacement::PendingPayable(ReplacementType::Mock(
                pending_payable_scanner,
            )));
        subject
            .scanners
            .replace_scanner(ScannerReplacement::Payable(ReplacementType::Mock(
                payable_scanner,
            )));
        subject
            .scanners
            .replace_scanner(ScannerReplacement::Receivable(ReplacementType::Null)); //skipping
        subject.scan_schedulers.pending_payable.handle = Box::new(
            NotifyLaterHandleMock::<ScanForPendingPayables>::default()
                .notify_later_params(&notify_later_pending_payables_params_arc)
                .capture_msg_and_let_it_fly_on(),
        );
        subject.scan_schedulers.payable.new_payable_notify = Box::new(
            NotifyHandleMock::<ScanForNewPayables>::default()
                .notify_params(&notify_payable_params_arc)
                // This should stop the system. If anything goes wrong, the SystemKillerActor will.
                .stop_system_on_count_received(1),
        );
        subject.qualified_payables_sub_opt = Some(blockchain_bridge_addr.clone().recipient());
        subject.outbound_payments_instructions_sub_opt =
            Some(blockchain_bridge_addr.clone().recipient());
        subject.request_transaction_receipts_sub_opt =
            Some(blockchain_bridge_addr.clone().recipient());
        let subject_addr = subject.start();
        let set_up_counter_msgs = SetUpCounterMsgs::new(vec![
            setup_for_counter_msg_triggered_via_type_id!(
                QualifiedPayablesMessage,
                counter_msg_1,
                &subject_addr
            ),
            setup_for_counter_msg_triggered_via_type_id!(
                OutboundPaymentsInstructions,
                counter_msg_2,
                &subject_addr
            ),
            setup_for_counter_msg_triggered_via_type_id!(
                RequestTransactionReceipts,
                counter_msg_3,
                &subject_addr
            ),
        ]);
        blockchain_bridge_addr
            .try_send(set_up_counter_msgs)
            .unwrap();

        subject_addr
            .try_send(ScanForNewPayables {
                response_skeleton_opt: None,
            })
            .unwrap();

        let time_before = SystemTime::now();
        system.run();
        let time_after = SystemTime::now();
        let tlh = TestLogHandler::new();
        let mut start_scan_payable_params = start_scan_payable_params_arc.lock().unwrap();
        let (wallet, timestamp, response_skeleton_opt, logger, _) =
            start_scan_payable_params.remove(0);
        assert_eq!(wallet, consuming_wallet);
        assert!(time_before <= timestamp && timestamp <= time_after);
        assert_eq!(response_skeleton_opt, None);
        assert!(start_scan_payable_params.is_empty());
        debug!(logger, "verifying payable scanner logger");
        let mut start_scan_pending_payable_params =
            start_scan_pending_payable_params_arc.lock().unwrap();
        let (wallet, timestamp, response_skeleton_opt, logger, _) =
            start_scan_pending_payable_params.remove(0);
        assert_eq!(wallet, consuming_wallet);
        assert!(time_before <= timestamp && timestamp <= time_after);
        assert_eq!(response_skeleton_opt, None);
        assert!(start_scan_pending_payable_params.is_empty());
        debug!(logger, "verifying pending payable scanner logger");
        let blockchain_bridge_recording = blockchain_bridge_recording_arc.lock().unwrap();
        let actual_qualified_payables_msg =
            blockchain_bridge_recording.get_record::<QualifiedPayablesMessage>(0);
        assert_eq!(actual_qualified_payables_msg, &qualified_payables_msg);
        let actual_outbound_payment_instructions_msg =
            blockchain_bridge_recording.get_record::<OutboundPaymentsInstructions>(1);
        assert_eq!(
            actual_outbound_payment_instructions_msg.affordable_accounts,
            vec![payable_account]
        );
        let actual_requested_receipts_1 =
            blockchain_bridge_recording.get_record::<RequestTransactionReceipts>(2);
        assert_eq!(actual_requested_receipts_1, &request_transaction_receipts);
        let notify_later_pending_payables_params =
            notify_later_pending_payables_params_arc.lock().unwrap();
        assert_eq!(
            *notify_later_pending_payables_params,
            vec![(
                ScanForPendingPayables {
                    response_skeleton_opt: None
                },
                Duration::from_millis(50)
            ),]
        );
        let notify_payables_params = notify_payable_params_arc.lock().unwrap();
        assert_eq!(
            *notify_payables_params,
            vec![ScanForNewPayables {
                response_skeleton_opt: None
            },]
        );
        tlh.exists_log_containing(&format!(
            "DEBUG: {test_name}: verifying payable scanner logger"
        ));
        tlh.exists_log_containing(&format!(
            "DEBUG: {test_name}: verifying pending payable scanner logger"
        ));
    }

    #[test]
    fn payable_scan_is_not_initiated_if_consuming_wallet_is_not_found() {
        init_test_logging();
        let test_name = "payable_scan_is_not_initiated_if_consuming_wallet_is_not_found";
        let mut subject = AccountantBuilder::default().build();
        subject.consuming_wallet_opt = None;
        subject.logger = Logger::new(test_name);

        subject.handle_request_of_scan_for_new_payable(None);

        let has_scan_started = subject
            .scanners
            .scan_started_at(ScanType::Payables)
            .is_some();
        assert_eq!(has_scan_started, false);
        TestLogHandler::new().exists_log_containing(&format!(
            "DEBUG: {test_name}: Cannot initiate Payables scan because no consuming wallet was found."
        ));
    }

    #[test]
    fn pending_payable_scan_is_not_initiated_if_consuming_wallet_is_not_found() {
        init_test_logging();
        let test_name = "pending_payable_scan_is_not_initiated_if_consuming_wallet_is_not_found";
        let mut subject = AccountantBuilder::default().build();
        subject.consuming_wallet_opt = None;
        subject.logger = Logger::new(test_name);

        subject.handle_request_of_scan_for_pending_payable(None);

        let has_scan_started = subject
            .scanners
            .scan_started_at(ScanType::PendingPayables)
            .is_some();
        assert_eq!(has_scan_started, false);
        TestLogHandler::new().exists_log_containing(&format!(
            "DEBUG: {test_name}: Cannot initiate PendingPayables scan because no consuming wallet was found."
        ));
    }

    #[test]
    fn start_message_triggers_no_scans_in_suppress_mode() {
        init_test_logging();
        let test_name = "start_message_triggers_no_scans_in_suppress_mode";
        let system = System::new(test_name);
        let mut config = bc_from_earning_wallet(make_wallet("hi"));
        config.scan_intervals_opt = Some(ScanIntervals {
            payable_scan_interval: Duration::from_millis(100),
            pending_payable_scan_interval: Duration::from_millis(50),
            receivable_scan_interval: Duration::from_millis(100),
        });
        config.automatic_scans_enabled = false;
        let peer_actors = peer_actors_builder().build();
        let subject = AccountantBuilder::default()
            .bootstrapper_config(config)
            .logger(Logger::new(test_name))
            .build();
        let subject_addr = subject.start();
        let subject_subs = Accountant::make_subs_from(&subject_addr);
        send_bind_message!(subject_subs, peer_actors);

        send_start_message!(subject_subs);

        System::current().stop();
        assert_eq!(system.run(), 0);
        // No panics because of recalcitrant DAOs; therefore DAOs were not called; therefore test passes
        TestLogHandler::new().exists_log_containing(
            &format!("{test_name}: Started with --scans off; declining to begin database and blockchain scans"),
        );
    }

    #[test]
    fn scan_for_new_payables_does_not_trigger_payment_for_balances_below_the_curve() {
        init_test_logging();
        let consuming_wallet = make_paying_wallet(b"consuming wallet");
        let payment_thresholds = PaymentThresholds {
            threshold_interval_sec: 2_592_000,
            debt_threshold_gwei: 1_000_000_000,
            payment_grace_period_sec: 86_400,
            maturity_threshold_sec: 86_400,
            permanent_debt_allowed_gwei: 10_000_000,
            unban_below_gwei: 10_000_000,
        };
        let config = bc_from_earning_wallet(make_wallet("mine"));
        let now = to_unix_timestamp(SystemTime::now());
        let accounts = vec![
            // below minimum balance, to the right of time intersection (inside buffer zone)
            PayableAccount {
                wallet: make_wallet("wallet0"),
                balance_wei: gwei_to_wei(payment_thresholds.permanent_debt_allowed_gwei - 1),
                last_paid_timestamp: from_unix_timestamp(
                    now - checked_conversion::<u64, i64>(
                        payment_thresholds.threshold_interval_sec + 10,
                    ),
                ),
                pending_payable_opt: None,
            },
            // above balance intersection, to the left of minimum time (outside buffer zone)
            PayableAccount {
                wallet: make_wallet("wallet1"),
                balance_wei: gwei_to_wei(payment_thresholds.debt_threshold_gwei + 1),
                last_paid_timestamp: from_unix_timestamp(
                    now - checked_conversion::<u64, i64>(
                        payment_thresholds.maturity_threshold_sec - 10,
                    ),
                ),
                pending_payable_opt: None,
            },
            // above minimum balance, to the right of minimum time (not in buffer zone, below the curve)
            PayableAccount {
                wallet: make_wallet("wallet2"),
                balance_wei: gwei_to_wei(payment_thresholds.permanent_debt_allowed_gwei + 55),
                last_paid_timestamp: from_unix_timestamp(
                    now - checked_conversion::<u64, i64>(
                        payment_thresholds.maturity_threshold_sec + 15,
                    ),
                ),
                pending_payable_opt: None,
            },
        ];
        let payable_dao = PayableDaoMock::new()
            .non_pending_payables_result(accounts.clone())
            .non_pending_payables_result(vec![]);
        let (blockchain_bridge, _, blockchain_bridge_recordings_arc) = make_recorder();
        let system = System::new(
            "scan_for_new_payables_does_not_trigger_payment_for_balances_below_the_curve",
        );
        let blockchain_bridge_addr: Addr<Recorder> = blockchain_bridge.start();
        let outbound_payments_instructions_sub =
            blockchain_bridge_addr.recipient::<OutboundPaymentsInstructions>();
        let mut subject = AccountantBuilder::default()
            .bootstrapper_config(config)
            .payable_daos(vec![ForPayableScanner(payable_dao)])
            .build();
        subject.outbound_payments_instructions_sub_opt = Some(outbound_payments_instructions_sub);

        let _result = subject.scanners.start_new_payable_scan_guarded(
            &consuming_wallet,
            SystemTime::now(),
            None,
            &subject.logger,
            true,
        );

        System::current().stop();
        system.run();
        let blockchain_bridge_recordings = blockchain_bridge_recordings_arc.lock().unwrap();
        assert_eq!(blockchain_bridge_recordings.len(), 0);
    }

    #[test]
    fn scan_for_new_payables_triggers_payment_for_balances_over_the_curve() {
        init_test_logging();
        let mut config = bc_from_earning_wallet(make_wallet("mine"));
        let consuming_wallet = make_paying_wallet(b"consuming");
        config.scan_intervals_opt = Some(ScanIntervals {
            payable_scan_interval: Duration::from_secs(50_000),
            pending_payable_scan_interval: Duration::from_secs(10_000),
            receivable_scan_interval: Duration::from_secs(50_000),
        });
        let now = to_unix_timestamp(SystemTime::now());
        let qualified_payables = vec![
            // slightly above the minimum balance, to the right of the curve (time intersection)
            PayableAccount {
                wallet: make_wallet("wallet0"),
                balance_wei: gwei_to_wei(
                    DEFAULT_PAYMENT_THRESHOLDS.permanent_debt_allowed_gwei + 1,
                ),
                last_paid_timestamp: from_unix_timestamp(
                    now - checked_conversion::<u64, i64>(
                        DEFAULT_PAYMENT_THRESHOLDS.threshold_interval_sec
                            + DEFAULT_PAYMENT_THRESHOLDS.maturity_threshold_sec
                            + 10,
                    ),
                ),
                pending_payable_opt: None,
            },
            // slightly above the curve (balance intersection), to the right of minimum time
            PayableAccount {
                wallet: make_wallet("wallet1"),
                balance_wei: gwei_to_wei(DEFAULT_PAYMENT_THRESHOLDS.debt_threshold_gwei + 1),
                last_paid_timestamp: from_unix_timestamp(
                    now - checked_conversion::<u64, i64>(
                        DEFAULT_PAYMENT_THRESHOLDS.maturity_threshold_sec + 10,
                    ),
                ),
                pending_payable_opt: None,
            },
        ];
        let payable_dao =
            PayableDaoMock::default().non_pending_payables_result(qualified_payables.clone());
        let (blockchain_bridge, _, blockchain_bridge_recordings_arc) = make_recorder();
        let blockchain_bridge_addr = blockchain_bridge.start();
        let system =
            System::new("scan_for_payable_message_triggers_payment_for_balances_over_the_curve");
        let mut subject = AccountantBuilder::default()
            .bootstrapper_config(config)
            .consuming_wallet(consuming_wallet.clone())
            .payable_daos(vec![ForPayableScanner(payable_dao)])
            .build();
        subject
            .scanners
            .replace_scanner(ScannerReplacement::PendingPayable(ReplacementType::Null));
        subject
            .scanners
            .replace_scanner(ScannerReplacement::Receivable(ReplacementType::Null));
        subject.scan_schedulers.automatic_scans_enabled = false;
        subject.qualified_payables_sub_opt = Some(blockchain_bridge_addr.recipient());
        bind_ui_gateway_unasserted(&mut subject);
        let response_skeleton_opt = Some(ResponseSkeleton {
            client_id: 31,
            context_id: 24,
        });

        subject.handle_request_of_scan_for_new_payable(response_skeleton_opt);

        System::current().stop();
        system.run();
        let blockchain_bridge_recordings = blockchain_bridge_recordings_arc.lock().unwrap();
        let message = blockchain_bridge_recordings.get_record::<QualifiedPayablesMessage>(0);
        assert_eq!(
            message,
            &QualifiedPayablesMessage {
                qualified_payables,
                consuming_wallet,
                response_skeleton_opt,
            }
        );
    }

    #[test]
    fn accountant_does_not_initiate_another_scan_if_one_is_already_running() {
        init_test_logging();
        let test_name = "accountant_does_not_initiate_another_scan_if_one_is_already_running";
        let now = SystemTime::now();
        let payment_thresholds = PaymentThresholds::default();
        let (blockchain_bridge, _, blockchain_bridge_recording) = make_recorder();
        let blockchain_bridge_addr = blockchain_bridge
            .system_stop_conditions(match_lazily_every_type_id!(
                QualifiedPayablesMessage,
                QualifiedPayablesMessage
            ))
            .start();
<<<<<<< HEAD
        let qualified_payables_sub = blockchain_bridge_addr.clone().recipient();
        let (mut qualified_payables, _, _) =
            make_qualified_and_unqualified_payables(now, &payment_thresholds);
        let payable_1 = qualified_payables.remove(0);
        let payable_2 = qualified_payables.remove(0);
        let payable_dao = PayableDaoMock::new()
            .non_pending_payables_result(vec![payable_1.clone()])
            .non_pending_payables_result(vec![payable_2.clone()]);
        let mut config = bc_from_earning_wallet(make_wallet("mine"));
        config.payment_thresholds_opt = Some(payment_thresholds);
=======
        let pps_for_blockchain_bridge_sub = blockchain_bridge_addr.clone().recipient();
        let last_paid_timestamp = to_unix_timestamp(SystemTime::now())
            - DEFAULT_PAYMENT_THRESHOLDS.maturity_threshold_sec as i64
            - 1;
        let payable_account = PayableAccount {
            wallet: make_wallet("scan_for_payables"),
            balance_wei: gwei_to_wei(DEFAULT_PAYMENT_THRESHOLDS.debt_threshold_gwei + 1),
            last_paid_timestamp: from_unix_timestamp(last_paid_timestamp),
            pending_payable_opt: None,
        };
        let payable_dao = payable_dao
            .non_pending_payables_result(vec![payable_account.clone()])
            .non_pending_payables_result(vec![payable_account]);
        let config = bc_from_earning_wallet(make_wallet("mine"));
>>>>>>> 24eb855e
        let system = System::new(test_name);
        let mut subject = AccountantBuilder::default()
            .consuming_wallet(make_paying_wallet(b"consuming"))
            .logger(Logger::new(test_name))
            .payable_daos(vec![ForPayableScanner(payable_dao)])
            .bootstrapper_config(config)
            .build();
        let message_before = ScanForNewPayables {
            response_skeleton_opt: Some(ResponseSkeleton {
                client_id: 111,
                context_id: 222,
            }),
        };
        let message_simultaneous = ScanForNewPayables {
            response_skeleton_opt: Some(ResponseSkeleton {
                client_id: 999,
                context_id: 888,
            }),
        };
        let message_after = ScanForNewPayables {
            response_skeleton_opt: Some(ResponseSkeleton {
                client_id: 333,
                context_id: 444,
            }),
        };
        subject.qualified_payables_sub_opt = Some(qualified_payables_sub);
        bind_ui_gateway_unasserted(&mut subject);
        // important
        subject.scan_schedulers.automatic_scans_enabled = false;
        let addr = subject.start();
        addr.try_send(message_before.clone()).unwrap();

        addr.try_send(message_simultaneous).unwrap();

        // We ignored the second ScanForNewPayables message as there was already in progress from
        // the first message. Now we reset the state by ending the first scan by a failure and see
        // that the third scan request is going to be accepted willingly again.
        addr.try_send(SentPayables {
            payment_procedure_result: Err(PayableTransactionError::Signing("bluh".to_string())),
            response_skeleton_opt: Some(ResponseSkeleton {
                client_id: 1122,
                context_id: 7788,
            }),
        })
        .unwrap();
        addr.try_send(message_after.clone()).unwrap();
        system.run();
        let blockchain_bridge_recording = blockchain_bridge_recording.lock().unwrap();
        let first_message_actual: &QualifiedPayablesMessage =
            blockchain_bridge_recording.get_record(0);
        assert_eq!(
            first_message_actual.response_skeleton_opt,
            message_before.response_skeleton_opt
        );
        let second_message_actual: &QualifiedPayablesMessage =
            blockchain_bridge_recording.get_record(1);
        assert_eq!(
            second_message_actual.response_skeleton_opt,
            message_after.response_skeleton_opt
        );
        let messages_received = blockchain_bridge_recording.len();
        assert_eq!(messages_received, 2);
        TestLogHandler::new().exists_log_containing(&format!(
            "INFO: {}: Payables scan was already initiated",
            test_name
        ));
    }

    #[test]
    fn scan_for_pending_payables_finds_still_pending_payables() {
        init_test_logging();
        let (blockchain_bridge, _, blockchain_bridge_recording_arc) = make_recorder();
        let blockchain_bridge_addr = blockchain_bridge
            .system_stop_conditions(match_lazily_every_type_id!(RequestTransactionReceipts))
            .start();
        let payable_fingerprint_1 = PendingPayableFingerprint {
            rowid: 555,
            timestamp: from_unix_timestamp(210_000_000),
            hash: make_tx_hash(45678),
            attempt: 1,
            amount: 4444,
            process_error: None,
        };
        let payable_fingerprint_2 = PendingPayableFingerprint {
            rowid: 550,
            timestamp: from_unix_timestamp(210_000_100),
            hash: make_tx_hash(112233),
            attempt: 2,
            amount: 7999,
            process_error: None,
        };
        let pending_payable_dao = PendingPayableDaoMock::default()
            .return_all_errorless_fingerprints_result(vec![
                payable_fingerprint_1.clone(),
                payable_fingerprint_2.clone(),
            ]);
        let config = bc_from_earning_wallet(make_wallet("mine"));
        let system = System::new("pending payable scan");
        let mut subject = AccountantBuilder::default()
            .consuming_wallet(make_paying_wallet(b"consuming"))
            .pending_payable_daos(vec![ForPendingPayableScanner(pending_payable_dao)])
            .bootstrapper_config(config)
            .build();

        subject.request_transaction_receipts_sub_opt = Some(blockchain_bridge_addr.recipient());
        let account_addr = subject.start();

        let _ = account_addr
            .try_send(ScanForPendingPayables {
                response_skeleton_opt: None,
            })
            .unwrap();

        system.run();
        let blockchain_bridge_recording = blockchain_bridge_recording_arc.lock().unwrap();
        let received_msg = blockchain_bridge_recording.get_record::<RequestTransactionReceipts>(0);
        assert_eq!(
            received_msg,
            &RequestTransactionReceipts {
                pending_payable: vec![payable_fingerprint_1, payable_fingerprint_2],
                response_skeleton_opt: None,
            }
        );
        assert_eq!(blockchain_bridge_recording.len(), 1);
        let log_handler = TestLogHandler::new();
        log_handler.exists_log_containing("DEBUG: Accountant: Found 2 pending payables to process");
    }

    #[test]
    fn report_routing_service_provided_message_is_received() {
        init_test_logging();
        let now = SystemTime::now();
        let bootstrapper_config = bc_from_earning_wallet(make_wallet("hi"));
        let more_money_receivable_parameters_arc = Arc::new(Mutex::new(vec![]));
        let payable_dao_mock = PayableDaoMock::new().non_pending_payables_result(vec![]);
        let receivable_dao_mock = ReceivableDaoMock::new()
            .more_money_receivable_parameters(&more_money_receivable_parameters_arc)
            .more_money_receivable_result(Ok(()));
        let subject = AccountantBuilder::default()
            .bootstrapper_config(bootstrapper_config)
            .payable_daos(vec![ForAccountantBody(payable_dao_mock)])
            .receivable_daos(vec![ForAccountantBody(receivable_dao_mock)])
            .build();
        let system = System::new("report_routing_service_message_is_received");
        let subject_addr: Addr<Accountant> = subject.start();
        subject_addr
            .try_send(BindMessage {
                peer_actors: peer_actors_builder().build(),
            })
            .unwrap();

        let paying_wallet = make_wallet("booga");
        subject_addr
            .try_send(ReportRoutingServiceProvidedMessage {
                timestamp: now,
                paying_wallet: paying_wallet.clone(),
                payload_size: 1234,
                service_rate: 42,
                byte_rate: 24,
            })
            .unwrap();

        System::current().stop_with_code(0);
        system.run();
        let more_money_receivable_parameters = more_money_receivable_parameters_arc.lock().unwrap();
        assert_eq!(
            more_money_receivable_parameters[0],
            (now, make_wallet("booga"), (1 * 42) + (1234 * 24))
        );
        TestLogHandler::new().exists_log_containing(&format!(
            "DEBUG: Accountant: Charging routing of 1234 bytes to wallet {}",
            paying_wallet
        ));
    }

    #[test]
    fn report_routing_service_provided_message_is_received_from_our_consuming_wallet() {
        init_test_logging();
        let consuming_wallet = make_wallet("our consuming wallet");
        let config = bc_from_wallets(consuming_wallet.clone(), make_wallet("our earning wallet"));
        let more_money_receivable_parameters_arc = Arc::new(Mutex::new(vec![]));
        let payable_dao_mock = PayableDaoMock::new().non_pending_payables_result(vec![]);
        let receivable_dao_mock = ReceivableDaoMock::new()
            .more_money_receivable_parameters(&more_money_receivable_parameters_arc);
        let subject = AccountantBuilder::default()
            .bootstrapper_config(config)
            .payable_daos(vec![ForAccountantBody(payable_dao_mock)])
            .receivable_daos(vec![ForAccountantBody(receivable_dao_mock)])
            .build();
        let system = System::new("report_routing_service_message_is_received");
        let subject_addr: Addr<Accountant> = subject.start();
        subject_addr
            .try_send(BindMessage {
                peer_actors: peer_actors_builder().build(),
            })
            .unwrap();

        subject_addr
            .try_send(ReportRoutingServiceProvidedMessage {
                timestamp: SystemTime::now(),
                paying_wallet: consuming_wallet.clone(),
                payload_size: 1234,
                service_rate: 42,
                byte_rate: 24,
            })
            .unwrap();

        System::current().stop_with_code(0);
        system.run();
        assert!(more_money_receivable_parameters_arc
            .lock()
            .unwrap()
            .is_empty());

        TestLogHandler::new().exists_log_containing(&format!(
            "WARN: Accountant: Declining to record a receivable against our wallet {} for service we provided",
            consuming_wallet,
        ));
    }

    #[test]
    fn report_routing_service_provided_message_is_received_from_our_earning_wallet() {
        init_test_logging();
        let earning_wallet = make_wallet("our earning wallet");
        let config = bc_from_earning_wallet(earning_wallet.clone());
        let more_money_receivable_parameters_arc = Arc::new(Mutex::new(vec![]));
        let payable_dao_mock = PayableDaoMock::new().non_pending_payables_result(vec![]);
        let receivable_dao_mock = ReceivableDaoMock::new()
            .more_money_receivable_parameters(&more_money_receivable_parameters_arc);
        let subject = AccountantBuilder::default()
            .bootstrapper_config(config)
            .payable_daos(vec![ForAccountantBody(payable_dao_mock)])
            .receivable_daos(vec![ForAccountantBody(receivable_dao_mock)])
            .build();
        let system = System::new("report_routing_service_message_is_received");
        let subject_addr: Addr<Accountant> = subject.start();
        subject_addr
            .try_send(BindMessage {
                peer_actors: peer_actors_builder().build(),
            })
            .unwrap();

        subject_addr
            .try_send(ReportRoutingServiceProvidedMessage {
                timestamp: SystemTime::now(),
                paying_wallet: earning_wallet.clone(),
                payload_size: 1234,
                service_rate: 42,
                byte_rate: 24,
            })
            .unwrap();

        System::current().stop_with_code(0);
        system.run();
        assert!(more_money_receivable_parameters_arc
            .lock()
            .unwrap()
            .is_empty());

        TestLogHandler::new().exists_log_containing(&format!(
            "WARN: Accountant: Declining to record a receivable against our wallet {} for service we provided",
            earning_wallet,
        ));
    }

    #[test]
    fn report_exit_service_provided_message_is_received() {
        init_test_logging();
        let now = SystemTime::now();
        let config = bc_from_earning_wallet(make_wallet("hi"));
        let more_money_receivable_parameters_arc = Arc::new(Mutex::new(vec![]));
        let payable_dao_mock = PayableDaoMock::new().non_pending_payables_result(vec![]);
        let receivable_dao_mock = ReceivableDaoMock::new()
            .more_money_receivable_parameters(&more_money_receivable_parameters_arc)
            .more_money_receivable_result(Ok(()));
        let subject = AccountantBuilder::default()
            .bootstrapper_config(config)
            .payable_daos(vec![ForAccountantBody(payable_dao_mock)])
            .receivable_daos(vec![ForAccountantBody(receivable_dao_mock)])
            .build();
        let system = System::new("report_exit_service_provided_message_is_received");
        let subject_addr: Addr<Accountant> = subject.start();
        subject_addr
            .try_send(BindMessage {
                peer_actors: peer_actors_builder().build(),
            })
            .unwrap();

        let paying_wallet = make_wallet("booga");
        subject_addr
            .try_send(ReportExitServiceProvidedMessage {
                timestamp: now,
                paying_wallet: paying_wallet.clone(),
                payload_size: 1234,
                service_rate: 42,
                byte_rate: 24,
            })
            .unwrap();

        System::current().stop();
        system.run();
        let more_money_receivable_parameters = more_money_receivable_parameters_arc.lock().unwrap();
        assert_eq!(
            more_money_receivable_parameters[0],
            (now, make_wallet("booga"), (1 * 42) + (1234 * 24))
        );
        TestLogHandler::new().exists_log_containing(&format!(
            "DEBUG: Accountant: Charging exit service for 1234 bytes to wallet {}",
            paying_wallet
        ));
    }

    #[test]
    fn report_exit_service_provided_message_is_received_from_our_consuming_wallet() {
        init_test_logging();
        let consuming_wallet = make_wallet("my consuming wallet");
        let config = bc_from_wallets(consuming_wallet.clone(), make_wallet("my earning wallet"));
        let more_money_receivable_parameters_arc = Arc::new(Mutex::new(vec![]));
        let payable_dao_mock = PayableDaoMock::new().non_pending_payables_result(vec![]);
        let receivable_dao_mock = ReceivableDaoMock::new()
            .more_money_receivable_parameters(&more_money_receivable_parameters_arc);
        let subject = AccountantBuilder::default()
            .bootstrapper_config(config)
            .payable_daos(vec![ForAccountantBody(payable_dao_mock)])
            .receivable_daos(vec![ForAccountantBody(receivable_dao_mock)])
            .build();
        let system = System::new("report_exit_service_provided_message_is_received");
        let subject_addr: Addr<Accountant> = subject.start();
        subject_addr
            .try_send(BindMessage {
                peer_actors: peer_actors_builder().build(),
            })
            .unwrap();

        subject_addr
            .try_send(ReportExitServiceProvidedMessage {
                timestamp: SystemTime::now(),
                paying_wallet: consuming_wallet.clone(),
                payload_size: 1234,
                service_rate: 42,
                byte_rate: 24,
            })
            .unwrap();

        System::current().stop();
        system.run();
        assert!(more_money_receivable_parameters_arc
            .lock()
            .unwrap()
            .is_empty());

        TestLogHandler::new().exists_log_containing(&format!(
            "WARN: Accountant: Declining to record a receivable against our wallet {} for service we provided",
            consuming_wallet
        ));
    }

    #[test]
    fn report_exit_service_provided_message_is_received_from_our_earning_wallet() {
        init_test_logging();
        let earning_wallet = make_wallet("my earning wallet");
        let config = bc_from_earning_wallet(earning_wallet.clone());
        let more_money_receivable_parameters_arc = Arc::new(Mutex::new(vec![]));
        let payable_dao_mock = PayableDaoMock::new().non_pending_payables_result(vec![]);
        let receivable_dao_mock = ReceivableDaoMock::new()
            .more_money_receivable_parameters(&more_money_receivable_parameters_arc);
        let subject = AccountantBuilder::default()
            .bootstrapper_config(config)
            .payable_daos(vec![ForAccountantBody(payable_dao_mock)])
            .receivable_daos(vec![ForAccountantBody(receivable_dao_mock)])
            .build();
        let system = System::new("report_exit_service_provided_message_is_received");
        let subject_addr: Addr<Accountant> = subject.start();
        subject_addr
            .try_send(BindMessage {
                peer_actors: peer_actors_builder().build(),
            })
            .unwrap();

        subject_addr
            .try_send(ReportExitServiceProvidedMessage {
                timestamp: SystemTime::now(),
                paying_wallet: earning_wallet.clone(),
                payload_size: 1234,
                service_rate: 42,
                byte_rate: 24,
            })
            .unwrap();

        System::current().stop();
        system.run();
        assert!(more_money_receivable_parameters_arc
            .lock()
            .unwrap()
            .is_empty());

        TestLogHandler::new().exists_log_containing(&format!(
            "WARN: Accountant: Declining to record a receivable against our wallet {} for service we provided",
            earning_wallet,
        ));
    }

    #[test]
    fn report_services_consumed_message_is_received() {
        init_test_logging();
        let config = make_bc_with_defaults();
        let more_money_payable_params_arc = Arc::new(Mutex::new(vec![]));
        let payable_dao_mock = PayableDaoMock::new()
            .more_money_payable_params(more_money_payable_params_arc.clone())
            .more_money_payable_result(Ok(()))
            .more_money_payable_result(Ok(()))
            .more_money_payable_result(Ok(()));
        let mut subject = AccountantBuilder::default()
            .bootstrapper_config(config)
            .payable_daos(vec![ForAccountantBody(payable_dao_mock)])
            .build();
        subject.message_id_generator = Box::new(MessageIdGeneratorMock::default().id_result(123));
        let system = System::new("report_services_consumed_message_is_received");
        let subject_addr: Addr<Accountant> = subject.start();
        subject_addr
            .try_send(BindMessage {
                peer_actors: peer_actors_builder().build(),
            })
            .unwrap();
        let earning_wallet_exit = make_wallet("exit");
        let earning_wallet_routing_1 = make_wallet("routing 1");
        let earning_wallet_routing_2 = make_wallet("routing 2");
        let timestamp = SystemTime::now();

        subject_addr
            .try_send(ReportServicesConsumedMessage {
                timestamp,
                exit: ExitServiceConsumed {
                    earning_wallet: earning_wallet_exit.clone(),
                    payload_size: 1200,
                    service_rate: 120,
                    byte_rate: 30,
                },
                routing_payload_size: 3456,
                routing: vec![
                    RoutingServiceConsumed {
                        earning_wallet: earning_wallet_routing_1.clone(),
                        service_rate: 42,
                        byte_rate: 24,
                    },
                    RoutingServiceConsumed {
                        earning_wallet: earning_wallet_routing_2.clone(),
                        service_rate: 52,
                        byte_rate: 33,
                    },
                ],
            })
            .unwrap();

        System::current().stop();
        system.run();
        let more_money_payable_params = more_money_payable_params_arc.lock().unwrap();
        assert_eq!(
            more_money_payable_params
                .iter()
                .map(|(timestamp, wallet, amount)| (timestamp, wallet, amount))
                .collect::<Vec<_>>(),
            vec![
                (&timestamp, &earning_wallet_exit, &((1 * 120) + (1200 * 30))),
                (
                    &timestamp,
                    &earning_wallet_routing_1,
                    &((1 * 42) + (3456 * 24))
                ),
                (
                    &timestamp,
                    &earning_wallet_routing_2,
                    &((1 * 52) + (3456 * 33))
                )
            ]
        );
        let test_log_handler = TestLogHandler::new();

        test_log_handler.exists_log_containing(&format!(
            "DEBUG: Accountant: MsgId 123: Accruing debt to {} for consuming 1200 exited bytes",
            earning_wallet_exit
        ));
        test_log_handler.exists_log_containing(&format!(
            "DEBUG: Accountant: MsgId 123: Accruing debt to {} for consuming 3456 routed bytes",
            earning_wallet_routing_1
        ));
        test_log_handler.exists_log_containing(&format!(
            "DEBUG: Accountant: MsgId 123: Accruing debt to {} for consuming 3456 routed bytes",
            earning_wallet_routing_2
        ));
    }

    fn assert_that_we_do_not_charge_our_own_wallet_for_consumed_services(
        config: BootstrapperConfig,
        message: ReportServicesConsumedMessage,
    ) -> Arc<Mutex<Vec<(SystemTime, Wallet, u128)>>> {
        let more_money_payable_parameters_arc = Arc::new(Mutex::new(vec![]));
        let payable_dao_mock = PayableDaoMock::new()
            .non_pending_payables_result(vec![])
            .more_money_payable_result(Ok(()))
            .more_money_payable_params(more_money_payable_parameters_arc.clone());
        let subject = AccountantBuilder::default()
            .bootstrapper_config(config)
            .payable_daos(vec![ForAccountantBody(payable_dao_mock)])
            .build();
        let system = System::new("test");
        let subject_addr: Addr<Accountant> = subject.start();
        subject_addr
            .try_send(BindMessage {
                peer_actors: peer_actors_builder().build(),
            })
            .unwrap();

        subject_addr.try_send(message).unwrap();

        System::current().stop();
        system.run();
        more_money_payable_parameters_arc
    }

    #[test]
    fn routing_service_consumed_is_reported_for_our_consuming_wallet() {
        init_test_logging();
        let consuming_wallet = make_wallet("the consuming wallet");
        let config = bc_from_wallets(consuming_wallet.clone(), make_wallet("the earning wallet"));
        let foreign_wallet = make_wallet("exit wallet");
        let timestamp = SystemTime::now();
        let report_message = ReportServicesConsumedMessage {
            timestamp,
            exit: ExitServiceConsumed {
                earning_wallet: foreign_wallet.clone(),
                payload_size: 1234,
                service_rate: 45,
                byte_rate: 10,
            },
            routing_payload_size: 3333,
            routing: vec![RoutingServiceConsumed {
                earning_wallet: consuming_wallet.clone(),
                service_rate: 42,
                byte_rate: 6,
            }],
        };

        let more_money_payable_params_arc =
            assert_that_we_do_not_charge_our_own_wallet_for_consumed_services(
                config,
                report_message,
            );

        let more_money_payable_params = more_money_payable_params_arc.lock().unwrap();
        assert_eq!(
            *more_money_payable_params,
            //except processing the exit service there was no change in payables
            vec![(timestamp, foreign_wallet, (45 + 10 * 1234))]
        );
        TestLogHandler::new().exists_log_containing(&format!(
            "WARN: Accountant: Declining to record a payable against our wallet {} for service we provided",
            consuming_wallet
        ));
    }

    #[test]
    fn routing_service_consumed_is_reported_for_our_earning_wallet() {
        init_test_logging();
        let earning_wallet =
            make_wallet("routing_service_consumed_is_reported_for_our_earning_wallet");
        let foreign_wallet = make_wallet("exit wallet");
        let config = bc_from_earning_wallet(earning_wallet.clone());
        let timestamp = SystemTime::now();
        let report_message = ReportServicesConsumedMessage {
            timestamp,
            exit: ExitServiceConsumed {
                earning_wallet: foreign_wallet.clone(),
                payload_size: 1234,
                service_rate: 45,
                byte_rate: 10,
            },
            routing_payload_size: 3333,
            routing: vec![RoutingServiceConsumed {
                earning_wallet: earning_wallet.clone(),
                service_rate: 42,
                byte_rate: 6,
            }],
        };

        let more_money_payable_params_arc =
            assert_that_we_do_not_charge_our_own_wallet_for_consumed_services(
                config,
                report_message,
            );

        let more_money_payable_params = more_money_payable_params_arc.lock().unwrap();
        assert_eq!(
            *more_money_payable_params,
            //except processing the exit service there was no change in payables
            vec![(timestamp, foreign_wallet, (45 + 10 * 1234))]
        );
        TestLogHandler::new().exists_log_containing(&format!(
            "WARN: Accountant: Declining to record a payable against our wallet {} for service we provided",
            earning_wallet
        ));
    }

    #[test]
    fn exit_service_consumed_is_reported_for_our_consuming_wallet() {
        init_test_logging();
        let consuming_wallet =
            make_wallet("exit_service_consumed_is_reported_for_our_consuming_wallet");
        let config = bc_from_wallets(consuming_wallet.clone(), make_wallet("own earning wallet"));
        let report_message = ReportServicesConsumedMessage {
            timestamp: SystemTime::now(),
            exit: ExitServiceConsumed {
                earning_wallet: consuming_wallet.clone(),
                payload_size: 1234,
                service_rate: 42,
                byte_rate: 24,
            },
            routing_payload_size: 3333,
            routing: vec![],
        };

        let more_money_payable_params_arc =
            assert_that_we_do_not_charge_our_own_wallet_for_consumed_services(
                config,
                report_message,
            );

        assert!(more_money_payable_params_arc.lock().unwrap().is_empty());
        TestLogHandler::new().exists_log_containing(&format!(
            "WARN: Accountant: Declining to record a payable against our wallet {} for service we provided",
            consuming_wallet
        ));
    }

    #[test]
    fn exit_service_consumed_is_reported_for_our_earning_wallet() {
        init_test_logging();
        let earning_wallet = make_wallet("own earning wallet");
        let config = bc_from_earning_wallet(earning_wallet.clone());
        let report_message = ReportServicesConsumedMessage {
            timestamp: SystemTime::now(),
            exit: ExitServiceConsumed {
                earning_wallet: earning_wallet.clone(),
                payload_size: 1234,
                service_rate: 42,
                byte_rate: 24,
            },
            routing_payload_size: 3333,
            routing: vec![],
        };

        let more_money_payable_params_arc =
            assert_that_we_do_not_charge_our_own_wallet_for_consumed_services(
                config,
                report_message,
            );

        assert!(more_money_payable_params_arc.lock().unwrap().is_empty());
        TestLogHandler::new().exists_log_containing(&format!(
            "WARN: Accountant: Declining to record a payable against our wallet {} for service we provided",
            earning_wallet
        ));
    }

    #[test]
    #[should_panic(
        expected = "Recording services provided for 0x000000000000000000000000000000626f6f6761 \
    but has hit fatal database error: RusqliteError(\"we cannot help ourselves; this is baaad\")"
    )]
    fn record_service_provided_panics_on_fatal_errors() {
        init_test_logging();
        let wallet = make_wallet("booga");
        let receivable_dao = ReceivableDaoMock::new().more_money_receivable_result(Err(
            ReceivableDaoError::RusqliteError(
                "we cannot help ourselves; this is baaad".to_string(),
            ),
        ));
        let subject = AccountantBuilder::default()
            .receivable_daos(vec![ForAccountantBody(receivable_dao)])
            .build();

        let _ = subject.record_service_provided(i64::MAX as u64, 1, SystemTime::now(), 2, &wallet);
    }

    #[test]
    fn record_service_provided_handles_overflow() {
        init_test_logging();
        let wallet = make_wallet("booga");
        let receivable_dao = ReceivableDaoMock::new()
            .more_money_receivable_result(Err(ReceivableDaoError::SignConversion(1234)));
        let subject = AccountantBuilder::default()
            .receivable_daos(vec![ForAccountantBody(receivable_dao)])
            .build();

        subject.record_service_provided(i64::MAX as u64, 1, SystemTime::now(), 2, &wallet);

        TestLogHandler::new().exists_log_containing(&format!(
            "ERROR: Accountant: Overflow error recording service provided for {}: service rate {}, byte rate 1, payload size 2. Skipping",
            wallet,
            i64::MAX as u64
        ));
    }

    #[test]
    fn record_service_consumed_handles_overflow() {
        init_test_logging();
        let wallet = make_wallet("booga");
        let payable_dao = PayableDaoMock::new()
            .more_money_payable_result(Err(PayableDaoError::SignConversion(1234)));
        let subject = AccountantBuilder::default()
            .payable_daos(vec![ForAccountantBody(payable_dao)])
            .build();
        let service_rate = i64::MAX as u64;

        subject.record_service_consumed(service_rate, 1, SystemTime::now(), 2, &wallet);

        TestLogHandler::new().exists_log_containing(&format!(
            "ERROR: Accountant: Overflow error recording consumed services from {}: total charge {}, service rate {}, byte rate 1, payload size 2. Skipping",
            wallet,
            i64::MAX as u64 + 1 * 2,
            i64::MAX as u64
        ));
    }

    #[test]
    #[should_panic(
        expected = "Recording services consumed from 0x000000000000000000000000000000626f6f6761 but \
     has hit fatal database error: RusqliteError(\"we cannot help ourselves; this is baaad\")"
    )]
    fn record_service_consumed_panics_on_fatal_errors() {
        init_test_logging();
        let wallet = make_wallet("booga");
        let payable_dao = PayableDaoMock::new().more_money_payable_result(Err(
            PayableDaoError::RusqliteError("we cannot help ourselves; this is baaad".to_string()),
        ));
        let subject = AccountantBuilder::default()
            .payable_daos(vec![ForAccountantBody(payable_dao)])
            .build();

        let _ = subject.record_service_consumed(i64::MAX as u64, 1, SystemTime::now(), 2, &wallet);
    }

    #[test]
    #[should_panic(
        expected = "panic message (processed with: node_lib::sub_lib::utils::crash_request_analyzer)"
    )]
    fn accountant_can_be_crashed_properly_but_not_improperly() {
        let mut config = make_bc_with_defaults();
        config.crash_point = CrashPoint::Message;
        let accountant = AccountantBuilder::default()
            .bootstrapper_config(config)
            .build();

        prove_that_crash_request_handler_is_hooked_up(accountant, CRASH_KEY);
    }

    #[test]
    fn accountant_processes_sent_payables_and_schedules_pending_payable_scanner() {
        let fingerprints_rowids_params_arc = Arc::new(Mutex::new(vec![]));
        let mark_pending_payables_rowids_params_arc = Arc::new(Mutex::new(vec![]));
        let pending_payable_notify_later_params_arc = Arc::new(Mutex::new(vec![]));
        let expected_wallet = make_wallet("paying_you");
        let expected_hash = H256::from("transaction_hash".keccak256());
        let expected_rowid = 45623;
        let pending_payable_dao = PendingPayableDaoMock::default()
            .fingerprints_rowids_params(&fingerprints_rowids_params_arc)
            .fingerprints_rowids_result(TransactionHashes {
                rowid_results: vec![(expected_rowid, expected_hash)],
                no_rowid_results: vec![],
            });
        let payable_dao = PayableDaoMock::new()
            .mark_pending_payables_rowids_params(&mark_pending_payables_rowids_params_arc)
            .mark_pending_payables_rowids_result(Ok(()));
        let system =
            System::new("accountant_processes_sent_payables_and_schedules_pending_payable_scanner");
        let mut subject = AccountantBuilder::default()
            .bootstrapper_config(bc_from_earning_wallet(make_wallet("some_wallet_address")))
            .payable_daos(vec![ForPayableScanner(payable_dao)])
            .pending_payable_daos(vec![ForPayableScanner(pending_payable_dao)])
            .build();
        let pending_payable_interval = Duration::from_millis(55);
        subject.scan_schedulers.pending_payable.interval = pending_payable_interval;
        subject.scan_schedulers.pending_payable.handle = Box::new(
            NotifyLaterHandleMock::default()
                .notify_later_params(&pending_payable_notify_later_params_arc),
        );
        let expected_payable = PendingPayable::new(expected_wallet.clone(), expected_hash.clone());
        let sent_payable = SentPayables {
            payment_procedure_result: Ok(vec![ProcessedPayableFallible::Correct(
                expected_payable.clone(),
            )]),
            response_skeleton_opt: None,
        };
        let addr = subject.start();

        addr.try_send(sent_payable).expect("unexpected actix error");

        System::current().stop();
        system.run();
        let fingerprints_rowids_params = fingerprints_rowids_params_arc.lock().unwrap();
        assert_eq!(*fingerprints_rowids_params, vec![vec![expected_hash]]);
        let mark_pending_payables_rowids_params =
            mark_pending_payables_rowids_params_arc.lock().unwrap();
        assert_eq!(
            *mark_pending_payables_rowids_params,
            vec![vec![(expected_wallet, expected_rowid)]]
        );
        let pending_payable_notify_later_params =
            pending_payable_notify_later_params_arc.lock().unwrap();
        assert_eq!(
            *pending_payable_notify_later_params,
            vec![(ScanForPendingPayables::default(), pending_payable_interval)]
        );
        // The accountant is unbound here. We don't use the bind message. It means we can prove
        // none of those other scan requests could have been sent (especially ScanForNewPayables,
        // ScanForRetryPayables)
    }

    #[test]
    fn zero_sent_payables_so_the_payable_scan_is_rescheduled_without_scanning_for_pending_payables()
    {
        init_test_logging();
        let test_name = "zero_sent_payables_so_the_payable_scan_is_rescheduled_without_scanning_for_pending_payables";
        let finish_scan_params_arc = Arc::new(Mutex::new(vec![]));
        let payable_notify_later_params_arc = Arc::new(Mutex::new(vec![]));
        let system = System::new(test_name);
        let mut subject = AccountantBuilder::default()
            .logger(Logger::new(test_name))
            .build();
        subject
            .scanners
            .replace_scanner(ScannerReplacement::Payable(ReplacementType::Mock(
                ScannerMock::default()
                    .finish_scan_params(&finish_scan_params_arc)
                    .finish_scan_result(PayableScanResult {
                        ui_response_opt: None,
                        result: OperationOutcome::Failure,
                    }),
            )));
        // Important. Otherwise, the scan would've been handled through a different endpoint and
        // gone for a very long time
        subject
            .scan_schedulers
            .payable
            .inner
            .lock()
            .unwrap()
            .last_new_payable_scan_timestamp = SystemTime::now();
        subject.scan_schedulers.payable.new_payable_notify_later = Box::new(
            NotifyLaterHandleMock::default().notify_later_params(&payable_notify_later_params_arc),
        );
        let sent_payable = SentPayables {
            payment_procedure_result: Err(PayableTransactionError::Sending {
                msg: "booga".to_string(),
                hashes: vec![make_tx_hash(456)],
            }),
            response_skeleton_opt: None,
        };
        let addr = subject.start();

        addr.try_send(sent_payable.clone())
            .expect("unexpected actix error");

        System::current().stop();
        assert_eq!(system.run(), 0);
        let mut finish_scan_params = finish_scan_params_arc.lock().unwrap();
        let (actual_sent_payable, logger) = finish_scan_params.remove(0);
        assert_eq!(actual_sent_payable, sent_payable,);
        test_use_of_the_same_logger(&logger, test_name, None);
        let mut payable_notify_later_params = payable_notify_later_params_arc.lock().unwrap();
        let (scheduled_msg, _interval) = payable_notify_later_params.remove(0);
        assert_eq!(scheduled_msg, ScanForNewPayables::default());
        assert!(
            payable_notify_later_params.is_empty(),
            "Should be empty but {:?}",
            payable_notify_later_params
        );
    }

    #[test]
    fn accountant_schedule_retry_payable_scanner_because_not_all_pending_payables_completed() {
        init_test_logging();
        let test_name =
            "accountant_schedule_retry_payable_scanner_because_not_all_pending_payables_completed";
        let finish_scan_params_arc = Arc::new(Mutex::new(vec![]));
        let retry_payable_notify_params_arc = Arc::new(Mutex::new(vec![]));
        let mut subject = AccountantBuilder::default()
            .logger(Logger::new(test_name))
            .build();
        let pending_payable_scanner = ScannerMock::new()
            .finish_scan_params(&finish_scan_params_arc)
            .finish_scan_result(PendingPayableScanResult::PaymentRetryRequired);
        subject
            .scanners
            .replace_scanner(ScannerReplacement::PendingPayable(ReplacementType::Mock(
                pending_payable_scanner,
            )));
        subject.scan_schedulers.payable.retry_payable_notify =
            Box::new(NotifyHandleMock::default().notify_params(&retry_payable_notify_params_arc));
        let system = System::new(test_name);
        let (mut msg, _) =
            make_report_transaction_receipts_msg(TxStatus::Pending, TxStatus::Failed);
        let response_skeleton_opt = Some(ResponseSkeleton {
            client_id: 45,
            context_id: 7,
        });
        msg.response_skeleton_opt = response_skeleton_opt;
        let subject_addr = subject.start();

        subject_addr.try_send(msg.clone()).unwrap();

        System::current().stop();
        system.run();
        let mut finish_scan_params = finish_scan_params_arc.lock().unwrap();
        let (msg_actual, logger) = finish_scan_params.remove(0);
        assert_eq!(msg_actual, msg);
        let retry_payable_notify_params = retry_payable_notify_params_arc.lock().unwrap();
        assert_eq!(
            *retry_payable_notify_params,
            vec![ScanForRetryPayables {
                response_skeleton_opt
            }]
        );
        test_use_of_the_same_logger(&logger, test_name, None)
    }

    #[test]
    fn accountant_confirms_payable_txs_and_schedules_the_new_payable_scanner_timely() {
        let transactions_confirmed_params_arc = Arc::new(Mutex::new(vec![]));
        let compute_interval_params_arc = Arc::new(Mutex::new(vec![]));
        let new_payable_notify_later_arc = Arc::new(Mutex::new(vec![]));
        let new_payable_notify_arc = Arc::new(Mutex::new(vec![]));
        let payable_dao = PayableDaoMock::default()
            .transactions_confirmed_params(&transactions_confirmed_params_arc)
            .transactions_confirmed_result(Ok(()));
        let pending_payable_dao =
            PendingPayableDaoMock::default().delete_fingerprints_result(Ok(()));
        let system = System::new("new_payable_scanner_timely");
        let mut subject = AccountantBuilder::default()
            .payable_daos(vec![ForPendingPayableScanner(payable_dao)])
            .pending_payable_daos(vec![ForPendingPayableScanner(pending_payable_dao)])
            .build();
        let last_new_payable_scan_timestamp = SystemTime::now()
            .checked_sub(Duration::from_secs(3))
            .unwrap();
        let nominal_interval = Duration::from_secs(6);
        let expected_computed_interval = Duration::from_secs(3);
        let dyn_interval_computer = NewPayableScanDynIntervalComputerMock::default()
            .compute_interval_params(&compute_interval_params_arc)
            .compute_interval_result(Some(expected_computed_interval));
        subject.scan_schedulers.payable.nominal_interval = nominal_interval;
        subject.scan_schedulers.payable.dyn_interval_computer = Box::new(dyn_interval_computer);
        subject
            .scan_schedulers
            .payable
            .inner
            .lock()
            .unwrap()
            .last_new_payable_scan_timestamp = last_new_payable_scan_timestamp;
        subject.scan_schedulers.payable.new_payable_notify_later = Box::new(
            NotifyLaterHandleMock::default().notify_later_params(&new_payable_notify_later_arc),
        );
        subject.scan_schedulers.payable.new_payable_notify =
            Box::new(NotifyHandleMock::default().notify_params(&new_payable_notify_arc));
        let subject_addr = subject.start();
        let (msg, two_fingerprints) = make_report_transaction_receipts_msg(
            TxStatus::Succeeded(TransactionBlock {
                block_hash: make_tx_hash(123),
                block_number: U64::from(100),
            }),
            TxStatus::Succeeded(TransactionBlock {
                block_hash: make_tx_hash(234),
                block_number: U64::from(200),
            }),
        );

        subject_addr.try_send(msg).unwrap();

        System::current().stop();
        system.run();
        let transactions_confirmed_params = transactions_confirmed_params_arc.lock().unwrap();
        assert_eq!(*transactions_confirmed_params, vec![two_fingerprints]);
        let mut compute_interval_params = compute_interval_params_arc.lock().unwrap();
        let (_, last_new_payable_timestamp_actual, scan_interval_actual) =
            compute_interval_params.remove(0);
        assert_eq!(
            last_new_payable_timestamp_actual,
            last_new_payable_scan_timestamp
        );
        assert_eq!(scan_interval_actual, nominal_interval);
        assert!(compute_interval_params.is_empty());
        let new_payable_notify_later = new_payable_notify_later_arc.lock().unwrap();
        assert_eq!(
            *new_payable_notify_later,
            vec![(ScanForNewPayables::default(), expected_computed_interval)]
        );
        let new_payable_notify = new_payable_notify_arc.lock().unwrap();
        assert!(
            new_payable_notify.is_empty(),
            "should be empty but was: {:?}",
            new_payable_notify
        )
    }

    #[test]
    fn accountant_confirms_payable_txs_and_schedules_the_delayed_new_payable_scanner_asap() {
        let transactions_confirmed_params_arc = Arc::new(Mutex::new(vec![]));
        let compute_interval_params_arc = Arc::new(Mutex::new(vec![]));
        let new_payable_notify_later_arc = Arc::new(Mutex::new(vec![]));
        let new_payable_notify_arc = Arc::new(Mutex::new(vec![]));
        let payable_dao = PayableDaoMock::default()
            .transactions_confirmed_params(&transactions_confirmed_params_arc)
            .transactions_confirmed_result(Ok(()));
        let pending_payable_dao =
            PendingPayableDaoMock::default().delete_fingerprints_result(Ok(()));
        let mut subject = AccountantBuilder::default()
            .payable_daos(vec![ForPendingPayableScanner(payable_dao)])
            .pending_payable_daos(vec![ForPendingPayableScanner(pending_payable_dao)])
            .build();
        let last_new_payable_scan_timestamp = SystemTime::now()
            .checked_sub(Duration::from_secs(8))
            .unwrap();
        let nominal_interval = Duration::from_secs(6);
        let dyn_interval_computer = NewPayableScanDynIntervalComputerMock::default()
            .compute_interval_params(&compute_interval_params_arc)
            .compute_interval_result(None);
        subject.scan_schedulers.payable.nominal_interval = nominal_interval;
        subject.scan_schedulers.payable.dyn_interval_computer = Box::new(dyn_interval_computer);
        subject
            .scan_schedulers
            .payable
            .inner
            .lock()
            .unwrap()
            .last_new_payable_scan_timestamp = last_new_payable_scan_timestamp;
        subject.scan_schedulers.payable.new_payable_notify_later = Box::new(
            NotifyLaterHandleMock::default().notify_later_params(&new_payable_notify_later_arc),
        );
        subject.scan_schedulers.payable.new_payable_notify =
            Box::new(NotifyHandleMock::default().notify_params(&new_payable_notify_arc));
        let subject_addr = subject.start();
        let (msg, two_fingerprints) = make_report_transaction_receipts_msg(
            TxStatus::Succeeded(TransactionBlock {
                block_hash: make_tx_hash(123),
                block_number: U64::from(100),
            }),
            TxStatus::Succeeded(TransactionBlock {
                block_hash: make_tx_hash(234),
                block_number: U64::from(200),
            }),
        );

        subject_addr.try_send(msg).unwrap();

        let system = System::new("new_payable_scanner_asap");
        System::current().stop();
        system.run();
        let transactions_confirmed_params = transactions_confirmed_params_arc.lock().unwrap();
        assert_eq!(*transactions_confirmed_params, vec![two_fingerprints]);
        let mut compute_interval_params = compute_interval_params_arc.lock().unwrap();
        let (_, last_new_payable_timestamp_actual, scan_interval_actual) =
            compute_interval_params.remove(0);
        assert_eq!(
            last_new_payable_timestamp_actual,
            last_new_payable_scan_timestamp
        );
        assert_eq!(scan_interval_actual, nominal_interval);
        assert!(compute_interval_params.is_empty());
        let new_payable_notify_later = new_payable_notify_later_arc.lock().unwrap();
        assert!(
            new_payable_notify_later.is_empty(),
            "should be empty but was: {:?}",
            new_payable_notify_later
        );
        let new_payable_notify = new_payable_notify_arc.lock().unwrap();
        assert_eq!(*new_payable_notify, vec![ScanForNewPayables::default()])
    }

    #[test]
    fn scheduler_for_new_payables_operates_with_proper_now_timestamp() {
        let new_payable_notify_later_arc = Arc::new(Mutex::new(vec![]));
        let payable_dao = PayableDaoMock::default().transactions_confirmed_result(Ok(()));
        let pending_payable_dao =
            PendingPayableDaoMock::default().delete_fingerprints_result(Ok(()));
        let system = System::new("scheduler_for_new_payables_operates_with_proper_now_timestamp");
        let mut subject = AccountantBuilder::default()
            .payable_daos(vec![ForPendingPayableScanner(payable_dao)])
            .pending_payable_daos(vec![ForPendingPayableScanner(pending_payable_dao)])
            .build();
        let last_new_payable_scan_timestamp = SystemTime::now()
            .checked_sub(Duration::from_millis(3500))
            .unwrap();
        let nominal_interval = Duration::from_secs(6);
        subject.scan_schedulers.payable.nominal_interval = nominal_interval;
        subject
            .scan_schedulers
            .payable
            .inner
            .lock()
            .unwrap()
            .last_new_payable_scan_timestamp = last_new_payable_scan_timestamp;
        subject.scan_schedulers.payable.new_payable_notify_later = Box::new(
            NotifyLaterHandleMock::default().notify_later_params(&new_payable_notify_later_arc),
        );
        let subject_addr = subject.start();
        let (msg, _) = make_report_transaction_receipts_msg(
            TxStatus::Succeeded(TransactionBlock {
                block_hash: make_tx_hash(123),
                block_number: U64::from(100),
            }),
            TxStatus::Succeeded(TransactionBlock {
                block_hash: make_tx_hash(234),
                block_number: U64::from(200),
            }),
        );

        subject_addr.try_send(msg).unwrap();

        let before = SystemTime::now();
        System::current().stop();
        system.run();
        let after = SystemTime::now();
        let new_payable_notify_later = new_payable_notify_later_arc.lock().unwrap();
        let (_, actual_interval) = new_payable_notify_later[0];
        let interval_computer = NewPayableScanDynIntervalComputerReal::default();
        let left_side_bound = interval_computer
            .compute_interval(before, last_new_payable_scan_timestamp, nominal_interval)
            .unwrap();
        let right_side_bound = interval_computer
            .compute_interval(after, last_new_payable_scan_timestamp, nominal_interval)
            .unwrap();
        assert!(
            left_side_bound >= actual_interval && actual_interval >= right_side_bound,
            "expected actual {:?} to be between {:?} and {:?}",
            actual_interval,
            left_side_bound,
            right_side_bound
        );
    }

    fn make_report_transaction_receipts_msg(
        status_of_tx_1: TxStatus,
        status_of_tx_2: TxStatus,
    ) -> (ReportTransactionReceipts, [PendingPayableFingerprint; 2]) {
        let transaction_hash_1 = make_tx_hash(4545);
        let transaction_receipt_1 = TxReceipt {
            transaction_hash: transaction_hash_1,
            status: status_of_tx_1,
        };
        let fingerprint_1 = PendingPayableFingerprint {
            rowid: 5,
            timestamp: from_unix_timestamp(200_000_000),
            hash: transaction_hash_1,
            attempt: 2,
            amount: 444,
            process_error: None,
        };
        let transaction_hash_2 = make_tx_hash(3333333);
        let transaction_receipt_2 = TxReceipt {
            transaction_hash: transaction_hash_2,
            status: status_of_tx_2,
        };
        let fingerprint_2 = PendingPayableFingerprint {
            rowid: 10,
            timestamp: from_unix_timestamp(199_780_000),
            hash: Default::default(),
            attempt: 15,
            amount: 1212,
            process_error: None,
        };
        let msg = ReportTransactionReceipts {
            fingerprints_with_receipts: vec![
                (
                    TransactionReceiptResult::RpcResponse(transaction_receipt_1),
                    fingerprint_1.clone(),
                ),
                (
                    TransactionReceiptResult::RpcResponse(transaction_receipt_2),
                    fingerprint_2.clone(),
                ),
            ],
            response_skeleton_opt: None,
        };
        (msg, [fingerprint_1, fingerprint_2])
    }

    #[test]
    fn accountant_handles_inserting_new_fingerprints() {
        init_test_logging();
        let insert_fingerprint_params_arc = Arc::new(Mutex::new(vec![]));
        let pending_payable_dao = PendingPayableDaoMock::default()
            .insert_fingerprints_params(&insert_fingerprint_params_arc)
            .insert_fingerprints_result(Ok(()));
        let subject = AccountantBuilder::default()
            .pending_payable_daos(vec![ForAccountantBody(pending_payable_dao)])
            .build();
        let accountant_addr = subject.start();
        let accountant_subs = Accountant::make_subs_from(&accountant_addr);
        let timestamp = SystemTime::now();
        let hash_1 = make_tx_hash(0x6c81c);
        let amount_1 = 12345;
        let hash_2 = make_tx_hash(0x1b207);
        let amount_2 = 87654;
        let hash_and_amount_1 = HashAndAmount {
            hash: hash_1,
            amount: amount_1,
        };
        let hash_and_amount_2 = HashAndAmount {
            hash: hash_2,
            amount: amount_2,
        };
        let init_params = vec![hash_and_amount_1, hash_and_amount_2];
        let init_fingerprints_msg = PendingPayableFingerprintSeeds {
            batch_wide_timestamp: timestamp,
            hashes_and_balances: init_params.clone(),
        };

        let _ = accountant_subs
            .init_pending_payable_fingerprints
            .try_send(init_fingerprints_msg)
            .unwrap();

        let system = System::new("ordering payment fingerprint test");
        System::current().stop();
        assert_eq!(system.run(), 0);
        let insert_fingerprint_params = insert_fingerprint_params_arc.lock().unwrap();
        assert_eq!(
            *insert_fingerprint_params,
            vec![(vec![hash_and_amount_1, hash_and_amount_2], timestamp)]
        );
        TestLogHandler::new().exists_log_containing(
            "DEBUG: Accountant: Saved new pending payable fingerprints for: \
             0x000000000000000000000000000000000000000000000000000000000006c81c, 0x000000000000000000000000000000000000000000000000000000000001b207",
        );
    }

    #[test]
    fn payable_fingerprint_insertion_clearly_failed_and_we_log_it_at_least() {
        //despite it doesn't end so here this event would be a cause of a later panic
        init_test_logging();
        let insert_fingerprint_params_arc = Arc::new(Mutex::new(vec![]));
        let pending_payable_dao = PendingPayableDaoMock::default()
            .insert_fingerprints_params(&insert_fingerprint_params_arc)
            .insert_fingerprints_result(Err(PendingPayableDaoError::InsertionFailed(
                "Crashed".to_string(),
            )));
        let amount = 2345;
        let transaction_hash = make_tx_hash(0x1c8);
        let hash_and_amount = HashAndAmount {
            hash: transaction_hash,
            amount,
        };
        let subject = AccountantBuilder::default()
            .pending_payable_daos(vec![ForAccountantBody(pending_payable_dao)])
            .build();
        let timestamp = SystemTime::now();
        let report_new_fingerprints = PendingPayableFingerprintSeeds {
            batch_wide_timestamp: timestamp,
            hashes_and_balances: vec![hash_and_amount],
        };

        let _ = subject.handle_new_pending_payable_fingerprints(report_new_fingerprints);

        let insert_fingerprint_params = insert_fingerprint_params_arc.lock().unwrap();
        assert_eq!(
            *insert_fingerprint_params,
            vec![(vec![hash_and_amount], timestamp)]
        );
        TestLogHandler::new().exists_log_containing("ERROR: Accountant: Failed to process \
         new pending payable fingerprints due to 'InsertionFailed(\"Crashed\")', disabling the automated \
          confirmation for all these transactions: 0x00000000000000000000000000000000000000000000000000000000000001c8");
    }

    const EXAMPLE_RESPONSE_SKELETON: ResponseSkeleton = ResponseSkeleton {
        client_id: 1234,
        context_id: 4321,
    };

    const EXAMPLE_ERROR_MSG: &str = "My tummy hurts";

    #[test]
    fn handling_scan_error_for_externally_triggered_payables() {
        assert_scan_error_is_handled_properly(
            "handling_scan_error_for_externally_triggered_payables",
            ScanError {
                scan_type: ScanType::Payables,
                response_skeleton_opt: Some(EXAMPLE_RESPONSE_SKELETON),
                msg: EXAMPLE_ERROR_MSG.to_string(),
            },
        );
    }

    #[test]
    fn handling_scan_error_for_externally_triggered_pending_payables() {
        assert_scan_error_is_handled_properly(
            "handling_scan_error_for_externally_triggered_pending_payables",
            ScanError {
                scan_type: ScanType::PendingPayables,
                response_skeleton_opt: Some(EXAMPLE_RESPONSE_SKELETON),
                msg: EXAMPLE_ERROR_MSG.to_string(),
            },
        );
    }

    #[test]
    fn handling_scan_error_for_externally_triggered_receivables() {
        assert_scan_error_is_handled_properly(
            "handling_scan_error_for_externally_triggered_receivables",
            ScanError {
                scan_type: ScanType::Receivables,
                response_skeleton_opt: Some(EXAMPLE_RESPONSE_SKELETON),
                msg: EXAMPLE_ERROR_MSG.to_string(),
            },
        );
    }

    #[test]
    fn handling_scan_error_for_internally_triggered_payables() {
        assert_scan_error_is_handled_properly(
            "handling_scan_error_for_internally_triggered_payables",
            ScanError {
                scan_type: ScanType::Payables,
                response_skeleton_opt: None,
                msg: EXAMPLE_ERROR_MSG.to_string(),
            },
        );
    }

    #[test]
    fn handling_scan_error_for_internally_triggered_pending_payables() {
        assert_scan_error_is_handled_properly(
            "handling_scan_error_for_internally_triggered_pending_payables",
            ScanError {
                scan_type: ScanType::PendingPayables,
                response_skeleton_opt: None,
                msg: EXAMPLE_ERROR_MSG.to_string(),
            },
        );
    }

    #[test]
    fn handling_scan_error_for_internally_triggered_receivables() {
        assert_scan_error_is_handled_properly(
            "handling_scan_error_for_internally_triggered_receivables",
            ScanError {
                scan_type: ScanType::Receivables,
                response_skeleton_opt: None,
                msg: EXAMPLE_ERROR_MSG.to_string(),
            },
        );
    }

    #[test]
    fn financials_request_with_nothing_to_respond_to_is_refused() {
        let system = System::new("test");
        let subject = AccountantBuilder::default()
            .bootstrapper_config(bc_from_earning_wallet(make_wallet("some_wallet_address")))
            .build();
        let (ui_gateway, _, ui_gateway_recording_arc) = make_recorder();
        let subject_addr = subject.start();
        let peer_actors = peer_actors_builder().ui_gateway(ui_gateway).build();
        subject_addr.try_send(BindMessage { peer_actors }).unwrap();
        let ui_message = NodeFromUiMessage {
            client_id: 1234,
            body: UiFinancialsRequest {
                stats_required: false,
                top_records_opt: None,
                custom_queries_opt: None,
            }
            .tmb(2222),
        };

        subject_addr.try_send(ui_message).unwrap();

        System::current().stop();
        system.run();
        let ui_gateway_recording = ui_gateway_recording_arc.lock().unwrap();
        let response = ui_gateway_recording.get_record::<NodeToUiMessage>(0);
        assert_eq!(response.target, ClientId(1234));
        let error = UiFinancialsResponse::fmb(response.body.clone()).unwrap_err();
        let err_message_body = match error {
            UiMessageError::PayloadError(payload) => payload,
            x => panic!("we expected error message in the payload but got: {:?}", x),
        };
        let (err_code, err_message) = err_message_body.payload.unwrap_err();
        assert_eq!(err_code, REQUEST_WITH_NO_VALUES);
        assert_eq!(
            err_message,
            "Empty requests with missing queries not to be processed"
        );
        assert!(matches!(err_message_body.path, Conversation(2222)));
    }

    #[test]
    fn financials_request_allows_only_one_kind_of_view_into_books_at_a_time() {
        let subject = AccountantBuilder::default()
            .bootstrapper_config(bc_from_earning_wallet(make_wallet("some_wallet_address")))
            .build();
        let request = UiFinancialsRequest {
            stats_required: false,
            top_records_opt: Some(TopRecordsConfig {
                count: 13,
                ordered_by: Age,
            }),
            custom_queries_opt: Some(CustomQueries {
                payable_opt: Some(RangeQuery {
                    min_age_s: 5000,
                    max_age_s: 11000,
                    min_amount_gwei: 1_454_050_000,
                    max_amount_gwei: 555_000_000_000,
                }),
                receivable_opt: None,
            }),
        };

        let result = subject.compute_financials(&request, 4567);

        assert_eq!(
            result,
            MessageBody {
                opcode: "financials".to_string(),
                path: Conversation(4567),
                payload: Err((
                    REQUEST_WITH_MUTUALLY_EXCLUSIVE_PARAMS,
                    "Requesting top records and the more customized subset of \
             records is not allowed both at the same time"
                        .to_string()
                ))
            }
        );
    }

    #[test]
    fn financials_request_produces_financials_response() {
        let payable_dao = PayableDaoMock::new().total_result(264_567_894_578);
        let receivable_dao = ReceivableDaoMock::new().total_result(987_654_328_996);
        let system = System::new("test");
        let subject = AccountantBuilder::default()
            .bootstrapper_config(make_bc_with_defaults())
            .payable_daos(vec![ForAccountantBody(payable_dao)])
            .receivable_daos(vec![ForAccountantBody(receivable_dao)])
            .build();
        let (ui_gateway, _, ui_gateway_recording_arc) = make_recorder();
        let subject_addr = subject.start();
        let peer_actors = peer_actors_builder().ui_gateway(ui_gateway).build();
        subject_addr.try_send(BindMessage { peer_actors }).unwrap();
        let ui_message = NodeFromUiMessage {
            client_id: 1234,
            body: UiFinancialsRequest {
                stats_required: true,
                top_records_opt: None,
                custom_queries_opt: None,
            }
            .tmb(2222),
        };

        subject_addr.try_send(ui_message).unwrap();

        System::current().stop();
        system.run();
        let ui_gateway_recording = ui_gateway_recording_arc.lock().unwrap();
        let response = ui_gateway_recording.get_record::<NodeToUiMessage>(0);
        assert_eq!(response.target, ClientId(1234));
        let (body, context_id) = UiFinancialsResponse::fmb(response.body.clone()).unwrap();
        assert_eq!(context_id, 2222);
        assert_eq!(
            body,
            UiFinancialsResponse {
                stats_opt: Some(UiFinancialStatistics {
                    total_unpaid_and_pending_payable_gwei: 264,
                    total_paid_payable_gwei: 0,
                    total_unpaid_receivable_gwei: 987,
                    total_paid_receivable_gwei: 0,
                }),
                query_results_opt: None,
            }
        )
    }

    #[test]
    fn compute_financials_processes_defaulted_request() {
        let payable_dao = PayableDaoMock::new().total_result(u64::MAX as u128 + 123456);
        let receivable_dao = ReceivableDaoMock::new().total_result((i64::MAX as i128) * 3);
        let subject = AccountantBuilder::default()
            .bootstrapper_config(bc_from_earning_wallet(make_wallet("some_wallet_address")))
            .payable_daos(vec![ForAccountantBody(payable_dao)])
            .receivable_daos(vec![ForAccountantBody(receivable_dao)])
            .build();
        subject
            .financial_statistics
            .borrow_mut()
            .total_paid_payable_wei = 172_345_602_235_454_454;
        subject
            .financial_statistics
            .borrow_mut()
            .total_paid_receivable_wei = 4_455_656_989_415_777_555;
        let context_id = 1234;
        let request = UiFinancialsRequest {
            stats_required: true,
            top_records_opt: None,
            custom_queries_opt: None,
        };

        let result = subject.compute_financials(&request, context_id);

        assert_eq!(
            result,
            UiFinancialsResponse {
                stats_opt: Some(UiFinancialStatistics {
                    total_unpaid_and_pending_payable_gwei: 18446744073,
                    total_paid_payable_gwei: 172345602,
                    total_unpaid_receivable_gwei: 27670116110,
                    total_paid_receivable_gwei: 4455656989
                }),
                query_results_opt: None
            }
            .tmb(context_id)
        )
    }

    macro_rules! extract_ages_from_accounts {
        ($main_structure: expr, $account_specific_field_opt: ident) => {{
            let accounts_collection = &$main_structure
                .query_results_opt
                .as_ref()
                .unwrap()
                .$account_specific_field_opt
                .as_ref()
                .unwrap();
            accounts_collection
                .iter()
                .map(|account| account.age_s)
                .collect::<Vec<u64>>()
        }};
    }

    #[test]
    fn compute_financials_processes_request_with_top_records_only_and_balance_ordering() {
        //take that the tested logic doesn't contain anything about an actual process of ordering,
        //that part is in the responsibility of the database manager, answering the specific SQL query
        let payable_custom_query_params_arc = Arc::new(Mutex::new(vec![]));
        let receivable_custom_query_params_arc = Arc::new(Mutex::new(vec![]));
        let payable_accounts_retrieved = vec![PayableAccount {
            wallet: make_wallet("abcd123"),
            balance_wei: 58_568_686_005,
            last_paid_timestamp: SystemTime::now().sub(Duration::from_secs(5000)),
            pending_payable_opt: None,
        }];
        let payable_dao = PayableDaoMock::new()
            .custom_query_params(&payable_custom_query_params_arc)
            .custom_query_result(Some(payable_accounts_retrieved));
        let receivable_accounts_retrieved = vec![ReceivableAccount {
            wallet: make_wallet("efe4848"),
            balance_wei: 3_788_455_600_556_898,
            last_received_timestamp: SystemTime::now().sub(Duration::from_secs(6500)),
        }];
        let receivable_dao = ReceivableDaoMock::new()
            .custom_query_params(&receivable_custom_query_params_arc)
            .custom_query_result(Some(receivable_accounts_retrieved));
        let subject = AccountantBuilder::default()
            .bootstrapper_config(bc_from_earning_wallet(make_wallet("some_wallet_address")))
            .payable_daos(vec![ForAccountantBody(payable_dao)])
            .receivable_daos(vec![ForAccountantBody(receivable_dao)])
            .build();
        let context_id_expected = 1234;
        let request = UiFinancialsRequest {
            stats_required: false,
            top_records_opt: Some(TopRecordsConfig {
                count: 6,
                ordered_by: Balance,
            }),
            custom_queries_opt: None,
        };
        let before = SystemTime::now();

        let result = subject.compute_financials(&request, context_id_expected);

        let after = SystemTime::now();
        let (computed_response, context_id) = UiFinancialsResponse::fmb(result).unwrap();
        let extracted_payable_ages = extract_ages_from_accounts!(computed_response, payable_opt);
        let extracted_receivable_ages =
            extract_ages_from_accounts!(computed_response, receivable_opt);
        assert_eq!(context_id, context_id_expected);
        assert_eq!(
            computed_response,
            UiFinancialsResponse {
                stats_opt: None,
                query_results_opt: Some(QueryResults {
                    payable_opt: Some(vec![UiPayableAccount {
                        wallet: make_wallet("abcd123").to_string(),
                        age_s: extracted_payable_ages[0],
                        balance_gwei: 58,
                        pending_payable_hash_opt: None
                    },]),
                    receivable_opt: Some(vec![UiReceivableAccount {
                        wallet: make_wallet("efe4848").to_string(),
                        age_s: extracted_receivable_ages[0],
                        balance_gwei: 3_788_455
                    },])
                }),
            }
        );
        let time_needed_for_the_act_in_full_sec =
            (after.duration_since(before).unwrap().as_millis() / 1000 + 1) as u64;
        assert!(
            extracted_payable_ages[0] >= 5000
                && extracted_payable_ages[0] <= 5000 + time_needed_for_the_act_in_full_sec
        );
        assert!(
            extracted_receivable_ages[0] >= 6500
                && extracted_receivable_ages[0] <= 6500 + time_needed_for_the_act_in_full_sec
        );
        let payable_custom_query_params = payable_custom_query_params_arc.lock().unwrap();
        assert_eq!(
            *payable_custom_query_params,
            vec![CustomQuery::TopRecords {
                count: 6,
                ordered_by: Balance
            }]
        );
        let receivable_custom_query_params = receivable_custom_query_params_arc.lock().unwrap();
        assert_eq!(
            *receivable_custom_query_params,
            vec![CustomQuery::TopRecords {
                count: 6,
                ordered_by: Balance
            }]
        )
    }

    #[test]
    fn compute_financials_processes_request_with_top_records_only_and_age_ordering() {
        let payable_custom_query_params_arc = Arc::new(Mutex::new(vec![]));
        let receivable_custom_query_params_arc = Arc::new(Mutex::new(vec![]));
        let payable_dao = PayableDaoMock::new()
            .custom_query_params(&payable_custom_query_params_arc)
            .custom_query_result(None);
        let receivable_dao = ReceivableDaoMock::new()
            .custom_query_params(&receivable_custom_query_params_arc)
            .custom_query_result(None);
        let subject = AccountantBuilder::default()
            .bootstrapper_config(bc_from_earning_wallet(make_wallet("some_wallet_address")))
            .payable_daos(vec![ForAccountantBody(payable_dao)])
            .receivable_daos(vec![ForAccountantBody(receivable_dao)])
            .build();
        let context_id_expected = 1234;
        let request = UiFinancialsRequest {
            stats_required: false,
            top_records_opt: Some(TopRecordsConfig {
                count: 80,
                ordered_by: Age,
            }),
            custom_queries_opt: None,
        };

        let result = subject.compute_financials(&request, context_id_expected);

        let (response, context_id) = UiFinancialsResponse::fmb(result).unwrap();
        assert_eq!(context_id, context_id_expected);
        assert_eq!(
            response,
            UiFinancialsResponse {
                stats_opt: None,
                query_results_opt: Some(QueryResults {
                    payable_opt: Some(vec![]),
                    receivable_opt: Some(vec![])
                })
            }
        );
        let payable_custom_query_params = payable_custom_query_params_arc.lock().unwrap();
        assert_eq!(
            *payable_custom_query_params,
            vec![CustomQuery::TopRecords {
                count: 80,
                ordered_by: Age
            }]
        );
        let receivable_custom_query_params = receivable_custom_query_params_arc.lock().unwrap();
        assert_eq!(
            *receivable_custom_query_params,
            vec![CustomQuery::TopRecords {
                count: 80,
                ordered_by: Age
            }]
        )
    }

    #[test]
    fn compute_financials_processes_request_with_range_queries_only() {
        let payable_custom_query_params_arc = Arc::new(Mutex::new(vec![]));
        let receivable_custom_query_params_arc = Arc::new(Mutex::new(vec![]));
        let payable_accounts_retrieved = vec![PayableAccount {
            wallet: make_wallet("abcd123"),
            balance_wei: 5_686_860_056,
            last_paid_timestamp: SystemTime::now().sub(Duration::from_secs(7580)),
            pending_payable_opt: None,
        }];
        let payable_dao = PayableDaoMock::new()
            .custom_query_params(&payable_custom_query_params_arc)
            .custom_query_result(Some(payable_accounts_retrieved));
        let receivable_accounts_retrieved = vec![
            ReceivableAccount {
                wallet: make_wallet("efe4848"),
                balance_wei: 20_456_056_055_600_789,
                last_received_timestamp: SystemTime::now().sub(Duration::from_secs(3333)),
            },
            ReceivableAccount {
                wallet: make_wallet("bb123aa"),
                balance_wei: 550_555_565_233,
                last_received_timestamp: SystemTime::now().sub(Duration::from_secs(87000)),
            },
        ];
        let receivable_dao = ReceivableDaoMock::new()
            .custom_query_params(&receivable_custom_query_params_arc)
            .custom_query_result(Some(receivable_accounts_retrieved));
        let subject = AccountantBuilder::default()
            .bootstrapper_config(bc_from_earning_wallet(make_wallet("some_wallet_address")))
            .payable_daos(vec![ForAccountantBody(payable_dao)])
            .receivable_daos(vec![ForAccountantBody(receivable_dao)])
            .build();
        let context_id_expected = 1234;
        let request = UiFinancialsRequest {
            stats_required: false,
            top_records_opt: None,
            custom_queries_opt: Some(CustomQueries {
                payable_opt: Some(RangeQuery {
                    min_age_s: 0,
                    max_age_s: 8000,
                    min_amount_gwei: 0,
                    max_amount_gwei: 50_000_000,
                }),
                receivable_opt: Some(RangeQuery {
                    min_age_s: 2000,
                    max_age_s: 200000,
                    min_amount_gwei: 0,
                    max_amount_gwei: 60_000_000,
                }),
            }),
        };
        let before = SystemTime::now();

        let result = subject.compute_financials(&request, context_id_expected);

        let after = SystemTime::now();
        let (computed_response, context_id) = UiFinancialsResponse::fmb(result).unwrap();
        let extracted_payable_ages = extract_ages_from_accounts!(computed_response, payable_opt);
        let extracted_receivable_ages =
            extract_ages_from_accounts!(computed_response, receivable_opt);
        assert_eq!(context_id, context_id_expected);
        assert_eq!(
            computed_response,
            UiFinancialsResponse {
                stats_opt: None,
                query_results_opt: Some(QueryResults {
                    payable_opt: Some(vec![UiPayableAccount {
                        wallet: make_wallet("abcd123").to_string(),
                        age_s: extracted_payable_ages[0],
                        balance_gwei: 5,
                        pending_payable_hash_opt: None
                    },]),
                    receivable_opt: Some(vec![
                        UiReceivableAccount {
                            wallet: make_wallet("efe4848").to_string(),
                            age_s: extracted_receivable_ages[0],
                            balance_gwei: 20_456_056
                        },
                        UiReceivableAccount {
                            wallet: make_wallet("bb123aa").to_string(),
                            age_s: extracted_receivable_ages[1],
                            balance_gwei: 550,
                        }
                    ])
                })
            }
        );
        let time_needed_for_the_act_in_full_sec =
            (after.duration_since(before).unwrap().as_millis() / 1000 + 1) as u64;
        assert!(
            7580 <= extracted_payable_ages[0]
                && extracted_payable_ages[0] <= 7580 + time_needed_for_the_act_in_full_sec
        );
        assert!(
            3333 <= extracted_receivable_ages[0]
                && extracted_receivable_ages[0] <= 3333 + time_needed_for_the_act_in_full_sec
        );
        assert!(
            87000 <= extracted_receivable_ages[1]
                && extracted_receivable_ages[1] <= 87000 + time_needed_for_the_act_in_full_sec
        );
        let payable_custom_query_params = payable_custom_query_params_arc.lock().unwrap();
        let actual_timestamp = extract_timestamp_from_custom_query(&payable_custom_query_params[0]);
        assert_eq!(
            *payable_custom_query_params,
            vec![CustomQuery::RangeQuery {
                min_age_s: 0,
                max_age_s: 8000,
                min_amount_gwei: 0,
                max_amount_gwei: 50000000,
                timestamp: actual_timestamp
            }]
        );
        assert!(
            before <= actual_timestamp && actual_timestamp <= after,
            "before: {:?}, actual: {:?}, after: {:?}",
            before,
            actual_timestamp,
            after
        );
        let receivable_custom_query_params = receivable_custom_query_params_arc.lock().unwrap();
        let actual_timestamp =
            extract_timestamp_from_custom_query(&receivable_custom_query_params[0]);
        assert_eq!(
            *receivable_custom_query_params,
            vec![CustomQuery::RangeQuery {
                min_age_s: 2000,
                max_age_s: 200000,
                min_amount_gwei: 0,
                max_amount_gwei: 60000000,
                timestamp: actual_timestamp
            }]
        );
        assert!(
            before <= actual_timestamp && actual_timestamp <= after,
            "before: {:?}, actual: {:?}, after: {:?}",
            before,
            actual_timestamp,
            after
        )
    }

    fn extract_timestamp_from_custom_query<T>(captured_input: &CustomQuery<T>) -> SystemTime {
        if let CustomQuery::RangeQuery { timestamp, .. } = captured_input {
            *timestamp
        } else {
            panic!("we expected range query whose part is also a timestamp")
        }
    }

    #[test]
    fn compute_financials_allows_range_query_to_be_aimed_only_at_one_table() {
        let receivable_custom_query_params_arc = Arc::new(Mutex::new(vec![]));
        let receivable_accounts_retrieved = vec![ReceivableAccount {
            wallet: make_wallet("efe4848"),
            balance_wei: 60055600789,
            last_received_timestamp: SystemTime::now().sub(Duration::from_secs(3333)),
        }];
        let receivable_dao = ReceivableDaoMock::new()
            .custom_query_params(&receivable_custom_query_params_arc)
            .custom_query_result(Some(receivable_accounts_retrieved));
        let subject = AccountantBuilder::default()
            .bootstrapper_config(bc_from_earning_wallet(make_wallet("some_wallet_address")))
            .receivable_daos(vec![ForAccountantBody(receivable_dao)])
            .build();
        let context_id_expected = 1234;
        let request = UiFinancialsRequest {
            stats_required: false,
            top_records_opt: None,
            custom_queries_opt: Some(CustomQueries {
                payable_opt: None,
                receivable_opt: Some(RangeQuery {
                    min_age_s: 2000,
                    max_age_s: 200000,
                    min_amount_gwei: 0,
                    max_amount_gwei: 150000000000,
                }),
            }),
        };

        let result = subject.compute_financials(&request, context_id_expected);

        let (response, _) = UiFinancialsResponse::fmb(result).unwrap();
        let response_guts = response.query_results_opt.unwrap();
        assert_eq!(response_guts.payable_opt.is_some(), false);
        assert_eq!(response_guts.receivable_opt.is_some(), true);
    }

    fn assert_compute_financials_tests_range_query_on_too_big_values_in_input(
        request: UiFinancialsRequest,
        err_msg: &str,
    ) {
        let subject = AccountantBuilder::default()
            .bootstrapper_config(bc_from_earning_wallet(make_wallet("some_wallet_address")))
            .build();
        let context_id_expected = 1234;

        let result = subject.compute_financials(&request, context_id_expected);

        assert_eq!(
            result,
            MessageBody {
                opcode: "financials".to_string(),
                path: Conversation(context_id_expected),
                payload: Err((VALUE_EXCEEDS_ALLOWED_LIMIT, err_msg.to_string()))
            }
        );
    }

    #[test]
    fn compute_financials_tests_range_query_of_payables_on_too_big_values_in_input() {
        let request = UiFinancialsRequest {
            stats_required: false,
            top_records_opt: None,
            custom_queries_opt: Some(CustomQueries {
                payable_opt: Some(RangeQuery {
                    min_age_s: 2000,
                    max_age_s: 50000,
                    min_amount_gwei: 0,
                    max_amount_gwei: u64::MAX,
                }),
                receivable_opt: None,
            }),
        };

        assert_compute_financials_tests_range_query_on_too_big_values_in_input(
            request,
            "Range query for payable: Max amount requested too big. \
             Should be less than or equal to 9223372036854775807, not: 18446744073709551615",
        )
    }

    #[test]
    fn compute_financials_tests_range_query_of_receivables_on_too_big_values_in_input() {
        let request = UiFinancialsRequest {
            stats_required: false,
            top_records_opt: None,
            custom_queries_opt: Some(CustomQueries {
                payable_opt: None,
                receivable_opt: Some(RangeQuery {
                    min_age_s: 2000,
                    max_age_s: u64::MAX,
                    min_amount_gwei: -55,
                    max_amount_gwei: 6666,
                }),
            }),
        };

        assert_compute_financials_tests_range_query_on_too_big_values_in_input(
            request,
            "Range query for receivable: Max age requested too big. \
             Should be less than or equal to 9223372036854775807, not: 18446744073709551615",
        )
    }

    #[test]
    #[should_panic(
        expected = "Broken code: PayableAccount with less than 1 gwei passed through db query \
     constraints; wallet: 0x0000000000000000000000000061626364313233, balance: 8686005"
    )]
    fn compute_financials_blows_up_on_screwed_sql_query_for_payables_returning_balance_smaller_than_one_gwei(
    ) {
        let payable_accounts_retrieved = vec![PayableAccount {
            wallet: make_wallet("abcd123"),
            balance_wei: 8_686_005,
            last_paid_timestamp: SystemTime::now().sub(Duration::from_secs(5000)),
            pending_payable_opt: None,
        }];
        let payable_dao =
            PayableDaoMock::new().custom_query_result(Some(payable_accounts_retrieved));
        let subject = AccountantBuilder::default()
            .bootstrapper_config(bc_from_earning_wallet(make_wallet("some_wallet_address")))
            .payable_daos(vec![ForAccountantBody(payable_dao)])
            .build();
        let context_id_expected = 1234;
        let request = UiFinancialsRequest {
            stats_required: false,
            top_records_opt: None,
            custom_queries_opt: Some(CustomQueries {
                payable_opt: Some(RangeQuery {
                    min_age_s: 2000,
                    max_age_s: 200000,
                    min_amount_gwei: 0,
                    max_amount_gwei: 150000000000,
                }),
                receivable_opt: None,
            }),
        };

        subject.compute_financials(&request, context_id_expected);
    }

    #[test]
    #[should_panic(
        expected = "Broken code: ReceivableAccount with balance between 1 and 0 gwei passed through \
     db query constraints; wallet: 0x0000000000000000000000000061626364313233, balance: 7686005"
    )]
    fn compute_financials_blows_up_on_screwed_sql_query_for_receivables_returning_balance_smaller_than_one_gwei(
    ) {
        let receivable_accounts_retrieved = vec![ReceivableAccount {
            wallet: make_wallet("abcd123"),
            balance_wei: 7_686_005,
            last_received_timestamp: SystemTime::now().sub(Duration::from_secs(5000)),
        }];
        let receivable_dao =
            ReceivableDaoMock::new().custom_query_result(Some(receivable_accounts_retrieved));
        let subject = AccountantBuilder::default()
            .bootstrapper_config(bc_from_earning_wallet(make_wallet("some_wallet_address")))
            .receivable_daos(vec![ForAccountantBody(receivable_dao)])
            .build();
        let context_id_expected = 1234;
        let request = UiFinancialsRequest {
            stats_required: false,
            top_records_opt: None,
            custom_queries_opt: Some(CustomQueries {
                payable_opt: None,
                receivable_opt: Some(RangeQuery {
                    min_age_s: 2000,
                    max_age_s: 200000,
                    min_amount_gwei: 0,
                    max_amount_gwei: 150000000000,
                }),
            }),
        };

        subject.compute_financials(&request, context_id_expected);
    }

    #[test]
    #[cfg(not(feature = "no_test_share"))]
    fn msg_id_generates_numbers_only_if_debug_log_enabled() {
        let mut logger1 = Logger::new("msg_id_generator_off");
        logger1.set_level_for_test(Level::Info);
        let mut subject = AccountantBuilder::default().build();
        let msg_id_generator = MessageIdGeneratorMock::default().id_result(789); //we prepared a result just for one call
        subject.message_id_generator = Box::new(msg_id_generator);
        subject.logger = logger1;

        let id1 = subject.msg_id();

        let mut logger2 = Logger::new("msg_id_generator_on");
        logger2.set_level_for_test(Level::Debug);
        subject.logger = logger2;

        let id2 = subject.msg_id();

        assert_eq!(id1, 0);
        assert_eq!(id2, 789);
    }

    #[test]
    fn unsigned_to_signed_handles_zero() {
        let result = sign_conversion::<u64, i64>(0);

        assert_eq!(result, Ok(0i64));
    }

    #[test]
    fn unsigned_to_signed_handles_max_allowable() {
        let result = sign_conversion::<u64, i64>(i64::MAX as u64);

        assert_eq!(result, Ok(i64::MAX));
    }

    #[test]
    fn unsigned_to_signed_handles_max_plus_one() {
        let attempt = (i64::MAX as u64) + 1;
        let result = sign_conversion::<u64, i64>((i64::MAX as u64) + 1);

        assert_eq!(result, Err(attempt));
    }

    #[test]
    #[should_panic(
        expected = "Overflow detected with 170141183460469231731687303715884105728: cannot be converted from u128 to i128"
    )]
    fn checked_conversion_works_for_overflow() {
        checked_conversion::<u128, i128>(i128::MAX as u128 + 1);
    }

    #[test]
    fn checked_conversion_without_panic() {
        let result = politely_checked_conversion::<u128, i128>(u128::MAX);

        assert_eq!(result, Err("Overflow detected with 340282366920938463463374607431768211455: cannot be converted from u128 to i128".to_string()))
    }

    #[test]
    fn gwei_to_wei_works() {
        let result: u128 = gwei_to_wei(12_546_u64);

        assert_eq!(result, 12_546_000_000_000)
    }

    #[test]
    fn wei_to_gwei_works() {
        let result: u64 = wei_to_gwei(127_800_050_500_u128);

        assert_eq!(result, 127)
    }

    #[test]
    #[should_panic(
        expected = "Overflow detected with 340282366920938463463374607431: cannot be converted from u128 to u64"
    )]
    fn wei_to_gwei_blows_up_on_overflow() {
        let _: u64 = wei_to_gwei(u128::MAX);
    }

    fn assert_scan_error_is_handled_properly(test_name: &str, message: ScanError) {
        init_test_logging();
        let (ui_gateway, _, ui_gateway_recording_arc) = make_recorder();
        let mut subject = AccountantBuilder::default()
            .logger(Logger::new(test_name))
            .build();
        subject
            .scanners
            .reset_scan_started(message.scan_type, MarkScanner::Started(SystemTime::now()));
        let subject_addr = subject.start();
        let system = System::new("test");
        let peer_actors = peer_actors_builder().ui_gateway(ui_gateway).build();
        subject_addr.try_send(BindMessage { peer_actors }).unwrap();

        subject_addr.try_send(message.clone()).unwrap();

        subject_addr
            .try_send(AssertionsMessage {
                assertions: Box::new(move |actor: &mut Accountant| {
                    let scan_started_at_opt = actor.scanners.scan_started_at(message.scan_type);
                    assert_eq!(scan_started_at_opt, None);
                }),
            })
            .unwrap();
        System::current().stop();
        assert_eq!(system.run(), 0);
        let ui_gateway_recording = ui_gateway_recording_arc.lock().unwrap();
        match message.response_skeleton_opt {
            Some(response_skeleton) => {
                let expected_message_sent_to_ui = NodeToUiMessage {
                    target: ClientId(response_skeleton.client_id),
                    body: MessageBody {
                        opcode: "scan".to_string(),
                        path: MessagePath::Conversation(response_skeleton.context_id),
                        payload: Err((
                            SCAN_ERROR,
                            format!("{:?} scan failed: '{}'", message.scan_type, message.msg),
                        )),
                    },
                };
                assert_eq!(
                    ui_gateway_recording.get_record::<NodeToUiMessage>(0),
                    &expected_message_sent_to_ui
                );
                TestLogHandler::new().assert_logs_contain_in_order(vec![
                    &format!("ERROR: {}: Received ScanError: {:?}", test_name, message),
                    &format!(
                        "ERROR: {}: Sending UiScanResponse: {:?}",
                        test_name, expected_message_sent_to_ui
                    ),
                ]);
            }
            None => {
                assert_eq!(ui_gateway_recording.len(), 0);
                let tlh = TestLogHandler::new();
                tlh.exists_log_containing(&format!(
                    "ERROR: {}: Received ScanError: {:?}",
                    test_name, message
                ));
                tlh.exists_no_log_containing(&format!(
                    "ERROR: {}: Sending UiScanResponse",
                    test_name
                ));
            }
        }
    }

    #[test]
    fn make_dao_factory_uses_panic_on_migration() {
        let data_dir = ensure_node_home_directory_exists(
            "accountant",
            "make_dao_factory_uses_panic_on_migration",
        );

        let act = |data_dir: &Path| {
            let factory = Accountant::dao_factory(data_dir);
            factory.make();
        };

        assert_on_initialization_with_panic_on_migration(&data_dir, &act);
    }

    fn bind_ui_gateway_unasserted(accountant: &mut Accountant) {
        accountant.ui_message_sub_opt = Some(make_recorder().0.start().recipient());
    }
}

#[cfg(test)]
pub mod exportable_test_parts {
    use super::*;
    use crate::accountant::test_utils::bc_from_earning_wallet;
    use crate::actor_system_factory::SubsFactory;
    use crate::database::db_initializer::{DbInitializer, DbInitializerReal};
    use crate::sub_lib::accountant::DEFAULT_PAYMENT_THRESHOLDS;
    use crate::test_utils::actor_system_factory::BannedCacheLoaderMock;
    use crate::test_utils::make_wallet;
    use crate::test_utils::recorder::make_accountant_subs_from_recorder;
    use crate::test_utils::unshared_test_utils::{AssertionsMessage, SubsFactoryTestAddrLeaker};
    use actix::System;
    use crossbeam_channel::bounded;
    use masq_lib::test_utils::utils::ShouldWeRunTheTest::{GoAhead, Skip};
    use masq_lib::test_utils::utils::{
        check_if_source_code_is_attached, ensure_node_home_directory_exists, ShouldWeRunTheTest,
    };
    use regex::Regex;
    use std::env::current_dir;
    use std::fs::File;
    use std::io::{BufRead, BufReader};
    use std::path::PathBuf;

    impl SubsFactory<Accountant, AccountantSubs> for SubsFactoryTestAddrLeaker<Accountant> {
        fn make(&self, addr: &Addr<Accountant>) -> AccountantSubs {
            self.send_leaker_msg_and_return_meaningless_subs(
                addr,
                make_accountant_subs_from_recorder,
            )
        }
    }

    fn verify_presence_of_user_defined_sqlite_fns_in_new_delinquencies_for_receivable_dao(
    ) -> ShouldWeRunTheTest {
        fn skip_down_to_first_line_saying_new_delinquencies(
            previous: impl Iterator<Item = String>,
        ) -> impl Iterator<Item = String> {
            previous
                .skip_while(|line| {
                    let adjusted_line: String = line
                        .chars()
                        .skip_while(|char| char.is_whitespace())
                        .collect();
                    !adjusted_line.starts_with("fn new_delinquencies(")
                })
                .skip(1)
        }
        fn assert_is_not_trait_definition(body_lines: impl Iterator<Item = String>) -> String {
            fn yield_if_contains_semicolon(line: &str) -> Option<String> {
                line.contains(';').then(|| line.to_string())
            }
            let mut semicolon_line_opt = None;
            let line_undivided_fn_body = body_lines
                .map(|line| {
                    if semicolon_line_opt.is_none() {
                        if let Some(result) = yield_if_contains_semicolon(&line) {
                            semicolon_line_opt = Some(result)
                        }
                    }
                    line
                })
                .collect::<String>();
            if let Some(line) = semicolon_line_opt {
                let regex = Regex::new(r"Vec<\w+>;").unwrap();
                if regex.is_match(&line) {
                    // The important part of the regex is the semicolon at the end. Trait
                    // implementations don't use it. They go on with an opening bracket of
                    // the function body. Its presence therefore signifies we have to do
                    // with a trait definition
                    panic!(
                        "The second parsed chunk of code is a trait definition \
                    and the implementation lies before it. Conventions say the opposite. Simply \
                    change the placement order in the production code."
                    )
                }
            }
            line_undivided_fn_body
        }
        fn scope_fn_new_delinquency_alone(reader: BufReader<File>) -> String {
            let all_lines_in_the_file = reader.lines().flatten();
            let lines_with_cut_fn_trait_definition =
                skip_down_to_first_line_saying_new_delinquencies(all_lines_in_the_file);
            let assumed_implemented_function_body =
                skip_down_to_first_line_saying_new_delinquencies(
                    lines_with_cut_fn_trait_definition,
                )
                .take_while(|line| {
                    let adjusted_line: String = line
                        .chars()
                        .skip_while(|char| char.is_whitespace())
                        .collect();
                    !adjusted_line.starts_with("fn")
                });
            assert_is_not_trait_definition(assumed_implemented_function_body)
        }
        fn user_defined_functions_detected(line_undivided_fn_body: &str) -> bool {
            line_undivided_fn_body.contains(" slope_drop_high_bytes(")
                && line_undivided_fn_body.contains(" slope_drop_low_bytes(")
        }

        let current_dir = current_dir().unwrap();
        let file_path = current_dir.join(PathBuf::from_iter([
            "src",
            "accountant",
            "db_access_objects",
            "receivable_dao.rs",
        ]));
        let file = match File::open(file_path) {
            Ok(file) => file,
            Err(_) => match check_if_source_code_is_attached(&current_dir) {
                Skip => return Skip,
                _ => panic!(
                    "if panics, the file receivable_dao.rs probably doesn't exist or \
                has moved to an unexpected location"
                ),
            },
        };
        let reader = BufReader::new(file);
        let function_body_ready_for_final_check = scope_fn_new_delinquency_alone(reader);
        if user_defined_functions_detected(&function_body_ready_for_final_check) {
            GoAhead
        } else {
            panic!(
                "was about to test user-defined SQLite functions (slope_drop_high_bytes and
            slope_drop_low_bytes) in new_delinquencies() but found out those are absent at the
            expected place and would leave falsely positive results"
            )
        }
    }

    pub fn test_accountant_is_constructed_with_upgraded_db_connection_recognizing_our_extra_sqlite_functions<
        A,
    >(
        test_module: &str,
        test_name: &str,
        act: A,
    ) where
        A: FnOnce(
            BootstrapperConfig,
            DbInitializerReal,
            BannedCacheLoaderMock,
            SubsFactoryTestAddrLeaker<Accountant>,
        ) -> AccountantSubs,
    {
        // precondition: .new_delinquencies() still encompasses the considered functions, otherwise
        // the test is false-positive
        if let Skip =
            verify_presence_of_user_defined_sqlite_fns_in_new_delinquencies_for_receivable_dao()
        {
            eprintln!(
                "skipping test {test_name} due to having been unable to find receivable_dao.rs"
            );
            return;
        };
        let data_dir = ensure_node_home_directory_exists(test_module, test_name);
        let _ = DbInitializerReal::default()
            .initialize(data_dir.as_ref(), DbInitializationConfig::test_default())
            .unwrap();
        let mut bootstrapper_config = bc_from_earning_wallet(make_wallet("mine"));
        bootstrapper_config.data_directory = data_dir;
        let db_initializer = DbInitializerReal::default();
        let banned_cache_loader = BannedCacheLoaderMock::default();
        let (tx, accountant_addr_rv) = bounded(1);
        let address_leaker = SubsFactoryTestAddrLeaker { address_leaker: tx };
        let system = System::new(test_name);

        act(
            bootstrapper_config,
            db_initializer,
            banned_cache_loader,
            address_leaker,
        );

        let accountant_addr = accountant_addr_rv.try_recv().unwrap();
        let assertion_msg = AssertionsMessage {
            assertions: Box::new(|accountant: &mut Accountant| {
                // Will crash a test if our user-defined SQLite fns have been unreachable;
                // We cannot rely on failures in the DAO tests, because Account's database connection
                // has to be set up specially first (we teach it about the extra functions) as we're
                // creating the actor

                accountant
                    .receivable_dao
                    .new_delinquencies(SystemTime::now(), &DEFAULT_PAYMENT_THRESHOLDS);
                // Don't move this to the main test, it could produce a deceiving result.
                // It wouldn't actually process this message. I don't know why exactly
                System::current().stop();
            }),
        };
        accountant_addr.try_send(assertion_msg).unwrap();
        assert_eq!(system.run(), 0);
        // We didn't blow up, it recognized the functions.
        // This is an example of the error: "no such function: slope_drop_high_bytes"
    }
}<|MERGE_RESOLUTION|>--- conflicted
+++ resolved
@@ -1914,14 +1914,14 @@
             "externally_triggered_scan_is_not_handled_in_case_the_scan_is_already_running";
         let mut config = bc_from_earning_wallet(make_wallet("some_wallet_address"));
         config.automatic_scans_enabled = false;
-        let now_unix = to_time_t(SystemTime::now());
+        let now_unix = to_unix_timestamp(SystemTime::now());
         let payment_thresholds = PaymentThresholds::default();
         let past_timestamp_unix = now_unix
             - (payment_thresholds.maturity_threshold_sec
                 + payment_thresholds.threshold_interval_sec) as i64;
         let mut payable_account = make_payable_account(123);
         payable_account.balance_wei = gwei_to_wei(payment_thresholds.debt_threshold_gwei);
-        payable_account.last_paid_timestamp = from_time_t(past_timestamp_unix);
+        payable_account.last_paid_timestamp = from_unix_timestamp(past_timestamp_unix);
         let payable_dao =
             PayableDaoMock::default().non_pending_payables_result(vec![payable_account]);
         let subject = AccountantBuilder::default()
@@ -2675,15 +2675,9 @@
         assert_eq!(pp_wallet, consuming_wallet);
         assert_eq!(pp_response_skeleton_opt, None);
         assert!(
-<<<<<<< HEAD
             pp_trigger_msg_type_str.contains("PendingPayable"),
             "Should contain PendingPayable but {}",
             pp_trigger_msg_type_str
-=======
-            captured_timestamp < SystemTime::now()
-                && captured_timestamp
-                    >= from_unix_timestamp(to_unix_timestamp(SystemTime::now()) - 5)
->>>>>>> 24eb855e
         );
         assert!(
             pending_payable_params.is_empty(),
@@ -3391,7 +3385,6 @@
                 QualifiedPayablesMessage
             ))
             .start();
-<<<<<<< HEAD
         let qualified_payables_sub = blockchain_bridge_addr.clone().recipient();
         let (mut qualified_payables, _, _) =
             make_qualified_and_unqualified_payables(now, &payment_thresholds);
@@ -3402,22 +3395,6 @@
             .non_pending_payables_result(vec![payable_2.clone()]);
         let mut config = bc_from_earning_wallet(make_wallet("mine"));
         config.payment_thresholds_opt = Some(payment_thresholds);
-=======
-        let pps_for_blockchain_bridge_sub = blockchain_bridge_addr.clone().recipient();
-        let last_paid_timestamp = to_unix_timestamp(SystemTime::now())
-            - DEFAULT_PAYMENT_THRESHOLDS.maturity_threshold_sec as i64
-            - 1;
-        let payable_account = PayableAccount {
-            wallet: make_wallet("scan_for_payables"),
-            balance_wei: gwei_to_wei(DEFAULT_PAYMENT_THRESHOLDS.debt_threshold_gwei + 1),
-            last_paid_timestamp: from_unix_timestamp(last_paid_timestamp),
-            pending_payable_opt: None,
-        };
-        let payable_dao = payable_dao
-            .non_pending_payables_result(vec![payable_account.clone()])
-            .non_pending_payables_result(vec![payable_account]);
-        let config = bc_from_earning_wallet(make_wallet("mine"));
->>>>>>> 24eb855e
         let system = System::new(test_name);
         let mut subject = AccountantBuilder::default()
             .consuming_wallet(make_paying_wallet(b"consuming"))
