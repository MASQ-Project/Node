--- conflicted
+++ resolved
@@ -3843,11 +3843,7 @@
             last_paid_timestamp: payment_timestamp_2,
             pending_payment_rowid_opt: None,
         };
-<<<<<<< HEAD
-        let pending_payments_scan_interval = 200;
-=======
         let pending_payments_scan_interval = 200; //should be slightly less than 1/5 of the time until shutting the system
->>>>>>> 0eb23b3c
         let payable_dao = PayableDaoMock::new()
             .non_pending_payables_params(&non_pending_payables_params_arc)
             .non_pending_payables_result(vec![account_1, account_2])
@@ -3910,11 +3906,7 @@
                 payment_2_backup_third_round,
             ])
             .return_all_payment_backups_result(vec![payment_2_backup_fourth_round.clone()])
-<<<<<<< HEAD
-            .return_all_payment_backups_result(vec![]) //in case we are too fast at some machine
-=======
             .return_all_payment_backups_result(vec![]) //TODO in case we are too fast at some machine; we will be able to make this maximally efficient with GH-485
->>>>>>> 0eb23b3c
             .insert_payment_backup_params(&insert_record_params_arc)
             .insert_payment_backup_result(Ok(()))
             .insert_payment_backup_result(Ok(()))
