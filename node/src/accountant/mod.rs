--- conflicted
+++ resolved
@@ -1814,11 +1814,7 @@
         init_test_logging();
         let earning_wallet = make_wallet("earner3000");
         let blockchain_bridge = Recorder::new().retrieve_transactions_response(Err(
-<<<<<<< HEAD
-            BlockchainError::QueryFailed("Some issue".to_string()),
-=======
             BlockchainError::QueryFailed("really bad".to_string()),
->>>>>>> 0b918238
         ));
         let blockchain_bridge_awaiter = blockchain_bridge.get_awaiter();
         let blockchain_bridge_recording = blockchain_bridge.get_recording();
@@ -1864,11 +1860,7 @@
         assert_eq!(earning_wallet, retrieve_transactions_message.recipient);
 
         TestLogHandler::new().exists_log_containing(
-<<<<<<< HEAD
-            "WARN: Accountant: Unable to retrieve transactions from Blockchain Bridge: QueryFailed(\"Some issue\")",
-=======
             r#"WARN: Accountant: Unable to retrieve transactions from Blockchain Bridge: QueryFailed("really bad")"#,
->>>>>>> 0b918238
         );
     }
 
@@ -2930,7 +2922,6 @@
     }
 
     #[test]
-<<<<<<< HEAD
     #[should_panic(
         expected = "panic message (processed with: node_lib::sub_lib::utils::crash_request_analyzer)"
     )]
@@ -2940,7 +2931,9 @@
         let accountant = make_subject(Some(config), None, None, None, None);
 
         prove_that_crash_request_handler_is_hooked_up(accountant, CRASH_KEY);
-=======
+    }
+
+    #[test]
     fn investigate_debt_extremes_picks_the_most_relevant_records() {
         let now = to_time_t(SystemTime::now());
         let same_amount_significance = 2_000_000;
@@ -3008,7 +3001,6 @@
                    10001000 owed for 2593234sec exceeds threshold: 9512428; creditor: 0x0000000000000000000000000077616c6c657430\n\
                    10000001 owed for 2592001sec exceeds threshold: 9999604; creditor: 0x0000000000000000000000000077616c6c657431"
         )
->>>>>>> 0b918238
     }
 
     #[test]
