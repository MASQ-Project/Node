// Copyright (c) 2019, MASQ (https://masq.ai) and/or its affiliates. All rights reserved.

pub mod payable_dao;
pub mod pending_payments_dao;
pub mod receivable_dao;
pub mod tools;

#[cfg(test)]
pub mod test_utils;

use crate::accountant::payable_dao::{PayableAccount, PayableDaoFactory, Payment};
use crate::accountant::pending_payments_dao::{PendingPaymentsDao, PendingPaymentsDaoFactory};
use crate::accountant::receivable_dao::{ReceivableAccount, ReceivableDaoFactory};
use crate::accountant::tools::accountant_tools::{Scanners, TransactionConfirmationTools};
use crate::banned_dao::{BannedDao, BannedDaoFactory};
use crate::blockchain::blockchain_bridge::{PaymentBackupRecord, RetrieveTransactions};
use crate::blockchain::blockchain_interface::{BlockchainError, Transaction};
use crate::bootstrapper::BootstrapperConfig;
use crate::database::dao_utils::DaoFactoryReal;
use crate::database::db_migrations::MigratorConfig;
use crate::db_config::config_dao::ConfigDaoFactory;
use crate::db_config::persistent_configuration::{
    PersistentConfiguration, PersistentConfigurationReal,
};
use crate::sub_lib::accountant::AccountantConfig;
use crate::sub_lib::accountant::AccountantSubs;
use crate::sub_lib::accountant::ReportExitServiceConsumedMessage;
use crate::sub_lib::accountant::ReportExitServiceProvidedMessage;
use crate::sub_lib::accountant::ReportRoutingServiceConsumedMessage;
use crate::sub_lib::accountant::ReportRoutingServiceProvidedMessage;
use crate::sub_lib::blockchain_bridge::ReportAccountsPayable;
use crate::sub_lib::logger::Logger;
use crate::sub_lib::peer_actors::{BindMessage, StartMessage};
use crate::sub_lib::utils::{handle_ui_crash_request, NODE_MAILBOX_CAPACITY};
use crate::sub_lib::wallet::Wallet;
use actix::Actor;
use actix::Addr;
use actix::AsyncContext;
use actix::Context;
use actix::Handler;
use actix::Message;
use actix::Recipient;
use itertools::Itertools;
use lazy_static::lazy_static;
use masq_lib::crash_point::CrashPoint;
use masq_lib::messages::{FromMessageBody, ToMessageBody, UiFinancialsRequest};
use masq_lib::messages::{UiFinancialsResponse, UiPayableAccount, UiReceivableAccount};
use masq_lib::ui_gateway::MessageTarget::ClientId;
use masq_lib::ui_gateway::{NodeFromUiMessage, NodeToUiMessage};
use payable_dao::PayableDao;
use receivable_dao::ReceivableDao;
use std::default::Default;
use std::ops::Add;
use std::path::Path;
use std::time::{Duration, SystemTime};
use web3::types::{TransactionReceipt, H256};

pub const CRASH_KEY: &str = "ACCOUNTANT";
<<<<<<< HEAD
pub const DEFAULT_PAYABLES_SCAN_INTERVAL: u64 = 300; // every 5 min
pub const DEFAULT_RECEIVABLES_SCAN_INTERVAL: u64 = 300; //  every 5 min
=======
pub const DEFAULT_PENDING_TRANSACTION_SCAN_INTERVAL: u64 = 3600;
pub const DEFAULT_PAYABLES_SCAN_INTERVAL: u64 = 3600;
pub const DEFAULT_RECEIVABLES_SCAN_INTERVAL: u64 = 3600;
>>>>>>> 65d8537d

//const SECONDS_PER_DAY: i64 = 86_400;
const DEBT_MATURE_AFTER: i64 = 720; // 12 min
const DEBT_CONSIDERED_BIG_FROM: i64 = 5_000_000;

lazy_static! {
    pub static ref PAYMENT_CURVES: PaymentCurves = PaymentCurves {
        payment_suggested_after_sec: DEBT_MATURE_AFTER,
        payment_grace_before_ban_sec: DEBT_MATURE_AFTER,
        permanent_debt_allowed_gwub: DEBT_CONSIDERED_BIG_FROM, //10_000_000
        balance_to_decrease_from_gwub: 10_000_000,     //1_000_000_000
        balance_decreases_for_sec: 30 * DEBT_MATURE_AFTER,  //30*86400
        unban_when_balance_below_gwub: DEBT_CONSIDERED_BIG_FROM, //10_000_000
    };
}

<<<<<<< HEAD
//TODO this might become chain specific later on
pub const DEFAULT_PENDING_TRANSACTION_CHECKOUT_INTERVAL_MS: u64 = 300_000;
pub const DEFAULT_PENDING_TOO_LONG_SEC: u64 = 120; //21 600 <=> 6h
=======
pub const DEFAULT_PENDING_TOO_LONG_SEC: u64 = 21_600; //6 hours
>>>>>>> 65d8537d

#[derive(Debug, PartialEq)]
pub enum DebtRecordingError {
    SignConversion(u64),
    RusqliteError(String),
}

#[derive(PartialEq, Debug, Clone)]
pub struct PaymentError(PaymentErrorKind, TransactionId);

#[derive(PartialEq, Debug, Clone)]
pub enum PaymentErrorKind {
    SignConversion(u64),
    RusqliteError(String),
    BlockchainError(String),
}

#[derive(PartialEq, Debug, Clone)]
pub struct PaymentCurves {
    pub payment_suggested_after_sec: i64,
    pub payment_grace_before_ban_sec: i64,
    pub permanent_debt_allowed_gwub: i64,
    pub balance_to_decrease_from_gwub: i64,
    pub balance_decreases_for_sec: i64,
    pub unban_when_balance_below_gwub: i64,
}

impl PaymentCurves {
    pub fn sugg_and_grace(&self, now: i64) -> i64 {
        now - self.payment_suggested_after_sec - self.payment_grace_before_ban_sec
    }

    pub fn sugg_thru_decreasing(&self, now: i64) -> i64 {
        self.sugg_and_grace(now) - self.balance_decreases_for_sec
    }
}

pub struct Accountant {
    config: AccountantConfig,
    consuming_wallet: Option<Wallet>,
    earning_wallet: Wallet,
    payable_dao: Box<dyn PayableDao>,
    receivable_dao: Box<dyn ReceivableDao>,
    pending_payments_dao: Box<dyn PendingPaymentsDao>,
    banned_dao: Box<dyn BannedDao>,
    crashable: bool,
    scanners: Scanners,
    transaction_confirmation: TransactionConfirmationTools,
    persistent_configuration: Box<dyn PersistentConfiguration>,
    report_accounts_payable_sub: Option<Recipient<ReportAccountsPayable>>,
    retrieve_transactions_sub: Option<Recipient<RetrieveTransactions>>,
    report_new_payments_sub: Option<Recipient<ReceivedPayments>>,
    report_sent_payments_sub: Option<Recipient<SentPayments>>,
    ui_message_sub: Option<Recipient<NodeToUiMessage>>,
    logger: Logger,
}

impl Actor for Accountant {
    type Context = Context<Self>;
}

#[derive(Debug, Eq, Message, PartialEq)]
pub struct ReceivedPayments {
    pub payments: Vec<Transaction>,
}

#[derive(Debug, Message, PartialEq)]
pub struct SentPayments {
    pub payments: Vec<Result<Payment, BlockchainError>>,
}

#[derive(Debug, Eq, Message, PartialEq)]
pub struct ScanForPayables {}

#[derive(Debug, Eq, Message, PartialEq)]
pub struct ScanForReceivables {}

#[derive(Debug, Eq, Message, PartialEq, Clone)]
pub struct ScanForPendingPayments {}

impl Handler<BindMessage> for Accountant {
    type Result = ();

    fn handle(&mut self, msg: BindMessage, ctx: &mut Self::Context) -> Self::Result {
        self.handle_bind_message(msg);
        ctx.set_mailbox_capacity(NODE_MAILBOX_CAPACITY);
    }
}

impl Handler<StartMessage> for Accountant {
    type Result = ();

    fn handle(&mut self, _msg: StartMessage, ctx: &mut Self::Context) -> Self::Result {
        ctx.notify(ScanForPendingPayments {});
        ctx.notify(ScanForPayables {});
        ctx.notify(ScanForReceivables {});
    }
}

impl Handler<ScanForPayables> for Accountant {
    type Result = ();

    fn handle(&mut self, msg: ScanForPayables, ctx: &mut Self::Context) -> Self::Result {
        self.scanners.payables.scan(self);
        let _ = ctx.notify_later(msg, self.config.payables_scan_interval);
    }
}

impl Handler<ScanForPendingPayments> for Accountant {
    type Result = ();

    fn handle(&mut self, _msg: ScanForPendingPayments, ctx: &mut Self::Context) -> Self::Result {
        self.scanners.pending_payments.scan(self);
        self.pending_payments_notify_later_assertable(ctx);
    }
}

impl Handler<ScanForReceivables> for Accountant {
    type Result = ();

    fn handle(&mut self, msg: ScanForReceivables, ctx: &mut Self::Context) -> Self::Result {
        self.scanners.receivables.scan(self);
        let _ = ctx.notify_later(msg, self.config.receivables_scan_interval);
    }
}

impl Handler<ReceivedPayments> for Accountant {
    type Result = ();

    fn handle(&mut self, msg: ReceivedPayments, _ctx: &mut Self::Context) -> Self::Result {
        self.handle_received_payments(msg);
    }
}

impl Handler<SentPayments> for Accountant {
    type Result = ();

    fn handle(&mut self, msg: SentPayments, _ctx: &mut Self::Context) -> Self::Result {
        self.handle_sent_payments(msg);
    }
}

impl Handler<ReportRoutingServiceProvidedMessage> for Accountant {
    type Result = ();

    fn handle(
        &mut self,
        msg: ReportRoutingServiceProvidedMessage,
        _ctx: &mut Self::Context,
    ) -> Self::Result {
        self.handle_report_routing_service_provided_message(msg);
    }
}

impl Handler<ReportExitServiceProvidedMessage> for Accountant {
    type Result = ();

    fn handle(
        &mut self,
        msg: ReportExitServiceProvidedMessage,
        _ctx: &mut Self::Context,
    ) -> Self::Result {
        self.handle_report_exit_service_provided_message(msg);
    }
}

impl Handler<ReportRoutingServiceConsumedMessage> for Accountant {
    type Result = ();

    fn handle(
        &mut self,
        msg: ReportRoutingServiceConsumedMessage,
        _ctx: &mut Self::Context,
    ) -> Self::Result {
        self.handle_report_routing_service_consumed_message(msg);
    }
}

impl Handler<ReportExitServiceConsumedMessage> for Accountant {
    type Result = ();

    fn handle(
        &mut self,
        msg: ReportExitServiceConsumedMessage,
        _ctx: &mut Self::Context,
    ) -> Self::Result {
        self.handle_report_exit_service_consumed_message(msg);
    }
}

#[derive(Debug, PartialEq, Message, Clone)]
pub struct RequestTransactionReceipts {
    pub pending_payments: Vec<PaymentBackupRecord>,
}

#[derive(Debug, PartialEq, Message, Clone)]
pub struct ReportTransactionReceipts {
    pub payment_backups_with_receipts: Vec<(Option<TransactionReceipt>, PaymentBackupRecord)>,
}

impl Handler<ReportTransactionReceipts> for Accountant {
    type Result = ();

    fn handle(&mut self, msg: ReportTransactionReceipts, ctx: &mut Self::Context) -> Self::Result {
        debug!(
            self.logger,
            "processing receipts for {} transactions",
            msg.payment_backups_with_receipts.len()
        );
        let statuses = self.handle_pending_transaction_check(msg);
        let (pending_transactions, cancellations) =
            Self::separate_transactions_if_still_pending(statuses);
        if !pending_transactions.is_empty() {
            self.update_backup_of_pending_transaction(pending_transactions);
        }
        if !cancellations.is_empty() {
            debug!(self.logger, "{} cancellations", cancellations.len());
            self.handle_transaction_cancellation(cancellations, ctx);
        }
    }
}

#[derive(Debug, PartialEq, Message, Clone)]
pub struct CancelFailedPendingTransaction {
    pub id: TransactionId,
}

impl Handler<CancelFailedPendingTransaction> for Accountant {
    type Result = ();

    fn handle(
        &mut self,
        msg: CancelFailedPendingTransaction,
        _ctx: &mut Self::Context,
    ) -> Self::Result {
        self.handle_cancel_pending_transaction(msg)
    }
}

#[derive(Debug, PartialEq, Message, Clone)]
pub struct ConfirmPendingTransaction {
    pub payment_backup: PaymentBackupRecord,
}

impl Handler<ConfirmPendingTransaction> for Accountant {
    type Result = ();

    fn handle(&mut self, msg: ConfirmPendingTransaction, _ctx: &mut Self::Context) -> Self::Result {
        self.handle_confirm_pending_transaction(msg)
    }
}

impl Handler<PaymentBackupRecord> for Accountant {
    type Result = ();
    fn handle(&mut self, msg: PaymentBackupRecord, _ctx: &mut Self::Context) -> Self::Result {
        self.handle_payment_backup(msg)
    }
}

impl Handler<NodeFromUiMessage> for Accountant {
    type Result = ();

    fn handle(&mut self, msg: NodeFromUiMessage, _ctx: &mut Self::Context) -> Self::Result {
        let client_id = msg.client_id;
        if let Ok((body, context_id)) = UiFinancialsRequest::fmb(msg.clone().body) {
            self.handle_financials(client_id, context_id, body);
        } else {
            handle_ui_crash_request(msg, &self.logger, self.crashable, CRASH_KEY)
        }
    }
}

impl Accountant {
    pub fn new(
        config: &BootstrapperConfig,
        payable_dao_factory: Box<dyn PayableDaoFactory>,
        receivable_dao_factory: Box<dyn ReceivableDaoFactory>,
        pending_payments_dao_factory: Box<dyn PendingPaymentsDaoFactory>,
        banned_dao_factory: Box<dyn BannedDaoFactory>,
        config_dao_factory: Box<dyn ConfigDaoFactory>,
    ) -> Accountant {
        Accountant {
            config: config.accountant_config.clone(),
            consuming_wallet: config.consuming_wallet.clone(),
            earning_wallet: config.earning_wallet.clone(),
            payable_dao: payable_dao_factory.make(),
            receivable_dao: receivable_dao_factory.make(),
            pending_payments_dao: pending_payments_dao_factory.make(),
            banned_dao: banned_dao_factory.make(),
            crashable: config.crash_point == CrashPoint::Message,
            scanners: Scanners::default(),
            transaction_confirmation: TransactionConfirmationTools::default(),
            persistent_configuration: Box::new(PersistentConfigurationReal::new(
                config_dao_factory.make(),
            )),
            report_accounts_payable_sub: None,
            retrieve_transactions_sub: None,
            report_new_payments_sub: None,
            report_sent_payments_sub: None,
            ui_message_sub: None,
            logger: Logger::new("Accountant"),
        }
    }

    pub fn make_subs_from(addr: &Addr<Accountant>) -> AccountantSubs {
        AccountantSubs {
            bind: recipient!(addr, BindMessage),
            start: recipient!(addr, StartMessage),
            report_routing_service_provided: recipient!(addr, ReportRoutingServiceProvidedMessage),
            report_exit_service_provided: recipient!(addr, ReportExitServiceProvidedMessage),
            report_routing_service_consumed: recipient!(addr, ReportRoutingServiceConsumedMessage),
            report_exit_service_consumed: recipient!(addr, ReportExitServiceConsumedMessage),
            report_new_payments: recipient!(addr, ReceivedPayments),
            payment_backup: recipient!(addr, PaymentBackupRecord),
            report_transaction_receipts: recipient!(addr, ReportTransactionReceipts),
            report_sent_payments: recipient!(addr, SentPayments),
            ui_message_sub: recipient!(addr, NodeFromUiMessage),
        }
    }

    pub fn dao_factory(data_directory: &Path) -> DaoFactoryReal {
        DaoFactoryReal::new(data_directory, false, MigratorConfig::panic_on_migration())
    }

    fn scan_for_payables(&self) {
        debug!(self.logger, "Scanning for payables");

        let all_non_pending_payables = self.payable_dao.non_pending_payables();
        debug!(
            self.logger,
            "{}",
            Self::investigate_debt_extremes(&all_non_pending_payables)
        );
        let qualified_payables = all_non_pending_payables
            .into_iter()
            .filter(Accountant::should_pay)
            .collect::<Vec<PayableAccount>>();
        info!(
            self.logger,
            "Chose {} qualified debts to pay",
            qualified_payables.len()
        );
        debug!(
            self.logger,
            "{}",
            Self::payments_debug_summary(&qualified_payables)
        );
        if !qualified_payables.is_empty() {
            self.report_accounts_payable_sub
                .as_ref()
                .expect("BlockchainBridge is unbound")
                .try_send(ReportAccountsPayable {
                    accounts: qualified_payables,
                })
                .expect("BlockchainBridge is dead")
        }
    }

    fn scan_for_delinquencies(&self) {
        debug!(self.logger, "Scanning for delinquencies");
        let now = SystemTime::now();
        self.receivable_dao
            .new_delinquencies(now, &PAYMENT_CURVES)
            .into_iter()
            .for_each(|account| {
                self.banned_dao.ban(&account.wallet);
                let (balance, age) = Self::balance_and_age(&account);
                info!(
                    self.logger,
                    "Wallet {} (balance: {} MASQ, age: {} sec) banned for delinquency",
                    account.wallet,
                    balance,
                    age.as_secs()
                )
            });
        self.receivable_dao
            .paid_delinquencies(&PAYMENT_CURVES)
            .into_iter()
            .for_each(|account| {
                self.banned_dao.unban(&account.wallet);
                let (balance, age) = Self::balance_and_age(&account);
                info!(
                    self.logger,
                    "Wallet {} (balance: {} MASQ, age: {} sec) is no longer delinquent: unbanned",
                    account.wallet,
                    balance,
                    age.as_secs()
                )
            });
    }

    fn scan_for_received_payments(&self) {
        debug!(
            self.logger,
            "Scanning for payments to {}", self.earning_wallet
        );
        let start_block = match self.persistent_configuration.start_block() {
            Ok(start_block) => start_block,
            Err(pce) => {
                error!(
                    self.logger,
                    "Could not retrieve start block: {:?} - aborting received-payment scan", pce
                );
                return;
            }
        };
        self.retrieve_transactions_sub
            .as_ref()
            .expect("BlockchainBridge is unbound")
            .try_send(RetrieveTransactions {
                start_block,
                recipient: self.earning_wallet.clone(),
            })
            .expect("BlockchainBridge is dead");
    }

    fn scan_for_pending_payments(&self) {
        debug!(self.logger, "Scanning for pending payments");
        let filtered_pending_payments = self.pending_payments_dao.return_all_payment_backups();
        if !filtered_pending_payments.is_empty() {
            debug!(
                self.logger,
                "Found {} pending payments to process",
                filtered_pending_payments.len()
            );
            self.transaction_confirmation
                .request_transaction_receipts_subs_opt
                .as_ref()
                .expect("BlockchainBridge is unbound")
                .try_send(RequestTransactionReceipts {
                    pending_payments: filtered_pending_payments,
                })
                .expect("BlockchainBridge is dead");
        } else {
            debug!(self.logger, "No pending payment found during last scan")
        }
    }

    fn pending_payments_notify_later_assertable(&self, ctx: &mut Context<Self>) {
        let closure = Box::new(|msg: ScanForPendingPayments, interval: Duration| {
            ctx.notify_later(msg, interval)
        });
        let _ = self
            .transaction_confirmation
            .notify_later_handle_scan_for_pending_payments
            .notify_later(
                ScanForPendingPayments {},
                self.config.pending_payments_scan_interval,
                closure,
            );
    }

    fn balance_and_age(account: &ReceivableAccount) -> (String, Duration) {
        let balance = format!("{}", (account.balance as f64) / 1_000_000_000.0);
        let age = account
            .last_received_timestamp
            .elapsed()
            .unwrap_or_else(|_| Duration::new(0, 0));
        (balance, age)
    }

    fn should_pay(payable: &PayableAccount) -> bool {
        Self::payable_exceeded_threshold(payable).is_some()
    }

    fn payable_exceeded_threshold(payable: &PayableAccount) -> Option<u64> {
        // TODO: This calculation should be done in the database, if possible
        let time_since_last_paid = SystemTime::now()
            .duration_since(payable.last_paid_timestamp)
            .expect("Internal error")
            .as_secs();

        if time_since_last_paid <= PAYMENT_CURVES.payment_suggested_after_sec as u64 {
            return None;
        }

        if payable.balance <= PAYMENT_CURVES.permanent_debt_allowed_gwub {
            return None;
        }

        let threshold = Accountant::calculate_payout_threshold(time_since_last_paid);
        if payable.balance as f64 > threshold {
            Some(threshold as u64)
        } else {
            None
        }
    }

    fn calculate_payout_threshold(x: u64) -> f64 {
        let m = -((PAYMENT_CURVES.balance_to_decrease_from_gwub as f64
            - PAYMENT_CURVES.permanent_debt_allowed_gwub as f64)
            / (PAYMENT_CURVES.balance_decreases_for_sec as f64
                - PAYMENT_CURVES.payment_suggested_after_sec as f64));
        let b = PAYMENT_CURVES.balance_to_decrease_from_gwub as f64
            - m * PAYMENT_CURVES.payment_suggested_after_sec as f64;
        m * x as f64 + b
    }

    fn record_service_provided(
        &self,
        service_rate: u64,
        byte_rate: u64,
        payload_size: usize,
        wallet: &Wallet,
    ) {
        let byte_charge = byte_rate * (payload_size as u64);
        let total_charge = service_rate + byte_charge;
        if !self.our_wallet(wallet) {
            match self.receivable_dao
                .as_ref()
                .more_money_receivable(wallet, total_charge) {
                Ok(_) => (),
                Err(DebtRecordingError::SignConversion(_)) => error! (
                    self.logger,
                    "Overflow error recording service provided for {}: service rate {}, byte rate {}, payload size {}. Skipping",
                    wallet,
                    service_rate,
                    byte_rate,
                    payload_size
                ),
                Err(e)=> panic!("Recording services provided for {} but has hit fatal database error: {:?}", wallet, e)
            };
        } else {
            info!(
                self.logger,
                "Not recording service provided for our wallet {}", wallet
            );
        }
    }

    fn record_service_consumed(
        &self,
        service_rate: u64,
        byte_rate: u64,
        payload_size: usize,
        wallet: &Wallet,
    ) {
        let byte_charge = byte_rate * (payload_size as u64);
        let total_charge = service_rate + byte_charge;
        if !self.our_wallet(wallet) {
            match self.payable_dao
                .as_ref()
                .more_money_payable(wallet, total_charge) {
                Ok(_) => (),
                Err(DebtRecordingError::SignConversion(_)) => error! (
                    self.logger,
                    "Overflow error recording consumed services from {}: service rate {}, byte rate {}, payload size {}. Skipping",
                    wallet,
                    service_rate,
                    byte_rate,
                    payload_size
                ),
                Err(e) => panic!("Recording services consumed from {} but has hit fatal database error: {:?}", wallet, e)
            };
        } else {
            info!(
                self.logger,
                "Not recording service consumed to our wallet {}", wallet
            );
        }
    }

    fn our_wallet(&self, wallet: &Wallet) -> bool {
        match &self.consuming_wallet {
            Some(ref consuming) if consuming.address() == wallet.address() => true,
            _ => wallet.address() == self.earning_wallet.address(),
        }
    }

    //for debugging only
    fn investigate_debt_extremes(all_non_pending_payables: &[PayableAccount]) -> String {
        if all_non_pending_payables.is_empty() {
            "Payable scan found no debts".to_string()
        } else {
            struct PayableInfo {
                balance: i64,
                age: Duration,
            }
            let now = SystemTime::now();
            let init = (
                PayableInfo {
                    balance: 0,
                    age: Duration::ZERO,
                },
                PayableInfo {
                    balance: 0,
                    age: Duration::ZERO,
                },
            );
            let (biggest, oldest) = all_non_pending_payables.iter().fold(init, |sofar, p| {
                let (mut biggest, mut oldest) = sofar;
                let p_age = now
                    .duration_since(p.last_paid_timestamp)
                    .expect("Payable time is corrupt");
                {
                    //seek for a test for this if you don't understand the purpose
                    let check_age_significance_across =
                        || -> bool { p.balance == biggest.balance && p_age > biggest.age };
                    if p.balance > biggest.balance || check_age_significance_across() {
                        biggest = PayableInfo {
                            balance: p.balance,
                            age: p_age,
                        }
                    }
                    let check_balance_significance_across =
                        || -> bool { p_age == oldest.age && p.balance > oldest.balance };
                    if p_age > oldest.age || check_balance_significance_across() {
                        oldest = PayableInfo {
                            balance: p.balance,
                            age: p_age,
                        }
                    }
                }
                (biggest, oldest)
            });
            format!("Payable scan found {} debts; the biggest is {} owed for {}sec, the oldest is {} owed for {}sec",
                    all_non_pending_payables.len(), biggest.balance, biggest.age.as_secs(),
                    oldest.balance, oldest.age.as_secs())
        }
    }

    fn payments_debug_summary(qualified_payables: &[PayableAccount]) -> String {
        let now = SystemTime::now();
        let list = qualified_payables
            .iter()
            .map(|payable| {
                let p_age = now
                    .duration_since(payable.last_paid_timestamp)
                    .expect("Payable time is corrupt");
                let threshold =
                    Self::payable_exceeded_threshold(payable).expect("Threshold suddenly changed!");
                format!(
                    "{} owed for {}sec exceeds threshold: {}; creditor: {}",
                    payable.balance,
                    p_age.as_secs(),
                    threshold,
                    payable.wallet
                )
            })
            .join("\n");
        String::from("Paying qualified debts:\n").add(&list)
    }

    fn handle_bind_message(&mut self, msg: BindMessage) {
        self.report_accounts_payable_sub =
            Some(msg.peer_actors.blockchain_bridge.report_accounts_payable);
        self.retrieve_transactions_sub =
            Some(msg.peer_actors.blockchain_bridge.retrieve_transactions);
        self.report_new_payments_sub = Some(msg.peer_actors.accountant.report_new_payments);
        self.report_sent_payments_sub = Some(msg.peer_actors.accountant.report_sent_payments);
        self.ui_message_sub = Some(msg.peer_actors.ui_gateway.node_to_ui_message_sub);
        self.transaction_confirmation
            .request_transaction_receipts_subs_opt = Some(
            msg.peer_actors
                .blockchain_bridge
                .request_transaction_receipts,
        );
        info!(self.logger, "Accountant bound");
    }

    fn handle_received_payments(&mut self, msg: ReceivedPayments) {
        self.receivable_dao
            .as_mut()
            .more_money_received(msg.payments);
    }

    fn handle_sent_payments(&self, sent_payments: SentPayments) {
        debug!(
            self.logger,
            "Total number of attempts to send a payment transaction: {}",
            sent_payments.payments.len()
        );
        let (ok, err) = Self::separate_early_errors(sent_payments, &self.logger);
        self.mark_pending_payments(ok);
        debug!(self.logger, "Found this portion of errors: {}", err.len());
        if !err.is_empty() {
            err.into_iter().for_each(|err|
            if let Some(hash) = err.carries_transaction_hash(){
                self.discard_incomplete_transaction_with_a_failure(hash)
            } else {debug!(self.logger,"Forgetting a transaction attempt that even did not reach the signing stage")})
        }
    }

    fn discard_incomplete_transaction_with_a_failure(&self, hash: H256) {
        if let Some(rowid) = self.pending_payments_dao.payment_backup_exists(hash) {
            debug!(
                self.logger,
                "Deleting an existing backup for a failed transaction {}", hash
            );
            if let Err(e) = self.pending_payments_dao.delete_payment_backup(rowid) {
                panic!("Database unmaintainable; payment backup deletion has stayed undone due to {:?}",e)
            }
        };

        warning!(
            self.logger,
            "Failed transaction with a hash '{}' but without the backup - thrown out",
            hash
        )
    }

    fn handle_report_routing_service_provided_message(
        &mut self,
        msg: ReportRoutingServiceProvidedMessage,
    ) {
        debug!(
            self.logger,
            "Charging routing of {} bytes to wallet {}", msg.payload_size, msg.paying_wallet
        );
        self.record_service_provided(
            msg.service_rate,
            msg.byte_rate,
            msg.payload_size,
            &msg.paying_wallet,
        );
    }

    fn handle_report_exit_service_provided_message(
        &mut self,
        msg: ReportExitServiceProvidedMessage,
    ) {
        debug!(
            self.logger,
            "Charging exit service for {} bytes to wallet {} at {} per service and {} per byte",
            msg.payload_size,
            msg.paying_wallet,
            msg.service_rate,
            msg.byte_rate
        );
        self.record_service_provided(
            msg.service_rate,
            msg.byte_rate,
            msg.payload_size,
            &msg.paying_wallet,
        );
    }

    fn handle_report_routing_service_consumed_message(
        &mut self,
        msg: ReportRoutingServiceConsumedMessage,
    ) {
        debug!(
            self.logger,
            "Accruing debt to wallet {} for consuming routing service {} bytes",
            msg.earning_wallet,
            msg.payload_size
        );
        self.record_service_consumed(
            msg.service_rate,
            msg.byte_rate,
            msg.payload_size,
            &msg.earning_wallet,
        );
    }

    fn handle_report_exit_service_consumed_message(
        &mut self,
        msg: ReportExitServiceConsumedMessage,
    ) {
        debug!(
            self.logger,
            "Accruing debt to wallet {} for consuming exit service {} bytes",
            msg.earning_wallet,
            msg.payload_size
        );
        self.record_service_consumed(
            msg.service_rate,
            msg.byte_rate,
            msg.payload_size,
            &msg.earning_wallet,
        );
    }

    fn handle_financials(&mut self, client_id: u64, context_id: u64, request: UiFinancialsRequest) {
        let payables = self
            .payable_dao
            .top_records(request.payable_minimum_amount, request.payable_maximum_age)
            .iter()
            .map(|account| UiPayableAccount {
                wallet: account.wallet.to_string(),
                age: SystemTime::now()
                    .duration_since(account.last_paid_timestamp)
                    .expect("Bad interval")
                    .as_secs(),
                amount: account.balance as u64,
                pending_transaction_rowid: account.pending_payment_rowid_opt,
            })
            .collect_vec();
        let total_payable = self.payable_dao.total();
        let receivables = self
            .receivable_dao
            .top_records(
                request.receivable_minimum_amount,
                request.receivable_maximum_age,
            )
            .iter()
            .map(|account| UiReceivableAccount {
                wallet: account.wallet.to_string(),
                age: SystemTime::now()
                    .duration_since(account.last_received_timestamp)
                    .expect("Bad interval")
                    .as_secs(),
                amount: account.balance as u64,
            })
            .collect_vec();
        let total_receivable = self.receivable_dao.total();
        let body = UiFinancialsResponse {
            payables,
            total_payable,
            receivables,
            total_receivable,
        }
        .tmb(context_id);
        self.ui_message_sub
            .as_ref()
            .expect("UiGateway not bound")
            .try_send(NodeToUiMessage {
                target: ClientId(client_id),
                body,
            })
            .expect("UiGateway is dead");
    }

    fn handle_cancel_pending_transaction(&self, msg: CancelFailedPendingTransaction) {
        match self
            .pending_payments_dao
            .mark_failure(msg.id.rowid)
        {
            Ok(_) => warning!(
                self.logger,
                "Broken transaction {} left with an error mark; you should take over the care of this transaction to make sure your debts will be paid because there is no automated process that can fix this without you", msg.id.hash),
            Err(e) => panic!("Unsuccessful attempt for transaction {} to mark fatal error at pending payment backup for transaction due to {:?}; database unreliable", msg.id.hash,e),
        }
    }

    fn handle_confirm_pending_transaction(&self, msg: ConfirmPendingTransaction) {
        if let Err(e) = self.payable_dao.transaction_confirmed(&msg.payment_backup) {
            panic!(
                "Was unable to uncheck pending payment '{}' after confirmation due to '{:?}'",
                msg.payment_backup.hash, e.0
            )
        } else {
            debug!(
                self.logger,
                "Confirmation of transaction {}; record for payable table took change",
                msg.payment_backup.hash
            );
            if let Err(e) = self
                .pending_payments_dao
                .delete_payment_backup(msg.payment_backup.rowid)
            {
                panic!("Was unable to delete payment backup '{}' after successful transaction due to '{:?}'",msg.payment_backup.hash,e)
            } else {
                info!(
                    self.logger,
                    "Transaction {:#x} has gone through the whole confirmation process succeeding",
                    msg.payment_backup.hash
                )
            }
        }
    }

    fn separate_early_errors(
        sent_payments: SentPayments,
        logger: &Logger,
    ) -> (Vec<Payment>, Vec<BlockchainError>) {
        type SentPaymentType = Vec<Result<Payment, BlockchainError>>;
        let (ok, err): (SentPaymentType, SentPaymentType) = sent_payments
            .payments
            .into_iter()
            .partition(|payment| payment.is_ok());
        (
            ok.into_iter().flatten().collect(),
            err.into_iter().map(|item|{
                let error = item.expect_err("partition failed");
                logger.warning(||
                        match &error {
                            BlockchainError::TransactionFailed { msg: _, hash_opt: _ } => format!("Encountered transaction error that occurred close to the actual sending due to '{:?}'", error),
                            x => format!("Payment failure due to '{:?}'. Please check your blockchain service URL configuration.", x)
                        }
                    );
                error
            }).collect()
        )
    }

    fn mark_pending_payments(&self, sent_payments: Vec<Payment>) {
        sent_payments
            .into_iter()
            .for_each(|payment| {
                let rowid = match self.pending_payments_dao.payment_backup_exists(payment.transaction) {
                    Some(rowid) => rowid,
                    None => panic!("Payment backup for {} doesn't exist but should by now; system unreliable", payment.transaction)
                };
                match self.payable_dao.as_ref().mark_pending_payment_rowid(&payment.to, TransactionId { hash: payment.transaction, rowid }) {
                    Ok(()) => (),
                    Err(e) => panic!("Was unable to create a mark in payables for a new pending payment '{}' due to '{:?}'", payment.transaction, e.0)
                }
                debug!(self.logger, "Payment '{}' has been marked as pending in the payable table",payment.transaction)
            })
    }

    fn handle_pending_transaction_check(
        &self,
        msg: ReportTransactionReceipts,
    ) -> Vec<PendingTransactionStatus> {
        msg.payment_backups_with_receipts
            .into_iter()
            .map(|(receipt_opt, payment)|
                match receipt_opt {
                    Some(receipt) =>
                                    self.check_out_transaction_receipt(
                                        receipt,
                                        payment,
                                        &self.logger,
                                    ),
                    None => {
                        debug!(self.logger,"DEBUG: Accountant: Interpreting a receipt for transaction '{}' but none was given; attempt {}, {}ms since sending", payment.hash, payment.attempt,elapsed_in_ms(payment.timestamp));
                        PendingTransactionStatus::StillPending(TransactionId{ hash: payment.hash, rowid: payment.rowid })
                    }
                }
            )
            .collect()
    }

    fn check_out_transaction_receipt(
        &self,
        receipt: TransactionReceipt,
        payment: PaymentBackupRecord,
        logger: &Logger,
    ) -> PendingTransactionStatus {
        fn handle_none_receipt(
            payment: PaymentBackupRecord,
            pending_interval: u64,
            logger: &Logger,
        ) -> PendingTransactionStatus {
            info!(logger,"Pending transaction '{}' couldn't be confirmed at attempt {} at {}ms after its sending",payment.hash, payment.attempt, elapsed_in_ms(payment.timestamp));
            let elapsed = payment.timestamp.elapsed().expect("we should be older now");
            let transaction_id = TransactionId {
                hash: payment.hash,
                rowid: payment.rowid,
            };
            if pending_interval <= elapsed.as_secs() {
                warning!(logger,"Pending transaction '{}' has exceeded the maximum time allowed ({}sec) \
         for being pending and the confirmation process is going to be aborted now at the finished attempt {}; manual resolving is required from the \
          user to make the transaction paid",payment.hash,pending_interval,payment.attempt);
                PendingTransactionStatus::Failure(transaction_id)
            } else {
                PendingTransactionStatus::StillPending(transaction_id)
            }
        }
        fn handle_status_with_success(
            payment: PaymentBackupRecord,
            logger: &Logger,
        ) -> PendingTransactionStatus {
            info!(
                logger,
                "Transaction '{}' has been added to the blockchain; detected locally at attempt {} at {}ms after its sending",
                payment.hash,
                payment.attempt,
                elapsed_in_ms(payment.timestamp)
            );
            PendingTransactionStatus::Confirmed(payment)
        }
        fn handle_status_with_failure(
            payment: &PaymentBackupRecord,
            logger: &Logger,
        ) -> PendingTransactionStatus {
            warning!(logger,"Pending transaction '{}' announced as a failure, checking out attempt {} after {}ms from its sending",payment.hash,payment.attempt,elapsed_in_ms(payment.timestamp));
            PendingTransactionStatus::Failure(payment.into())
        }
        match receipt.status{
                None => handle_none_receipt(payment, self.config.when_pending_too_long_sec, logger),
                Some(status_code) =>
                    match status_code.as_u64(){
                    0 => handle_status_with_failure(&payment,logger),
                    1 => handle_status_with_success(payment,logger),
                    other => unreachable!("tx receipt for pending '{}' - tx status: code other than 0 or 1 shouldn't be possible, but was {}",payment.hash,other)
                }
            }
    }

    fn separate_transactions_if_still_pending(
        statuses: Vec<PendingTransactionStatus>,
    ) -> (Vec<PendingTransactionStatus>, Vec<PendingTransactionStatus>) {
        statuses
            .into_iter()
            .partition(|status| !status.is_non_pending())
    }

    fn update_backup_of_pending_transaction(
        &self,
        pending_payments: Vec<PendingTransactionStatus>,
    ) {
        pending_payments
            .into_iter()
            .for_each(|pending_payment| match pending_payment {
                PendingTransactionStatus::StillPending(id) => match self
                    .pending_payments_dao
                    .update_backup_after_scan_cycle(id.rowid)
                {
                    Ok(_) => trace!(self.logger, "Updated backup for rowid: {} ", id.rowid),
                    Err(e) => panic!("Failure on updating payment backup due to {:?}", e),
                },
                _ => unreachable!("we are operating behind a filter; should not happen"),
            })
    }

    fn handle_transaction_cancellation(
        &self,
        cancellations: Vec<PendingTransactionStatus>,
        ctx: &mut Context<Self>,
    ) {
        cancellations.into_iter().for_each(|status| {
            if let PendingTransactionStatus::Failure(transaction_id) = status {
                self.cancel_failed_transaction(transaction_id, ctx)
            } else if let PendingTransactionStatus::Confirmed(payment) = status {
                self.confirm_transaction(payment, ctx)
            }
        });
    }

    fn cancel_failed_transaction(&self, transaction_id: TransactionId, ctx: &mut Context<Self>) {
        let closure = |msg: CancelFailedPendingTransaction| ctx.notify(msg);
        self.transaction_confirmation
            .notify_handle_cancel_failed_transaction
            .notify(
                CancelFailedPendingTransaction { id: transaction_id },
                Box::new(closure),
            )
    }

    fn confirm_transaction(&self, payment_backup: PaymentBackupRecord, ctx: &mut Context<Self>) {
        let closure = |msg: ConfirmPendingTransaction| ctx.notify(msg);
        self.transaction_confirmation
            .notify_handle_confirm_transaction
            .notify(
                ConfirmPendingTransaction { payment_backup },
                Box::new(closure),
            );
    }

    fn handle_payment_backup(&self, msg: PaymentBackupRecord) {
        match self
            .pending_payments_dao
            .insert_payment_backup(msg.hash, msg.amount, msg.timestamp)
        {
            Ok(_) => debug!(self.logger, "Processed a backup for payment '{}'", msg.hash),
            Err(e) => warning!(
                self.logger,
                "WARN: Accountant: Failed to make a backup for pending payment '{}' due to '{:?}'",
                msg.hash,
                e
            ),
        }
    }
}

// At the time of this writing, Rust 1.44.0 was unpredictably producing
// segfaults on the Mac when using u64::try_from (i64). This is an attempt to
// work around that.
pub fn jackass_unsigned_to_signed(unsigned: u64) -> Result<i64, u64> {
    if unsigned <= (i64::MAX as u64) {
        Ok(unsigned as i64)
    } else {
        Err(unsigned)
    }
}

fn elapsed_in_ms(timestamp: SystemTime) -> u128 {
    timestamp
        .elapsed()
        .expect("time calculation for elapsed failed")
        .as_millis()
}

#[derive(Debug, PartialEq, Clone)]
enum PendingTransactionStatus {
    StillPending(TransactionId), //will go back, update slightly the record, wait in an interval, and start a new round
    Failure(TransactionId),      //official tx failure
    Confirmed(PaymentBackupRecord), //tx was fully processed and successful
}

impl PendingTransactionStatus {
    fn is_non_pending(&self) -> bool {
        !matches!(self, Self::StillPending { .. })
    }
}

#[derive(Debug, PartialEq, Clone, Copy)]
pub struct TransactionId {
    pub hash: H256,
    pub rowid: u64,
}

impl From<&PaymentBackupRecord> for TransactionId {
    fn from(payment_backup: &PaymentBackupRecord) -> Self {
        Self {
            hash: payment_backup.hash,
            rowid: payment_backup.rowid,
        }
    }
}

#[cfg(test)]
pub mod tests {
    use super::*;
    use crate::accountant::pending_payments_dao::PendingPaymentDaoError;
    use crate::accountant::receivable_dao::ReceivableAccount;
    use crate::accountant::test_utils::{
        bc_from_ac_plus_earning_wallet, bc_from_ac_plus_wallets, make_accountant,
        make_payment_backup, make_receivable_account, BannedDaoFactoryMock, ConfigDaoFactoryMock,
        PayableDaoFactoryMock, PendingPaymentsDaoFactoryMock, PendingPaymentsDaoMock,
        ReceivableDaoFactoryMock,
    };
    use crate::accountant::test_utils::{AccountantBuilder, BannedDaoMock};
    use crate::accountant::tools::accountant_tools::NullScanner;
    use crate::blockchain::blockchain_bridge::BlockchainBridge;
    use crate::blockchain::blockchain_interface::BlockchainError;
    use crate::blockchain::blockchain_interface::Transaction;
    use crate::blockchain::test_utils::BlockchainInterfaceMock;
    use crate::blockchain::tool_wrappers::SendTransactionToolWrapperNull;
    use crate::database::dao_utils::from_time_t;
    use crate::database::dao_utils::to_time_t;
    use crate::db_config::mocks::ConfigDaoMock;
    use crate::db_config::persistent_configuration::PersistentConfigError;
    use crate::sub_lib::accountant::ReportRoutingServiceConsumedMessage;
    use crate::sub_lib::blockchain_bridge::ReportAccountsPayable;
    use crate::sub_lib::wallet::Wallet;
    use crate::test_utils::logging::init_test_logging;
    use crate::test_utils::logging::TestLogHandler;
    use crate::test_utils::persistent_configuration_mock::PersistentConfigurationMock;
    use crate::test_utils::pure_test_utils::{
        prove_that_crash_request_handler_is_hooked_up, CleanUpMessage, DummyActor,
        NotifyHandleMock, NotifyLaterHandleMock,
    };
    use crate::test_utils::recorder::make_recorder;
    use crate::test_utils::recorder::peer_actors_builder;
    use crate::test_utils::recorder::Recorder;
    use crate::test_utils::{make_paying_wallet, make_wallet};
    use actix::{Arbiter, System};
    use ethereum_types::{BigEndianHash, U64};
    use ethsign_crypto::Keccak256;
    use masq_lib::ui_gateway::MessagePath::Conversation;
    use masq_lib::ui_gateway::{MessageBody, MessageTarget, NodeFromUiMessage, NodeToUiMessage};
    use std::cell::RefCell;
    use std::ops::Sub;
    use std::rc::Rc;
    use std::sync::Mutex;
    use std::sync::{Arc, MutexGuard};
    use std::time::Duration;
    use std::time::SystemTime;
    use web3::types::U256;
    use web3::types::{TransactionReceipt, H256};

    #[derive(Debug, Default)]
    pub struct PayableDaoMock {
        account_status_parameters: Arc<Mutex<Vec<Wallet>>>,
        account_status_results: RefCell<Vec<Option<PayableAccount>>>,
        more_money_payable_parameters: Arc<Mutex<Vec<(Wallet, u64)>>>,
        more_money_payable_results: RefCell<Vec<Result<(), DebtRecordingError>>>,
        non_pending_payables_params: Arc<Mutex<Vec<()>>>,
        non_pending_payables_results: RefCell<Vec<Vec<PayableAccount>>>,
        mark_pending_payment_rowid_parameters: Arc<Mutex<Vec<(Wallet, TransactionId)>>>,
        mark_pending_payment_rowid_results: RefCell<Vec<Result<(), PaymentError>>>,
        transaction_confirmed_params: Arc<Mutex<Vec<PaymentBackupRecord>>>,
        transaction_confirmed_results: RefCell<Vec<Result<(), PaymentError>>>,
        transaction_canceled_params: Arc<Mutex<Vec<TransactionId>>>,
        transaction_canceled_results: RefCell<Vec<Result<(), PaymentError>>>,
        top_records_parameters: Arc<Mutex<Vec<(u64, u64)>>>,
        top_records_results: RefCell<Vec<Vec<PayableAccount>>>,
        total_results: RefCell<Vec<u64>>,
        have_non_pending_payables_shut_down_the_system: bool,
    }

    impl PayableDao for PayableDaoMock {
        fn more_money_payable(
            &self,
            wallet: &Wallet,
            amount: u64,
        ) -> Result<(), DebtRecordingError> {
            self.more_money_payable_parameters
                .lock()
                .unwrap()
                .push((wallet.clone(), amount));
            self.more_money_payable_results.borrow_mut().remove(0)
        }

        fn mark_pending_payment_rowid(
            &self,
            wallet: &Wallet,
            transaction_id: TransactionId,
        ) -> Result<(), PaymentError> {
            self.mark_pending_payment_rowid_parameters
                .lock()
                .unwrap()
                .push((wallet.clone(), transaction_id));
            self.mark_pending_payment_rowid_results
                .borrow_mut()
                .remove(0)
        }

        fn transaction_confirmed(&self, payment: &PaymentBackupRecord) -> Result<(), PaymentError> {
            self.transaction_confirmed_params
                .lock()
                .unwrap()
                .push(payment.clone());
            self.transaction_confirmed_results.borrow_mut().remove(0)
        }

        fn transaction_canceled(&self, transaction_id: TransactionId) -> Result<(), PaymentError> {
            self.transaction_canceled_params
                .lock()
                .unwrap()
                .push(transaction_id);
            self.transaction_canceled_results.borrow_mut().remove(0)
        }

        fn account_status(&self, wallet: &Wallet) -> Option<PayableAccount> {
            self.account_status_parameters
                .lock()
                .unwrap()
                .push(wallet.clone());
            self.account_status_results.borrow_mut().remove(0)
        }

        fn non_pending_payables(&self) -> Vec<PayableAccount> {
            self.non_pending_payables_params.lock().unwrap().push(());
            if self.have_non_pending_payables_shut_down_the_system
                && self.non_pending_payables_results.borrow().is_empty()
            {
                System::current().stop();
                return vec![];
            }
            self.non_pending_payables_results.borrow_mut().remove(0)
        }

        fn top_records(&self, minimum_amount: u64, maximum_age: u64) -> Vec<PayableAccount> {
            self.top_records_parameters
                .lock()
                .unwrap()
                .push((minimum_amount, maximum_age));
            self.top_records_results.borrow_mut().remove(0)
        }

        fn total(&self) -> u64 {
            self.total_results.borrow_mut().remove(0)
        }
    }

    impl PayableDaoMock {
        pub fn new() -> PayableDaoMock {
            PayableDaoMock::default()
        }

        fn more_money_payable_parameters(
            mut self,
            parameters: Arc<Mutex<Vec<(Wallet, u64)>>>,
        ) -> Self {
            self.more_money_payable_parameters = parameters;
            self
        }

        fn more_money_payable_result(self, result: Result<(), DebtRecordingError>) -> Self {
            self.more_money_payable_results.borrow_mut().push(result);
            self
        }

        fn non_pending_payables_params(mut self, params: &Arc<Mutex<Vec<()>>>) -> Self {
            self.non_pending_payables_params = params.clone();
            self
        }

        fn non_pending_payables_result(self, result: Vec<PayableAccount>) -> Self {
            self.non_pending_payables_results.borrow_mut().push(result);
            self
        }

        pub fn mark_pending_payment_params(
            mut self,
            parameters: &Arc<Mutex<Vec<(Wallet, TransactionId)>>>,
        ) -> Self {
            self.mark_pending_payment_rowid_parameters = parameters.clone();
            self
        }

        pub fn mark_pending_payment_result(self, result: Result<(), PaymentError>) -> Self {
            self.mark_pending_payment_rowid_results
                .borrow_mut()
                .push(result);
            self
        }

        pub fn transaction_confirmed_params(
            mut self,
            params: &Arc<Mutex<Vec<PaymentBackupRecord>>>,
        ) -> Self {
            self.transaction_confirmed_params = params.clone();
            self
        }

        pub fn transaction_confirmed_result(self, result: Result<(), PaymentError>) -> Self {
            self.transaction_confirmed_results.borrow_mut().push(result);
            self
        }

        pub fn transaction_canceled_params(
            mut self,
            params: &Arc<Mutex<Vec<TransactionId>>>,
        ) -> Self {
            self.transaction_canceled_params = params.clone();
            self
        }

        pub fn transaction_canceled_result(self, result: Result<(), PaymentError>) -> Self {
            self.transaction_canceled_results.borrow_mut().push(result);
            self
        }

        fn top_records_parameters(mut self, parameters: &Arc<Mutex<Vec<(u64, u64)>>>) -> Self {
            self.top_records_parameters = parameters.clone();
            self
        }

        fn top_records_result(self, result: Vec<PayableAccount>) -> Self {
            self.top_records_results.borrow_mut().push(result);
            self
        }

        fn total_result(self, result: u64) -> Self {
            self.total_results.borrow_mut().push(result);
            self
        }
    }

    #[derive(Debug, Default)]
    pub struct ReceivableDaoMock {
        account_status_parameters: Arc<Mutex<Vec<Wallet>>>,
        account_status_results: RefCell<Vec<Option<ReceivableAccount>>>,
        more_money_receivable_parameters: Arc<Mutex<Vec<(Wallet, u64)>>>,
        more_money_receivable_results: RefCell<Vec<Result<(), DebtRecordingError>>>,
        more_money_received_parameters: Arc<Mutex<Vec<Vec<Transaction>>>>,
        more_money_received_results: RefCell<Vec<Result<(), PaymentError>>>,
        receivables_results: RefCell<Vec<Vec<ReceivableAccount>>>,
        new_delinquencies_parameters: Arc<Mutex<Vec<(SystemTime, PaymentCurves)>>>,
        new_delinquencies_results: RefCell<Vec<Vec<ReceivableAccount>>>,
        paid_delinquencies_parameters: Arc<Mutex<Vec<PaymentCurves>>>,
        paid_delinquencies_results: RefCell<Vec<Vec<ReceivableAccount>>>,
        top_records_parameters: Arc<Mutex<Vec<(u64, u64)>>>,
        top_records_results: RefCell<Vec<Vec<ReceivableAccount>>>,
        total_results: RefCell<Vec<u64>>,
        have_new_delinquencies_shutdown_the_system: bool,
    }

    impl ReceivableDao for ReceivableDaoMock {
        fn more_money_receivable(
            &self,
            wallet: &Wallet,
            amount: u64,
        ) -> Result<(), DebtRecordingError> {
            self.more_money_receivable_parameters
                .lock()
                .unwrap()
                .push((wallet.clone(), amount));
            self.more_money_receivable_results.borrow_mut().remove(0)
        }

        fn more_money_received(&mut self, transactions: Vec<Transaction>) {
            self.more_money_received_parameters
                .lock()
                .unwrap()
                .push(transactions);
        }

        fn account_status(&self, wallet: &Wallet) -> Option<ReceivableAccount> {
            self.account_status_parameters
                .lock()
                .unwrap()
                .push(wallet.clone());

            self.account_status_results.borrow_mut().remove(0)
        }

        fn receivables(&self) -> Vec<ReceivableAccount> {
            self.receivables_results.borrow_mut().remove(0)
        }

        fn new_delinquencies(
            &self,
            now: SystemTime,
            payment_curves: &PaymentCurves,
        ) -> Vec<ReceivableAccount> {
            self.new_delinquencies_parameters
                .lock()
                .unwrap()
                .push((now, payment_curves.clone()));
            if self.new_delinquencies_results.borrow().is_empty()
                && self.have_new_delinquencies_shutdown_the_system
            {
                System::current().stop();
                return vec![];
            }
            self.new_delinquencies_results.borrow_mut().remove(0)
        }

        fn paid_delinquencies(&self, payment_curves: &PaymentCurves) -> Vec<ReceivableAccount> {
            self.paid_delinquencies_parameters
                .lock()
                .unwrap()
                .push(payment_curves.clone());
            self.paid_delinquencies_results.borrow_mut().remove(0)
        }

        fn top_records(&self, minimum_amount: u64, maximum_age: u64) -> Vec<ReceivableAccount> {
            self.top_records_parameters
                .lock()
                .unwrap()
                .push((minimum_amount, maximum_age));
            self.top_records_results.borrow_mut().remove(0)
        }

        fn total(&self) -> u64 {
            self.total_results.borrow_mut().remove(0)
        }
    }

    impl ReceivableDaoMock {
        pub fn new() -> ReceivableDaoMock {
            Self::default()
        }

        fn more_money_receivable_parameters(
            mut self,
            parameters: &Arc<Mutex<Vec<(Wallet, u64)>>>,
        ) -> Self {
            self.more_money_receivable_parameters = parameters.clone();
            self
        }

        fn more_money_receivable_result(self, result: Result<(), DebtRecordingError>) -> Self {
            self.more_money_receivable_results.borrow_mut().push(result);
            self
        }

        fn more_money_received_parameters(
            mut self,
            parameters: &Arc<Mutex<Vec<Vec<Transaction>>>>,
        ) -> Self {
            self.more_money_received_parameters = parameters.clone();
            self
        }

        fn more_money_received_result(self, result: Result<(), PaymentError>) -> Self {
            self.more_money_received_results.borrow_mut().push(result);
            self
        }

        fn new_delinquencies_parameters(
            mut self,
            parameters: &Arc<Mutex<Vec<(SystemTime, PaymentCurves)>>>,
        ) -> Self {
            self.new_delinquencies_parameters = parameters.clone();
            self
        }

        fn new_delinquencies_result(self, result: Vec<ReceivableAccount>) -> ReceivableDaoMock {
            self.new_delinquencies_results.borrow_mut().push(result);
            self
        }

        fn paid_delinquencies_parameters(
            mut self,
            parameters: &Arc<Mutex<Vec<PaymentCurves>>>,
        ) -> Self {
            self.paid_delinquencies_parameters = parameters.clone();
            self
        }

        fn paid_delinquencies_result(self, result: Vec<ReceivableAccount>) -> ReceivableDaoMock {
            self.paid_delinquencies_results.borrow_mut().push(result);
            self
        }

        fn top_records_parameters(mut self, parameters: &Arc<Mutex<Vec<(u64, u64)>>>) -> Self {
            self.top_records_parameters = parameters.clone();
            self
        }

        fn top_records_result(self, result: Vec<ReceivableAccount>) -> Self {
            self.top_records_results.borrow_mut().push(result);
            self
        }

        fn total_result(self, result: u64) -> Self {
            self.total_results.borrow_mut().push(result);
            self
        }
    }

    #[test]
    fn new_calls_factories_properly() {
        let config = BootstrapperConfig::new();
        let payable_dao_factory_called = Rc::new(RefCell::new(false));
        let payable_dao = PayableDaoMock::new();
        let payable_dao_factory =
            PayableDaoFactoryMock::new(Box::new(payable_dao)).called(&payable_dao_factory_called);
        let receivable_dao_factory_called = Rc::new(RefCell::new(false));
        let receivable_dao = ReceivableDaoMock::new();
        let receivable_dao_factory =
            ReceivableDaoFactoryMock::new(receivable_dao).called(&receivable_dao_factory_called);
        let payment_recover_dao_factory_called = Rc::new(RefCell::new(false));
        let payment_recover_dao = PendingPaymentsDaoMock::default();
        let payment_recover_dao_factory = PendingPaymentsDaoFactoryMock::new(payment_recover_dao)
            .called(&payment_recover_dao_factory_called);
        let banned_dao_factory_called = Rc::new(RefCell::new(false));
        let banned_dao = BannedDaoMock::new();
        let banned_dao_factory =
            BannedDaoFactoryMock::new(banned_dao).called(&banned_dao_factory_called);
        let config_dao_factory_called = Rc::new(RefCell::new(false));
        let config_dao = ConfigDaoMock::new();
        let config_dao_factory =
            ConfigDaoFactoryMock::new(config_dao).called(&config_dao_factory_called);

        let _ = Accountant::new(
            &config,
            Box::new(payable_dao_factory),
            Box::new(receivable_dao_factory),
            Box::new(payment_recover_dao_factory),
            Box::new(banned_dao_factory),
            Box::new(config_dao_factory),
        );

        assert_eq!(payable_dao_factory_called.as_ref(), &RefCell::new(true));
        assert_eq!(receivable_dao_factory_called.as_ref(), &RefCell::new(true));
        assert_eq!(
            payment_recover_dao_factory_called.as_ref(),
            &RefCell::new(true)
        );
        assert_eq!(banned_dao_factory_called.as_ref(), &RefCell::new(true));
        assert_eq!(config_dao_factory_called.as_ref(), &RefCell::new(true));
    }

    #[test]
    fn financials_request_produces_financials_response() {
        let payable_top_records_parameters_arc = Arc::new(Mutex::new(vec![]));
        let payable_dao = PayableDaoMock::new()
            .top_records_parameters(&payable_top_records_parameters_arc)
            .top_records_result(vec![
                PayableAccount {
                    wallet: make_wallet("earning 1"),
                    balance: 12345678,
                    last_paid_timestamp: SystemTime::now().sub(Duration::from_secs(10000)),
                    pending_payment_rowid_opt: Some(789),
                },
                PayableAccount {
                    wallet: make_wallet("earning 2"),
                    balance: 12345679,
                    last_paid_timestamp: SystemTime::now().sub(Duration::from_secs(10001)),
                    pending_payment_rowid_opt: None,
                },
            ])
            .total_result(23456789);
        let receivable_top_records_parameters_arc = Arc::new(Mutex::new(vec![]));
        let receivable_dao = ReceivableDaoMock::new()
            .top_records_parameters(&receivable_top_records_parameters_arc)
            .top_records_result(vec![
                ReceivableAccount {
                    wallet: make_wallet("consuming 1"),
                    balance: 87654321,
                    last_received_timestamp: SystemTime::now().sub(Duration::from_secs(20000)),
                },
                ReceivableAccount {
                    wallet: make_wallet("consuming 2"),
                    balance: 87654322,
                    last_received_timestamp: SystemTime::now().sub(Duration::from_secs(20001)),
                },
            ])
            .total_result(98765432);
        let system = System::new("test");
        let subject = make_accountant(
            Some(bc_from_ac_plus_earning_wallet(
                AccountantConfig {
                    payables_scan_interval: Duration::from_millis(10_000),
                    receivables_scan_interval: Duration::from_millis(10_000),
                    pending_payments_scan_interval: Duration::from_millis(10_000),
                    when_pending_too_long_sec: DEFAULT_PENDING_TOO_LONG_SEC,
                },
                make_wallet("some_wallet_address"),
            )),
            Some(payable_dao),
            Some(receivable_dao),
            None,
            None,
            None,
        );
        let (ui_gateway, _, ui_gateway_recording_arc) = make_recorder();
        let subject_addr = subject.start();
        let peer_actors = peer_actors_builder().ui_gateway(ui_gateway).build();
        subject_addr.try_send(BindMessage { peer_actors }).unwrap();
        let ui_message = NodeFromUiMessage {
            client_id: 1234,
            body: MessageBody {
                opcode: "financials".to_string(),
                path: Conversation(2222),
                payload: Ok(r#"{"payableMinimumAmount": 50001, "payableMaximumAge": 50002, "receivableMinimumAmount": 50003, "receivableMaximumAge": 50004}"#.to_string()),
            }
        };

        subject_addr.try_send(ui_message).unwrap();

        System::current().stop();
        system.run();
        let payable_top_records_parameters = payable_top_records_parameters_arc.lock().unwrap();
        assert_eq!(*payable_top_records_parameters, vec![(50001, 50002)]);
        let receivable_top_records_parameters =
            receivable_top_records_parameters_arc.lock().unwrap();
        assert_eq!(*receivable_top_records_parameters, vec![(50003, 50004)]);
        let ui_gateway_recording = ui_gateway_recording_arc.lock().unwrap();
        let response = ui_gateway_recording.get_record::<NodeToUiMessage>(0);
        assert_eq!(response.target, MessageTarget::ClientId(1234));
        assert_eq!(response.body.opcode, "financials".to_string());
        assert_eq!(response.body.path, Conversation(2222));
        let parsed_payload =
            serde_json::from_str::<UiFinancialsResponse>(&response.body.payload.as_ref().unwrap())
                .unwrap();
        assert_eq!(
            parsed_payload,
            UiFinancialsResponse {
                payables: vec![
                    UiPayableAccount {
                        wallet: "0x00000000000000000000006561726e696e672031".to_string(),
                        age: 10000,
                        amount: 12345678,
                        pending_transaction_rowid: Some(789)
                    },
                    UiPayableAccount {
                        wallet: "0x00000000000000000000006561726e696e672032".to_string(),
                        age: 10001,
                        amount: 12345679,
                        pending_transaction_rowid: None,
                    }
                ],
                total_payable: 23456789,
                receivables: vec![
                    UiReceivableAccount {
                        wallet: "0x000000000000000000636f6e73756d696e672031".to_string(),
                        age: 20000,
                        amount: 87654321,
                    },
                    UiReceivableAccount {
                        wallet: "0x000000000000000000636f6e73756d696e672032".to_string(),
                        age: 20001,
                        amount: 87654322,
                    }
                ],
                total_receivable: 98765432
            }
        );
    }

    #[test]
    fn accountant_calls_payable_dao_to_mark_payment_sent() {
        let backup_record_exists_params_arc = Arc::new(Mutex::new(vec![]));
        let mark_pending_payment_params_arc = Arc::new(Mutex::new(vec![]));
        let expected_wallet = make_wallet("paying_you");
        let expected_amount = 12;
        let expected_hash = H256::from("transaction_hash".keccak256());
        let expected_timestamp = SystemTime::now();
        let expected_rowid = 45623;
        let pending_payments_dao = PendingPaymentsDaoMock::default()
            .payment_backup_exists_params(&backup_record_exists_params_arc)
            .payment_backup_exists_result(Some(expected_rowid));
        let payable_dao = PayableDaoMock::new()
            .mark_pending_payment_params(&mark_pending_payment_params_arc)
            .mark_pending_payment_result(Ok(()));
        let system = System::new("accountant_calls_payable_dao_payment_sent_when_sent_payments");
        let accountant = make_accountant(
            Some(bc_from_ac_plus_earning_wallet(
                AccountantConfig {
                    payables_scan_interval: Duration::from_millis(10_000),
                    receivables_scan_interval: Duration::from_millis(10_000),
                    pending_payments_scan_interval: Duration::from_millis(10_000),
                    when_pending_too_long_sec: DEFAULT_PENDING_TOO_LONG_SEC,
                },
                make_wallet("some_wallet_address"),
            )),
            Some(payable_dao),
            None,
            Some(pending_payments_dao),
            None,
            None,
        );
        let expected_payment = Payment::new(
            expected_wallet.clone(),
            expected_amount,
            expected_hash.clone(),
            expected_timestamp,
        );
        let send_payments = SentPayments {
            payments: vec![Ok(expected_payment.clone())],
        };
        let subject = accountant.start();

        subject
            .try_send(send_payments)
            .expect("unexpected actix error");

        System::current().stop();
        system.run();
        let read_payment_record_params = backup_record_exists_params_arc.lock().unwrap();
        assert_eq!(*read_payment_record_params, vec![expected_hash]);
        let mark_pending_payment_params = mark_pending_payment_params_arc.lock().unwrap();
        let actual = mark_pending_payment_params.get(0).unwrap();
        assert_eq!(
            actual,
            &(
                expected_wallet,
                TransactionId {
                    hash: expected_hash,
                    rowid: expected_rowid
                }
            )
        );
    }

    #[test]
    fn accountant_logs_and_aborts_when_handle_sent_payments_finds_an_error_from_post_hash_time_and_the_payment_backup_does_not_exist(
    ) {
        init_test_logging();
        let system = System::new("sent payments failure without backup");
        let pending_payments_dao =
            PendingPaymentsDaoMock::default().payment_backup_exists_result(None);
        let accountant = AccountantBuilder::default()
            .pending_payments_dao_factory(Box::new(PendingPaymentsDaoFactoryMock::new(
                pending_payments_dao,
            )))
            .build();
        let send_payments = SentPayments {
            payments: vec![Err(BlockchainError::TransactionFailed {
                msg: "SQLite migraine".to_string(),
                hash_opt: Some(H256::from_uint(&U256::from(12345))),
            })],
        };
        let subject = accountant.start();

        subject
            .try_send(send_payments)
            .expect("unexpected actix error");

        System::current().stop();
        system.run();
        let log_handler = TestLogHandler::new();
        log_handler.exists_no_log_containing(
            "DEBUG: Accountant: Deleting an existing backup for a failed transaction",
        );
        log_handler.exists_log_containing("WARN: Accountant: Encountered transaction error that occurred close to \
         the actual sending due to 'TransactionFailed { msg: \"SQLite migraine\", hash_opt: Some(0x0000000000000000000000000000000000000000000000000000000000003039) }'");
        log_handler.exists_log_containing(
            r#"WARN: Accountant: Failed transaction with a hash '0x0000…3039' but without the backup - thrown out"#,
        );
    }

    #[test]
    fn handle_sent_payments_discover_failed_transaction_and_payment_backup_was_really_created() {
        init_test_logging();
        let payment_backup_exists_params_arc = Arc::new(Mutex::new(vec![]));
        let mark_pending_payment_params_arc = Arc::new(Mutex::new(vec![]));
        let delete_payment_backup_params_arc = Arc::new(Mutex::new(vec![]));
        let good_transaction_rowid = 3;
        let failed_transaction_rowid = 5;
        let payable_dao = PayableDaoMock::new()
            .mark_pending_payment_params(&mark_pending_payment_params_arc)
            .mark_pending_payment_result(Ok(()));
        let system = System::new("accountant_calls_payable_dao_payment_sent_when_sent_payments");
        let pending_payments_dao = PendingPaymentsDaoMock::default()
            .payment_backup_exists_params(&payment_backup_exists_params_arc)
            .payment_backup_exists_result(Some(good_transaction_rowid)) //for the correct transaction before mark_pending_payment
            .payment_backup_exists_result(Some(failed_transaction_rowid)) //err, to find out if the backup has been created or if the error occurred before that
            .delete_payment_backup_params(&delete_payment_backup_params_arc)
            .delete_payment_backup_result(Ok(()));
        let subject = AccountantBuilder::default()
            .payable_dao_factory(Box::new(PayableDaoFactoryMock::new(Box::new(payable_dao))))
            .pending_payments_dao_factory(Box::new(PendingPaymentsDaoFactoryMock::new(
                pending_payments_dao,
            )))
            .build();
        let wallet = make_wallet("blah");
        let hash_tx_1 = H256::from_uint(&U256::from(5555));
        let hash_tx_2 = H256::from_uint(&U256::from(12345));

        let send_payments = SentPayments {
            payments: vec![
                Ok(Payment {
                    to: wallet.clone(),
                    amount: 5656,
                    timestamp: SystemTime::now(),
                    transaction: hash_tx_1,
                }),
                Err(BlockchainError::TransactionFailed {
                    msg: "Payment attempt failed".to_string(),
                    hash_opt: Some(hash_tx_2),
                }),
            ],
        };
        let subject_addr = subject.start();

        subject_addr
            .try_send(send_payments)
            .expect("unexpected actix error");

        System::current().stop();
        system.run();
        let payment_backup_exists_params = payment_backup_exists_params_arc.lock().unwrap();
        assert_eq!(*payment_backup_exists_params, vec![hash_tx_1, hash_tx_2]);
        let mark_pending_payment_params = mark_pending_payment_params_arc.lock().unwrap();
        assert_eq!(
            *mark_pending_payment_params,
            vec![(
                wallet,
                TransactionId {
                    hash: hash_tx_1,
                    rowid: good_transaction_rowid
                }
            )]
        );
        let delete_payment_backup_params = delete_payment_backup_params_arc.lock().unwrap();
        assert_eq!(
            *delete_payment_backup_params,
            vec![failed_transaction_rowid]
        );
        TestLogHandler::new().exists_log_containing(
            "DEBUG: Accountant: Deleting an existing backup for a failed transaction 0x0000…3039",
        );
    }

    #[test]
    fn accountant_sends_report_accounts_payable_to_blockchain_bridge_when_qualified_payments_found()
    {
        let (blockchain_bridge, _, blockchain_bridge_recording_arc) = make_recorder();
        let accounts = vec![
            PayableAccount {
                wallet: make_wallet("blah"),
                balance: PAYMENT_CURVES.balance_to_decrease_from_gwub + 55,
                last_paid_timestamp: from_time_t(
                    to_time_t(SystemTime::now()) - PAYMENT_CURVES.payment_suggested_after_sec - 5,
                ),
                pending_payment_rowid_opt: None,
            },
            PayableAccount {
                wallet: make_wallet("foo"),
                balance: PAYMENT_CURVES.balance_to_decrease_from_gwub + 66,
                last_paid_timestamp: from_time_t(
                    to_time_t(SystemTime::now()) - PAYMENT_CURVES.payment_suggested_after_sec - 500,
                ),
                pending_payment_rowid_opt: None,
            },
        ];
        let payable_dao = PayableDaoMock::new().non_pending_payables_result(accounts.clone());
        let system = System::new("report_accounts_payable forwarded to blockchain_bridge");
        let mut subject = make_accountant(
            Some(bc_from_ac_plus_earning_wallet(
                AccountantConfig {
                    payables_scan_interval: Duration::from_secs(100_000),
                    receivables_scan_interval: Duration::from_secs(100_000),
                    pending_payments_scan_interval: Duration::from_secs(100_000),
                    when_pending_too_long_sec: DEFAULT_PENDING_TOO_LONG_SEC,
                },
                make_wallet("some_wallet_address"),
            )),
            Some(payable_dao),
            None,
            None,
            None,
            None,
        );
        subject.scanners.pending_payments = Box::new(NullScanner);
        subject.scanners.receivables = Box::new(NullScanner);
        let accountant_addr = subject.start();
        let accountant_subs = Accountant::make_subs_from(&accountant_addr);
        let peer_actors = peer_actors_builder()
            .blockchain_bridge(blockchain_bridge)
            .build();
        send_bind_message!(accountant_subs, peer_actors);

        send_start_message!(accountant_subs);

        System::current().stop();
        system.run();
        let blockchain_bridge_recorder = blockchain_bridge_recording_arc.lock().unwrap();
        assert_eq!(blockchain_bridge_recorder.len(), 1);
        let report_accounts_payables_msgs: Vec<&ReportAccountsPayable> = (0
            ..blockchain_bridge_recorder.len())
            .flat_map(|index| {
                blockchain_bridge_recorder.get_record_opt::<ReportAccountsPayable>(index)
            })
            .collect();
        assert_eq!(
            report_accounts_payables_msgs,
            vec![&ReportAccountsPayable { accounts }]
        );
    }

    #[test]
    fn accountant_sends_a_request_to_blockchain_bridge_to_scan_for_received_payments() {
        init_test_logging();
        let (blockchain_bridge, _, blockchain_bridge_recording_arc) = make_recorder();
        let earning_wallet = make_wallet("someearningwallet");
        let system = System::new(
            "accountant_sends_a_request_to_blockchain_bridge_to_scan_for_received_payments",
        );
        let payable_dao = PayableDaoMock::new().non_pending_payables_result(vec![]);
        let receivable_dao = ReceivableDaoMock::new()
            .new_delinquencies_result(vec![])
            .paid_delinquencies_result(vec![]);
        let persistent_config =
            PersistentConfigurationMock::default().start_block_result(Ok(1_000_000));
        let mut subject = make_accountant(
            Some(bc_from_ac_plus_earning_wallet(
                AccountantConfig {
                    payables_scan_interval: Duration::from_secs(100_000),
                    receivables_scan_interval: Duration::from_secs(100_000),
                    pending_payments_scan_interval: Duration::from_secs(100_000),
                    when_pending_too_long_sec: DEFAULT_PENDING_TOO_LONG_SEC,
                },
                earning_wallet.clone(),
            )),
            Some(payable_dao),
            Some(receivable_dao),
            None,
            None,
            Some(persistent_config),
        );
        subject.scanners.pending_payments = Box::new(NullScanner);
        subject.scanners.payables = Box::new(NullScanner);
        let accountant_addr = subject.start();
        let accountant_subs = Accountant::make_subs_from(&accountant_addr);
        let peer_actors = peer_actors_builder()
            .blockchain_bridge(blockchain_bridge)
            .build();
        send_bind_message!(accountant_subs, peer_actors);

        send_start_message!(accountant_subs);

        System::current().stop();
        system.run();
        let blockchain_bridge_recorder = blockchain_bridge_recording_arc.lock().unwrap();
        assert_eq!(blockchain_bridge_recorder.len(), 1);
        let retrieve_transactions_msg =
            blockchain_bridge_recorder.get_record::<RetrieveTransactions>(0);
        assert_eq!(
            retrieve_transactions_msg,
            &RetrieveTransactions {
                start_block: 1_000_000,
                recipient: earning_wallet.clone()
            }
        );
    }

    #[test]
    fn accountant_receives_new_payments_to_the_receivables_dao() {
        let wallet = make_wallet("wallet0");
        let earning_wallet = make_wallet("earner3000");
        let gwei_amount = 42u64;
        let expected_payment = Transaction {
            block_number: 7u64,
            from: wallet.clone(),
            gwei_amount,
        };
        let more_money_received_params_arc = Arc::new(Mutex::new(vec![]));
        let receivable_dao = ReceivableDaoMock::new()
            .more_money_received_parameters(&more_money_received_params_arc)
            .more_money_received_result(Ok(()))
            .more_money_received_result(Ok(()));
        let accountant = make_accountant(
            Some(bc_from_ac_plus_earning_wallet(
                AccountantConfig {
                    payables_scan_interval: Duration::from_secs(10_000),
                    receivables_scan_interval: Duration::from_secs(10_000),
                    pending_payments_scan_interval: Duration::from_secs(100),
                    when_pending_too_long_sec: DEFAULT_PENDING_TOO_LONG_SEC,
                },
                earning_wallet.clone(),
            )),
            Some(PayableDaoMock::new().non_pending_payables_result(vec![])),
            Some(receivable_dao),
            None,
            None,
            None,
        );

        let system = System::new("accountant_receives_new_payments_to_the_receivables_dao");
        let subject = accountant.start();

        subject
            .try_send(ReceivedPayments {
                payments: vec![expected_payment.clone(), expected_payment.clone()],
            })
            .expect("unexpected actix error");
        System::current().stop();
        system.run();
        let more_money_received_params = more_money_received_params_arc.lock().unwrap();
        assert_eq!(1, more_money_received_params.len());

        let more_money_received_params = more_money_received_params.get(0).unwrap();
        assert_eq!(2, more_money_received_params.len());

        let first_payment = more_money_received_params.get(0).unwrap();
        assert_eq!(expected_payment.from, first_payment.from);
        assert_eq!(gwei_amount, first_payment.gwei_amount);
        let second_payment = more_money_received_params.get(1).unwrap();
        assert_eq!(expected_payment.from, second_payment.from);
        assert_eq!(gwei_amount, second_payment.gwei_amount);
    }

    #[test]
    fn accountant_scans_after_startup() {
        init_test_logging();
        let return_unresolved_backup_records_params_arc = Arc::new(Mutex::new(vec![]));
        let non_pending_payables_params_arc = Arc::new(Mutex::new(vec![]));
        let new_delinquencies_params_arc = Arc::new(Mutex::new(vec![]));
        let paid_delinquencies_params_arc = Arc::new(Mutex::new(vec![]));
        let start_block_params_arc = Arc::new(Mutex::new(vec![]));
        let (blockchain_bridge, _, _) = make_recorder();
        let system = System::new("accountant_scans_after_startup");
        let config = bc_from_ac_plus_wallets(
            AccountantConfig {
                payables_scan_interval: Duration::from_secs(100), //making sure we cannot enter the first repeated scanning
                receivables_scan_interval: Duration::from_secs(100),
                pending_payments_scan_interval: Duration::from_millis(100), //except here, where we use it to stop the system
                when_pending_too_long_sec: DEFAULT_PENDING_TOO_LONG_SEC,
            },
            make_wallet("buy"),
            make_wallet("hi"),
        );
        let mut pending_payments_dao = PendingPaymentsDaoMock::default()
            .return_all_payment_backups_params(&return_unresolved_backup_records_params_arc)
            .return_all_payment_backups_result(vec![]);
        pending_payments_dao.have_return_all_backup_records_shut_down_the_system = true;
        let receivable_dao = ReceivableDaoMock::new()
            .new_delinquencies_parameters(&new_delinquencies_params_arc)
            .new_delinquencies_result(vec![])
            .paid_delinquencies_parameters(&paid_delinquencies_params_arc)
            .paid_delinquencies_result(vec![]);
        let payable_dao = PayableDaoMock::new()
            .non_pending_payables_params(&non_pending_payables_params_arc)
            .non_pending_payables_result(vec![]);
        let persistent_config = PersistentConfigurationMock::default()
            .start_block_params(&start_block_params_arc)
            .start_block_result(Ok(123456));
        let subject = make_accountant(
            Some(config),
            Some(payable_dao),
            Some(receivable_dao),
            Some(pending_payments_dao),
            None,
            Some(persistent_config),
        );
        let peer_actors = peer_actors_builder()
            .blockchain_bridge(blockchain_bridge)
            .build();
        let subject_addr: Addr<Accountant> = subject.start();
        let subject_subs = Accountant::make_subs_from(&subject_addr);
        send_bind_message!(subject_subs, peer_actors);

        send_start_message!(subject_subs);

        system.run();
        let tlh = TestLogHandler::new();
        tlh.await_log_containing("DEBUG: Accountant: Scanning for payables", 1000u64);
        tlh.exists_log_containing(&format!(
            "DEBUG: Accountant: Scanning for payments to {}",
            make_wallet("hi")
        ));
        tlh.exists_log_containing("DEBUG: Accountant: Scanning for delinquencies");
        tlh.exists_log_containing("DEBUG: Accountant: Scanning for pending payments");
        //some more week proofs but still good enough
        //proof of calling a piece of scan_for_pending_payments
        let return_unresolved_backup_records_params =
            return_unresolved_backup_records_params_arc.lock().unwrap();
        assert_eq!(*return_unresolved_backup_records_params, vec![(), ()]); //the last ends this test calling System::current.stop()
                                                                            //proof of calling a piece of scan_for_payables()
        let non_pending_payables_params = non_pending_payables_params_arc.lock().unwrap();
        assert_eq!(*non_pending_payables_params, vec![()]);
        //proof of calling a piece of scan_for_receivables()
        let start_block_params = start_block_params_arc.lock().unwrap();
        assert_eq!(*start_block_params, vec![()]);
        //proof of calling pieces of scan_for_delinquencies()
        let mut new_delinquencies_params = new_delinquencies_params_arc.lock().unwrap();
        let (captured_timestamp, captured_curves) = new_delinquencies_params.remove(0);
        assert!(new_delinquencies_params.is_empty());
        assert!(
            captured_timestamp < SystemTime::now()
                && captured_timestamp >= from_time_t(to_time_t(SystemTime::now()) - 5)
        );
        assert_eq!(captured_curves, *PAYMENT_CURVES);
        let paid_delinquencies_params = paid_delinquencies_params_arc.lock().unwrap();
        assert_eq!(paid_delinquencies_params.len(), 1);
        assert_eq!(paid_delinquencies_params[0], *PAYMENT_CURVES);
    }

    #[test]
    fn periodical_scanning_for_receivables_and_delinquencies_works() {
        init_test_logging();
        let new_delinquencies_params_arc = Arc::new(Mutex::new(vec![]));
        let ban_params_arc = Arc::new(Mutex::new(vec![]));
        let earning_wallet = make_wallet("earner3000");
        let wallet_to_be_banned = make_wallet("bad_luck");
        let (blockchain_bridge, _, blockchain_bridge_recording) = make_recorder();
        let config = bc_from_ac_plus_earning_wallet(
            AccountantConfig {
                payables_scan_interval: Duration::from_secs(100),
                receivables_scan_interval: Duration::from_millis(100),
                pending_payments_scan_interval: Duration::from_secs(100),
                when_pending_too_long_sec: DEFAULT_PENDING_TOO_LONG_SEC,
            },
            earning_wallet.clone(),
        );
        let new_delinquent_account = ReceivableAccount {
            wallet: wallet_to_be_banned.clone(),
            balance: 4567,
            last_received_timestamp: from_time_t(200_000_000),
        };
        let system = System::new("periodical_scanning_for_receivables_and_delinquencies_works");
        let banned_dao = BannedDaoMock::new().ban_parameters(&ban_params_arc);
        let mut receivable_dao = ReceivableDaoMock::new()
            .new_delinquencies_parameters(&new_delinquencies_params_arc)
            //this is the immediate try, not with our interval
            .new_delinquencies_result(vec![])
            //after the interval we actually process data
            .new_delinquencies_result(vec![new_delinquent_account])
            .paid_delinquencies_result(vec![])
            .paid_delinquencies_result(vec![])
            .paid_delinquencies_result(vec![]);
        receivable_dao.have_new_delinquencies_shutdown_the_system = true;
        let persistent_config = PersistentConfigurationMock::new()
            .start_block_result(Ok(5))
            .start_block_result(Ok(8))
            .start_block_result(Ok(10));
        let mut subject = make_accountant(
            Some(config),
            None,
            Some(receivable_dao),
            None,
            Some(banned_dao),
            Some(persistent_config),
        );
        subject.scanners.pending_payments = Box::new(NullScanner);
        subject.scanners.payables = Box::new(NullScanner);
        let peer_actors = peer_actors_builder()
            .blockchain_bridge(blockchain_bridge)
            .build();
        let subject_addr: Addr<Accountant> = subject.start();
        let subject_subs = Accountant::make_subs_from(&subject_addr);
        send_bind_message!(subject_subs, peer_actors);

        send_start_message!(subject_subs);

        system.run();
        let retrieve_transactions_recording = blockchain_bridge_recording.lock().unwrap();
        assert_eq!(retrieve_transactions_recording.len(), 3);
        let retrieve_transactions_msgs: Vec<&RetrieveTransactions> = (0
            ..retrieve_transactions_recording.len())
            .map(|index| retrieve_transactions_recording.get_record::<RetrieveTransactions>(index))
            .collect();
        assert_eq!(
            *retrieve_transactions_msgs,
            vec![
                &RetrieveTransactions {
                    start_block: 5,
                    recipient: earning_wallet.clone()
                },
                &RetrieveTransactions {
                    start_block: 8,
                    recipient: earning_wallet.clone()
                },
                &RetrieveTransactions {
                    start_block: 10,
                    recipient: earning_wallet.clone()
                }
            ]
        );
        //sadly I cannot effectively assert on the exact params
        //they are a) real timestamp of now, b) constant payment_curves
        //the Rust type system gives me enough support to be okay with counting occurrences
        let new_delinquencies_params = new_delinquencies_params_arc.lock().unwrap();
        assert_eq!(new_delinquencies_params.len(), 3); //the third one is the signal to shut the system down
        let ban_params = ban_params_arc.lock().unwrap();
        assert_eq!(*ban_params, vec![wallet_to_be_banned]);
    }

    #[test]
    fn periodical_scanning_for_pending_payments_works() {
        //in the very first round we scan without waiting but we cannot find any pending payments
        init_test_logging();
        let return_unresolved_backup_records_params_arc = Arc::new(Mutex::new(vec![]));
        let (blockchain_bridge, _, blockchain_bridge_recording_arc) = make_recorder();
        let system =
            System::new("accountant_payable_scan_timer_triggers_scanning_for_pending_payments");
        let config = bc_from_ac_plus_earning_wallet(
            AccountantConfig {
                payables_scan_interval: Duration::from_secs(100), //actually irrelevant because we skip all scans but pending_payments
                receivables_scan_interval: Duration::from_secs(100),
                pending_payments_scan_interval: Duration::from_millis(100),
                when_pending_too_long_sec: DEFAULT_PENDING_TOO_LONG_SEC,
            },
            make_wallet("hi"),
        );
        // slightly above minimum balance, to the right of the curve (time intersection)
        let payment_backup_record = PaymentBackupRecord {
            rowid: 45454,
            timestamp: SystemTime::now(),
            hash: H256::from_uint(&U256::from(565)),
            attempt: 1,
            amount: 4589,
            process_error: None,
        };
        let mut pending_payments_dao = PendingPaymentsDaoMock::default()
            .return_all_payment_backups_params(&return_unresolved_backup_records_params_arc)
            .return_all_payment_backups_result(vec![])
            .return_all_payment_backups_result(vec![payment_backup_record.clone()]);
        pending_payments_dao.have_return_all_backup_records_shut_down_the_system = true;
        let peer_actors = peer_actors_builder()
            .blockchain_bridge(blockchain_bridge)
            .build();
        let persistent_config =
            PersistentConfigurationMock::default().start_block_result(Ok(123456));
        let mut subject = make_accountant(
            Some(config),
            None,
            None,
            Some(pending_payments_dao),
            None,
            Some(persistent_config),
        );
        subject.scanners.receivables = Box::new(NullScanner); //skipping
        subject.scanners.payables = Box::new(NullScanner); //skipping
        let subject_addr: Addr<Accountant> = subject.start();
        let subject_subs = Accountant::make_subs_from(&subject_addr);
        send_bind_message!(subject_subs, peer_actors);

        send_start_message!(subject_subs);

        system.run(); //this doesn't block because payable.dao_pending_payments() calls System::current.stop() when its queue becomes empty
        let return_unresolved_backup_records_params =
            return_unresolved_backup_records_params_arc.lock().unwrap();
        assert_eq!(*return_unresolved_backup_records_params, vec![(), (), ()]); //the third attempt is the one where the queue is empty and System::current.stop() ends the cycle
        let blockchain_bridge_recorder = blockchain_bridge_recording_arc.lock().unwrap();
        assert_eq!(blockchain_bridge_recorder.len(), 1);
        let request_transaction_receipt_msg =
            blockchain_bridge_recorder.get_record::<RequestTransactionReceipts>(0);
        assert_eq!(
            request_transaction_receipt_msg,
            &RequestTransactionReceipts {
                pending_payments: vec![payment_backup_record],
            }
        );
    }

    #[test]
    fn accountant_payable_scan_timer_triggers_periodical_scanning_for_payables() {
        //in the very first round we scan without waiting but we cannot find any payable records
        init_test_logging();
        let non_pending_payables_params_arc = Arc::new(Mutex::new(vec![]));
        let (blockchain_bridge, _, blockchain_bridge_recording_arc) = make_recorder();
        let system = System::new("accountant_payable_scan_timer_triggers_scanning_for_payables");
        let config = bc_from_ac_plus_earning_wallet(
            AccountantConfig {
                payables_scan_interval: Duration::from_millis(100),
                receivables_scan_interval: Duration::from_secs(100), //actually irrelevant because we skip all scans but payables
                pending_payments_scan_interval: Duration::from_secs(100),
                when_pending_too_long_sec: DEFAULT_PENDING_TOO_LONG_SEC,
            },
            make_wallet("hi"),
        );
        let now = to_time_t(SystemTime::now());
        // slightly above minimum balance, to the right of the curve (time intersection)
        let account = PayableAccount {
            wallet: make_wallet("wallet"),
            balance: PAYMENT_CURVES.balance_to_decrease_from_gwub + 5,
            last_paid_timestamp: from_time_t(now - PAYMENT_CURVES.balance_decreases_for_sec - 10),
            pending_payment_rowid_opt: None,
        };
        let mut payable_dao = PayableDaoMock::new()
            .non_pending_payables_params(&non_pending_payables_params_arc)
            .non_pending_payables_result(vec![])
            .non_pending_payables_result(vec![account.clone()]);
        payable_dao.have_non_pending_payables_shut_down_the_system = true;
        let peer_actors = peer_actors_builder()
            .blockchain_bridge(blockchain_bridge)
            .build();
        let persistent_config =
            PersistentConfigurationMock::default().start_block_result(Ok(123456));
        let mut subject = make_accountant(
            Some(config),
            Some(payable_dao),
            None,
            None,
            None,
            Some(persistent_config),
        );
        subject.scanners.pending_payments = Box::new(NullScanner); //skipping
        subject.scanners.receivables = Box::new(NullScanner); //skipping
        let subject_addr = subject.start();
        let subject_subs = Accountant::make_subs_from(&subject_addr);
        send_bind_message!(subject_subs, peer_actors);

        send_start_message!(subject_subs);

        system.run(); //this doesn't block because payable.dao_pending_payments() calls System::current.stop() when its queue becomes empty
        let non_pending_payables_params = non_pending_payables_params_arc.lock().unwrap();
        assert_eq!(*non_pending_payables_params, vec![(), (), ()]); //the third attempt is the one where the queue is empty and System::current.stop() ends the cycle
        let blockchain_bridge_recorder = blockchain_bridge_recording_arc.lock().unwrap();
        assert_eq!(blockchain_bridge_recorder.len(), 1);
        let report_accounts_payables_msg =
            blockchain_bridge_recorder.get_record::<ReportAccountsPayable>(0);
        assert_eq!(
            report_accounts_payables_msg,
            &ReportAccountsPayable {
                accounts: vec![account]
            }
        );
    }

    #[test]
    fn scan_for_payables_message_does_not_trigger_payment_for_balances_below_the_curve() {
        init_test_logging();
        let config = bc_from_ac_plus_earning_wallet(
            AccountantConfig {
                payables_scan_interval: Duration::from_secs(100),
                receivables_scan_interval: Duration::from_secs(1000),
                pending_payments_scan_interval: Duration::from_secs(100),
                when_pending_too_long_sec: DEFAULT_PENDING_TOO_LONG_SEC,
            },
            make_wallet("mine"),
        );
        let now = to_time_t(SystemTime::now());
        let accounts = vec![
            // below minimum balance, to the right of time intersection (inside buffer zone)
            PayableAccount {
                wallet: make_wallet("wallet0"),
                balance: PAYMENT_CURVES.permanent_debt_allowed_gwub - 1,
                last_paid_timestamp: from_time_t(
                    now - PAYMENT_CURVES.balance_decreases_for_sec - 10,
                ),
                pending_payment_rowid_opt: None,
            },
            // above balance intersection, to the left of minimum time (inside buffer zone)
            PayableAccount {
                wallet: make_wallet("wallet1"),
                balance: PAYMENT_CURVES.balance_to_decrease_from_gwub + 1,
                last_paid_timestamp: from_time_t(
                    now - PAYMENT_CURVES.payment_suggested_after_sec + 10,
                ),
                pending_payment_rowid_opt: None,
            },
            // above minimum balance, to the right of minimum time (not in buffer zone, below the curve)
            PayableAccount {
                wallet: make_wallet("wallet2"),
                balance: PAYMENT_CURVES.balance_to_decrease_from_gwub - 1000,
                last_paid_timestamp: from_time_t(
                    now - PAYMENT_CURVES.payment_suggested_after_sec - 1,
                ),
                pending_payment_rowid_opt: None,
            },
        ];
        let payable_dao = PayableDaoMock::new()
            .non_pending_payables_result(accounts.clone())
            .non_pending_payables_result(vec![]);
        let (blockchain_bridge, _, blockchain_bridge_recordings_arc) = make_recorder();
        let system = System::new(
            "scan_for_payables_message_does_not_trigger_payment_for_balances_below_the_curve",
        );
        let blockchain_bridge_addr: Addr<Recorder> = blockchain_bridge.start();
        let report_accounts_payable_sub =
            blockchain_bridge_addr.recipient::<ReportAccountsPayable>();
        let mut subject = make_accountant(Some(config), Some(payable_dao), None, None, None, None);
        subject.report_accounts_payable_sub = Some(report_accounts_payable_sub);

        subject.scan_for_payables();

        System::current().stop_with_code(0);
        system.run();
        let blockchain_bridge_recordings = blockchain_bridge_recordings_arc.lock().unwrap();
        assert_eq!(blockchain_bridge_recordings.len(), 0);
    }

    #[test]
    fn scan_for_payables_message_triggers_payment_for_balances_over_the_curve() {
        init_test_logging();
        let config = bc_from_ac_plus_earning_wallet(
            AccountantConfig {
                payables_scan_interval: Duration::from_millis(100),
                receivables_scan_interval: Duration::from_secs(100),
                pending_payments_scan_interval: Duration::from_secs(100),
                when_pending_too_long_sec: DEFAULT_PENDING_TOO_LONG_SEC,
            },
            make_wallet("mine"),
        );
        let now = to_time_t(SystemTime::now());
        let accounts = vec![
            // slightly above minimum balance, to the right of the curve (time intersection)
            PayableAccount {
                wallet: make_wallet("wallet0"),
                balance: PAYMENT_CURVES.permanent_debt_allowed_gwub + 1,
                last_paid_timestamp: from_time_t(
                    now - PAYMENT_CURVES.balance_decreases_for_sec - 10,
                ),
                pending_payment_rowid_opt: None,
            },
            // slightly above the curve (balance intersection), to the right of minimum time
            PayableAccount {
                wallet: make_wallet("wallet1"),
                balance: PAYMENT_CURVES.balance_to_decrease_from_gwub + 1,
                last_paid_timestamp: from_time_t(
                    now - PAYMENT_CURVES.payment_suggested_after_sec - 10,
                ),
                pending_payment_rowid_opt: None,
            },
        ];
        let mut payable_dao = PayableDaoMock::default()
            .non_pending_payables_result(accounts.clone())
            .non_pending_payables_result(vec![]);
        payable_dao.have_non_pending_payables_shut_down_the_system = true;
        let (blockchain_bridge, _, blockchain_bridge_recordings_arc) = make_recorder();
        let system =
            System::new("scan_for_payables_message_triggers_payment_for_balances_over_the_curve");
        let peer_actors = peer_actors_builder()
            .blockchain_bridge(blockchain_bridge)
            .build();
        let mut subject = make_accountant(Some(config), Some(payable_dao), None, None, None, None);
        subject.scanners.pending_payments = Box::new(NullScanner);
        subject.scanners.receivables = Box::new(NullScanner);
        let subject_addr = subject.start();
        let accountant_subs = Accountant::make_subs_from(&subject_addr);
        send_bind_message!(accountant_subs, peer_actors);

        send_start_message!(accountant_subs);

        system.run();
        let blockchain_bridge_recordings = blockchain_bridge_recordings_arc.lock().unwrap();
        assert_eq!(
            blockchain_bridge_recordings.get_record::<ReportAccountsPayable>(0),
            &ReportAccountsPayable { accounts }
        );
    }

    #[test]
    fn scan_for_received_payments_handles_error_retrieving_start_block() {
        init_test_logging();
        let persistent_config = PersistentConfigurationMock::new()
            .start_block_result(Err(PersistentConfigError::NotPresent));
        let subject = make_accountant(None, None, None, None, None, Some(persistent_config));

        subject.scan_for_received_payments();

        let tlh = TestLogHandler::new();
        tlh.exists_log_containing("ERROR: Accountant: Could not retrieve start block: NotPresent - aborting received-payment scan");
    }

    #[test]
    fn scan_for_delinquencies_triggers_bans_and_unbans() {
        init_test_logging();
        let config = bc_from_ac_plus_earning_wallet(
            AccountantConfig {
                payables_scan_interval: Duration::from_secs(100),
                receivables_scan_interval: Duration::from_secs(1000),
                pending_payments_scan_interval: Duration::from_secs(100),
                when_pending_too_long_sec: DEFAULT_PENDING_TOO_LONG_SEC,
            },
            make_wallet("mine"),
        );
        let newly_banned_1 = make_receivable_account(1234, true);
        let newly_banned_2 = make_receivable_account(2345, true);
        let newly_unbanned_1 = make_receivable_account(3456, false);
        let newly_unbanned_2 = make_receivable_account(4567, false);
        let payable_dao = PayableDaoMock::new().non_pending_payables_result(vec![]);
        let new_delinquencies_parameters_arc = Arc::new(Mutex::new(vec![]));
        let paid_delinquencies_parameters_arc = Arc::new(Mutex::new(vec![]));
        let receivable_dao = ReceivableDaoMock::new()
            .new_delinquencies_parameters(&new_delinquencies_parameters_arc)
            .new_delinquencies_result(vec![newly_banned_1.clone(), newly_banned_2.clone()])
            .paid_delinquencies_parameters(&paid_delinquencies_parameters_arc)
            .paid_delinquencies_result(vec![newly_unbanned_1.clone(), newly_unbanned_2.clone()]);
        let ban_parameters_arc = Arc::new(Mutex::new(vec![]));
        let unban_parameters_arc = Arc::new(Mutex::new(vec![]));
        let banned_dao = BannedDaoMock::new()
            .ban_list_result(vec![])
            .ban_parameters(&ban_parameters_arc)
            .unban_parameters(&unban_parameters_arc);
        let subject = make_accountant(
            Some(config),
            Some(payable_dao),
            Some(receivable_dao),
            None,
            Some(banned_dao),
            None,
        );

        subject.scan_for_delinquencies();

        let new_delinquencies_parameters: MutexGuard<Vec<(SystemTime, PaymentCurves)>> =
            new_delinquencies_parameters_arc.lock().unwrap();
        assert_eq!(PAYMENT_CURVES.clone(), new_delinquencies_parameters[0].1);
        let paid_delinquencies_parameters: MutexGuard<Vec<PaymentCurves>> =
            paid_delinquencies_parameters_arc.lock().unwrap();
        assert_eq!(PAYMENT_CURVES.clone(), paid_delinquencies_parameters[0]);
        let ban_parameters = ban_parameters_arc.lock().unwrap();
        assert!(ban_parameters.contains(&newly_banned_1.wallet));
        assert!(ban_parameters.contains(&newly_banned_2.wallet));
        assert_eq!(2, ban_parameters.len());
        let unban_parameters = unban_parameters_arc.lock().unwrap();
        assert!(unban_parameters.contains(&newly_unbanned_1.wallet));
        assert!(unban_parameters.contains(&newly_unbanned_2.wallet));
        assert_eq!(2, unban_parameters.len());
        let tlh = TestLogHandler::new();
        tlh.exists_log_matching("INFO: Accountant: Wallet 0x00000000000000000077616c6c65743132333464 \\(balance: 1234 MASQ, age: \\d+ sec\\) banned for delinquency");
        tlh.exists_log_matching("INFO: Accountant: Wallet 0x00000000000000000077616c6c65743233343564 \\(balance: 2345 MASQ, age: \\d+ sec\\) banned for delinquency");
        tlh.exists_log_matching("INFO: Accountant: Wallet 0x00000000000000000077616c6c6574333435366e \\(balance: 3456 MASQ, age: \\d+ sec\\) is no longer delinquent: unbanned");
        tlh.exists_log_matching("INFO: Accountant: Wallet 0x00000000000000000077616c6c6574343536376e \\(balance: 4567 MASQ, age: \\d+ sec\\) is no longer delinquent: unbanned");
    }

    #[test]
    fn scan_for_pending_payments_found_no_pending_payments() {
        init_test_logging();
        let return_all_backup_records_params_arc = Arc::new(Mutex::new(vec![]));
        let pending_payments_dao = PendingPaymentsDaoMock::default()
            .return_all_payment_backups_params(&return_all_backup_records_params_arc)
            .return_all_payment_backups_result(vec![]);
        let pending_payments_dao_factory = PendingPaymentsDaoFactoryMock::new(pending_payments_dao);
        let subject = AccountantBuilder::default()
            .pending_payments_dao_factory(Box::new(pending_payments_dao_factory))
            .build();

        let _ = subject.scan_for_pending_payments();

        let return_all_backup_records_params = return_all_backup_records_params_arc.lock().unwrap();
        assert_eq!(*return_all_backup_records_params, vec![()]);
        TestLogHandler::new()
            .exists_log_containing("DEBUG: Accountant: No pending payment found during last scan");
    }

    #[test]
    fn scan_for_pending_payments_found_unresolved_pending_payments_and_urges_their_processing() {
        init_test_logging();
        let (blockchain_bridge, _, blockchain_bridge_recording_arc) = make_recorder();
        let pending_payment_backup_1 = PaymentBackupRecord {
            rowid: 555,
            timestamp: from_time_t(210_000_000),
            hash: H256::from_uint(&U256::from(45678)),
            attempt: 0,
            amount: 4444,
            process_error: None,
        };
        let pending_payment_backup_2 = PaymentBackupRecord {
            rowid: 550,
            timestamp: from_time_t(210_000_100),
            hash: H256::from_uint(&U256::from(112233)),
            attempt: 0,
            amount: 7999,
            process_error: None,
        };
        let pending_payments_dao = PendingPaymentsDaoMock::default()
            .return_all_payment_backups_result(vec![
                pending_payment_backup_1.clone(),
                pending_payment_backup_2.clone(),
            ]);
        let pending_payments_dao_factory = PendingPaymentsDaoFactoryMock::new(pending_payments_dao);
        let config = bc_from_ac_plus_earning_wallet(
            AccountantConfig {
                payables_scan_interval: Duration::from_secs(100),
                receivables_scan_interval: Duration::from_secs(100),
                pending_payments_scan_interval: Duration::from_secs(100),
                when_pending_too_long_sec: DEFAULT_PENDING_TOO_LONG_SEC,
            },
            make_wallet("mine"),
        );
        let system = System::new("pending payments scan");
        let mut subject = AccountantBuilder::default()
            .pending_payments_dao_factory(Box::new(pending_payments_dao_factory))
            .bootstrapper_config(config)
            .build();
        let blockachain_bridge_addr = blockchain_bridge.start();
        subject
            .transaction_confirmation
            .request_transaction_receipts_subs_opt = Some(blockachain_bridge_addr.recipient());
        let account_addr = subject.start();

        let _ = account_addr.try_send(ScanForPendingPayments {}).unwrap();

        let dummy_actor = DummyActor::new(None);
        let dummy_addr = dummy_actor.start();
        dummy_addr
            .try_send(CleanUpMessage { sleep_ms: 10 })
            .unwrap();
        system.run();
        let blockchain_bridge_recording = blockchain_bridge_recording_arc.lock().unwrap();
        assert_eq!(blockchain_bridge_recording.len(), 1);
        let received_msg = blockchain_bridge_recording.get_record::<RequestTransactionReceipts>(0);
        assert_eq!(
            received_msg,
            &RequestTransactionReceipts {
                pending_payments: vec![pending_payment_backup_1, pending_payment_backup_2]
            }
        );
        let log_handler = TestLogHandler::new();
        log_handler.exists_log_containing("DEBUG: Accountant: Found 2 pending payments to process");
    }

    #[test]
    fn report_routing_service_provided_message_is_received() {
        init_test_logging();
        let config = bc_from_ac_plus_earning_wallet(
            AccountantConfig {
                payables_scan_interval: Duration::from_secs(100),
                receivables_scan_interval: Duration::from_secs(100),
                pending_payments_scan_interval: Duration::from_secs(100),
                when_pending_too_long_sec: DEFAULT_PENDING_TOO_LONG_SEC,
            },
            make_wallet("hi"),
        );
        let more_money_receivable_parameters_arc = Arc::new(Mutex::new(vec![]));
        let payable_dao_mock = PayableDaoMock::new().non_pending_payables_result(vec![]);
        let receivable_dao_mock = ReceivableDaoMock::new()
            .more_money_receivable_parameters(&more_money_receivable_parameters_arc)
            .more_money_receivable_result(Ok(()));
        let subject = make_accountant(
            Some(config),
            Some(payable_dao_mock),
            Some(receivable_dao_mock),
            None,
            None,
            None,
        );
        let system = System::new("report_routing_service_message_is_received");
        let subject_addr: Addr<Accountant> = subject.start();
        subject_addr
            .try_send(BindMessage {
                peer_actors: peer_actors_builder().build(),
            })
            .unwrap();

        let paying_wallet = make_wallet("booga");
        subject_addr
            .try_send(ReportRoutingServiceProvidedMessage {
                paying_wallet: paying_wallet.clone(),
                payload_size: 1234,
                service_rate: 42,
                byte_rate: 24,
            })
            .unwrap();

        System::current().stop_with_code(0);
        system.run();
        let more_money_receivable_parameters = more_money_receivable_parameters_arc.lock().unwrap();
        assert_eq!(
            more_money_receivable_parameters[0],
            (make_wallet("booga"), (1 * 42) + (1234 * 24))
        );
        TestLogHandler::new().exists_log_containing(&format!(
            "DEBUG: Accountant: Charging routing of 1234 bytes to wallet {}",
            paying_wallet
        ));
    }

    #[test]
    fn report_routing_service_provided_message_is_received_from_our_consuming_wallet() {
        init_test_logging();
        let consuming_wallet = make_wallet("our consuming wallet");
        let config = bc_from_ac_plus_wallets(
            AccountantConfig {
                payables_scan_interval: Duration::from_secs(100),
                receivables_scan_interval: Duration::from_secs(100),
                pending_payments_scan_interval: Duration::from_secs(100),
                when_pending_too_long_sec: DEFAULT_PENDING_TOO_LONG_SEC,
            },
            consuming_wallet.clone(),
            make_wallet("our earning wallet"),
        );
        let more_money_receivable_parameters_arc = Arc::new(Mutex::new(vec![]));
        let payable_dao_mock = PayableDaoMock::new().non_pending_payables_result(vec![]);
        let receivable_dao_mock = ReceivableDaoMock::new()
            .more_money_receivable_parameters(&more_money_receivable_parameters_arc);
        let subject = make_accountant(
            Some(config),
            Some(payable_dao_mock),
            Some(receivable_dao_mock),
            None,
            None,
            None,
        );
        let system = System::new("report_routing_service_message_is_received");
        let subject_addr: Addr<Accountant> = subject.start();
        subject_addr
            .try_send(BindMessage {
                peer_actors: peer_actors_builder().build(),
            })
            .unwrap();

        subject_addr
            .try_send(ReportRoutingServiceProvidedMessage {
                paying_wallet: consuming_wallet.clone(),
                payload_size: 1234,
                service_rate: 42,
                byte_rate: 24,
            })
            .unwrap();

        System::current().stop_with_code(0);
        system.run();
        assert!(more_money_receivable_parameters_arc
            .lock()
            .unwrap()
            .is_empty());

        TestLogHandler::new().exists_log_containing(&format!(
            "INFO: Accountant: Not recording service provided for our wallet {}",
            consuming_wallet,
        ));
    }

    #[test]
    fn report_routing_service_provided_message_is_received_from_our_earning_wallet() {
        init_test_logging();
        let earning_wallet = make_wallet("our earning wallet");
        let config = bc_from_ac_plus_earning_wallet(
            AccountantConfig {
                payables_scan_interval: Duration::from_secs(100),
                receivables_scan_interval: Duration::from_secs(100),
                pending_payments_scan_interval: Duration::from_secs(100),
                when_pending_too_long_sec: DEFAULT_PENDING_TOO_LONG_SEC,
            },
            earning_wallet.clone(),
        );
        let more_money_receivable_parameters_arc = Arc::new(Mutex::new(vec![]));
        let payable_dao_mock = PayableDaoMock::new().non_pending_payables_result(vec![]);
        let receivable_dao_mock = ReceivableDaoMock::new()
            .more_money_receivable_parameters(&more_money_receivable_parameters_arc);
        let subject = make_accountant(
            Some(config),
            Some(payable_dao_mock),
            Some(receivable_dao_mock),
            None,
            None,
            None,
        );
        let system = System::new("report_routing_service_message_is_received");
        let subject_addr: Addr<Accountant> = subject.start();
        subject_addr
            .try_send(BindMessage {
                peer_actors: peer_actors_builder().build(),
            })
            .unwrap();

        subject_addr
            .try_send(ReportRoutingServiceProvidedMessage {
                paying_wallet: earning_wallet.clone(),
                payload_size: 1234,
                service_rate: 42,
                byte_rate: 24,
            })
            .unwrap();

        System::current().stop_with_code(0);
        system.run();
        assert!(more_money_receivable_parameters_arc
            .lock()
            .unwrap()
            .is_empty());

        TestLogHandler::new().exists_log_containing(&format!(
            "INFO: Accountant: Not recording service provided for our wallet {}",
            earning_wallet,
        ));
    }

    #[test]
    fn report_routing_service_consumed_message_is_received() {
        init_test_logging();
        let config = bc_from_ac_plus_earning_wallet(
            AccountantConfig {
                payables_scan_interval: Duration::from_secs(100),
                receivables_scan_interval: Duration::from_secs(100),
                pending_payments_scan_interval: Duration::from_secs(100),
                when_pending_too_long_sec: DEFAULT_PENDING_TOO_LONG_SEC,
            },
            make_wallet("hi"),
        );
        let more_money_payable_parameters_arc = Arc::new(Mutex::new(vec![]));
        let payable_dao_mock = PayableDaoMock::new()
            .non_pending_payables_result(vec![])
            .more_money_payable_parameters(more_money_payable_parameters_arc.clone())
            .more_money_payable_result(Ok(()));
        let subject = make_accountant(Some(config), Some(payable_dao_mock), None, None, None, None);
        let system = System::new("report_routing_service_consumed_message_is_received");
        let subject_addr: Addr<Accountant> = subject.start();
        subject_addr
            .try_send(BindMessage {
                peer_actors: peer_actors_builder().build(),
            })
            .unwrap();

        let earning_wallet = make_wallet("booga");
        subject_addr
            .try_send(ReportRoutingServiceConsumedMessage {
                earning_wallet: earning_wallet.clone(),
                payload_size: 1234,
                service_rate: 42,
                byte_rate: 24,
            })
            .unwrap();

        System::current().stop_with_code(0);
        system.run();
        let more_money_payable_parameters = more_money_payable_parameters_arc.lock().unwrap();
        assert_eq!(
            more_money_payable_parameters[0],
            (make_wallet("booga"), (1 * 42) + (1234 * 24))
        );
        TestLogHandler::new().exists_log_containing(
            &format!("DEBUG: Accountant: Accruing debt to wallet {} for consuming routing service 1234 bytes", earning_wallet),
        );
    }

    #[test]
    fn report_routing_service_consumed_message_is_received_for_our_consuming_wallet() {
        init_test_logging();
        let consuming_wallet = make_wallet("the consuming wallet");
        let config = bc_from_ac_plus_wallets(
            AccountantConfig {
                payables_scan_interval: Duration::from_secs(100),
                receivables_scan_interval: Duration::from_secs(100),
                pending_payments_scan_interval: Duration::from_secs(100),
                when_pending_too_long_sec: DEFAULT_PENDING_TOO_LONG_SEC,
            },
            consuming_wallet.clone(),
            make_wallet("the earning wallet"),
        );
        let more_money_payable_parameters_arc = Arc::new(Mutex::new(vec![]));
        let payable_dao_mock = PayableDaoMock::new()
            .non_pending_payables_result(vec![])
            .more_money_payable_parameters(more_money_payable_parameters_arc.clone());
        let subject = make_accountant(Some(config), Some(payable_dao_mock), None, None, None, None);
        let system = System::new("report_routing_service_consumed_message_is_received");
        let subject_addr: Addr<Accountant> = subject.start();
        subject_addr
            .try_send(BindMessage {
                peer_actors: peer_actors_builder().build(),
            })
            .unwrap();

        subject_addr
            .try_send(ReportRoutingServiceConsumedMessage {
                earning_wallet: consuming_wallet.clone(),
                payload_size: 1234,
                service_rate: 42,
                byte_rate: 24,
            })
            .unwrap();

        System::current().stop_with_code(0);
        system.run();
        assert!(more_money_payable_parameters_arc.lock().unwrap().is_empty());

        TestLogHandler::new().exists_log_containing(&format!(
            "INFO: Accountant: Not recording service consumed to our wallet {}",
            consuming_wallet,
        ));
    }

    #[test]
    fn report_routing_service_consumed_message_is_received_for_our_earning_wallet() {
        init_test_logging();
        let earning_wallet = make_wallet("the earning wallet");
        let config = bc_from_ac_plus_earning_wallet(
            AccountantConfig {
                payables_scan_interval: Duration::from_secs(100),
                receivables_scan_interval: Duration::from_secs(100),
                pending_payments_scan_interval: Duration::from_secs(100),
                when_pending_too_long_sec: DEFAULT_PENDING_TOO_LONG_SEC,
            },
            earning_wallet.clone(),
        );
        let more_money_payable_parameters_arc = Arc::new(Mutex::new(vec![]));
        let payable_dao_mock = PayableDaoMock::new()
            .non_pending_payables_result(vec![])
            .more_money_payable_parameters(more_money_payable_parameters_arc.clone());
        let subject = make_accountant(Some(config), Some(payable_dao_mock), None, None, None, None);
        let system = System::new("report_routing_service_consumed_message_is_received");
        let subject_addr: Addr<Accountant> = subject.start();
        subject_addr
            .try_send(BindMessage {
                peer_actors: peer_actors_builder().build(),
            })
            .unwrap();

        subject_addr
            .try_send(ReportRoutingServiceConsumedMessage {
                earning_wallet: earning_wallet.clone(),
                payload_size: 1234,
                service_rate: 42,
                byte_rate: 24,
            })
            .unwrap();

        System::current().stop_with_code(0);
        system.run();
        assert!(more_money_payable_parameters_arc.lock().unwrap().is_empty());

        TestLogHandler::new().exists_log_containing(&format!(
            "INFO: Accountant: Not recording service consumed to our wallet {}",
            earning_wallet
        ));
    }

    #[test]
    fn report_exit_service_provided_message_is_received() {
        init_test_logging();
        let config = bc_from_ac_plus_earning_wallet(
            AccountantConfig {
                payables_scan_interval: Duration::from_secs(100),
                receivables_scan_interval: Duration::from_secs(100),
                pending_payments_scan_interval: Duration::from_secs(100),
                when_pending_too_long_sec: DEFAULT_PENDING_TOO_LONG_SEC,
            },
            make_wallet("hi"),
        );
        let more_money_receivable_parameters_arc = Arc::new(Mutex::new(vec![]));
        let payable_dao_mock = PayableDaoMock::new().non_pending_payables_result(vec![]);
        let receivable_dao_mock = ReceivableDaoMock::new()
            .more_money_receivable_parameters(&more_money_receivable_parameters_arc)
            .more_money_receivable_result(Ok(()));
        let subject = make_accountant(
            Some(config),
            Some(payable_dao_mock),
            Some(receivable_dao_mock),
            None,
            None,
            None,
        );
        let system = System::new("report_exit_service_provided_message_is_received");
        let subject_addr: Addr<Accountant> = subject.start();
        subject_addr
            .try_send(BindMessage {
                peer_actors: peer_actors_builder().build(),
            })
            .unwrap();

        let paying_wallet = make_wallet("booga");
        subject_addr
            .try_send(ReportExitServiceProvidedMessage {
                paying_wallet: paying_wallet.clone(),
                payload_size: 1234,
                service_rate: 42,
                byte_rate: 24,
            })
            .unwrap();

        System::current().stop();
        system.run();
        let more_money_receivable_parameters = more_money_receivable_parameters_arc.lock().unwrap();
        assert_eq!(
            more_money_receivable_parameters[0],
            (make_wallet("booga"), (1 * 42) + (1234 * 24))
        );
        TestLogHandler::new().exists_log_containing(&format!(
            "DEBUG: Accountant: Charging exit service for 1234 bytes to wallet {}",
            paying_wallet
        ));
    }

    #[test]
    fn report_exit_service_provided_message_is_received_from_our_consuming_wallet() {
        init_test_logging();
        let consuming_wallet = make_wallet("my consuming wallet");
        let config = bc_from_ac_plus_wallets(
            AccountantConfig {
                payables_scan_interval: Duration::from_secs(100),
                receivables_scan_interval: Duration::from_secs(100),
                pending_payments_scan_interval: Duration::from_secs(100),
                when_pending_too_long_sec: DEFAULT_PENDING_TOO_LONG_SEC,
            },
            consuming_wallet.clone(),
            make_wallet("my earning wallet"),
        );
        let more_money_receivable_parameters_arc = Arc::new(Mutex::new(vec![]));
        let payable_dao_mock = PayableDaoMock::new().non_pending_payables_result(vec![]);
        let receivable_dao_mock = ReceivableDaoMock::new()
            .more_money_receivable_parameters(&more_money_receivable_parameters_arc);
        let subject = make_accountant(
            Some(config),
            Some(payable_dao_mock),
            Some(receivable_dao_mock),
            None,
            None,
            None,
        );
        let system = System::new("report_exit_service_provided_message_is_received");
        let subject_addr: Addr<Accountant> = subject.start();
        subject_addr
            .try_send(BindMessage {
                peer_actors: peer_actors_builder().build(),
            })
            .unwrap();

        subject_addr
            .try_send(ReportExitServiceProvidedMessage {
                paying_wallet: consuming_wallet.clone(),
                payload_size: 1234,
                service_rate: 42,
                byte_rate: 24,
            })
            .unwrap();

        System::current().stop();
        system.run();
        assert!(more_money_receivable_parameters_arc
            .lock()
            .unwrap()
            .is_empty());

        TestLogHandler::new().exists_log_containing(&format!(
            "INFO: Accountant: Not recording service provided for our wallet {}",
            consuming_wallet
        ));
    }

    #[test]
    fn report_exit_service_provided_message_is_received_from_our_earning_wallet() {
        init_test_logging();
        let earning_wallet = make_wallet("my earning wallet");
        let config = bc_from_ac_plus_earning_wallet(
            AccountantConfig {
                payables_scan_interval: Duration::from_secs(100),
                receivables_scan_interval: Duration::from_secs(100),
                pending_payments_scan_interval: Duration::from_secs(100),
                when_pending_too_long_sec: DEFAULT_PENDING_TOO_LONG_SEC,
            },
            earning_wallet.clone(),
        );
        let more_money_receivable_parameters_arc = Arc::new(Mutex::new(vec![]));
        let payable_dao_mock = PayableDaoMock::new().non_pending_payables_result(vec![]);
        let receivable_dao_mock = ReceivableDaoMock::new()
            .more_money_receivable_parameters(&more_money_receivable_parameters_arc);
        let subject = make_accountant(
            Some(config),
            Some(payable_dao_mock),
            Some(receivable_dao_mock),
            None,
            None,
            None,
        );
        let system = System::new("report_exit_service_provided_message_is_received");
        let subject_addr: Addr<Accountant> = subject.start();
        subject_addr
            .try_send(BindMessage {
                peer_actors: peer_actors_builder().build(),
            })
            .unwrap();

        subject_addr
            .try_send(ReportExitServiceProvidedMessage {
                paying_wallet: earning_wallet.clone(),
                payload_size: 1234,
                service_rate: 42,
                byte_rate: 24,
            })
            .unwrap();

        System::current().stop();
        system.run();
        assert!(more_money_receivable_parameters_arc
            .lock()
            .unwrap()
            .is_empty());

        TestLogHandler::new().exists_log_containing(&format!(
            "INFO: Accountant: Not recording service provided for our wallet {}",
            earning_wallet,
        ));
    }

    #[test]
    fn report_exit_service_consumed_message_is_received() {
        init_test_logging();
        let config = bc_from_ac_plus_earning_wallet(
            AccountantConfig {
                payables_scan_interval: Duration::from_secs(100),
                receivables_scan_interval: Duration::from_secs(100),
                pending_payments_scan_interval: Duration::from_secs(100),
                when_pending_too_long_sec: DEFAULT_PENDING_TOO_LONG_SEC,
            },
            make_wallet("hi"),
        );
        let more_money_payable_parameters_arc = Arc::new(Mutex::new(vec![]));
        let payable_dao_mock = PayableDaoMock::new()
            .non_pending_payables_result(vec![])
            .more_money_payable_parameters(more_money_payable_parameters_arc.clone())
            .more_money_payable_result(Ok(()));
        let subject = make_accountant(Some(config), Some(payable_dao_mock), None, None, None, None);
        let system = System::new("report_exit_service_consumed_message_is_received");
        let subject_addr: Addr<Accountant> = subject.start();
        subject_addr
            .try_send(BindMessage {
                peer_actors: peer_actors_builder().build(),
            })
            .unwrap();

        let earning_wallet = make_wallet("booga");
        subject_addr
            .try_send(ReportExitServiceConsumedMessage {
                earning_wallet: earning_wallet.clone(),
                payload_size: 1234,
                service_rate: 42,
                byte_rate: 24,
            })
            .unwrap();

        System::current().stop_with_code(0);
        system.run();
        let more_money_payable_parameters = more_money_payable_parameters_arc.lock().unwrap();
        assert_eq!(
            more_money_payable_parameters[0],
            (make_wallet("booga"), (1 * 42) + (1234 * 24))
        );
        TestLogHandler::new().exists_log_containing(&format!(
            "DEBUG: Accountant: Accruing debt to wallet {} for consuming exit service 1234 bytes",
            earning_wallet
        ));
    }

    #[test]
    fn report_exit_service_consumed_message_is_received_for_our_consuming_wallet() {
        init_test_logging();
        let consuming_wallet = make_wallet("own consuming wallet");
        let config = bc_from_ac_plus_wallets(
            AccountantConfig {
                payables_scan_interval: Duration::from_secs(100),
                receivables_scan_interval: Duration::from_secs(100),
                pending_payments_scan_interval: Duration::from_secs(100),
                when_pending_too_long_sec: DEFAULT_PENDING_TOO_LONG_SEC,
            },
            consuming_wallet.clone(),
            make_wallet("own earning wallet"),
        );
        let more_money_payable_parameters_arc = Arc::new(Mutex::new(vec![]));
        let payable_dao_mock = PayableDaoMock::new()
            .non_pending_payables_result(vec![])
            .more_money_payable_parameters(more_money_payable_parameters_arc.clone());
        let subject = make_accountant(Some(config), Some(payable_dao_mock), None, None, None, None);
        let system = System::new("report_exit_service_consumed_message_is_received");
        let subject_addr: Addr<Accountant> = subject.start();
        subject_addr
            .try_send(BindMessage {
                peer_actors: peer_actors_builder().build(),
            })
            .unwrap();

        subject_addr
            .try_send(ReportExitServiceConsumedMessage {
                earning_wallet: consuming_wallet.clone(),
                payload_size: 1234,
                service_rate: 42,
                byte_rate: 24,
            })
            .unwrap();

        System::current().stop_with_code(0);
        system.run();
        assert!(more_money_payable_parameters_arc.lock().unwrap().is_empty());

        TestLogHandler::new().exists_log_containing(&format!(
            "INFO: Accountant: Not recording service consumed to our wallet {}",
            consuming_wallet
        ));
    }

    #[test]
    fn report_exit_service_consumed_message_is_received_for_our_earning_wallet() {
        init_test_logging();
        let earning_wallet = make_wallet("own earning wallet");
        let config = bc_from_ac_plus_earning_wallet(
            AccountantConfig {
                payables_scan_interval: Duration::from_secs(100),
                receivables_scan_interval: Duration::from_secs(100),
                pending_payments_scan_interval: Duration::from_secs(100),
                when_pending_too_long_sec: DEFAULT_PENDING_TOO_LONG_SEC,
            },
            earning_wallet.clone(),
        );
        let more_money_payable_parameters_arc = Arc::new(Mutex::new(vec![]));
        let payable_dao_mock = PayableDaoMock::new()
            .non_pending_payables_result(vec![])
            .more_money_payable_parameters(more_money_payable_parameters_arc.clone());
        let subject = make_accountant(Some(config), Some(payable_dao_mock), None, None, None, None);
        let system = System::new("report_exit_service_consumed_message_is_received");
        let subject_addr: Addr<Accountant> = subject.start();
        subject_addr
            .try_send(BindMessage {
                peer_actors: peer_actors_builder().build(),
            })
            .unwrap();

        subject_addr
            .try_send(ReportExitServiceConsumedMessage {
                earning_wallet: earning_wallet.clone(),
                payload_size: 1234,
                service_rate: 42,
                byte_rate: 24,
            })
            .unwrap();

        System::current().stop_with_code(0);
        system.run();
        assert!(more_money_payable_parameters_arc.lock().unwrap().is_empty());

        TestLogHandler::new().exists_log_containing(&format!(
            "INFO: Accountant: Not recording service consumed to our wallet {}",
            earning_wallet
        ));
    }

    #[test]
    #[should_panic(
        expected = "Recording services provided for 0x000000000000000000000000000000626f6f6761 \
    but has hit fatal database error: RusqliteError(\"we cannot help ourself; this is baaad\")"
    )]
    fn record_service_provided_panics_on_fatal_errors() {
        init_test_logging();
        let wallet = make_wallet("booga");
        let subject = make_accountant(
            None,
            None,
            Some(ReceivableDaoMock::new().more_money_receivable_result(Err(
                DebtRecordingError::RusqliteError(
                    "we cannot help ourself; this is baaad".to_string(),
                ),
            ))),
            None,
            None,
            None,
        );

        let _ = subject.record_service_provided(i64::MAX as u64, 1, 2, &wallet);
    }

    #[test]
    fn record_service_provided_handles_overflow() {
        init_test_logging();
        let wallet = make_wallet("booga");
        let subject = make_accountant(
            None,
            None,
            Some(
                ReceivableDaoMock::new()
                    .more_money_receivable_result(Err(DebtRecordingError::SignConversion(1234))),
            ),
            None,
            None,
            None,
        );

        subject.record_service_provided(i64::MAX as u64, 1, 2, &wallet);

        TestLogHandler::new().exists_log_containing(&format!(
            "ERROR: Accountant: Overflow error recording service provided for {}: service rate {}, byte rate 1, payload size 2. Skipping",
            wallet,
            i64::MAX as u64
        ));
    }

    #[test]
    fn record_service_consumed_handles_overflow() {
        init_test_logging();
        let wallet = make_wallet("booga");
        let subject = make_accountant(
            None,
            Some(
                PayableDaoMock::new()
                    .more_money_payable_result(Err(DebtRecordingError::SignConversion(1234))),
            ),
            None,
            None,
            None,
            None,
        );

        subject.record_service_consumed(i64::MAX as u64, 1, 2, &wallet);

        TestLogHandler::new().exists_log_containing(&format!(
            "ERROR: Accountant: Overflow error recording consumed services from {}: service rate {}, byte rate 1, payload size 2. Skipping",
            wallet,
            i64::MAX as u64
        ));
    }

    #[test]
    #[should_panic(
        expected = "Recording services consumed from 0x000000000000000000000000000000626f6f6761 but \
     has hit fatal database error: RusqliteError(\"we cannot help ourself; this is baaad\")"
    )]
    fn record_service_consumed_panics_on_fatal_errors() {
        init_test_logging();
        let wallet = make_wallet("booga");
        let subject = make_accountant(
            None,
            Some(PayableDaoMock::new().more_money_payable_result(Err(
                DebtRecordingError::RusqliteError(
                    "we cannot help ourself; this is baaad".to_string(),
                ),
            ))),
            None,
            None,
            None,
            None,
        );

        let _ = subject.record_service_consumed(i64::MAX as u64, 1, 2, &wallet);
    }

    #[test]
    #[should_panic(
        expected = "Was unable to create a mark in payables for a new pending payment '0x0000…007b' due to 'SignConversion(9999999999999)'"
    )]
    fn handle_sent_payments_fails_to_make_a_mark_in_payables_and_so_panics() {
        let payment = Payment::new(
            make_wallet("blah"),
            6789,
            H256::from_uint(&U256::from(123)),
            SystemTime::now(),
        );
        let subject = make_accountant(
            None,
            Some(
                PayableDaoMock::new().mark_pending_payment_result(Err(PaymentError(
                    PaymentErrorKind::SignConversion(9999999999999),
                    TransactionId {
                        hash: H256::from_uint(&U256::from(123)),
                        rowid: 7879,
                    },
                ))),
            ),
            None,
            Some(PendingPaymentsDaoMock::default().payment_backup_exists_result(Some(7879))),
            None,
            None,
        );

        let _ = subject.mark_pending_payments(vec![payment]);
    }

    #[test]
    #[should_panic(
        expected = "Database unmaintainable; payment backup deletion has stayed undone due to RecordDeletion(\"we slept over, sorry\")"
    )]
    fn handle_sent_payments_dealing_with_failed_payment_fails_to_delete_the_existing_payment_backup_and_panics(
    ) {
        let rowid = 4;
        let hash = H256::from_uint(&U256::from(123));
        let payments = SentPayments {
            payments: vec![Err(BlockchainError::TransactionFailed {
                msg: "blah".to_string(),
                hash_opt: Some(hash),
            })],
        };
        let pending_payment_dao = PendingPaymentsDaoMock::default()
            .payment_backup_exists_result(Some(rowid))
            .delete_payment_backup_result(Err(PendingPaymentDaoError::RecordDeletion(
                "we slept over, sorry".to_string(),
            )));
        let subject = make_accountant(None, None, None, Some(pending_payment_dao), None, None);

        let _ = subject.handle_sent_payments(payments);
    }

    #[test]
    fn handle_sent_payments_receives_two_payments_being_incorrect_and_one_correct() {
        //the two failures differ in the logged messages
        init_test_logging();
        let payment_backup_exists_params_arc = Arc::new(Mutex::new(vec![]));
        let now_system = SystemTime::now();
        let payment_1 = Err(BlockchainError::InvalidResponse);
        let payment_2_rowid = 126;
        let payment_hash_2 = H256::from_uint(&U256::from(166));
        let payment_2 = Payment::new(make_wallet("booga"), 6789, payment_hash_2, now_system);
        let payment_3 = Err(BlockchainError::TransactionFailed {
            msg: "closing hours, sorry".to_string(),
            hash_opt: None,
        });
        let payments = SentPayments {
            payments: vec![payment_1, Ok(payment_2.clone()), payment_3],
        };
        let pending_payments_dao = PendingPaymentsDaoMock::default()
            //one seems to be missing, not really, the execution short-circuited at the outer error
            .payment_backup_exists_params(&payment_backup_exists_params_arc)
            .payment_backup_exists_result(Some(payment_2_rowid));
        let subject = make_accountant(
            None,
            Some(PayableDaoMock::new().mark_pending_payment_result(Ok(()))),
            None,
            Some(pending_payments_dao),
            None,
            None,
        );

        subject.handle_sent_payments(payments);

        let payment_backup_exists_params = payment_backup_exists_params_arc.lock().unwrap();
        assert_eq!(*payment_backup_exists_params, vec![payment_hash_2]); //we know the other two errors are associated with an initiated transaction having a backup
        let log_handler = TestLogHandler::new();
        log_handler.exists_log_containing("WARN: Accountant: Payment failure due to 'InvalidResponse'. Please check your blockchain service URL configuration.");
        log_handler.exists_log_containing("DEBUG: Accountant: Payment '0x0000…00a6' has been marked as pending in the payable table");
        log_handler.exists_log_containing("WARN: Accountant: Encountered transaction error that occurred close to the actual sending due to 'TransactionFailed { msg: \"closing hours, sorry\", hash_opt: None }'");
        log_handler.exists_log_containing("DEBUG: Accountant: Forgetting a transaction attempt that even did not reach the signing stage");
    }

    #[test]
    #[should_panic(
        expected = "Payment backup for 0x0000…0315 doesn't exist but should by now; system unreliable"
    )]
    fn handle_sent_payments_receives_proper_payment_but_payment_backup_not_found_so_it_panics() {
        init_test_logging();
        let now_system = SystemTime::now();
        let payment_hash = H256::from_uint(&U256::from(789));
        let payment = Payment::new(make_wallet("booga"), 6789, payment_hash, now_system);
        let pending_payments_dao =
            PendingPaymentsDaoMock::default().payment_backup_exists_result(None);
        let subject = make_accountant(
            None,
            Some(PayableDaoMock::new().mark_pending_payment_result(Ok(()))),
            None,
            Some(pending_payments_dao),
            None,
            None,
        );

        let _ = subject.mark_pending_payments(vec![payment]);
    }

    #[test]
    fn handle_confirm_transaction_works() {
        init_test_logging();
        let transaction_confirmed_params_arc = Arc::new(Mutex::new(vec![]));
        let delete_payment_backup_params_arc = Arc::new(Mutex::new(vec![]));
        let payable_dao_factory = PayableDaoFactoryMock::new(Box::new(
            PayableDaoMock::default()
                .transaction_confirmed_params(&transaction_confirmed_params_arc)
                .transaction_confirmed_result(Ok(())),
        ));
        let pending_payments_dao_factory = PendingPaymentsDaoFactoryMock::new(
            PendingPaymentsDaoMock::default()
                .delete_payment_backup_params(&delete_payment_backup_params_arc)
                .delete_payment_backup_result(Ok(())),
        );
        let subject = AccountantBuilder::default()
            .payable_dao_factory(Box::new(payable_dao_factory))
            .pending_payments_dao_factory(Box::new(pending_payments_dao_factory))
            .build();
        let tx_hash = H256::from("sometransactionhash".keccak256());
        let amount = 4567;
        let timestamp_from_time_of_payment = from_time_t(200_000_000);
        let rowid = 2;
        let payment_backup = PaymentBackupRecord {
            rowid,
            timestamp: timestamp_from_time_of_payment,
            hash: tx_hash,
            attempt: 1,
            amount,
            process_error: None,
        };

        let _ = subject.handle_confirm_pending_transaction(ConfirmPendingTransaction {
            payment_backup: payment_backup.clone(),
        });

        let transaction_confirmed_params = transaction_confirmed_params_arc.lock().unwrap();
        assert_eq!(*transaction_confirmed_params, vec![payment_backup]);
        let delete_payment_backup_params = delete_payment_backup_params_arc.lock().unwrap();
        assert_eq!(*delete_payment_backup_params, vec![rowid]);
        let log_handler = TestLogHandler::new();
        log_handler.exists_log_containing("DEBUG: Accountant: Confirmation of transaction 0x051a…8c19; record for payable table took change");
        log_handler.exists_log_containing("INFO: Accountant: Transaction 0x051aae12b9595ccaa43c2eabfd5b86347c37fa0988167165b0b17b23fcaa8c19 has gone through the whole confirmation process succeeding");
    }

    #[test]
    #[should_panic(
        expected = "Was unable to uncheck pending payment '0x0000…0315' after confirmation due to 'RusqliteError(\"record change not successful\")"
    )]
    fn handle_confirm_pending_transaction_panics_on_unchecking_payable_table() {
        init_test_logging();
        let hash = H256::from_uint(&U256::from(789));
        let rowid = 3;
        let payable_dao = PayableDaoMock::new().transaction_confirmed_result(Err(PaymentError(
            PaymentErrorKind::RusqliteError("record change not successful".to_string()),
            TransactionId { hash, rowid },
        )));
        let subject = AccountantBuilder::default()
            .payable_dao_factory(Box::new(PayableDaoFactoryMock::new(Box::new(payable_dao))))
            .build();
        let mut payment = make_payment_backup();
        payment.rowid = rowid;
        payment.hash = hash;
        let msg = ConfirmPendingTransaction {
            payment_backup: payment.clone(),
        };

        let _ = subject.handle_confirm_pending_transaction(msg);
    }

    #[test]
    #[should_panic(
        expected = "Was unable to delete payment backup '0x0000…0315' after successful transaction due to 'RecordDeletion(\"the database is fooling around with us\")'"
    )]
    fn handle_confirm_pending_transaction_panics_on_deleting_payment_backup() {
        init_test_logging();
        let hash = H256::from_uint(&U256::from(789));
        let rowid = 3;
        let payable_dao = PayableDaoMock::new().transaction_confirmed_result(Ok(()));
        let pending_payments_dao = PendingPaymentsDaoMock::default().delete_payment_backup_result(
            Err(PendingPaymentDaoError::RecordDeletion(
                "the database is fooling around with us".to_string(),
            )),
        );
        let subject = AccountantBuilder::default()
            .payable_dao_factory(Box::new(PayableDaoFactoryMock::new(Box::new(payable_dao))))
            .pending_payments_dao_factory(Box::new(PendingPaymentsDaoFactoryMock::new(
                pending_payments_dao,
            )))
            .build();
        let mut payment_backup = make_payment_backup();
        payment_backup.rowid = rowid;
        payment_backup.hash = hash;
        let msg = ConfirmPendingTransaction {
            payment_backup: payment_backup.clone(),
        };

        let _ = subject.handle_confirm_pending_transaction(msg);
    }

    #[test]
    fn handle_cancel_pending_transaction_works() {
        init_test_logging();
        let mark_failure_params_arc = Arc::new(Mutex::new(vec![]));
        let pending_payments_dao_factory = PendingPaymentsDaoFactoryMock::new(
            PendingPaymentsDaoMock::default()
                .mark_failure_params(&mark_failure_params_arc)
                .mark_failure_result(Ok(())),
        );
        let subject = AccountantBuilder::default()
            .pending_payments_dao_factory(Box::new(pending_payments_dao_factory))
            .build();
        let tx_hash = H256::from("sometransactionhash".keccak256());
        let rowid = 2;
        let transaction_id = TransactionId {
            hash: tx_hash,
            rowid,
        };

        let _ = subject.handle_cancel_pending_transaction(CancelFailedPendingTransaction {
            id: transaction_id,
        });

        let mark_failure_params = mark_failure_params_arc.lock().unwrap();
        assert_eq!(*mark_failure_params, vec![rowid]);
        TestLogHandler::new().exists_log_containing(
            "WARN: Accountant: Broken transaction 0x051a…8c19 left with an error mark; you should take over \
             the care of this transaction to make sure your debts will be paid because there is no automated process that can fix this without you",
        );
    }

    #[test]
    #[should_panic(
        expected = "Unsuccessful attempt for transaction 0x051a…8c19 to mark fatal error at pending payment backup for transaction due to UpdateFailed(\"no no no\")"
    )]
    fn handle_cancel_pending_transaction_panics_on_its_inability_to_mark_failure() {
        let payable_dao_factory = PayableDaoFactoryMock::new(Box::new(
            PayableDaoMock::default().transaction_canceled_result(Ok(())),
        ));
        let pending_payments_dao_factory = PendingPaymentsDaoFactoryMock::new(
            PendingPaymentsDaoMock::default().mark_failure_result(Err(
                PendingPaymentDaoError::UpdateFailed("no no no".to_string()),
            )),
        );
        let subject = AccountantBuilder::default()
            .payable_dao_factory(Box::new(payable_dao_factory))
            .pending_payments_dao_factory(Box::new(pending_payments_dao_factory))
            .build();
        let rowid = 2;
        let hash = H256::from("sometransactionhash".keccak256());

        let _ = subject.handle_cancel_pending_transaction(CancelFailedPendingTransaction {
            id: TransactionId { hash, rowid },
        });
    }

    #[test]
    #[should_panic(
        expected = "panic message (processed with: node_lib::sub_lib::utils::crash_request_analyzer)"
    )]
    fn accountant_can_be_crashed_properly_but_not_improperly() {
        let mut config = BootstrapperConfig::default();
        config.crash_point = CrashPoint::Message;
        let accountant = make_accountant(Some(config), None, None, None, None, None);

        prove_that_crash_request_handler_is_hooked_up(accountant, CRASH_KEY);
    }

    #[test]
    fn investigate_debt_extremes_picks_the_most_relevant_records() {
        let now = to_time_t(SystemTime::now());
        let same_amount_significance = 2_000_000;
        let same_age_significance = from_time_t(now - 30000);
        let payables = &[
            PayableAccount {
                wallet: make_wallet("wallet0"),
                balance: same_amount_significance,
                last_paid_timestamp: from_time_t(now - 5000),
                pending_payment_rowid_opt: None,
            },
            //this debt is more significant because beside being high in amount it's also older, so should be prioritized and picked
            PayableAccount {
                wallet: make_wallet("wallet1"),
                balance: same_amount_significance,
                last_paid_timestamp: from_time_t(now - 10000),
                pending_payment_rowid_opt: None,
            },
            //similarly these two wallets have debts equally old but the second has a bigger balance and should be chosen
            PayableAccount {
                wallet: make_wallet("wallet3"),
                balance: 100,
                last_paid_timestamp: same_age_significance,
                pending_payment_rowid_opt: None,
            },
            PayableAccount {
                wallet: make_wallet("wallet2"),
                balance: 330,
                last_paid_timestamp: same_age_significance,
                pending_payment_rowid_opt: None,
            },
        ];

        let result = Accountant::investigate_debt_extremes(payables);

        assert_eq!(result,"Payable scan found 4 debts; the biggest is 2000000 owed for 10000sec, the oldest is 330 owed for 30000sec")
    }

    #[test]
    fn payment_debug_summary_prints_pretty_summary() {
        let now = to_time_t(SystemTime::now());
        let qualified_payables = &[
            PayableAccount {
                wallet: make_wallet("wallet0"),
                balance: PAYMENT_CURVES.permanent_debt_allowed_gwub + 1000,
                last_paid_timestamp: from_time_t(
                    now - PAYMENT_CURVES.balance_decreases_for_sec - 1234,
                ),
                pending_payment_rowid_opt: None,
            },
            PayableAccount {
                wallet: make_wallet("wallet1"),
                balance: PAYMENT_CURVES.permanent_debt_allowed_gwub + 1,
                last_paid_timestamp: from_time_t(
                    now - PAYMENT_CURVES.balance_decreases_for_sec - 1,
                ),
                pending_payment_rowid_opt: None,
            },
        ];

        let result = Accountant::payments_debug_summary(qualified_payables);

        assert_eq!(result,
                   "Paying qualified debts:\n\
                   5001000 owed for 22834sec exceeds threshold: 4704501; creditor: 0x0000000000000000000000000077616c6c657430\n\
                   5000001 owed for 21601sec exceeds threshold: 4999760; creditor: 0x0000000000000000000000000077616c6c657431"
        )
    }

    #[test]
    fn pending_transaction_is_registered_and_monitored_until_it_gets_confirmed_or_canceled() {
        init_test_logging();
        let mark_pending_payment_params_arc = Arc::new(Mutex::new(vec![]));
        let transaction_confirmed_params_arc = Arc::new(Mutex::new(vec![]));
        let get_transaction_receipt_params_arc = Arc::new(Mutex::new(vec![]));
        let return_all_payment_backups_params_arc = Arc::new(Mutex::new(vec![]));
        let non_pending_payables_params_arc = Arc::new(Mutex::new(vec![]));
        let insert_record_params_arc = Arc::new(Mutex::new(vec![]));
        let update_backup_after_cycle_params_arc = Arc::new(Mutex::new(vec![]));
        let mark_failure_params_arc = Arc::new(Mutex::new(vec![]));
        let delete_record_params_arc = Arc::new(Mutex::new(vec![]));
        let notify_later_scan_for_pending_payments_params_arc = Arc::new(Mutex::new(vec![]));
        let notify_later_scan_for_pending_payments_arc_cloned =
            notify_later_scan_for_pending_payments_params_arc.clone(); //because it moves into a closure
        let notify_cancel_failed_transaction_params_arc = Arc::new(Mutex::new(vec![]));
        let notify_cancel_failed_transaction_params_arc_cloned =
            notify_cancel_failed_transaction_params_arc.clone(); //because it moves into a closure
        let notify_confirm_transaction_params_arc = Arc::new(Mutex::new(vec![]));
        let notify_confirm_transaction_params_arc_cloned =
            notify_confirm_transaction_params_arc.clone(); //because it moves into a closure
        let pending_tx_hash_1 = H256::from_uint(&U256::from(123));
        let pending_tx_hash_2 = H256::from_uint(&U256::from(567));
        let rowid_for_account_1 = 3;
        let rowid_for_account_2 = 5;
        let payment_timestamp_1 = SystemTime::now().sub(Duration::from_secs(
            (PAYMENT_CURVES.payment_suggested_after_sec + 555) as u64,
        ));
        let payment_timestamp_2 = SystemTime::now().sub(Duration::from_secs(
            (PAYMENT_CURVES.payment_suggested_after_sec + 50) as u64,
        ));
        let payable_account_balance_1 = PAYMENT_CURVES.balance_to_decrease_from_gwub + 10;
        let payable_account_balance_2 = PAYMENT_CURVES.balance_to_decrease_from_gwub + 666;
        let transaction_receipt_tx_2_first_round = TransactionReceipt::default();
        let transaction_receipt_tx_1_second_round = TransactionReceipt::default();
        let transaction_receipt_tx_2_second_round = TransactionReceipt::default();
        let mut transaction_receipt_tx_1_third_round = TransactionReceipt::default();
        transaction_receipt_tx_1_third_round.status = Some(U64::from(0)); //failure
        let transaction_receipt_tx_2_third_round = TransactionReceipt::default();
        let mut transaction_receipt_tx_2_fourth_round = TransactionReceipt::default();
        transaction_receipt_tx_2_fourth_round.status = Some(U64::from(1)); // confirmed
        let blockchain_interface = BlockchainInterfaceMock::default()
            .get_transaction_count_result(Ok(web3::types::U256::from(1)))
            .get_transaction_count_result(Ok(web3::types::U256::from(2)))
            //because we cannot have both, resolution on the high level and also regarding what's inside blockchain interface,
            //there is (only) one component that is missing in this wholesome test - the part where we send a request to create
            //a backup for the payment's parameters in the DB - this happens inside send_raw_transaction()
            .send_transaction_tools_result(Box::new(SendTransactionToolWrapperNull))
            .send_transaction_tools_result(Box::new(SendTransactionToolWrapperNull))
            .send_transaction_result(Ok((pending_tx_hash_1, payment_timestamp_1)))
            .send_transaction_result(Ok((pending_tx_hash_2, payment_timestamp_2)))
            .get_transaction_receipt_params(&get_transaction_receipt_params_arc)
            .get_transaction_receipt_result(Ok(None))
            .get_transaction_receipt_result(Ok(Some(transaction_receipt_tx_2_first_round)))
            .get_transaction_receipt_result(Ok(Some(transaction_receipt_tx_1_second_round)))
            .get_transaction_receipt_result(Ok(Some(transaction_receipt_tx_2_second_round)))
            .get_transaction_receipt_result(Ok(Some(transaction_receipt_tx_1_third_round)))
            .get_transaction_receipt_result(Ok(Some(transaction_receipt_tx_2_third_round)))
            .get_transaction_receipt_result(Ok(Some(transaction_receipt_tx_2_fourth_round)));
        let consuming_wallet = make_paying_wallet(b"wallet");
        let system = System::new("pending_transaction");
        let persistent_config = PersistentConfigurationMock::default().gas_price_result(Ok(130));
        let blockchain_bridge = BlockchainBridge::new(
            Box::new(blockchain_interface),
            Box::new(persistent_config),
            false,
            Some(consuming_wallet),
        );
        let wallet_account_1 = make_wallet("creditor1");
        let account_1 = PayableAccount {
            wallet: wallet_account_1.clone(),
            balance: payable_account_balance_1,
            last_paid_timestamp: payment_timestamp_1,
            pending_payment_rowid_opt: None,
        };
        let wallet_account_2 = make_wallet("creditor2");
        let account_2 = PayableAccount {
            wallet: wallet_account_2.clone(),
            balance: payable_account_balance_2,
            last_paid_timestamp: payment_timestamp_2,
            pending_payment_rowid_opt: None,
        };
        let pending_payments_scan_interval = 200; //should be slightly less than 1/5 of the time until shutting the system
        let payable_dao = PayableDaoMock::new()
            .non_pending_payables_params(&non_pending_payables_params_arc)
            .non_pending_payables_result(vec![account_1, account_2])
            .mark_pending_payment_params(&mark_pending_payment_params_arc)
            .mark_pending_payment_result(Ok(()))
            .mark_pending_payment_result(Ok(()))
            .transaction_confirmed_params(&transaction_confirmed_params_arc)
            .transaction_confirmed_result(Ok(()));
        let bootstrapper_config = bc_from_ac_plus_earning_wallet(
            AccountantConfig {
                payables_scan_interval: Duration::from_secs(1_000_000), //we don't care about this scan
                receivables_scan_interval: Duration::from_secs(1_000_000), //we don't care about this scan
                pending_payments_scan_interval: Duration::from_millis(
                    pending_payments_scan_interval,
                ),
                when_pending_too_long_sec: (PAYMENT_CURVES.payment_suggested_after_sec + 1000)
                    as u64,
            },
            make_wallet("some_wallet_address"),
        );
        let payment_1_backup_first_round = PaymentBackupRecord {
            rowid: rowid_for_account_1,
            timestamp: payment_timestamp_1,
            hash: pending_tx_hash_1,
            attempt: 1,
            amount: payable_account_balance_1 as u64,
            process_error: None,
        };
        let payment_2_backup_first_round = PaymentBackupRecord {
            rowid: rowid_for_account_2,
            timestamp: payment_timestamp_2,
            hash: pending_tx_hash_2,
            attempt: 1,
            amount: payable_account_balance_2 as u64,
            process_error: None,
        };
        let mut payment_1_backup_second_round = payment_1_backup_first_round.clone();
        payment_1_backup_second_round.attempt = 2;
        let mut payment_2_backup_second_round = payment_2_backup_first_round.clone();
        payment_2_backup_second_round.attempt = 2;
        let mut payment_1_backup_third_round = payment_1_backup_first_round.clone();
        payment_1_backup_third_round.attempt = 3;
        let mut payment_2_backup_third_round = payment_2_backup_first_round.clone();
        payment_2_backup_third_round.attempt = 3;
        let mut payment_2_backup_fourth_round = payment_2_backup_first_round.clone();
        payment_2_backup_fourth_round.attempt = 4;
        let pending_payments_dao = PendingPaymentsDaoMock::default()
            .return_all_payment_backups_params(&return_all_payment_backups_params_arc)
            .return_all_payment_backups_result(vec![])
            .return_all_payment_backups_result(vec![
                payment_1_backup_first_round,
                payment_2_backup_first_round,
            ])
            .return_all_payment_backups_result(vec![
                payment_1_backup_second_round,
                payment_2_backup_second_round,
            ])
            .return_all_payment_backups_result(vec![
                payment_1_backup_third_round,
                payment_2_backup_third_round,
            ])
            .return_all_payment_backups_result(vec![payment_2_backup_fourth_round.clone()])
            .return_all_payment_backups_result(vec![]) //TODO in case we are too fast at some machine; we will be able to make this maximally efficient with GH-485
            .insert_payment_backup_params(&insert_record_params_arc)
            .insert_payment_backup_result(Ok(()))
            .insert_payment_backup_result(Ok(()))
            .payment_backup_exists_result(Some(rowid_for_account_1))
            .payment_backup_exists_result(Some(rowid_for_account_2))
            .update_backup_after_scan_cycle_params(&update_backup_after_cycle_params_arc)
            .update_backup_after_scan_cycle_results(Ok(()))
            .update_backup_after_scan_cycle_results(Ok(()))
            .update_backup_after_scan_cycle_results(Ok(()))
            .update_backup_after_scan_cycle_results(Ok(()))
            .update_backup_after_scan_cycle_results(Ok(()))
            .mark_failure_params(&mark_failure_params_arc)
            //we don't have a better solution yet, so we mark this down
            .mark_failure_result(Ok(()))
            .delete_payment_backup_params(&delete_record_params_arc)
            //this is used during confirmation of the successful one
            .delete_payment_backup_result(Ok(()));
        let accountant_addr = Arbiter::builder()
            .stop_system_on_panic(true)
            .start(move |_| {
                let mut subject = make_accountant(
                    Some(bootstrapper_config),
                    Some(payable_dao),
                    None,
                    Some(pending_payments_dao),
                    None,
                    None,
                );
                subject.scanners.receivables = Box::new(NullScanner);
                let notify_later_half_mock = NotifyLaterHandleMock::default()
                    .notify_later_params(&notify_later_scan_for_pending_payments_arc_cloned);
                subject
                    .transaction_confirmation
                    .notify_later_handle_scan_for_pending_payments =
                    Box::new(notify_later_half_mock);
                let mut notify_half_mock = NotifyHandleMock::default()
                    .notify_params(&notify_cancel_failed_transaction_params_arc_cloned);
                notify_half_mock.do_you_want_to_proceed_after = true;
                subject
                    .transaction_confirmation
                    .notify_handle_cancel_failed_transaction = Box::new(notify_half_mock);
                let mut notify_half_mock = NotifyHandleMock::default()
                    .notify_params(&notify_confirm_transaction_params_arc_cloned);
                notify_half_mock.do_you_want_to_proceed_after = true;
                subject
                    .transaction_confirmation
                    .notify_handle_confirm_transaction = Box::new(notify_half_mock);
                subject
            });
        let mut peer_actors = peer_actors_builder().build();
        let accountant_subs = Accountant::make_subs_from(&accountant_addr);
        peer_actors.accountant = accountant_subs.clone();
        let blockchain_bridge_addr = blockchain_bridge.start();
        let blockchain_bridge_subs = BlockchainBridge::make_subs_from(&blockchain_bridge_addr);
        peer_actors.blockchain_bridge = blockchain_bridge_subs.clone();
        let dummy_actor = DummyActor::new(None);
        let dummy_actor_addr = Arbiter::builder()
            .stop_system_on_panic(true)
            .start(move |_| dummy_actor);
        send_bind_message!(accountant_subs, peer_actors);
        send_bind_message!(blockchain_bridge_subs, peer_actors);

        send_start_message!(accountant_subs);

        dummy_actor_addr
            .try_send(CleanUpMessage { sleep_ms: 1090 })
            .unwrap();
        assert_eq!(system.run(), 0);
        let mut mark_pending_payment_parameters = mark_pending_payment_params_arc.lock().unwrap();
        let first_payment = mark_pending_payment_parameters.remove(0);
        assert_eq!(first_payment.0, wallet_account_1);
        assert_eq!(
            first_payment.1,
            TransactionId {
                hash: pending_tx_hash_1,
                rowid: rowid_for_account_1
            }
        );
        let second_payment = mark_pending_payment_parameters.remove(0);
        assert!(
            mark_pending_payment_parameters.is_empty(),
            "{:?}",
            mark_pending_payment_parameters
        );
        assert_eq!(second_payment.0, wallet_account_2);
        assert_eq!(
            second_payment.1,
            TransactionId {
                hash: pending_tx_hash_2,
                rowid: rowid_for_account_2
            }
        );
        let return_all_payment_backups_params =
            return_all_payment_backups_params_arc.lock().unwrap();
        //it varies with machines and sometimes we manage more cycles than necessary,
        assert!(return_all_payment_backups_params.len() >= 5);
        let non_pending_payables_params = non_pending_payables_params_arc.lock().unwrap();
        assert_eq!(*non_pending_payables_params, vec![()]); //because we disabled further scanning for payables
        let get_transaction_receipt_params = get_transaction_receipt_params_arc.lock().unwrap();
        assert_eq!(
            *get_transaction_receipt_params,
            vec![
                pending_tx_hash_1,
                pending_tx_hash_2,
                pending_tx_hash_1,
                pending_tx_hash_2,
                pending_tx_hash_1,
                pending_tx_hash_2,
                pending_tx_hash_2
            ]
        );
        let update_backup_after_cycle_params = update_backup_after_cycle_params_arc.lock().unwrap();
        assert_eq!(
            *update_backup_after_cycle_params,
            vec![
                rowid_for_account_1,
                rowid_for_account_2,
                rowid_for_account_1,
                rowid_for_account_2,
                rowid_for_account_2
            ]
        );
        let mark_failure_params = mark_failure_params_arc.lock().unwrap();
        assert_eq!(*mark_failure_params, vec![rowid_for_account_1]);
        let delete_record_params = delete_record_params_arc.lock().unwrap();
        assert_eq!(*delete_record_params, vec![rowid_for_account_2]);
        let transaction_confirmed_params = transaction_confirmed_params_arc.lock().unwrap();
        assert_eq!(
            *transaction_confirmed_params,
            vec![payment_2_backup_fourth_round.clone()]
        );
        let expected_scan_pending_payments_msg_and_interval = (
            ScanForPendingPayments {},
            Duration::from_millis(pending_payments_scan_interval),
        );
        let notify_later_check_for_confirmation = notify_later_scan_for_pending_payments_params_arc
            .lock()
            .unwrap();
        //TODO in Actions, Mac is slow, I had to add a cycle to be sure we make at least these five and so I take the first five because they are certain; GH-485 should fix these troubles
        let notify_later_check_for_confirmation = notify_later_check_for_confirmation
            .iter()
            .take(5)
            .cloned()
            .collect_vec();
        assert_eq!(
            *notify_later_check_for_confirmation,
            vec![
                expected_scan_pending_payments_msg_and_interval.clone(),
                expected_scan_pending_payments_msg_and_interval.clone(),
                expected_scan_pending_payments_msg_and_interval.clone(),
                expected_scan_pending_payments_msg_and_interval.clone(),
                expected_scan_pending_payments_msg_and_interval.clone(),
            ]
        );
        let mut notify_confirm_transaction_params =
            notify_confirm_transaction_params_arc.lock().unwrap();
        let actual_confirmed_payment: ConfirmPendingTransaction =
            notify_confirm_transaction_params.remove(0);
        assert!(notify_confirm_transaction_params.is_empty());
        let expected_confirmation_message = ConfirmPendingTransaction {
            payment_backup: payment_2_backup_fourth_round,
        };
        assert_eq!(actual_confirmed_payment, expected_confirmation_message);
        let log_handler = TestLogHandler::new();
        log_handler.exists_log_containing(
            "WARN: Accountant: Broken transaction 0x0000…007b left with an error mark; you should take over the care of this transaction to make sure your debts will be paid because there \
             is no automated process that can fix this without you");
        log_handler.exists_log_matching("INFO: Accountant: Transaction '0x0000…0237' has been added to the blockchain; detected locally at attempt 4 at \\d{2,}ms after its sending");
        log_handler.exists_log_containing("INFO: Accountant: Transaction 0x0000000000000000000000000000000000000000000000000000000000000237 has gone through the whole confirmation process succeeding");
    }

    #[test]
    fn handle_pending_tx_checkout_handles_none_returned_for_transaction_receipt() {
        init_test_logging();
        let subject = AccountantBuilder::default().build();
        let tx_receipt_opt = None;
        let rowid = 455;
        let hash = H256::from_uint(&U256::from(2323));
        let payment_backup_record = PaymentBackupRecord {
            rowid,
            timestamp: SystemTime::now().sub(Duration::from_millis(10000)),
            hash,
            attempt: 3,
            amount: 111,
            process_error: None,
        };
        let msg = ReportTransactionReceipts {
            payment_backups_with_receipts: vec![(tx_receipt_opt, payment_backup_record.clone())],
        };

        let result = subject.handle_pending_transaction_check(msg.clone());

        assert_eq!(
            result,
            vec![PendingTransactionStatus::StillPending(TransactionId {
                hash,
                rowid
            })]
        );
        TestLogHandler::new().exists_log_matching("DEBUG: Accountant: Interpreting a receipt for transaction '0x0000…0913' but none was given; attempt 3, 100\\d\\dms since sending");
    }

    #[test]
    fn accountant_receives_reported_transaction_receipts_and_processes_them_all() {
        let notify_handle_params_arc = Arc::new(Mutex::new(vec![]));
        let mut subject = AccountantBuilder::default().build();
        subject
            .transaction_confirmation
            .notify_handle_confirm_transaction =
            Box::new(NotifyHandleMock::default().notify_params(&notify_handle_params_arc));
        let subject_addr = subject.start();
        let transaction_hash_1 = H256::from_uint(&U256::from(4545));
        let mut transaction_receipt_1 = TransactionReceipt::default();
        transaction_receipt_1.transaction_hash = transaction_hash_1;
        transaction_receipt_1.status = Some(U64::from(1)); //success
        let payment_backup_1 = PaymentBackupRecord {
            rowid: 5,
            timestamp: from_time_t(200_000_000),
            hash: transaction_hash_1,
            attempt: 2,
            amount: 444,
            process_error: None,
        };
        let transaction_hash_2 = H256::from_uint(&U256::from(3333333));
        let mut transaction_receipt_2 = TransactionReceipt::default();
        transaction_receipt_2.transaction_hash = transaction_hash_2;
        transaction_receipt_2.status = Some(U64::from(1)); //success
        let payment_backup_2 = PaymentBackupRecord {
            rowid: 10,
            timestamp: from_time_t(199_780_000),
            hash: Default::default(),
            attempt: 15,
            amount: 1212,
            process_error: None,
        };
        let msg = ReportTransactionReceipts {
            payment_backups_with_receipts: vec![
                (Some(transaction_receipt_1), payment_backup_1.clone()),
                (Some(transaction_receipt_2), payment_backup_2.clone()),
            ],
        };

        let _ = subject_addr.try_send(msg).unwrap();

        let system = System::new("processing reported receipts");
        System::current().stop();
        system.run();
        let notify_handle_params = notify_handle_params_arc.lock().unwrap();
        assert_eq!(
            *notify_handle_params,
            vec![
                ConfirmPendingTransaction {
                    payment_backup: payment_backup_1
                },
                ConfirmPendingTransaction {
                    payment_backup: payment_backup_2
                }
            ]
        );
    }

    #[test]
    fn check_out_transaction_receipt_when_transaction_status_is_a_failure() {
        init_test_logging();
        let subject = AccountantBuilder::default().build();
        let mut tx_receipt = TransactionReceipt::default();
        tx_receipt.status = Some(U64::from(0)); //failure
        let hash = H256::from_uint(&U256::from(4567));
        let pending_payment_backup = PaymentBackupRecord {
            rowid: 777777,
            timestamp: SystemTime::now().sub(Duration::from_millis(150000)),
            hash,
            attempt: 5,
            amount: 2222,
            process_error: None,
        };

        let result = subject.check_out_transaction_receipt(
            tx_receipt,
            pending_payment_backup,
            &Logger::new("receipt_check_logger"),
        );

        assert_eq!(
            result,
            PendingTransactionStatus::Failure(TransactionId {
                hash,
                rowid: 777777
            })
        );
        TestLogHandler::new().exists_log_matching("WARN: receipt_check_logger: Pending \
         transaction '0x0000…11d7' announced as a failure, checking out attempt 5 after 1500\\d\\dms from its sending");
    }

    #[test]
    fn check_out_transaction_receipt_when_transaction_status_is_none_and_within_waiting_interval() {
        init_test_logging();
        let hash = H256::from_uint(&U256::from(567));
        let rowid = 466;
        let tx_receipt = TransactionReceipt::default(); //status defaulted to None
        let when_sent = SystemTime::now().sub(Duration::from_millis(100));
        let subject = AccountantBuilder::default().build();
        let payment_backup = PaymentBackupRecord {
            rowid,
            timestamp: when_sent,
            hash,
            attempt: 1,
            amount: 123,
            process_error: None,
        };

        let result = subject.check_out_transaction_receipt(
            tx_receipt,
            payment_backup.clone(),
            &Logger::new("receipt_check_logger"),
        );

        assert_eq!(
            result,
            PendingTransactionStatus::StillPending(TransactionId { hash, rowid })
        );
        TestLogHandler::new().exists_log_containing(
            "INFO: receipt_check_logger: Pending \
         transaction '0x0000…0237' couldn't be confirmed at attempt 1 at 100ms after its sending",
        );
    }

    #[test]
    fn check_out_transaction_receipt_when_transaction_status_is_none_and_outside_waiting_interval()
    {
        init_test_logging();
        let hash = H256::from_uint(&U256::from(567));
        let rowid = 466;
        let tx_receipt = TransactionReceipt::default(); //status defaulted to None
        let when_sent =
            SystemTime::now().sub(Duration::from_secs(DEFAULT_PENDING_TOO_LONG_SEC + 5)); //old transaction
        let subject = AccountantBuilder::default().build();
        let payment_backup = PaymentBackupRecord {
            rowid,
            timestamp: when_sent,
            hash,
            attempt: 10,
            amount: 123,
            process_error: None,
        };

        let result = subject.check_out_transaction_receipt(
            tx_receipt,
            payment_backup.clone(),
            &Logger::new("receipt_check_logger"),
        );

        assert_eq!(
            result,
            PendingTransactionStatus::Failure(TransactionId { hash, rowid })
        );
        TestLogHandler::new().exists_log_containing(
            "WARN: receipt_check_logger: Pending transaction '0x0000…0237' has exceeded the \
             maximum time allowed (120sec) for being pending and the confirmation process is going to \
              be aborted now at the finished attempt 10; manual resolving is required from the user to \
               make the transaction paid",
        );
    }

    #[test]
    #[should_panic(
        expected = "tx receipt for pending '0x0000…007b' - tx status: code other than 0 or 1 shouldn't be possible, but was 456"
    )]
    fn check_out_transaction_receipt_panics_at_undefined_status_code() {
        let mut tx_receipt = TransactionReceipt::default();
        tx_receipt.status = Some(U64::from(456));
        let mut payment_backup = make_payment_backup();
        payment_backup.hash = H256::from_uint(&U256::from(123));
        let subject = AccountantBuilder::default().build();

        let _ = subject.check_out_transaction_receipt(
            tx_receipt,
            payment_backup,
            &Logger::new("receipt_check_logger"),
        );
    }

    #[test]
    fn is_non_pending_is_properly_set() {
        assert_eq!(
            PendingTransactionStatus::Failure(make_transaction_id()).is_non_pending(),
            true
        );
        assert_eq!(
            PendingTransactionStatus::Confirmed(make_payment_backup()).is_non_pending(),
            true
        );
        assert_eq!(
            PendingTransactionStatus::StillPending(make_transaction_id()).is_non_pending(),
            false
        )
    }

    #[test]
    fn accountant_handles_payment_backup() {
        init_test_logging();
        let insert_payment_backup_params_arc = Arc::new(Mutex::new(vec![]));
        let pending_payment_dao_factory = PendingPaymentsDaoFactoryMock::new(
            PendingPaymentsDaoMock::default()
                .insert_payment_backup_params(&insert_payment_backup_params_arc)
                .insert_payment_backup_result(Ok(())),
        );
        let subject = AccountantBuilder::default()
            .pending_payments_dao_factory(Box::new(pending_payment_dao_factory))
            .build();
        let accountant_addr = subject.start();
        let tx_hash = H256::from_uint(&U256::from(55));
        let accountant_subs = Accountant::make_subs_from(&accountant_addr);
        let amount = 4055;
        let timestamp = SystemTime::now();
        let backup_message = PaymentBackupRecord {
            rowid: 0,
            timestamp,
            hash: tx_hash,
            attempt: 0,
            amount,
            process_error: None,
        };

        let _ = accountant_subs
            .payment_backup
            .try_send(backup_message.clone())
            .unwrap();

        let system = System::new("ordering payment backup test");
        System::current().stop();
        assert_eq!(system.run(), 0);
        let insert_payment_backup_params = insert_payment_backup_params_arc.lock().unwrap();
        assert_eq!(
            *insert_payment_backup_params,
            vec![(tx_hash, amount, timestamp)]
        );
        TestLogHandler::new().exists_log_containing(
            "DEBUG: Accountant: Processed a backup for payment '0x0000…0037'",
        );
    }

    #[test]
    fn payment_backup_insertion_clearly_failed_and_we_log_it_at_least() {
        //despite it doesn't happen here this event would cause a panic later
        init_test_logging();
        let insert_payment_backup_params_arc = Arc::new(Mutex::new(vec![]));
        let pending_payment_dao_factory = PendingPaymentsDaoFactoryMock::new(
            PendingPaymentsDaoMock::default()
                .insert_payment_backup_params(&insert_payment_backup_params_arc)
                .insert_payment_backup_result(Err(PendingPaymentDaoError::InsertionFailed(
                    "Crashed".to_string(),
                ))),
        );
        let amount = 2345;
        let transaction_hash = H256::from_uint(&U256::from(456));
        let subject = AccountantBuilder::default()
            .pending_payments_dao_factory(Box::new(pending_payment_dao_factory))
            .build();
        let timestamp_secs = 150_000_000;
        let backup_message = PaymentBackupRecord {
            rowid: 0,
            timestamp: from_time_t(timestamp_secs),
            hash: transaction_hash,
            attempt: 0,
            amount,
            process_error: None,
        };

        let _ = subject.handle_payment_backup(backup_message);

        let initiate_backup_params = insert_payment_backup_params_arc.lock().unwrap();
        assert_eq!(
            *initiate_backup_params,
            vec![(transaction_hash, amount, from_time_t(timestamp_secs))]
        );
        TestLogHandler::new().exists_log_containing("WARN: Accountant: Failed to make a backup for pending payment '0x0000…01c8' due to 'InsertionFailed(\"Crashed\")'");
    }

    #[test]
    fn separate_early_errors_works() {
        let payment_ok = Payment {
            to: make_wallet("blah"),
            amount: 5555,
            timestamp: SystemTime::now(),
            transaction: Default::default(),
        };
        let error = BlockchainError::SignedValueConversion(666);
        let sent_payments = SentPayments {
            payments: vec![Ok(payment_ok.clone()), Err(error.clone())],
        };

        let (ok, err) = Accountant::separate_early_errors(sent_payments, &Logger::new("test"));

        assert_eq!(ok, vec![payment_ok]);
        assert_eq!(err, vec![error])
    }

    #[test]
    fn separate_transactions_if_still_pending_works() {
        let statuses = vec![
            PendingTransactionStatus::Confirmed(make_payment_backup()),
            PendingTransactionStatus::StillPending(make_transaction_id()),
            PendingTransactionStatus::Failure(make_transaction_id()),
        ];

        let (pending, non_pending) = Accountant::separate_transactions_if_still_pending(statuses);

        assert_eq!(
            pending,
            vec![PendingTransactionStatus::StillPending(make_transaction_id())]
        );
        assert_eq!(
            non_pending,
            vec![
                PendingTransactionStatus::Confirmed(make_payment_backup()),
                PendingTransactionStatus::Failure(make_transaction_id())
            ]
        )
    }

    #[test]
    fn update_backup_of_pending_transaction_happy_path() {
        let update_after_cycle_params_arc = Arc::new(Mutex::new(vec![]));
        let hash_1 = H256::from_uint(&U256::from(444888));
        let rowid_1 = 3456;
        let hash_2 = H256::from_uint(&U256::from(111000));
        let rowid_2 = 3450;
        let pending_payment_dao_factory = Box::new(PendingPaymentsDaoFactoryMock::new(
            PendingPaymentsDaoMock::default()
                .update_backup_after_scan_cycle_params(&update_after_cycle_params_arc)
                .update_backup_after_scan_cycle_results(Ok(()))
                .update_backup_after_scan_cycle_results(Ok(())),
        ));
        let subject = AccountantBuilder::default()
            .pending_payments_dao_factory(pending_payment_dao_factory)
            .build();
        let pending_payments = vec![
            PendingTransactionStatus::StillPending(TransactionId {
                hash: hash_1,
                rowid: rowid_1,
            }),
            PendingTransactionStatus::StillPending(TransactionId {
                hash: hash_2,
                rowid: rowid_2,
            }),
        ];

        let _ = subject.update_backup_of_pending_transaction(pending_payments);

        let update_after_cycle_params = update_after_cycle_params_arc.lock().unwrap();
        assert_eq!(*update_after_cycle_params, vec![rowid_1, rowid_2])
    }

    #[test]
    #[should_panic(
        expected = "Failure on updating payment backup due to UpdateFailed(\"yeah, bad\")"
    )]
    fn update_backup_of_pending_transaction_sad_path() {
        let hash = H256::from_uint(&U256::from(444888));
        let rowid = 3456;
        let pending_payment_dao_factory = Box::new(PendingPaymentsDaoFactoryMock::new(
            PendingPaymentsDaoMock::default().update_backup_after_scan_cycle_results(Err(
                PendingPaymentDaoError::UpdateFailed("yeah, bad".to_string()),
            )),
        ));
        let subject = AccountantBuilder::default()
            .pending_payments_dao_factory(pending_payment_dao_factory)
            .build();
        let pending_payments = vec![PendingTransactionStatus::StillPending(TransactionId {
            hash,
            rowid,
        })];

        let _ = subject.update_backup_of_pending_transaction(pending_payments);
    }

    #[test]
    fn jackass_unsigned_to_signed_handles_zero() {
        let result = jackass_unsigned_to_signed(0u64);

        assert_eq!(result, Ok(0i64));
    }

    #[test]
    fn jackass_unsigned_to_signed_handles_max_allowable() {
        let result = jackass_unsigned_to_signed(i64::MAX as u64);

        assert_eq!(result, Ok(i64::MAX));
    }

    #[test]
    fn jackass_unsigned_to_signed_handles_max_plus_one() {
        let attempt = (i64::MAX as u64) + 1;
        let result = jackass_unsigned_to_signed((i64::MAX as u64) + 1);

        assert_eq!(result, Err(attempt));
    }

    fn make_transaction_id() -> TransactionId {
        TransactionId {
            hash: H256::from_uint(&U256::from(789)),
            rowid: 1,
        }
    }
}<|MERGE_RESOLUTION|>--- conflicted
+++ resolved
@@ -56,16 +56,10 @@
 use web3::types::{TransactionReceipt, H256};
 
 pub const CRASH_KEY: &str = "ACCOUNTANT";
-<<<<<<< HEAD
-pub const DEFAULT_PAYABLES_SCAN_INTERVAL: u64 = 300; // every 5 min
-pub const DEFAULT_RECEIVABLES_SCAN_INTERVAL: u64 = 300; //  every 5 min
-=======
-pub const DEFAULT_PENDING_TRANSACTION_SCAN_INTERVAL: u64 = 3600;
-pub const DEFAULT_PAYABLES_SCAN_INTERVAL: u64 = 3600;
-pub const DEFAULT_RECEIVABLES_SCAN_INTERVAL: u64 = 3600;
->>>>>>> 65d8537d
-
-//const SECONDS_PER_DAY: i64 = 86_400;
+pub const DEFAULT_PENDING_TRANSACTION_SCAN_INTERVAL: u64 = 300; //5 mins
+pub const DEFAULT_PAYABLES_SCAN_INTERVAL: u64 = 300; //5 mins
+pub const DEFAULT_RECEIVABLES_SCAN_INTERVAL: u64 = 300; //5 mins
+
 const DEBT_MATURE_AFTER: i64 = 720; // 12 min
 const DEBT_CONSIDERED_BIG_FROM: i64 = 5_000_000;
 
@@ -80,13 +74,7 @@
     };
 }
 
-<<<<<<< HEAD
-//TODO this might become chain specific later on
-pub const DEFAULT_PENDING_TRANSACTION_CHECKOUT_INTERVAL_MS: u64 = 300_000;
-pub const DEFAULT_PENDING_TOO_LONG_SEC: u64 = 120; //21 600 <=> 6h
-=======
-pub const DEFAULT_PENDING_TOO_LONG_SEC: u64 = 21_600; //6 hours
->>>>>>> 65d8537d
+pub const DEFAULT_PENDING_TOO_LONG_SEC: u64 = 120; //formerly 21 600 <=> 6h
 
 #[derive(Debug, PartialEq)]
 pub enum DebtRecordingError {
