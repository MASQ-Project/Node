--- conflicted
+++ resolved
@@ -43,12 +43,12 @@
 use crate::blockchain::errors::rpc_errors::AppRpcError;
 use crate::bootstrapper::BootstrapperConfig;
 use crate::database::db_initializer::DbInitializationConfig;
-use crate::sub_lib::accountant::{AccountantSubs, DetailedScanType};
 use crate::sub_lib::accountant::DaoFactories;
 use crate::sub_lib::accountant::FinancialStatistics;
 use crate::sub_lib::accountant::ReportExitServiceProvidedMessage;
 use crate::sub_lib::accountant::ReportRoutingServiceProvidedMessage;
 use crate::sub_lib::accountant::ReportServicesConsumedMessage;
+use crate::sub_lib::accountant::{AccountantSubs, DetailedScanType};
 use crate::sub_lib::accountant::{MessageIdGenerator, MessageIdGeneratorReal};
 use crate::sub_lib::blockchain_bridge::OutboundPaymentsInstructions;
 use crate::sub_lib::neighborhood::{ConfigChange, ConfigChangeMsg};
@@ -5526,18 +5526,6 @@
         let system = System::new("ordering payment sent tx record test");
         System::current().stop();
         assert_eq!(system.run(), 0);
-<<<<<<< HEAD
-        let insert_fingerprint_params = insert_fingerprint_params_arc.lock().unwrap();
-        assert_eq!(
-            *insert_fingerprint_params,
-            vec![(vec![hash_and_amount_1, hash_and_amount_2], timestamp)]
-        );
-        TestLogHandler::new().exists_log_containing(
-            "DEBUG: Accountant: Saved new pending payable fingerprints for: \
-             0x000000000000000000000000000000000000000000000000000000000006c81c, \
-             0x000000000000000000000000000000000000000000000000000000000001b207",
-        );
-=======
         let insert_new_records_params = insert_new_records_params_arc.lock().unwrap();
         assert_eq!(*insert_new_records_params, vec![vec![sent_tx_1, sent_tx_2]]);
         TestLogHandler::new().exists_log_containing(&format!(
@@ -5545,7 +5533,6 @@
              0x000000000000000000000000000000000000000000000000000000000006c81c, \
              0x000000000000000000000000000000000000000000000000000000000001b207",
         ));
->>>>>>> ca6cb36a
     }
 
     #[test]
@@ -5578,17 +5565,6 @@
 
         let _ = subject.register_new_pending_sent_tx(msg);
 
-<<<<<<< HEAD
-        let insert_fingerprint_params = insert_fingerprint_params_arc.lock().unwrap();
-        assert_eq!(
-            *insert_fingerprint_params,
-            vec![(vec![hash_and_amount], timestamp)]
-        );
-        TestLogHandler::new().exists_log_containing("ERROR: Accountant: Failed to process \
-         new pending payable fingerprints due to 'InsertionFailed(\"Crashed\")', disabling the automated \
-          confirmation for all these transactions: \
-          0x00000000000000000000000000000000000000000000000000000000000001c8");
-=======
         let insert_new_records_params = insert_new_records_params_arc.lock().unwrap();
         assert_eq!(*insert_new_records_params, vec![vec![sent_tx_1, sent_tx_2]]);
         TestLogHandler::new().exists_log_containing(&format!(
@@ -5598,7 +5574,6 @@
             due to 'SqlExecutionFailed(\"Crashed\")' which is integral to the function \
             of the automated tx confirmation"
         ));
->>>>>>> ca6cb36a
     }
 
     const EXAMPLE_RESPONSE_SKELETON: ResponseSkeleton = ResponseSkeleton {
@@ -5609,151 +5584,172 @@
     const EXAMPLE_ERROR_MSG: &str = "My tummy hurts";
 
     fn do_setup_and_prepare_assertions_for_new_payables(
-    ) -> Box<dyn FnOnce(&mut ScanSchedulers) -> RunSchedulersAssertions> {
-        Box::new(|scan_schedulers: &mut ScanSchedulers| {
-            // Setup
-            let notify_later_params_arc = Arc::new(Mutex::new(vec![]));
-            scan_schedulers
-                .payable
-                .inner
-                .lock()
-                .unwrap()
-                .last_new_payable_scan_timestamp = SystemTime::now();
-            scan_schedulers.payable.dyn_interval_computer = Box::new(
-                NewPayableScanDynIntervalComputerMock::default()
-                    .compute_interval_result(Some(Duration::from_secs(152))),
-            );
-            scan_schedulers.payable.new_payable_notify_later = Box::new(
-                NotifyLaterHandleMock::default().notify_later_params(&notify_later_params_arc),
-            );
-
-            // Assertions
-            Box::new(move |response_skeleton_opt| {
-                let notify_later_params = notify_later_params_arc.lock().unwrap();
-                match response_skeleton_opt {
-                    None => assert_eq!(
-                        *notify_later_params,
-                        vec![(ScanForNewPayables::default(), Duration::from_secs(152))]
-                    ),
-                    Some(_) => {
-                        assert!(
-                            notify_later_params.is_empty(),
-                            "Should be empty but contained {:?}",
-                            notify_later_params
-                        )
+    ) -> Box<dyn FnOnce(&mut Scanners, &mut ScanSchedulers) -> RunSchedulersAssertions> {
+        Box::new(
+            |_scanners: &mut Scanners, scan_schedulers: &mut ScanSchedulers| {
+                // Setup
+                let notify_later_params_arc = Arc::new(Mutex::new(vec![]));
+                scan_schedulers
+                    .payable
+                    .inner
+                    .lock()
+                    .unwrap()
+                    .last_new_payable_scan_timestamp = SystemTime::now();
+                scan_schedulers.payable.dyn_interval_computer = Box::new(
+                    NewPayableScanDynIntervalComputerMock::default()
+                        .compute_interval_result(Some(Duration::from_secs(152))),
+                );
+                scan_schedulers.payable.new_payable_notify_later = Box::new(
+                    NotifyLaterHandleMock::default().notify_later_params(&notify_later_params_arc),
+                );
+
+                // Assertions
+                Box::new(move |response_skeleton_opt| {
+                    let notify_later_params = notify_later_params_arc.lock().unwrap();
+                    match response_skeleton_opt {
+                        None => assert_eq!(
+                            *notify_later_params,
+                            vec![(ScanForNewPayables::default(), Duration::from_secs(152))]
+                        ),
+                        Some(_) => {
+                            assert!(
+                                notify_later_params.is_empty(),
+                                "Should be empty but contained {:?}",
+                                notify_later_params
+                            )
+                        }
                     }
-                }
-            })
-        })
+                })
+            },
+        )
     }
 
     fn do_setup_and_prepare_assertions_for_retry_payables(
-    ) -> Box<dyn FnOnce(&mut ScanSchedulers) -> RunSchedulersAssertions> {
-        Box::new(|scan_schedulers: &mut ScanSchedulers| {
-            // Setup
-            let notify_params_arc = Arc::new(Mutex::new(vec![]));
-            scan_schedulers.payable.retry_payable_notify =
-                Box::new(NotifyHandleMock::default().notify_params(&notify_params_arc));
-
-            // Assertions
-            Box::new(move |response_skeleton_opt| {
-                let notify_params = notify_params_arc.lock().unwrap();
-                match response_skeleton_opt {
-                    None => {
-                        // Response skeleton must be None
-                        assert_eq!(
-                            *notify_params,
-                            vec![ScanForRetryPayables {
-                                response_skeleton_opt: None
-                            }]
-                        )
+    ) -> Box<dyn FnOnce(&mut Scanners, &mut ScanSchedulers) -> RunSchedulersAssertions> {
+        Box::new(
+            |_scanners: &mut Scanners, scan_schedulers: &mut ScanSchedulers| {
+                // Setup
+                let notify_params_arc = Arc::new(Mutex::new(vec![]));
+                scan_schedulers.payable.retry_payable_notify =
+                    Box::new(NotifyHandleMock::default().notify_params(&notify_params_arc));
+
+                // Assertions
+                Box::new(move |response_skeleton_opt| {
+                    let notify_params = notify_params_arc.lock().unwrap();
+                    match response_skeleton_opt {
+                        None => {
+                            // Response skeleton must be None
+                            assert_eq!(
+                                *notify_params,
+                                vec![ScanForRetryPayables {
+                                    response_skeleton_opt: None
+                                }]
+                            )
+                        }
+                        Some(_) => {
+                            assert!(
+                                notify_params.is_empty(),
+                                "Should be empty but contained {:?}",
+                                notify_params
+                            )
+                        }
                     }
-                    Some(_) => {
-                        assert!(
-                            notify_params.is_empty(),
-                            "Should be empty but contained {:?}",
-                            notify_params
-                        )
+                })
+            },
+        )
+    }
+
+    fn do_setup_and_prepare_assertions_for_pending_payables(
+    ) -> Box<dyn FnOnce(&mut Scanners, &mut ScanSchedulers) -> RunSchedulersAssertions> {
+        Box::new(
+            |scanners: &mut Scanners, scan_schedulers: &mut ScanSchedulers| {
+                // Setup
+                let notify_later_params_arc = Arc::new(Mutex::new(vec![]));
+                let ensure_empty_cache_sent_tx_params_arc = Arc::new(Mutex::new(vec![]));
+                let ensure_empty_cache_failed_tx_params_arc = Arc::new(Mutex::new(vec![]));
+                scan_schedulers.pending_payable.interval = Duration::from_secs(600);
+                scan_schedulers.pending_payable.handle = Box::new(
+                    NotifyLaterHandleMock::default().notify_later_params(&notify_later_params_arc),
+                );
+                let sent_payable_cache = PendingPayableCacheMock::default()
+                    .ensure_empty_cache_params(&ensure_empty_cache_sent_tx_params_arc);
+                let failed_payable_cache = PendingPayableCacheMock::default()
+                    .ensure_empty_cache_params(&ensure_empty_cache_failed_tx_params_arc);
+                let scanner = PendingPayableScannerBuilder::new()
+                    .sent_payable_cache(Box::new(sent_payable_cache))
+                    .failed_payable_cache(Box::new(failed_payable_cache))
+                    .build();
+                scanners.replace_scanner(ScannerReplacement::PendingPayable(
+                    ReplacementType::Real(scanner),
+                ));
+
+                // Assertions
+                Box::new(move |response_skeleton_opt| {
+                    let notify_later_params = notify_later_params_arc.lock().unwrap();
+                    match response_skeleton_opt {
+                        None => {
+                            assert_eq!(
+                                *notify_later_params,
+                                vec![(ScanForPendingPayables::default(), Duration::from_secs(600))]
+                            )
+                        }
+                        Some(_) => {
+                            assert!(
+                                notify_later_params.is_empty(),
+                                "Should be empty but contained {:?}",
+                                notify_later_params
+                            )
+                        }
                     }
-                }
-            })
-        })
-    }
-
-    fn do_setup_and_prepare_assertions_for_pending_payables(
-    ) -> Box<dyn FnOnce(&mut ScanSchedulers) -> RunSchedulersAssertions> {
-        Box::new(|scan_schedulers: &mut ScanSchedulers| {
-            // Setup
-            let notify_later_params_arc = Arc::new(Mutex::new(vec![]));
-            scan_schedulers.pending_payable.interval = Duration::from_secs(600);
-            scan_schedulers.pending_payable.handle = Box::new(
-                NotifyLaterHandleMock::default().notify_later_params(&notify_later_params_arc),
-            );
-
-            // Assertions
-            Box::new(move |response_skeleton_opt| {
-                let notify_later_params = notify_later_params_arc.lock().unwrap();
-                match response_skeleton_opt {
-                    None => {
-                        assert_eq!(
-                            *notify_later_params,
-                            vec![(ScanForPendingPayables::default(), Duration::from_secs(600))]
-                        )
+                    let ensure_empty_cache_sent_tx_params =
+                        ensure_empty_cache_sent_tx_params_arc.lock().unwrap();
+                    assert_eq!(*ensure_empty_cache_sent_tx_params, vec![()]);
+                    let ensure_empty_cache_failed_tx_params =
+                        ensure_empty_cache_failed_tx_params_arc.lock().unwrap();
+                    assert_eq!(*ensure_empty_cache_failed_tx_params, vec![()]);
+                })
+            },
+        )
+    }
+
+    fn do_setup_and_prepare_assertions_for_receivables(
+    ) -> Box<dyn FnOnce(&mut Scanners, &mut ScanSchedulers) -> RunSchedulersAssertions> {
+        Box::new(
+            |_scanners: &mut Scanners, scan_schedulers: &mut ScanSchedulers| {
+                // Setup
+                let notify_later_params_arc = Arc::new(Mutex::new(vec![]));
+                scan_schedulers.receivable.interval = Duration::from_secs(600);
+                scan_schedulers.receivable.handle = Box::new(
+                    NotifyLaterHandleMock::default().notify_later_params(&notify_later_params_arc),
+                );
+
+                // Assertions
+                Box::new(move |response_skeleton_opt| {
+                    let notify_later_params = notify_later_params_arc.lock().unwrap();
+                    match response_skeleton_opt {
+                        None => {
+                            assert_eq!(
+                                *notify_later_params,
+                                vec![(ScanForReceivables::default(), Duration::from_secs(600))]
+                            )
+                        }
+                        Some(_) => {
+                            assert!(
+                                notify_later_params.is_empty(),
+                                "Should be empty but contained {:?}",
+                                notify_later_params
+                            )
+                        }
                     }
-                    Some(_) => {
-                        assert!(
-                            notify_later_params.is_empty(),
-                            "Should be empty but contained {:?}",
-                            notify_later_params
-                        )
-                    }
-                }
-            })
-        })
-    }
-
-    fn do_setup_and_prepare_assertions_for_receivables(
-    ) -> Box<dyn FnOnce(&mut ScanSchedulers) -> RunSchedulersAssertions> {
-        Box::new(|scan_schedulers: &mut ScanSchedulers| {
-            // Setup
-            let notify_later_params_arc = Arc::new(Mutex::new(vec![]));
-            scan_schedulers.receivable.interval = Duration::from_secs(600);
-            scan_schedulers.receivable.handle = Box::new(
-                NotifyLaterHandleMock::default().notify_later_params(&notify_later_params_arc),
-            );
-
-            // Assertions
-            Box::new(move |response_skeleton_opt| {
-                let notify_later_params = notify_later_params_arc.lock().unwrap();
-                match response_skeleton_opt {
-                    None => {
-                        assert_eq!(
-                            *notify_later_params,
-                            vec![(ScanForReceivables::default(), Duration::from_secs(600))]
-                        )
-                    }
-                    Some(_) => {
-                        assert!(
-                            notify_later_params.is_empty(),
-                            "Should be empty but contained {:?}",
-                            notify_later_params
-                        )
-                    }
-                }
-            })
-        })
-    }
-
-    #[test]
-<<<<<<< HEAD
+                })
+            },
+        )
+    }
+
+    #[test]
     fn handling_scan_error_for_externally_triggered_new_payables() {
         test_scan_error_is_handled_properly(
             "handling_scan_error_for_externally_triggered_new_payables",
-=======
-    fn handling_scan_error_for_externally_triggered_payables() {
-        test_scan_error_is_handled_properly(
-            "handling_scan_error_for_externally_triggered_payables",
->>>>>>> ca6cb36a
             ScanError {
                 scan_type: DetailedScanType::NewPayables,
                 response_skeleton_opt: Some(EXAMPLE_RESPONSE_SKELETON),
@@ -5778,23 +5774,14 @@
 
     #[test]
     fn handling_scan_error_for_externally_triggered_pending_payables() {
-<<<<<<< HEAD
         test_scan_error_is_handled_properly(
-=======
-        let additional_test_setup_and_assertions = prepare_setup_and_assertion_fns();
-        test_scan_error_is_handled_properly_more_specifically(
->>>>>>> ca6cb36a
             "handling_scan_error_for_externally_triggered_pending_payables",
             ScanError {
                 scan_type: DetailedScanType::PendingPayables,
                 response_skeleton_opt: Some(EXAMPLE_RESPONSE_SKELETON),
                 msg: EXAMPLE_ERROR_MSG.to_string(),
             },
-<<<<<<< HEAD
             do_setup_and_prepare_assertions_for_pending_payables(),
-=======
-            Some(additional_test_setup_and_assertions),
->>>>>>> ca6cb36a
         );
     }
 
@@ -5812,15 +5799,9 @@
     }
 
     #[test]
-<<<<<<< HEAD
     fn handling_scan_error_for_internally_triggered_new_payables() {
         test_scan_error_is_handled_properly(
             "handling_scan_error_for_internally_triggered_new_payables",
-=======
-    fn handling_scan_error_for_internally_triggered_payables() {
-        test_scan_error_is_handled_properly(
-            "handling_scan_error_for_internally_triggered_payables",
->>>>>>> ca6cb36a
             ScanError {
                 scan_type: DetailedScanType::NewPayables,
                 response_skeleton_opt: None,
@@ -5845,23 +5826,14 @@
 
     #[test]
     fn handling_scan_error_for_internally_triggered_pending_payables() {
-<<<<<<< HEAD
         test_scan_error_is_handled_properly(
-=======
-        let additional_test_setup_and_assertions = prepare_setup_and_assertion_fns();
-        test_scan_error_is_handled_properly_more_specifically(
->>>>>>> ca6cb36a
             "handling_scan_error_for_internally_triggered_pending_payables",
             ScanError {
                 scan_type: DetailedScanType::PendingPayables,
                 response_skeleton_opt: None,
                 msg: EXAMPLE_ERROR_MSG.to_string(),
             },
-<<<<<<< HEAD
             do_setup_and_prepare_assertions_for_pending_payables(),
-=======
-            Some(additional_test_setup_and_assertions),
->>>>>>> ca6cb36a
         );
     }
 
@@ -5876,34 +5848,6 @@
             },
             do_setup_and_prepare_assertions_for_receivables(),
         );
-    }
-
-    fn prepare_setup_and_assertion_fns() -> (Box<dyn FnOnce(&mut Scanners)>, Box<dyn FnOnce()>) {
-        let ensure_empty_cache_sent_tx_params_arc = Arc::new(Mutex::new(vec![]));
-        let ensure_empty_cache_failed_tx_params_arc = Arc::new(Mutex::new(vec![]));
-        let sent_payable_cache = PendingPayableCacheMock::default()
-            .ensure_empty_cache_params(&ensure_empty_cache_sent_tx_params_arc);
-        let failed_payable_cache = PendingPayableCacheMock::default()
-            .ensure_empty_cache_params(&ensure_empty_cache_failed_tx_params_arc);
-        let scanner = PendingPayableScannerBuilder::new()
-            .sent_payable_cache(Box::new(sent_payable_cache))
-            .failed_payable_cache(Box::new(failed_payable_cache))
-            .build();
-        (
-            Box::new(|scanners: &mut Scanners| {
-                scanners.replace_scanner(ScannerReplacement::PendingPayable(
-                    ReplacementType::Real(scanner),
-                ));
-            }) as Box<dyn FnOnce(&mut Scanners)>,
-            Box::new(move || {
-                let ensure_empty_cache_sent_tx_params =
-                    ensure_empty_cache_sent_tx_params_arc.lock().unwrap();
-                assert_eq!(*ensure_empty_cache_sent_tx_params, vec![()]);
-                let ensure_empty_cache_failed_tx_params =
-                    ensure_empty_cache_failed_tx_params_arc.lock().unwrap();
-                assert_eq!(*ensure_empty_cache_failed_tx_params, vec![()]);
-            }) as Box<dyn FnOnce()>,
-        )
     }
 
     #[test]
@@ -6651,24 +6595,14 @@
         let _: u64 = wei_to_gwei(u128::MAX);
     }
 
-<<<<<<< HEAD
     type RunSchedulersAssertions = Box<dyn Fn(Option<ResponseSkeleton>)>;
 
     fn test_scan_error_is_handled_properly(
         test_name: &str,
         message: ScanError,
         set_up_schedulers_and_prepare_assertions: Box<
-            dyn FnOnce(&mut ScanSchedulers) -> RunSchedulersAssertions,
+            dyn FnOnce(&mut Scanners, &mut ScanSchedulers) -> RunSchedulersAssertions,
         >,
-=======
-    fn test_scan_error_is_handled_properly(test_name: &str, message: ScanError) {
-        test_scan_error_is_handled_properly_more_specifically(test_name, message, None)
-    }
-    fn test_scan_error_is_handled_properly_more_specifically(
-        test_name: &str,
-        message: ScanError,
-        additional_assertion_opt: Option<(Box<dyn FnOnce(&mut Scanners)>, Box<dyn FnOnce()>)>,
->>>>>>> ca6cb36a
     ) {
         init_test_logging();
         let (ui_gateway, _, ui_gateway_recording_arc) = make_recorder();
@@ -6676,28 +6610,14 @@
             .consuming_wallet(make_wallet("blah"))
             .logger(Logger::new(test_name))
             .build();
-<<<<<<< HEAD
         subject.scanners.reset_scan_started(
             message.scan_type.into(),
             MarkScanner::Started(SystemTime::now()),
         );
-        let run_schedulers_assertions =
-            set_up_schedulers_and_prepare_assertions(&mut subject.scan_schedulers);
-=======
-        let (adjust_scanner, run_additional_assertion) = match additional_assertion_opt {
-            Some(two_functions) => two_functions,
-            None => (
-                Box::new(|scanners: &mut Scanners| {
-                    scanners.reset_scan_started(
-                        message.scan_type,
-                        MarkScanner::Started(SystemTime::now()),
-                    )
-                }) as Box<dyn FnOnce(&mut Scanners)>,
-                Box::new(|| ()) as Box<dyn FnOnce()>,
-            ),
-        };
-        adjust_scanner(&mut subject.scanners);
->>>>>>> ca6cb36a
+        let run_schedulers_assertions = set_up_schedulers_and_prepare_assertions(
+            &mut subject.scanners,
+            &mut subject.scan_schedulers,
+        );
         let subject_addr = subject.start();
         let system = System::new("test");
         let peer_actors = peer_actors_builder().ui_gateway(ui_gateway).build();
@@ -6756,7 +6676,6 @@
                 ));
             }
         }
-        run_additional_assertion();
     }
 
     #[test]
