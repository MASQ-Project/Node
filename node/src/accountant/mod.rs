--- conflicted
+++ resolved
@@ -1123,22 +1123,22 @@
                 format!("{:?}", sent_tx.hash)
             })
         }
-        
+
         match self
             .sent_payable_dao
-            .insert_new_records(&msg.new_sent_tx)
+            .insert_new_records(&msg.new_sent_txs)
         {
             Ok(_) => debug!(
                 self.logger,
                 "Saved new pending payable fingerprints for: {}",
-                serialize_hashes(&msg.new_sent_tx)
+                serialize_hashes(&msg.new_sent_txs)
             ),
             Err(e) => error!(
                 self.logger,
                 "Failed to process new pending payable fingerprints due to '{:?}', \
                  disabling the automated confirmation for all these transactions: {}",
                 e,
-                serialize_hashes(&msg.new_sent_tx)
+                serialize_hashes(&msg.new_sent_txs)
             ),
         }
     }
@@ -1242,11 +1242,8 @@
     use crate::accountant::test_utils::DaoWithDestination::{
         ForAccountantBody, ForPayableScanner, ForPendingPayableScanner, ForReceivableScanner,
     };
-<<<<<<< HEAD
     use crate::accountant::test_utils::{bc_from_earning_wallet, bc_from_wallets, make_payable_account, make_qualified_and_unqualified_payables, BannedDaoFactoryMock, ConfigDaoFactoryMock, MessageIdGeneratorMock, PayableDaoFactoryMock, PayableDaoMock, PayableScannerBuilder, PaymentAdjusterMock, SentPayableDaoFactoryMock, SentPayableDaoMock, ReceivableDaoFactoryMock, ReceivableDaoMock, make_sent_tx};
-=======
-    use crate::accountant::test_utils::{bc_from_earning_wallet, bc_from_wallets, make_payable_account, make_pending_payable_fingerprint, make_qualified_and_unqualified_payables, make_unpriced_qualified_payables_for_retry_mode, make_priced_qualified_payables, BannedDaoFactoryMock, ConfigDaoFactoryMock, MessageIdGeneratorMock, PayableDaoFactoryMock, PayableDaoMock, PayableScannerBuilder, PaymentAdjusterMock, PendingPayableDaoFactoryMock, PendingPayableDaoMock, ReceivableDaoFactoryMock, ReceivableDaoMock};
->>>>>>> f565cb29
+    use crate::accountant::test_utils::{make_unpriced_qualified_payables_for_retry_mode, make_priced_qualified_payables};
     use crate::accountant::test_utils::{AccountantBuilder, BannedDaoMock};
     use crate::accountant::Accountant;
     use crate::blockchain::blockchain_interface::blockchain_interface_web3::HashAndAmount;
@@ -1301,11 +1298,8 @@
     use std::sync::Mutex;
     use std::time::{Duration, UNIX_EPOCH};
     use std::vec;
-<<<<<<< HEAD
+    use crate::accountant::scanners::payable_scanner_extension::msgs::UnpricedQualifiedPayables;
     use crate::accountant::db_access_objects::sent_payable_dao::{SentPayableDaoError, SentTx};
-=======
-    use crate::accountant::scanners::payable_scanner_extension::msgs::UnpricedQualifiedPayables;
->>>>>>> f565cb29
     use crate::accountant::scanners::scan_schedulers::{NewPayableScanDynIntervalComputer, NewPayableScanDynIntervalComputerReal};
     use crate::accountant::scanners::scanners_utils::payable_scanner_utils::{OperationOutcome, PayableScanResult};
     use crate::blockchain::blockchain_interface::blockchain_interface_web3::lower_level_interface_web3::{SentTxWithLatestStatus, TransactionBlock, TxBlockchainFailure, TxStatus};
@@ -4998,8 +4992,9 @@
     }
 
     #[test]
-    fn accountant_confirms_payable_txs_and_schedules_the_new_payable_scanner_timely() {
+    fn accountant_confirms_pending_txs_and_schedules_the_new_payable_scanner_timely() {
         let transactions_confirmed_params_arc = Arc::new(Mutex::new(vec![]));
+        let delete_records_params_arc = Arc::new(Mutex::new(vec![]));
         let compute_interval_params_arc = Arc::new(Mutex::new(vec![]));
         let new_payable_notify_later_arc = Arc::new(Mutex::new(vec![]));
         let new_payable_notify_arc = Arc::new(Mutex::new(vec![]));
@@ -5007,7 +5002,9 @@
             .transactions_confirmed_params(&transactions_confirmed_params_arc)
             .transactions_confirmed_result(Ok(()));
         let sent_payable_dao =
-            SentPayableDaoMock::default().delete_fingerprints_result(Ok(()));
+            SentPayableDaoMock::default()
+                .delete_records_params(&delete_records_params_arc)
+                .delete_records_result(Ok(()));
         let system = System::new("new_payable_scanner_timely");
         let mut subject = AccountantBuilder::default()
             .payable_daos(vec![ForPendingPayableScanner(payable_dao)])
@@ -5053,6 +5050,8 @@
         system.run();
         let transactions_confirmed_params = transactions_confirmed_params_arc.lock().unwrap();
         assert_eq!(*transactions_confirmed_params, vec![two_fingerprints]);
+        let delete_records_params = delete_records_params_arc.lock().unwrap();
+        assert_eq!(*delete_records_params, vec![two_fingerprints.iter().map(|sent_tx|sent_tx.hash).collect()]);
         let mut compute_interval_params = compute_interval_params_arc.lock().unwrap();
         let (_, last_new_payable_timestamp_actual, scan_interval_actual) =
             compute_interval_params.remove(0);
@@ -5078,6 +5077,7 @@
     #[test]
     fn accountant_confirms_payable_txs_and_schedules_the_delayed_new_payable_scanner_asap() {
         let transactions_confirmed_params_arc = Arc::new(Mutex::new(vec![]));
+        let delete_records_params_arc = Arc::new(Mutex::new(vec![]));
         let compute_interval_params_arc = Arc::new(Mutex::new(vec![]));
         let new_payable_notify_later_arc = Arc::new(Mutex::new(vec![]));
         let new_payable_notify_arc = Arc::new(Mutex::new(vec![]));
@@ -5085,7 +5085,9 @@
             .transactions_confirmed_params(&transactions_confirmed_params_arc)
             .transactions_confirmed_result(Ok(()));
         let sent_payable_dao =
-            SentPayableDaoMock::default().delete_fingerprints_result(Ok(()));
+            SentPayableDaoMock::default()
+                .delete_records_params(&delete_records_params_arc)
+                .delete_records_result(Ok(()));
         let mut subject = AccountantBuilder::default()
             .payable_daos(vec![ForPendingPayableScanner(payable_dao)])
             .sent_payable_daos(vec![ForPendingPayableScanner(sent_payable_dao)])
@@ -5130,6 +5132,8 @@
         system.run();
         let transactions_confirmed_params = transactions_confirmed_params_arc.lock().unwrap();
         assert_eq!(*transactions_confirmed_params, vec![two_fingerprints]);
+        let delete_records_params = delete_records_params_arc.lock().unwrap();
+        assert_eq!(*delete_records_params, vec![two_fingerprints.iter().map(|sent_tx|sent_tx.hash).collect()]);
         let mut compute_interval_params = compute_interval_params_arc.lock().unwrap();
         let (_, last_new_payable_timestamp_actual, scan_interval_actual) =
             compute_interval_params.remove(0);
@@ -5245,48 +5249,40 @@
     }
 
     #[test]
-    fn accountant_handles_inserting_new_fingerprints() {
+    fn accountant_handles_registering_new_pending_payables() {
         init_test_logging();
-        let insert_fingerprint_params_arc = Arc::new(Mutex::new(vec![]));
+        let insert_new_records_params_arc = Arc::new(Mutex::new(vec![]));
         let sent_payable_dao = SentPayableDaoMock::default()
-            .insert_fingerprints_params(&insert_fingerprint_params_arc)
-            .insert_fingerprints_result(Ok(()));
+            .insert_new_records_params(&insert_new_records_params_arc)
+            .insert_new_records_result(Ok(()));
         let subject = AccountantBuilder::default()
             .sent_payable_daos(vec![ForAccountantBody(sent_payable_dao)])
             .build();
         let accountant_addr = subject.start();
         let accountant_subs = Accountant::make_subs_from(&accountant_addr);
-        let timestamp = SystemTime::now();
+        let mut sent_tx_1 = make_sent_tx(456);
         let hash_1 = make_tx_hash(0x6c81c);
-        let amount_1 = 12345;
+        sent_tx_1.hash = hash_1;
+        let mut sent_tx_2 = make_sent_tx(789);
         let hash_2 = make_tx_hash(0x1b207);
-        let amount_2 = 87654;
-        let hash_and_amount_1 = HashAndAmount {
-            hash: hash_1,
-            amount: amount_1,
-        };
-        let hash_and_amount_2 = HashAndAmount {
-            hash: hash_2,
-            amount: amount_2,
-        };
-        let init_params = vec![hash_and_amount_1, hash_and_amount_2];
+        sent_tx_2.hash = hash_2;
+        let new_sent_txs = vec![sent_tx_1, sent_tx_2];
         let init_fingerprints_msg = RegisterNewPendingSentTxMessage {
-            batch_wide_timestamp: timestamp,
-            hashes_and_balances: init_params.clone(),
-        };
-
+            new_sent_txs
+        };
+        
         let _ = accountant_subs
             .init_pending_payable_fingerprints
             .try_send(init_fingerprints_msg)
             .unwrap();
-
+        
         let system = System::new("ordering payment sent tx record test");
         System::current().stop();
         assert_eq!(system.run(), 0);
-        let insert_fingerprint_params = insert_fingerprint_params_arc.lock().unwrap();
+        let insert_fingerprint_params = insert_new_records_params_arc.lock().unwrap();
         assert_eq!(
             *insert_fingerprint_params,
-            vec![(vec![hash_and_amount_1, hash_and_amount_2], timestamp)]
+            vec![vec![sent_tx_1, sent_tx_2]]
         );
         TestLogHandler::new().exists_log_containing(
             "DEBUG: Accountant: Saved new pending payable fingerprints for: \
