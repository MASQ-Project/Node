--- conflicted
+++ resolved
@@ -996,18 +996,7 @@
     use crate::accountant::test_utils::DaoWithDestination::{
         ForAccountantBody, ForPayableScanner, ForPendingPayableScanner, ForReceivableScanner,
     };
-    use crate::accountant::test_utils::{
-        bc_from_earning_wallet, bc_from_wallets, make_payable_account, make_payables,
-<<<<<<< HEAD
-        BannedDaoFactoryMock, ConfigDaoFactoryMock, MessageIdGeneratorMock, PayableDaoFactoryMock,
-        PayableDaoMock, PendingPayableDaoFactoryMock, PendingPayableDaoMock,
-        ReceivableDaoFactoryMock, ReceivableDaoMock,
-=======
-        BannedDaoFactoryMock, MessageIdGeneratorMock, NullScanner, PayableDaoFactoryMock,
-        PayableDaoMock, PayableScannerBuilder, PaymentAdjusterMock, PendingPayableDaoFactoryMock,
-        PendingPayableDaoMock, ReceivableDaoFactoryMock, ReceivableDaoMock, ScannerMock,
->>>>>>> 8582531c
-    };
+    use crate::accountant::test_utils::{bc_from_earning_wallet, bc_from_wallets, make_payable_account, make_payables, BannedDaoFactoryMock, MessageIdGeneratorMock, NullScanner, PayableDaoFactoryMock, PayableDaoMock, PayableScannerBuilder, PaymentAdjusterMock, PendingPayableDaoFactoryMock, PendingPayableDaoMock, ReceivableDaoFactoryMock, ReceivableDaoMock, ScannerMock, ConfigDaoFactoryMock};
     use crate::accountant::test_utils::{AccountantBuilder, BannedDaoMock};
     use crate::accountant::Accountant;
     use crate::blockchain::blockchain_bridge::BlockchainBridge;
@@ -1864,15 +1853,11 @@
     }
 
     #[test]
-<<<<<<< HEAD
     fn accountant_processes_msg_with_received_payments_using_receivables_dao_and_then_updates_start_block(
     ) {
         let more_money_received_params_arc = Arc::new(Mutex::new(vec![]));
         let commit_params_arc = Arc::new(Mutex::new(vec![]));
         let set_params_arc = Arc::new(Mutex::new(vec![]));
-=======
-    fn accountant_uses_receivables_dao_to_process_received_payments() {
->>>>>>> 8582531c
         let now = SystemTime::now();
         let earning_wallet = make_wallet("earner3000");
         let expected_receivable_1 = BlockchainTransaction {
