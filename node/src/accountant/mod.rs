// Copyright (c) 2019, MASQ (https://masq.ai) and/or its affiliates. All rights reserved.
pub mod payable_dao;
pub mod pending_payable_dao;
pub mod receivable_dao;
pub mod scanners;
pub mod tools;

#[cfg(test)]
pub mod test_utils;

use masq_lib::constants::SCAN_ERROR;

use masq_lib::messages::{ScanType, UiScanRequest, UiScanResponse};
use masq_lib::ui_gateway::{MessageBody, MessagePath, MessageTarget};

use crate::accountant::payable_dao::{Payable, PayableAccount, PayableDaoError, PayableDaoFactory};
use crate::accountant::pending_payable_dao::{PendingPayableDao, PendingPayableDaoFactory};
use crate::accountant::receivable_dao::{ReceivableDaoError, ReceivableDaoFactory};
use crate::accountant::scanners::scanners::{
    NotifyLaterForScanners, ScannerError, Scanners, TransactionConfirmationTools,
};
use crate::banned_dao::{BannedDao, BannedDaoFactory};
use crate::blockchain::blockchain_bridge::{PendingPayableFingerprint, RetrieveTransactions};
use crate::blockchain::blockchain_interface::{BlockchainError, BlockchainTransaction};
use crate::bootstrapper::BootstrapperConfig;
use crate::database::dao_utils::DaoFactoryReal;
use crate::database::db_migrations::MigratorConfig;
use crate::sub_lib::accountant::AccountantSubs;
use crate::sub_lib::accountant::ReportExitServiceConsumedMessage;
use crate::sub_lib::accountant::ReportExitServiceProvidedMessage;
use crate::sub_lib::accountant::ReportRoutingServiceConsumedMessage;
use crate::sub_lib::accountant::ReportRoutingServiceProvidedMessage;
use crate::sub_lib::accountant::{AccountantConfig, FinancialStatistics, PaymentThresholds};
use crate::sub_lib::blockchain_bridge::ReportAccountsPayable;
use crate::sub_lib::peer_actors::{BindMessage, StartMessage};
use crate::sub_lib::utils::{handle_ui_crash_request, NODE_MAILBOX_CAPACITY};
use crate::sub_lib::wallet::Wallet;
use actix::Actor;
use actix::Addr;
use actix::AsyncContext;
use actix::Context;
use actix::Handler;
use actix::Message;
use actix::Recipient;
use itertools::Itertools;
use masq_lib::crash_point::CrashPoint;
use masq_lib::logger::{timestamp_as_string, Logger};
use masq_lib::messages::UiFinancialsResponse;
use masq_lib::messages::{FromMessageBody, ToMessageBody, UiFinancialsRequest};
use masq_lib::ui_gateway::MessageTarget::ClientId;
use masq_lib::ui_gateway::{NodeFromUiMessage, NodeToUiMessage};
use masq_lib::utils::{plus, ExpectValue};
use payable_dao::PayableDao;
use receivable_dao::ReceivableDao;
use std::default::Default;
use std::ops::Add;
use std::path::Path;
use std::rc::Rc;
use std::time::SystemTime;
use web3::types::{TransactionReceipt, H256};

pub const CRASH_KEY: &str = "ACCOUNTANT";

pub const DEFAULT_PENDING_TOO_LONG_SEC: u64 = 21_600; //6 hours

pub struct Accountant {
    accountant_config: AccountantConfig,
    consuming_wallet: Option<Wallet>,
    earning_wallet: Rc<Wallet>,
    payable_dao: Box<dyn PayableDao>,
    receivable_dao: Box<dyn ReceivableDao>,
    pending_payable_dao: Box<dyn PendingPayableDao>,
    banned_dao: Box<dyn BannedDao>,
    crashable: bool,
    scanners: Scanners,
    tools: TransactionConfirmationTools,
    notify_later: NotifyLaterForScanners,
    financial_statistics: FinancialStatistics,
    report_accounts_payable_sub_opt: Option<Recipient<ReportAccountsPayable>>,
    retrieve_transactions_sub: Option<Recipient<RetrieveTransactions>>,
    request_transaction_receipts_subs_opt: Option<Recipient<RequestTransactionReceipts>>,
    report_new_payments_sub: Option<Recipient<ReceivedPayments>>,
    report_sent_payments_sub: Option<Recipient<SentPayable>>,
    ui_message_sub: Option<Recipient<NodeToUiMessage>>,
    logger: Logger,
    payment_thresholds: Rc<PaymentThresholds>,
}

impl Actor for Accountant {
    type Context = Context<Self>;
}

#[derive(Debug, Eq, PartialEq, Clone, Copy)]
pub struct ResponseSkeleton {
    pub client_id: u64,
    pub context_id: u64,
}

#[derive(Debug, Eq, Message, PartialEq)]
pub struct ReceivedPayments {
    pub payments: Vec<BlockchainTransaction>,
    pub response_skeleton_opt: Option<ResponseSkeleton>,
}

#[derive(Debug, Message, PartialEq)]
pub struct SentPayable {
    pub payable: Vec<Result<Payable, BlockchainError>>,
    pub response_skeleton_opt: Option<ResponseSkeleton>,
}

#[derive(Debug, Eq, Message, PartialEq, Clone, Copy)]
pub struct ScanForPayables {
    pub response_skeleton_opt: Option<ResponseSkeleton>,
}

#[derive(Debug, Eq, Message, PartialEq, Clone, Copy)]
pub struct ScanForReceivables {
    pub response_skeleton_opt: Option<ResponseSkeleton>,
}

#[derive(Debug, Clone, Copy, Eq, Message, PartialEq)]
pub struct ScanForPendingPayables {
    pub response_skeleton_opt: Option<ResponseSkeleton>,
}

#[derive(Debug, Clone, Message, PartialEq)]
pub struct ScanError {
    pub scan_type: ScanType,
    pub response_skeleton: ResponseSkeleton,
    pub msg: String,
}

impl Handler<BindMessage> for Accountant {
    type Result = ();

    fn handle(&mut self, msg: BindMessage, ctx: &mut Self::Context) -> Self::Result {
        self.handle_bind_message(msg);
        ctx.set_mailbox_capacity(NODE_MAILBOX_CAPACITY);
    }
}

impl Handler<StartMessage> for Accountant {
    type Result = ();

    fn handle(&mut self, _msg: StartMessage, ctx: &mut Self::Context) -> Self::Result {
        if self.accountant_config.suppress_initial_scans {
            info!(
                &self.logger,
                "Started with --scans off; declining to begin database and blockchain scans"
            );
        } else {
            debug!(
                &self.logger,
                "Started with --scans on; starting database and blockchain scans"
            );
            ctx.notify(ScanForPendingPayables {
                response_skeleton_opt: None,
            });
            ctx.notify(ScanForPayables {
                response_skeleton_opt: None,
            });
            ctx.notify(ScanForReceivables {
                response_skeleton_opt: None,
            });
        }
    }
}

impl Handler<ReceivedPayments> for Accountant {
    type Result = ();

    fn handle(&mut self, msg: ReceivedPayments, _ctx: &mut Self::Context) -> Self::Result {
        self.handle_received_payments(msg);
    }
}

impl Handler<SentPayable> for Accountant {
    type Result = ();

    fn handle(&mut self, msg: SentPayable, _ctx: &mut Self::Context) -> Self::Result {
        self.handle_sent_payable(msg);
    }
}

impl Handler<ScanForPayables> for Accountant {
    type Result = ();

    fn handle(&mut self, msg: ScanForPayables, ctx: &mut Self::Context) -> Self::Result {
        self.handle_scan_for_payable_request(msg.response_skeleton_opt);
        let _ = self.notify_later.scan_for_payable.notify_later(
            ScanForPayables {
                response_skeleton_opt: None,
            },
            self.accountant_config.scan_intervals.payable_scan_interval,
            ctx,
        );
    }
}

impl Handler<ScanForPendingPayables> for Accountant {
    type Result = ();

    fn handle(&mut self, msg: ScanForPendingPayables, ctx: &mut Self::Context) -> Self::Result {
        self.handle_scan_for_pending_payable_request(msg.response_skeleton_opt);
        let _ = self.notify_later.scan_for_pending_payable.notify_later(
            ScanForPendingPayables {
                response_skeleton_opt: None, // because scheduled scans don't respond
            },
            self.accountant_config
                .scan_intervals
                .pending_payable_scan_interval,
            ctx,
        );
    }
}

impl Handler<ScanForReceivables> for Accountant {
    type Result = ();

    fn handle(&mut self, msg: ScanForReceivables, ctx: &mut Self::Context) -> Self::Result {
        self.handle_scan_for_receivables_request(msg.response_skeleton_opt);
        let _ = self.notify_later.scan_for_receivable.notify_later(
            ScanForReceivables {
                response_skeleton_opt: None, // because scheduled scans don't respond
            },
            self.accountant_config
                .scan_intervals
                .receivable_scan_interval,
            ctx,
        );
    }
}

impl Handler<ScanError> for Accountant {
    type Result = ();

    fn handle(&mut self, scan_error: ScanError, _ctx: &mut Self::Context) -> Self::Result {
        error!(self.logger, "Received ScanError: {:?}", scan_error);
        let error_msg = NodeToUiMessage {
            target: MessageTarget::ClientId(scan_error.response_skeleton.client_id),
            body: MessageBody {
                opcode: "scan".to_string(),
                path: MessagePath::Conversation(scan_error.response_skeleton.context_id),
                payload: Err((
                    SCAN_ERROR,
                    format!(
                        "{:?} scan failed: '{}'",
                        scan_error.scan_type, scan_error.msg
                    ),
                )),
            },
        };
        error!(self.logger, "Sending UiScanResponse: {:?}", error_msg);
        self.ui_message_sub
            .as_ref()
            .expect("UIGateway not bound")
            .try_send(error_msg)
            .expect("UiGateway is dead");
    }
}

impl Handler<ReportRoutingServiceProvidedMessage> for Accountant {
    type Result = ();

    fn handle(
        &mut self,
        msg: ReportRoutingServiceProvidedMessage,
        _ctx: &mut Self::Context,
    ) -> Self::Result {
        self.handle_report_routing_service_provided_message(msg);
    }
}

impl Handler<ReportExitServiceProvidedMessage> for Accountant {
    type Result = ();

    fn handle(
        &mut self,
        msg: ReportExitServiceProvidedMessage,
        _ctx: &mut Self::Context,
    ) -> Self::Result {
        self.handle_report_exit_service_provided_message(msg);
    }
}

impl Handler<ReportRoutingServiceConsumedMessage> for Accountant {
    type Result = ();

    fn handle(
        &mut self,
        msg: ReportRoutingServiceConsumedMessage,
        _ctx: &mut Self::Context,
    ) -> Self::Result {
        self.handle_report_routing_service_consumed_message(msg);
    }
}

impl Handler<ReportExitServiceConsumedMessage> for Accountant {
    type Result = ();

    fn handle(
        &mut self,
        msg: ReportExitServiceConsumedMessage,
        _ctx: &mut Self::Context,
    ) -> Self::Result {
        self.handle_report_exit_service_consumed_message(msg);
    }
}

pub trait SkeletonOptHolder {
    fn skeleton_opt(&self) -> Option<ResponseSkeleton>;
}

#[derive(Debug, PartialEq, Message, Clone)]
pub struct RequestTransactionReceipts {
    pub pending_payable: Vec<PendingPayableFingerprint>,
    pub response_skeleton_opt: Option<ResponseSkeleton>,
}

impl SkeletonOptHolder for RequestTransactionReceipts {
    fn skeleton_opt(&self) -> Option<ResponseSkeleton> {
        self.response_skeleton_opt
    }
}

#[derive(Debug, PartialEq, Message, Clone)]
pub struct ReportTransactionReceipts {
    pub fingerprints_with_receipts: Vec<(Option<TransactionReceipt>, PendingPayableFingerprint)>,
    pub response_skeleton_opt: Option<ResponseSkeleton>,
}

impl Handler<ReportTransactionReceipts> for Accountant {
    type Result = ();

    fn handle(&mut self, msg: ReportTransactionReceipts, ctx: &mut Self::Context) -> Self::Result {
        // TODO: PendingPayables scan ends here.
        // TODO: Make accountant to handle empty vector. Maybe log it as an error.
        debug!(
            self.logger,
            "Processing receipts for {} transactions",
            msg.fingerprints_with_receipts.len()
        );
        let statuses = self.handle_pending_transaction_with_its_receipt(&msg);
        self.process_transaction_by_status(statuses, ctx);
        if let Some(response_skeleton) = &msg.response_skeleton_opt {
            self.ui_message_sub
                .as_ref()
                .expect("UIGateway not bound")
                .try_send(NodeToUiMessage {
                    target: MessageTarget::ClientId(response_skeleton.client_id),
                    body: UiScanResponse {}.tmb(response_skeleton.context_id),
                })
                .expect("UIGateway is dead");
        }
    }
}

#[derive(Debug, PartialEq, Message, Clone)]
pub struct CancelFailedPendingTransaction {
    pub id: PendingPayableId,
}

impl Handler<CancelFailedPendingTransaction> for Accountant {
    type Result = ();

    fn handle(
        &mut self,
        msg: CancelFailedPendingTransaction,
        _ctx: &mut Self::Context,
    ) -> Self::Result {
        self.handle_cancel_pending_transaction(msg)
    }
}

#[derive(Debug, PartialEq, Message, Clone)]
pub struct ConfirmPendingTransaction {
    pub pending_payable_fingerprint: PendingPayableFingerprint,
}

impl Handler<ConfirmPendingTransaction> for Accountant {
    type Result = ();

    fn handle(&mut self, msg: ConfirmPendingTransaction, _ctx: &mut Self::Context) -> Self::Result {
        self.handle_confirm_pending_transaction(msg)
    }
}

impl Handler<PendingPayableFingerprint> for Accountant {
    type Result = ();
    fn handle(&mut self, msg: PendingPayableFingerprint, _ctx: &mut Self::Context) -> Self::Result {
        self.handle_new_pending_payable_fingerprint(msg)
    }
}

impl Handler<NodeFromUiMessage> for Accountant {
    type Result = ();

    fn handle(&mut self, msg: NodeFromUiMessage, ctx: &mut Self::Context) -> Self::Result {
        let client_id = msg.client_id;
        if let Ok((_, context_id)) = UiFinancialsRequest::fmb(msg.body.clone()) {
            self.handle_financials(client_id, context_id);
        } else if let Ok((body, context_id)) = UiScanRequest::fmb(msg.body.clone()) {
            self.handle_externally_triggered_scan(
                ctx,
                body.scan_type,
                ResponseSkeleton {
                    client_id,
                    context_id,
                },
            )
        } else {
            handle_ui_crash_request(msg, &self.logger, self.crashable, CRASH_KEY)
        }
    }
}

impl Accountant {
    pub fn new(
        config: &mut BootstrapperConfig,
        payable_dao_factory: Box<dyn PayableDaoFactory>,
        receivable_dao_factory: Box<dyn ReceivableDaoFactory>,
        pending_payable_dao_factory: Box<dyn PendingPayableDaoFactory>,
        banned_dao_factory: Box<dyn BannedDaoFactory>,
    ) -> Accountant {
        let accountant_config = config
            .accountant_config_opt
            .take()
            .expect("Accountant config");
        let payment_thresholds = Rc::new(
            config
                .payment_thresholds_opt
                .take()
                .expectv("Payment thresholds"),
        );
        let earning_wallet = Rc::new(config.earning_wallet.clone());
        Accountant {
            accountant_config,
            consuming_wallet: config.consuming_wallet_opt.clone(),
            earning_wallet: Rc::clone(&earning_wallet),
            payable_dao: payable_dao_factory.make(),
            receivable_dao: receivable_dao_factory.make(),
            pending_payable_dao: pending_payable_dao_factory.make(),
            banned_dao: banned_dao_factory.make(),
            crashable: config.crash_point == CrashPoint::Message,
            scanners: Scanners::new(
                payable_dao_factory.make(),
                pending_payable_dao_factory.make(),
                receivable_dao_factory.make(),
                banned_dao_factory.make(),
                Rc::clone(&payment_thresholds),
                Rc::clone(&earning_wallet),
            ),
            tools: TransactionConfirmationTools::default(),
            notify_later: NotifyLaterForScanners::default(),
            financial_statistics: FinancialStatistics::default(),
            report_accounts_payable_sub_opt: None,
            retrieve_transactions_sub: None,
            request_transaction_receipts_subs_opt: None,
            report_new_payments_sub: None,
            report_sent_payments_sub: None,
            ui_message_sub: None,
            logger: Logger::new("Accountant"),
            payment_thresholds,
        }
    }

    pub fn make_subs_from(addr: &Addr<Accountant>) -> AccountantSubs {
        AccountantSubs {
            bind: recipient!(addr, BindMessage),
            start: recipient!(addr, StartMessage),
            report_routing_service_provided: recipient!(addr, ReportRoutingServiceProvidedMessage),
            report_exit_service_provided: recipient!(addr, ReportExitServiceProvidedMessage),
            report_routing_service_consumed: recipient!(addr, ReportRoutingServiceConsumedMessage),
            report_exit_service_consumed: recipient!(addr, ReportExitServiceConsumedMessage),
            report_new_payments: recipient!(addr, ReceivedPayments),
            pending_payable_fingerprint: recipient!(addr, PendingPayableFingerprint),
            report_transaction_receipts: recipient!(addr, ReportTransactionReceipts),
            report_sent_payments: recipient!(addr, SentPayable),
            scan_errors: recipient!(addr, ScanError),
            ui_message_sub: recipient!(addr, NodeFromUiMessage),
        }
    }

    pub fn dao_factory(data_directory: &Path) -> DaoFactoryReal {
        DaoFactoryReal::new(data_directory, false, MigratorConfig::panic_on_migration())
    }

    // fn handle_scan_message<BeginMessage, EndMessage>(
    //     &self,
    //     scanner: &mut dyn Scanner<BeginMessage, EndMessage>,
    //     response_skeleton_opt: Option<ResponseSkeleton>,
    //     ctx: &mut Context<Accountant>,
    // ) where
    //     BeginMessage: Message,
    //     EndMessage: Message,
    // {
    //
    //     if let Err(error) = scanner.begin_scan(SystemTime::now(), response_skeleton_opt, ctx) {
    //         warning!(self.logger, "{}", error);
    //     } else {
    //         // Received the message, send it to blockchain bridge
    //         todo!()
    //     }
    //     // TODO: migrate the scanner.notify_later_assertable(self, ctx) to begin_scan()
    // }

    fn record_service_provided(
        &self,
        service_rate: u64,
        byte_rate: u64,
        payload_size: usize,
        wallet: &Wallet,
    ) {
        let byte_charge = byte_rate * (payload_size as u64);
        let total_charge = service_rate + byte_charge;
        if !self.our_wallet(wallet) {
            match self.receivable_dao
                .as_ref()
                .more_money_receivable(wallet, total_charge) {
                Ok(_) => (),
                Err(ReceivableDaoError::SignConversion(_)) => error!(
                    self.logger,
                    "Overflow error recording service provided for {}: service rate {}, byte rate {}, payload size {}. Skipping",
                    wallet,
                    service_rate,
                    byte_rate,
                    payload_size
                ),
                Err(e) => panic!("Recording services provided for {} but has hit fatal database error: {:?}", wallet, e)
            };
        } else {
            info!(
                self.logger,
                "Not recording service provided for our wallet {}", wallet
            );
        }
    }

    fn record_service_consumed(
        &self,
        service_rate: u64,
        byte_rate: u64,
        payload_size: usize,
        wallet: &Wallet,
    ) {
        let byte_charge = byte_rate * (payload_size as u64);
        let total_charge = service_rate + byte_charge;
        if !self.our_wallet(wallet) {
            match self.payable_dao
                .as_ref()
                .more_money_payable(wallet, total_charge) {
                Ok(_) => (),
                Err(PayableDaoError::SignConversion(_)) => error!(
                    self.logger,
                    "Overflow error recording consumed services from {}: total charge {}, service rate {}, byte rate {}, payload size {}. Skipping",
                    wallet,
                    total_charge,
                    service_rate,
                    byte_rate,
                    payload_size
                ),
                Err(e) => panic!("Recording services consumed from {} but has hit fatal database error: {:?}", wallet, e)
            };
        } else {
            info!(
                self.logger,
                "Not recording service consumed to our wallet {}", wallet
            );
        }
    }

    fn our_wallet(&self, wallet: &Wallet) -> bool {
        match &self.consuming_wallet {
            Some(ref consuming) if consuming.address() == wallet.address() => true,
            _ => wallet.address() == self.earning_wallet.address(),
        }
    }

    fn handle_bind_message(&mut self, msg: BindMessage) {
        self.report_accounts_payable_sub_opt =
            Some(msg.peer_actors.blockchain_bridge.report_accounts_payable);
        self.retrieve_transactions_sub =
            Some(msg.peer_actors.blockchain_bridge.retrieve_transactions);
        self.report_new_payments_sub = Some(msg.peer_actors.accountant.report_new_payments);
        self.report_sent_payments_sub = Some(msg.peer_actors.accountant.report_sent_payments);
        self.ui_message_sub = Some(msg.peer_actors.ui_gateway.node_to_ui_message_sub);
        self.request_transaction_receipts_subs_opt = Some(
            msg.peer_actors
                .blockchain_bridge
                .request_transaction_receipts,
        );
        info!(self.logger, "Accountant bound");
    }

    fn handle_received_payments(&mut self, msg: ReceivedPayments) {
        if msg.payments.is_empty() {
            warning!(self.logger, "Handling received payments we got zero payments but expected some, skipping database operations")
        } else {
            let total_newly_paid_receivable = msg
                .payments
                .iter()
                .fold(0, |so_far, now| so_far + now.gwei_amount);
            self.receivable_dao
                .as_mut()
                .more_money_received(msg.payments);
            self.financial_statistics.total_paid_receivable += total_newly_paid_receivable;
        }
        if let Some(response_skeleton) = msg.response_skeleton_opt {
            self.ui_message_sub
                .as_ref()
                .expect("UIGateway is not bound")
                .try_send(NodeToUiMessage {
                    target: MessageTarget::ClientId(response_skeleton.client_id),
                    body: UiScanResponse {}.tmb(response_skeleton.context_id),
                })
                .expect("UIGateway is dead");
        }
    }

    fn handle_sent_payable(&self, sent_payable: SentPayable) {
        // self.scanners.payables.mark_as_ended();
        let (ok, err) = Self::separate_early_errors(&sent_payable, &self.logger);
        debug!(self.logger, "We gathered these errors at sending transactions for payable: {:?}, out of the total of {} attempts", err, ok.len() + err.len());
        self.mark_pending_payable(ok);
        if !err.is_empty() {
            err.into_iter().for_each(|err|
                if let Some(hash) = err.carries_transaction_hash() {
                    self.discard_incomplete_transaction_with_a_failure(hash)
                } else { debug!(self.logger,"Forgetting a transaction attempt that even did not reach the signing stage") })
        }
        if let Some(response_skeleton) = &sent_payable.response_skeleton_opt {
            self.ui_message_sub
                .as_ref()
                .expect("UIGateway is not bound")
                .try_send(NodeToUiMessage {
                    target: MessageTarget::ClientId(response_skeleton.client_id),
                    body: UiScanResponse {}.tmb(response_skeleton.context_id),
                })
                .expect("UIGateway is dead");
        }
    }

    fn discard_incomplete_transaction_with_a_failure(&self, hash: H256) {
        if let Some(rowid) = self.pending_payable_dao.fingerprint_rowid(hash) {
            debug!(
                self.logger,
                "Deleting an existing backup for a failed transaction {}", hash
            );
            if let Err(e) = self.pending_payable_dao.delete_fingerprint(rowid) {
                panic!("Database unmaintainable; payable fingerprint deletion for transaction {:?} has stayed undone due to {:?}", hash, e)
            }
        };

        warning!(
            self.logger,
            "Failed transaction with a hash '{}' but without the record - thrown out",
            hash
        )
    }

    fn handle_report_routing_service_provided_message(
        &mut self,
        msg: ReportRoutingServiceProvidedMessage,
    ) {
        debug!(
            self.logger,
            "Charging routing of {} bytes to wallet {}", msg.payload_size, msg.paying_wallet
        );
        self.record_service_provided(
            msg.service_rate,
            msg.byte_rate,
            msg.payload_size,
            &msg.paying_wallet,
        );
    }

    fn handle_report_exit_service_provided_message(
        &mut self,
        msg: ReportExitServiceProvidedMessage,
    ) {
        debug!(
            self.logger,
            "Charging exit service for {} bytes to wallet {} at {} per service and {} per byte",
            msg.payload_size,
            msg.paying_wallet,
            msg.service_rate,
            msg.byte_rate
        );
        self.record_service_provided(
            msg.service_rate,
            msg.byte_rate,
            msg.payload_size,
            &msg.paying_wallet,
        );
    }

    fn handle_report_routing_service_consumed_message(
        &mut self,
        msg: ReportRoutingServiceConsumedMessage,
    ) {
        debug!(
            self.logger,
            "Accruing debt to wallet {} for consuming routing service {} bytes",
            msg.earning_wallet,
            msg.payload_size
        );
        self.record_service_consumed(
            msg.service_rate,
            msg.byte_rate,
            msg.payload_size,
            &msg.earning_wallet,
        );
    }

    fn handle_report_exit_service_consumed_message(
        &mut self,
        msg: ReportExitServiceConsumedMessage,
    ) {
        debug!(
            self.logger,
            "Accruing debt to wallet {} for consuming exit service {} bytes",
            msg.earning_wallet,
            msg.payload_size
        );
        self.record_service_consumed(
            msg.service_rate,
            msg.byte_rate,
            msg.payload_size,
            &msg.earning_wallet,
        );
    }

    fn handle_financials(&mut self, client_id: u64, context_id: u64) {
        let total_unpaid_and_pending_payable = self.payable_dao.total();
        let total_paid_payable = self.financial_statistics.total_paid_payable;
        let total_unpaid_receivable = self.receivable_dao.total();
        let total_paid_receivable = self.financial_statistics.total_paid_receivable;
        let body = UiFinancialsResponse {
            total_unpaid_and_pending_payable,
            total_paid_payable,
            total_unpaid_receivable,
            total_paid_receivable,
        }
        .tmb(context_id);
        self.ui_message_sub
            .as_ref()
            .expect("UiGateway not bound")
            .try_send(NodeToUiMessage {
                target: ClientId(client_id),
                body,
            })
            .expect("UiGateway is dead");
    }

    fn handle_scan_for_payable_request(&mut self, response_skeleton_opt: Option<ResponseSkeleton>) {
        match self.scanners.payables.begin_scan(
            SystemTime::now(),
            response_skeleton_opt,
            &self.logger,
        ) {
            Ok(message) => {
                self.report_accounts_payable_sub_opt
                    .as_ref()
                    .expect("BlockchainBridge is unbound")
                    .try_send(message.clone())
                    .expect("BlockchainBridge is dead");
                eprintln!("Message was sent to the blockchain bridge, {:?}", message);
            }
            Err(ScannerError::CalledFromNullScanner) => {
                if cfg!(test) {
                    eprintln!("Payable scan is disabled.");
                } else {
                    panic!("Null Scanner shouldn't be running inside production code.")
                }
            }
            Err(ScannerError::NothingToProcess) => {
                eprintln!("No payable found to process. The Scan was ended.");
                // TODO: Do something better than just using eprintln
            }
            Err(ScannerError::ScanAlreadyRunning(timestamp)) => {
                info!(
                    &self.logger,
                    "Payable scan was already initiated at {}. \
                    Hence, this scan request will be ignored.",
                    timestamp_as_string(&timestamp)
                )
            }
        }
    }

    fn handle_scan_for_pending_payable_request(
        &mut self,
        response_skeleton_opt: Option<ResponseSkeleton>,
    ) {
        match self.scanners.pending_payables.begin_scan(
            SystemTime::now(),
            response_skeleton_opt,
            &self.logger,
        ) {
            Ok(message) => self
                .request_transaction_receipts_subs_opt
                .as_ref()
                .expect("BlockchainBridge is unbound")
                .try_send(message)
                .expect("BlockchainBridge is dead"),
            Err(ScannerError::CalledFromNullScanner) => {
                if cfg!(test) {
                    eprintln!("Pending payable scan is disabled.");
                } else {
                    panic!("Null Scanner shouldn't be running inside production code.")
                }
            }
            Err(ScannerError::NothingToProcess) => {
                eprintln!("No pending payable found to process. The Scan was ended.");
                // TODO: Do something better than just using eprintln
            }
            Err(ScannerError::ScanAlreadyRunning(timestamp)) => {
                info!(
                    &self.logger,
                    "Pending Payable scan was already initiated at {}. \
                    Hence, this scan request will be ignored.",
                    timestamp_as_string(&timestamp)
                )
            }
        }
    }

    fn handle_scan_for_receivables_request(
        &mut self,
        response_skeleton_opt: Option<ResponseSkeleton>,
    ) {
        match self.scanners.receivables.begin_scan(
            SystemTime::now(),
            response_skeleton_opt,
            &self.logger,
        ) {
            Ok(message) => self
                .retrieve_transactions_sub
                .as_ref()
                .expect("BlockchainBridge is unbound")
                .try_send(message)
                .expect("BlockchainBridge is dead"),
            Err(ScannerError::CalledFromNullScanner) => {
                if cfg!(test) {
                    eprintln!("Receivable scan is disabled.");
                } else {
                    panic!("Null Scanner shouldn't be running inside production code.")
                }
            }
            Err(ScannerError::NothingToProcess) => {
                eprintln!("The Scan was ended.");
                // TODO: Do something better than just using eprintln
            }
            Err(ScannerError::ScanAlreadyRunning(timestamp)) => {
                info!(
                    &self.logger,
                    "Receivable scan was already initiated at {}. \
                    Hence, this scan request will be ignored.",
                    timestamp_as_string(&timestamp)
                )
            }
        };
    }

    fn handle_externally_triggered_scan(
        &mut self,
        _ctx: &mut Context<Accountant>,
        scan_type: ScanType,
        response_skeleton: ResponseSkeleton,
    ) {
        match scan_type {
            ScanType::Payables => self.handle_scan_for_payable_request(Some(response_skeleton)),
            ScanType::PendingPayables => {
                self.handle_scan_for_pending_payable_request(Some(response_skeleton));
            }
            ScanType::Receivables => {
                self.handle_scan_for_receivables_request(Some(response_skeleton))
            }
        }
    }

    fn handle_cancel_pending_transaction(&self, msg: CancelFailedPendingTransaction) {
        match self
            .pending_payable_dao
            .mark_failure(msg.id.rowid)
        {
            Ok(_) => warning!(
                self.logger,
                "Broken transaction {} left with an error mark; you should take over the care of this transaction to make sure your debts will be paid because there is no automated process that can fix this without you", msg.id.hash),
            Err(e) => panic!("Unsuccessful attempt for transaction {} to mark fatal error at payable fingerprint due to {:?}; database unreliable", msg.id.hash, e),
        }
    }

    fn handle_confirm_pending_transaction(&mut self, msg: ConfirmPendingTransaction) {
        if let Err(e) = self
            .payable_dao
            .transaction_confirmed(&msg.pending_payable_fingerprint)
        {
            panic!(
                "Was unable to uncheck pending payable '{}' after confirmation due to '{:?}'",
                msg.pending_payable_fingerprint.hash, e
            )
        } else {
            self.financial_statistics.total_paid_payable += msg.pending_payable_fingerprint.amount;
            debug!(
                self.logger,
                "Confirmation of transaction {}; record for payable was modified",
                msg.pending_payable_fingerprint.hash
            );
            if let Err(e) = self.pending_payable_dao.delete_fingerprint(
                msg.pending_payable_fingerprint
                    .rowid_opt
                    .expectv("initialized rowid"),
            ) {
                panic!("Was unable to delete payable fingerprint '{}' after successful transaction due to '{:?}'", msg.pending_payable_fingerprint.hash, e)
            } else {
                info!(
                    self.logger,
                    "Transaction {:?} has gone through the whole confirmation process succeeding",
                    msg.pending_payable_fingerprint.hash
                )
            }
        }
    }

    fn separate_early_errors(
        sent_payments: &SentPayable,
        logger: &Logger,
    ) -> (Vec<Payable>, Vec<BlockchainError>) {
        sent_payments
            .payable
            .iter()
            .fold((vec![], vec![]), |so_far, payment| {
                match payment {
                    Ok(payment_sent) => (plus(so_far.0, payment_sent.clone()), so_far.1),
                    Err(error) => {
                        logger.warning(|| match &error {
                            BlockchainError::TransactionFailed { .. } => format!("Encountered transaction error at this end: '{:?}'", error),
                            x => format!("Outbound transaction failure due to '{:?}'. Please check your blockchain service URL configuration.", x)
                        });
                        (so_far.0, plus(so_far.1, error.clone()))
                    }
                }
            })
    }

    fn mark_pending_payable(&self, sent_payments: Vec<Payable>) {
        sent_payments
            .into_iter()
            .for_each(|payable| {
                let rowid = match self.pending_payable_dao.fingerprint_rowid(payable.tx_hash) {
                    Some(rowid) => rowid,
                    None => panic!("Payable fingerprint for {} doesn't exist but should by now; system unreliable", payable.tx_hash)
                };
                match self.payable_dao.as_ref().mark_pending_payable_rowid(&payable.to, rowid) {
                    Ok(()) => (),
                    Err(e) => panic!("Was unable to create a mark in payables for a new pending payable '{}' due to '{:?}'", payable.tx_hash, e)
                }
                debug!(self.logger, "Payable '{}' has been marked as pending in the payable table",payable.tx_hash)
            })
    }

    fn handle_pending_transaction_with_its_receipt(
        &self,
        msg: &ReportTransactionReceipts,
    ) -> Vec<PendingTransactionStatus> {
        fn handle_none_receipt(
            payable: &PendingPayableFingerprint,
            logger: &Logger,
        ) -> PendingTransactionStatus {
            debug!(logger,
                "DEBUG: Accountant: Interpreting a receipt for transaction '{}' but none was given; attempt {}, {}ms since sending",
                payable.hash, payable.attempt_opt.expectv("initialized attempt"),elapsed_in_ms(payable.timestamp)
            );
            PendingTransactionStatus::StillPending(PendingPayableId {
                hash: payable.hash,
                rowid: payable.rowid_opt.expectv("initialized rowid"),
            })
        }
        msg.fingerprints_with_receipts
            .iter()
            .map(|(receipt_opt, fingerprint)| match receipt_opt {
                Some(receipt) => {
                    self.interpret_transaction_receipt(receipt, fingerprint, &self.logger)
                }
                None => handle_none_receipt(fingerprint, &self.logger),
            })
            .collect()
    }

    fn interpret_transaction_receipt(
        &self,
        receipt: &TransactionReceipt,
        fingerprint: &PendingPayableFingerprint,
        logger: &Logger,
    ) -> PendingTransactionStatus {
        fn handle_none_status(
            fingerprint: &PendingPayableFingerprint,
            max_pending_interval: u64,
            logger: &Logger,
        ) -> PendingTransactionStatus {
            info!(logger,"Pending transaction '{}' couldn't be confirmed at attempt {} at {}ms after its sending",fingerprint.hash, fingerprint.attempt_opt.expectv("initialized attempt"), elapsed_in_ms(fingerprint.timestamp));
            let elapsed = fingerprint
                .timestamp
                .elapsed()
                .expect("we should be older now");
            let transaction_id = PendingPayableId {
                hash: fingerprint.hash,
                rowid: fingerprint.rowid_opt.expectv("initialized rowid"),
            };
            if max_pending_interval <= elapsed.as_secs() {
                error!(logger,"Pending transaction '{}' has exceeded the maximum pending time ({}sec) and the confirmation process is going to be aborted now at the final attempt {}; \
                 manual resolution is required from the user to complete the transaction.", fingerprint.hash, max_pending_interval, fingerprint.attempt_opt.expectv("initialized attempt"));
                PendingTransactionStatus::Failure(transaction_id)
            } else {
                PendingTransactionStatus::StillPending(transaction_id)
            }
        }
        fn handle_status_with_success(
            fingerprint: &PendingPayableFingerprint,
            logger: &Logger,
        ) -> PendingTransactionStatus {
            info!(
                logger,
                "Transaction '{}' has been added to the blockchain; detected locally at attempt {} at {}ms after its sending",
                fingerprint.hash,
                fingerprint.attempt_opt.expectv("initialized attempt"),
                elapsed_in_ms(fingerprint.timestamp)
            );
            PendingTransactionStatus::Confirmed(fingerprint.clone())
        }
        fn handle_status_with_failure(
            fingerprint: &PendingPayableFingerprint,
            logger: &Logger,
        ) -> PendingTransactionStatus {
            error!(logger,"Pending transaction '{}' announced as a failure, interpreting attempt {} after {}ms from the sending",fingerprint.hash,fingerprint.attempt_opt.expectv("initialized attempt"),elapsed_in_ms(fingerprint.timestamp));
            PendingTransactionStatus::Failure(fingerprint.into())
        }
        match receipt.status {
            None => handle_none_status(fingerprint, self.accountant_config.when_pending_too_long_sec, logger),
            Some(status_code) =>
                match status_code.as_u64() {
                    0 => handle_status_with_failure(fingerprint, logger),
                    1 => handle_status_with_success(fingerprint, logger),
                    other => unreachable!("tx receipt for pending '{}' - tx status: code other than 0 or 1 shouldn't be possible, but was {}", fingerprint.hash, other)
                }
        }
    }

    fn update_payable_fingerprint(&self, pending_payable_id: PendingPayableId) {
        match self
            .pending_payable_dao
            .update_fingerprint(pending_payable_id.rowid)
        {
            Ok(_) => trace!(
                self.logger,
                "Updated record for rowid: {} ",
                pending_payable_id.rowid
            ),
            Err(e) => panic!(
                "Failure on updating payable fingerprint '{:?}' due to {:?}",
                pending_payable_id.hash, e
            ),
        }
    }

    fn process_transaction_by_status(
        &self,
        statuses: Vec<PendingTransactionStatus>,
        ctx: &mut Context<Self>,
    ) {
        statuses.into_iter().for_each(|status| {
            if let PendingTransactionStatus::StillPending(transaction_id) = status {
                self.update_payable_fingerprint(transaction_id)
            } else if let PendingTransactionStatus::Failure(transaction_id) = status {
                self.order_cancel_failed_transaction(transaction_id, ctx)
            } else if let PendingTransactionStatus::Confirmed(fingerprint) = status {
                self.order_confirm_transaction(fingerprint, ctx)
            }
        });
    }

    fn order_cancel_failed_transaction(
        &self,
        transaction_id: PendingPayableId,
        ctx: &mut Context<Self>,
    ) {
        self.tools
            .notify_cancel_failed_transaction
            .notify(CancelFailedPendingTransaction { id: transaction_id }, ctx)
    }

    fn order_confirm_transaction(
        &self,
        pending_payable_fingerprint: PendingPayableFingerprint,
        ctx: &mut Context<Self>,
    ) {
        self.tools.notify_confirm_transaction.notify(
            ConfirmPendingTransaction {
                pending_payable_fingerprint,
            },
            ctx,
        );
    }

    fn handle_new_pending_payable_fingerprint(&self, msg: PendingPayableFingerprint) {
        match self
            .pending_payable_dao
            .insert_new_fingerprint(msg.hash, msg.amount, msg.timestamp)
        {
            Ok(_) => debug!(
                self.logger,
                "Processed a pending payable fingerprint for '{:?}'", msg.hash
            ),
            Err(e) => error!(
                self.logger,
                "Failed to make a fingerprint for pending payable '{}' due to '{:?}'", msg.hash, e
            ),
        }
    }
}

pub fn unsigned_to_signed(unsigned: u64) -> Result<i64, u64> {
    i64::try_from(unsigned).map_err(|_| unsigned)
}

fn elapsed_in_ms(timestamp: SystemTime) -> u128 {
    timestamp
        .elapsed()
        .expect("time calculation for elapsed failed")
        .as_millis()
}

#[derive(Debug, PartialEq, Clone)]
enum PendingTransactionStatus {
    StillPending(PendingPayableId),
    //updates slightly the record, waits an interval and starts a new round
    Failure(PendingPayableId),
    //official tx failure
    Confirmed(PendingPayableFingerprint), //tx was fully processed and successful
}

#[derive(Debug, PartialEq, Clone, Copy)]
pub struct PendingPayableId {
    pub rowid: u64,
    pub hash: H256,
}

impl From<&PendingPayableFingerprint> for PendingPayableId {
    fn from(pending_payable_fingerprint: &PendingPayableFingerprint) -> Self {
        Self {
            hash: pending_payable_fingerprint.hash,
            rowid: pending_payable_fingerprint
                .rowid_opt
                .expectv("initialized rowid"),
        }
    }
}

#[cfg(test)]
mod tests {
    use super::*;
<<<<<<< HEAD
    use std::any::TypeId;
    use std::cell::RefCell;
    use std::collections::HashMap;
    use std::ops::Sub;
    use std::rc::Rc;
    use std::sync::Mutex;
    use std::sync::{Arc, MutexGuard};
    use std::thread;
    use std::time::Duration;
    use std::time::SystemTime;

=======
>>>>>>> de012bc9
    use actix::{Arbiter, System};
    use ethereum_types::{BigEndianHash, U64};
    use ethsign_crypto::Keccak256;
    use masq_lib::constants::SCAN_ERROR;
    use std::ops::Sub;
    use std::sync::Arc;
    use std::sync::Mutex;
    use std::time::Duration;
    use std::time::SystemTime;
    use web3::types::U256;

    use masq_lib::messages::{ScanType, UiScanRequest, UiScanResponse};
    use masq_lib::test_utils::logging::init_test_logging;
    use masq_lib::test_utils::logging::TestLogHandler;
    use masq_lib::ui_gateway::{
        MessageBody, MessagePath, MessageTarget, NodeFromUiMessage, NodeToUiMessage,
    };

    use crate::accountant::payable_dao::PayableDaoError;
    use crate::accountant::pending_payable_dao::PendingPayableDaoError;
    use crate::accountant::receivable_dao::ReceivableAccount;
    use crate::accountant::scanners::scanners::NullScanner;
    use crate::accountant::test_utils::{
        bc_from_ac_plus_earning_wallet, bc_from_ac_plus_wallets, make_payables,
        make_pending_payable_fingerprint, BannedDaoFactoryMock, PayableDaoFactoryMock,
        PayableDaoMock, PendingPayableDaoFactoryMock, PendingPayableDaoMock,
        ReceivableDaoFactoryMock, ReceivableDaoMock,
    };
    use crate::accountant::test_utils::{AccountantBuilder, BannedDaoMock};
    use crate::accountant::Accountant;
    use crate::blockchain::blockchain_bridge::BlockchainBridge;
    use crate::blockchain::blockchain_interface::BlockchainError;
    use crate::blockchain::blockchain_interface::BlockchainTransaction;
    use crate::blockchain::test_utils::BlockchainInterfaceMock;
    use crate::blockchain::tool_wrappers::SendTransactionToolsWrapperNull;
    use crate::bootstrapper::BootstrapperConfig;
    use crate::database::dao_utils::from_time_t;
    use crate::database::dao_utils::to_time_t;
    use crate::sub_lib::accountant::{
        ReportRoutingServiceConsumedMessage, ScanIntervals, DEFAULT_PAYMENT_THRESHOLDS,
    };
    use crate::sub_lib::blockchain_bridge::ReportAccountsPayable;
    use crate::sub_lib::utils::{NotifyHandleReal, NotifyLaterHandleReal};
    use crate::test_utils::persistent_configuration_mock::PersistentConfigurationMock;
    use crate::test_utils::recorder::make_recorder;
    use crate::test_utils::recorder::peer_actors_builder;
    use crate::test_utils::recorder::Recorder;
    use crate::test_utils::unshared_test_utils::{
        make_accountant_config_null, make_payment_thresholds_with_defaults,
        make_populated_accountant_config_with_defaults,
        prove_that_crash_request_handler_is_hooked_up, NotifyHandleMock, NotifyLaterHandleMock,
        SystemKillerActor,
    };
    use crate::test_utils::{make_paying_wallet, make_wallet};
    use web3::types::{TransactionReceipt, H256};

    #[test]
    fn constants_have_correct_values() {
        assert_eq!(CRASH_KEY, "ACCOUNTANT");
        assert_eq!(DEFAULT_PENDING_TOO_LONG_SEC, 21_600);
    }

    #[test]
    fn new_calls_factories_properly() {
        let mut config = BootstrapperConfig::new();
        config.accountant_config_opt = Some(make_accountant_config_null());
        config.payment_thresholds_opt = Some(make_payment_thresholds_with_defaults());
        let payable_dao_factory_params_arc = Arc::new(Mutex::new(vec![]));
        let pending_payable_dao_factory_params_arc = Arc::new(Mutex::new(vec![]));
        let receivable_dao_factory_params_arc = Arc::new(Mutex::new(vec![]));
        let banned_dao_factory_params_arc = Arc::new(Mutex::new(vec![]));
        let payable_dao_factory = PayableDaoFactoryMock::new()
            .make_params(&payable_dao_factory_params_arc)
            .make_result(PayableDaoMock::new())
            .make_result(PayableDaoMock::new());
        let pending_payable_dao_factory = PendingPayableDaoFactoryMock::new()
            .make_params(&pending_payable_dao_factory_params_arc)
            .make_result(PendingPayableDaoMock::new())
            .make_result(PendingPayableDaoMock::new());
        let receivable_dao_factory = ReceivableDaoFactoryMock::new()
            .make_params(&receivable_dao_factory_params_arc)
            .make_result(ReceivableDaoMock::new())
            .make_result(ReceivableDaoMock::new());
        let banned_dao_factory = BannedDaoFactoryMock::new()
            .make_params(&banned_dao_factory_params_arc)
            .make_result(BannedDaoMock::new())
            .make_result(BannedDaoMock::new());

        let _ = Accountant::new(
            &mut config,
            Box::new(payable_dao_factory),
            Box::new(receivable_dao_factory),
            Box::new(pending_payable_dao_factory),
            Box::new(banned_dao_factory),
        );

        assert_eq!(
            *payable_dao_factory_params_arc.lock().unwrap(),
            vec![(), ()]
        );
        assert_eq!(
            *pending_payable_dao_factory_params_arc.lock().unwrap(),
            vec![(), ()]
        );
        assert_eq!(
            *receivable_dao_factory_params_arc.lock().unwrap(),
            vec![(), ()]
        );
        assert_eq!(*banned_dao_factory_params_arc.lock().unwrap(), vec![(), ()]);
    }

    #[test]
    fn accountant_have_proper_defaulted_values() {
        // TODO: Verify Scanners are defaulted properly [write this test once GH-574's recorder's code is merged, or cherry-pick the commit]
        // When scan() is called, on a scanner, it sends one message to blockchain bridge and a notify_later message, which in turn
        // schedules another scan, in turn accountant sends another message to blockchain bridge. Make sure a scan() call to a scanner results in two messages
        // to blockchain bridge (one received directly and other indirectly via notify_later). Make sure 6 messages are received in total.
        // The second message is received after test defined scan intervals.
        // Make sure to use a real database instead of using mock utilities. It'll require at least one row for each table of individual scanners.
        let mut bootstrapper_config = BootstrapperConfig::new();
        bootstrapper_config.accountant_config_opt =
            Some(make_populated_accountant_config_with_defaults());
        bootstrapper_config.payment_thresholds_opt = Some(make_payment_thresholds_with_defaults());
        let payable_dao_factory = Box::new(
            PayableDaoFactoryMock::new()
                .make_result(PayableDaoMock::new()) // For Accountant
                .make_result(PayableDaoMock::new()), // For Scanner
        );
        let pending_payable_dao_factory = Box::new(
            PendingPayableDaoFactoryMock::new()
                .make_result(PendingPayableDaoMock::new()) // For Accountant
                .make_result(PendingPayableDaoMock::new()), // For Scanner
        );
        let receivable_dao_factory = Box::new(
            ReceivableDaoFactoryMock::new()
                .make_result(ReceivableDaoMock::new()) // For Accountant
                .make_result(ReceivableDaoMock::new()), // For Scanner
        );
        let banned_dao_factory = Box::new(
            BannedDaoFactoryMock::new()
                .make_result(BannedDaoMock::new())
                .make_result(BannedDaoMock::new()),
        );

        let result = Accountant::new(
            &mut bootstrapper_config,
            payable_dao_factory,
            receivable_dao_factory,
            pending_payable_dao_factory,
            banned_dao_factory,
        );

        let transaction_confirmation_tools = result.tools;
        transaction_confirmation_tools
            .notify_confirm_transaction
            .as_any()
            .downcast_ref::<NotifyHandleReal<ConfirmPendingTransaction>>()
            .unwrap();
        transaction_confirmation_tools
            .notify_cancel_failed_transaction
            .as_any()
            .downcast_ref::<NotifyHandleReal<CancelFailedPendingTransaction>>()
            .unwrap();
        let notify_later = result.notify_later;
        notify_later
            .scan_for_pending_payable
            .as_any()
            .downcast_ref::<NotifyLaterHandleReal<ScanForPendingPayables>>()
            .unwrap();
        notify_later
            .scan_for_payable
            .as_any()
            .downcast_ref::<NotifyLaterHandleReal<ScanForPayables>>()
            .unwrap();
        notify_later
            .scan_for_receivable
            .as_any()
            .downcast_ref::<NotifyLaterHandleReal<ScanForReceivables>>();
        // TODO: Write another test for it inside Scanner
        // result
        //     .scanners
        //     .payables
        //     .payable_threshold_tools
        //     .as_any()
        //     .downcast_ref::<PayableExceedThresholdToolsReal>()
        //     .unwrap();
        assert_eq!(result.crashable, false);
        assert_eq!(result.financial_statistics.total_paid_receivable, 0);
        assert_eq!(result.financial_statistics.total_paid_payable, 0);
    }

    #[test]
    fn scan_receivables_request() {
        let config = bc_from_ac_plus_earning_wallet(
            AccountantConfig {
                scan_intervals: ScanIntervals {
                    payable_scan_interval: Duration::from_millis(10_000),
                    receivable_scan_interval: Duration::from_millis(10_000),
                    pending_payable_scan_interval: Duration::from_secs(100),
                },
                when_pending_too_long_sec: DEFAULT_PENDING_TOO_LONG_SEC,
                suppress_initial_scans: true,
            },
            Default::default(),
            make_wallet("earning_wallet"),
        );
        let receivable_dao = ReceivableDaoMock::new()
            .new_delinquencies_result(vec![])
            .paid_delinquencies_result(vec![]);
        let subject = AccountantBuilder::default()
            .bootstrapper_config(config)
            .receivable_dao(ReceivableDaoMock::new())
            .receivable_dao(receivable_dao)
            .build();
        let (blockchain_bridge, _, blockchain_bridge_recording_arc) = make_recorder();
        let subject_addr = subject.start();
        let system = System::new("test");
        let peer_actors = peer_actors_builder()
            .blockchain_bridge(blockchain_bridge)
            .build();
        subject_addr.try_send(BindMessage { peer_actors }).unwrap();
        let ui_message = NodeFromUiMessage {
            client_id: 1234,
            body: UiScanRequest {
                scan_type: ScanType::Receivables,
            }
            .tmb(4321),
        };

        subject_addr.try_send(ui_message).unwrap();

        System::current().stop();
        system.run();
        let blockchain_bridge_recording = blockchain_bridge_recording_arc.lock().unwrap();
        assert_eq!(
            blockchain_bridge_recording.get_record::<RetrieveTransactions>(0),
            &RetrieveTransactions {
                recipient: make_wallet("earning_wallet"),
                response_skeleton_opt: Some(ResponseSkeleton {
                    client_id: 1234,
                    context_id: 4321,
                }),
            }
        );
    }

    #[test]
    fn received_payments_with_response_skeleton_sends_response_to_ui_gateway() {
        let config = bc_from_ac_plus_earning_wallet(
            AccountantConfig {
                scan_intervals: ScanIntervals {
                    payable_scan_interval: Duration::from_millis(10_000),
                    receivable_scan_interval: Duration::from_millis(10_000),
                    pending_payable_scan_interval: Duration::from_secs(100),
                },
                when_pending_too_long_sec: DEFAULT_PENDING_TOO_LONG_SEC,
                suppress_initial_scans: true,
            },
            make_payment_thresholds_with_defaults(),
            make_wallet("earning_wallet"),
        );
        let subject = AccountantBuilder::default()
            .bootstrapper_config(config)
            .build();
        let (ui_gateway, _, ui_gateway_recording_arc) = make_recorder();
        let subject_addr = subject.start();
        let system = System::new("test");
        let peer_actors = peer_actors_builder().ui_gateway(ui_gateway).build();
        subject_addr.try_send(BindMessage { peer_actors }).unwrap();
        let received_payments = ReceivedPayments {
            payments: vec![],
            response_skeleton_opt: Some(ResponseSkeleton {
                client_id: 1234,
                context_id: 4321,
            }),
        };

        subject_addr.try_send(received_payments).unwrap();

        System::current().stop();
        system.run();
        let ui_gateway_recording = ui_gateway_recording_arc.lock().unwrap();
        assert_eq!(
            ui_gateway_recording.get_record::<NodeToUiMessage>(0),
            &NodeToUiMessage {
                target: MessageTarget::ClientId(1234),
                body: UiScanResponse {}.tmb(4321),
            }
        );
    }

    #[test]
    fn scan_payables_request() {
        let config = bc_from_ac_plus_earning_wallet(
            AccountantConfig {
                scan_intervals: ScanIntervals {
                    payable_scan_interval: Duration::from_millis(10_000),
                    receivable_scan_interval: Duration::from_millis(10_000),
                    pending_payable_scan_interval: Duration::from_secs(100),
                },
                when_pending_too_long_sec: DEFAULT_PENDING_TOO_LONG_SEC,
                suppress_initial_scans: true,
            },
            make_payment_thresholds_with_defaults(),
            make_wallet("some_wallet_address"),
        );
        let payable_account = PayableAccount {
            wallet: make_wallet("wallet"),
            balance: DEFAULT_PAYMENT_THRESHOLDS.debt_threshold_gwei + 1,
            last_paid_timestamp: SystemTime::now().sub(Duration::from_secs(
                (DEFAULT_PAYMENT_THRESHOLDS.maturity_threshold_sec + 1) as u64,
            )),
            pending_payable_opt: None,
        };
        let payable_dao =
            PayableDaoMock::new().non_pending_payables_result(vec![payable_account.clone()]);
        let subject = AccountantBuilder::default()
            .bootstrapper_config(config)
            .payable_dao(PayableDaoMock::new()) // For Accountant
            .payable_dao(payable_dao) // For Scanner
            .build();
        let (blockchain_bridge, _, blockchain_bridge_recording_arc) = make_recorder();
        let subject_addr = subject.start();
        let system = System::new("test");
        let peer_actors = peer_actors_builder()
            .blockchain_bridge(blockchain_bridge)
            .build();
        subject_addr.try_send(BindMessage { peer_actors }).unwrap();
        let ui_message = NodeFromUiMessage {
            client_id: 1234,
            body: UiScanRequest {
                scan_type: ScanType::Payables,
            }
            .tmb(4321),
        };

        subject_addr.try_send(ui_message).unwrap();

        System::current().stop();
        system.run();
        let blockchain_bridge_recording = blockchain_bridge_recording_arc.lock().unwrap();
        assert_eq!(
            blockchain_bridge_recording.get_record::<ReportAccountsPayable>(0),
            &ReportAccountsPayable {
                accounts: vec![payable_account],
                response_skeleton_opt: Some(ResponseSkeleton {
                    client_id: 1234,
                    context_id: 4321,
                }),
            }
        );
    }

    #[test]
    fn sent_payable_with_response_skeleton_sends_scan_response_to_ui_gateway() {
        let config = bc_from_ac_plus_earning_wallet(
            AccountantConfig {
                scan_intervals: ScanIntervals {
                    payable_scan_interval: Duration::from_millis(10_000),
                    receivable_scan_interval: Duration::from_millis(10_000),
                    pending_payable_scan_interval: Duration::from_secs(100),
                },
                when_pending_too_long_sec: DEFAULT_PENDING_TOO_LONG_SEC,
                suppress_initial_scans: true,
            },
            make_payment_thresholds_with_defaults(),
            make_wallet("earning_wallet"),
        );
        let subject = AccountantBuilder::default()
            .bootstrapper_config(config)
            .build();
        let (ui_gateway, _, ui_gateway_recording_arc) = make_recorder();
        let subject_addr = subject.start();
        let system = System::new("test");
        let peer_actors = peer_actors_builder().ui_gateway(ui_gateway).build();
        subject_addr.try_send(BindMessage { peer_actors }).unwrap();
        let sent_payable = SentPayable {
            payable: vec![],
            response_skeleton_opt: Some(ResponseSkeleton {
                client_id: 1234,
                context_id: 4321,
            }),
        };

        subject_addr.try_send(sent_payable).unwrap();

        System::current().stop();
        system.run();
        let ui_gateway_recording = ui_gateway_recording_arc.lock().unwrap();
        assert_eq!(
            ui_gateway_recording.get_record::<NodeToUiMessage>(0),
            &NodeToUiMessage {
                target: MessageTarget::ClientId(1234),
                body: UiScanResponse {}.tmb(4321),
            }
        );
    }

    #[test]
    fn scan_pending_payables_request() {
        let config = bc_from_ac_plus_earning_wallet(
            AccountantConfig {
                scan_intervals: ScanIntervals {
                    payable_scan_interval: Duration::from_millis(10_000),
                    receivable_scan_interval: Duration::from_millis(10_000),
                    pending_payable_scan_interval: Duration::from_secs(100),
                },
                when_pending_too_long_sec: DEFAULT_PENDING_TOO_LONG_SEC,
                suppress_initial_scans: true,
            },
            make_payment_thresholds_with_defaults(),
            make_wallet("some_wallet_address"),
        );
        let fingerprint = PendingPayableFingerprint {
            rowid_opt: Some(1234),
            timestamp: SystemTime::now(),
            hash: Default::default(),
            attempt_opt: Some(1),
            amount: 1_000_000,
            process_error: None,
        };
        let pending_payable_dao = PendingPayableDaoMock::default()
            .return_all_fingerprints_result(vec![fingerprint.clone()]);
        let subject = AccountantBuilder::default()
            .bootstrapper_config(config)
            .pending_payable_dao(PendingPayableDaoMock::new()) // For Accountanr
            .pending_payable_dao(pending_payable_dao) // For Scanner
            .build();
        let (blockchain_bridge, _, blockchain_bridge_recording_arc) = make_recorder();
        let subject_addr = subject.start();
        let system = System::new("test");
        let peer_actors = peer_actors_builder()
            .blockchain_bridge(blockchain_bridge)
            .build();
        subject_addr.try_send(BindMessage { peer_actors }).unwrap();
        let ui_message = NodeFromUiMessage {
            client_id: 1234,
            body: UiScanRequest {
                scan_type: ScanType::PendingPayables,
            }
            .tmb(4321),
        };

        subject_addr.try_send(ui_message).unwrap();

        System::current().stop();
        system.run();
        let blockchain_bridge_recording = blockchain_bridge_recording_arc.lock().unwrap();
        assert_eq!(
            blockchain_bridge_recording.get_record::<RequestTransactionReceipts>(0),
            &RequestTransactionReceipts {
                pending_payable: vec![fingerprint],
                response_skeleton_opt: Some(ResponseSkeleton {
                    client_id: 1234,
                    context_id: 4321,
                }),
            }
        );
    }

    #[test]
    fn scan_request_from_ui_is_handled_in_case_the_scan_is_already_running() {
        init_test_logging();
        let test_name = "scan_request_from_ui_is_handled_in_case_the_scan_is_already_running";
        let config = bc_from_ac_plus_earning_wallet(
            AccountantConfig {
                scan_intervals: ScanIntervals {
                    payable_scan_interval: Duration::from_millis(10_000),
                    receivable_scan_interval: Duration::from_millis(10_000),
                    pending_payable_scan_interval: Duration::from_secs(100),
                },
                when_pending_too_long_sec: DEFAULT_PENDING_TOO_LONG_SEC,
                suppress_initial_scans: true,
            },
            make_payment_thresholds_with_defaults(),
            make_wallet("some_wallet_address"),
        );
        let fingerprint = PendingPayableFingerprint {
            rowid_opt: Some(1234),
            timestamp: SystemTime::now(),
            hash: Default::default(),
            attempt_opt: Some(1),
            amount: 1_000_000,
            process_error: None,
        };
        let pending_payable_dao =
            PendingPayableDaoMock::default().return_all_fingerprints_result(vec![fingerprint]);
        let mut subject = AccountantBuilder::default()
            .bootstrapper_config(config)
            .pending_payable_dao(PendingPayableDaoMock::new())
            .pending_payable_dao(pending_payable_dao)
            .build();
        subject.logger = Logger::new(test_name);
        let (blockchain_bridge, _, blockchain_bridge_recording_arc) = make_recorder();
        let subject_addr = subject.start();
        let system = System::new("test");
        let peer_actors = peer_actors_builder()
            .blockchain_bridge(blockchain_bridge)
            .build();
        subject_addr.try_send(BindMessage { peer_actors }).unwrap();
        let ui_message = NodeFromUiMessage {
            client_id: 1234,
            body: UiScanRequest {
                scan_type: ScanType::PendingPayables,
            }
            .tmb(4321),
        };
        subject_addr.try_send(ui_message).unwrap();
        let ui_message = NodeFromUiMessage {
            client_id: 1234,
            body: UiScanRequest {
                scan_type: ScanType::PendingPayables,
            }
            .tmb(4321),
        };

        subject_addr.try_send(ui_message).unwrap();

        System::current().stop();
        system.run();
        let blockchain_bridge_recording = blockchain_bridge_recording_arc.lock().unwrap();
        TestLogHandler::new().exists_log_containing(&format!(
            "INFO: {}: Pending Payable scan was already initiated",
            test_name
        ));
        assert_eq!(blockchain_bridge_recording.len(), 1);
    }

    #[test]
    fn report_transaction_receipts_with_response_skeleton_sends_scan_response_to_ui_gateway() {
        let config = bc_from_ac_plus_earning_wallet(
            AccountantConfig {
                scan_intervals: ScanIntervals {
                    payable_scan_interval: Duration::from_millis(10_000),
                    receivable_scan_interval: Duration::from_millis(10_000),
                    pending_payable_scan_interval: Duration::from_secs(100),
                },
                when_pending_too_long_sec: DEFAULT_PENDING_TOO_LONG_SEC,
                suppress_initial_scans: true,
            },
            make_payment_thresholds_with_defaults(),
            make_wallet("earning_wallet"),
        );
        let subject = AccountantBuilder::default()
            .bootstrapper_config(config)
            .build();
        let (ui_gateway, _, ui_gateway_recording_arc) = make_recorder();
        let subject_addr = subject.start();
        let system = System::new("test");
        let peer_actors = peer_actors_builder().ui_gateway(ui_gateway).build();
        subject_addr.try_send(BindMessage { peer_actors }).unwrap();
        let report_transaction_receipts = ReportTransactionReceipts {
            fingerprints_with_receipts: vec![],
            response_skeleton_opt: Some(ResponseSkeleton {
                client_id: 1234,
                context_id: 4321,
            }),
        };

        subject_addr.try_send(report_transaction_receipts).unwrap();

        System::current().stop();
        system.run();
        let ui_gateway_recording = ui_gateway_recording_arc.lock().unwrap();
        assert_eq!(
            ui_gateway_recording.get_record::<NodeToUiMessage>(0),
            &NodeToUiMessage {
                target: MessageTarget::ClientId(1234),
                body: UiScanResponse {}.tmb(4321),
            }
        );
    }

    #[test]
    fn accountant_calls_payable_dao_to_mark_pending_payable() {
        let fingerprint_rowid_params_arc = Arc::new(Mutex::new(vec![]));
        let mark_pending_payable_rowid_params_arc = Arc::new(Mutex::new(vec![]));
        let expected_wallet = make_wallet("paying_you");
        let expected_amount = 12;
        let expected_hash = H256::from("transaction_hash".keccak256());
        let expected_timestamp = SystemTime::now();
        let expected_rowid = 45623;
        let pending_payable_dao = PendingPayableDaoMock::default()
            .fingerprint_rowid_params(&fingerprint_rowid_params_arc)
            .fingerprint_rowid_result(Some(expected_rowid));
        let payable_dao = PayableDaoMock::new()
            .mark_pending_payable_rowid_params(&mark_pending_payable_rowid_params_arc)
            .mark_pending_payable_rowid_result(Ok(()));
        let system = System::new("accountant_calls_payable_dao_to_mark_pending_payable");
        let accountant = AccountantBuilder::default()
            .bootstrapper_config(bc_from_ac_plus_earning_wallet(
                make_populated_accountant_config_with_defaults(),
                make_payment_thresholds_with_defaults(),
                make_wallet("some_wallet_address"),
            ))
            .payable_dao(payable_dao) // For Accountant
            .payable_dao(PayableDaoMock::new()) // For Scanner
            .pending_payable_dao(pending_payable_dao) // For Accountant
            .pending_payable_dao(PendingPayableDaoMock::new()) // For Scanner
            .build();
        let expected_payable = Payable::new(
            expected_wallet.clone(),
            expected_amount,
            expected_hash.clone(),
            expected_timestamp,
        );
        let sent_payable = SentPayable {
            payable: vec![Ok(expected_payable.clone())],
            response_skeleton_opt: None,
        };
        let subject = accountant.start();

        subject
            .try_send(sent_payable)
            .expect("unexpected actix error");

        System::current().stop();
        system.run();
        let fingerprint_rowid_params = fingerprint_rowid_params_arc.lock().unwrap();
        assert_eq!(*fingerprint_rowid_params, vec![expected_hash]);
        let mark_pending_payable_rowid_params =
            mark_pending_payable_rowid_params_arc.lock().unwrap();
        let actual = mark_pending_payable_rowid_params.get(0).unwrap();
        assert_eq!(actual, &(expected_wallet, expected_rowid));
    }

    #[test]
    fn accountant_logs_and_aborts_when_handle_sent_payable_finds_an_error_from_post_hash_time_and_the_pending_payable_fingerprint_does_not_exist(
    ) {
        init_test_logging();
        let system = System::new("sent payable failure without backup");
        let pending_payable_dao = PendingPayableDaoMock::default().fingerprint_rowid_result(None);
        let accountant = AccountantBuilder::default()
            .pending_payable_dao(pending_payable_dao) // For Accountant
            .pending_payable_dao(PendingPayableDaoMock::new()) // For Scanner
            .build();
        let hash = H256::from_uint(&U256::from(12345));
        let sent_payable = SentPayable {
            payable: vec![Err(BlockchainError::TransactionFailed {
                msg: "SQLite migraine".to_string(),
                hash_opt: Some(hash),
            })],
            response_skeleton_opt: None,
        };
        let subject = accountant.start();

        subject
            .try_send(sent_payable)
            .expect("unexpected actix error");

        System::current().stop();
        system.run();
        let log_handler = TestLogHandler::new();
        log_handler.exists_no_log_containing(&format!(
            "DEBUG: Accountant: Deleting an existing backup for a failed transaction {:?}",
            hash
        ));
        log_handler.exists_log_containing(&format!(
            "WARN: Accountant: Encountered transaction error at this end: 'TransactionFailed \
         {{ msg: \"SQLite migraine\", hash_opt: Some({:?}) }}'",
            hash
        ));
        log_handler.exists_log_containing(
            r#"WARN: Accountant: Failed transaction with a hash '0x0000…3039' but without the record - thrown out"#,
        );
    }

    #[test]
    fn handle_sent_payable_discovers_failed_transaction_and_pending_payable_fingerprint_was_really_created(
    ) {
        init_test_logging();
        let fingerprint_rowid_params_arc = Arc::new(Mutex::new(vec![]));
        let mark_pending_payable_rowid_params_arc = Arc::new(Mutex::new(vec![]));
        let delete_fingerprint_params_arc = Arc::new(Mutex::new(vec![]));
        let good_transaction_rowid = 3;
        let failed_transaction_rowid = 5;
        let payable_dao = PayableDaoMock::new()
            .mark_pending_payable_rowid_params(&mark_pending_payable_rowid_params_arc)
            .mark_pending_payable_rowid_result(Ok(()));
        let system = System::new("accountant_calls_payable_dao_payment_sent_when_sent_payments");
        let pending_payable_dao = PendingPayableDaoMock::default()
            .fingerprint_rowid_params(&fingerprint_rowid_params_arc)
            .fingerprint_rowid_result(Some(good_transaction_rowid)) //for the correct transaction before mark_pending_payment
            .fingerprint_rowid_result(Some(failed_transaction_rowid)) //err, to find out if the backup has been created or if the error occurred before that
            .delete_fingerprint_params(&delete_fingerprint_params_arc)
            .delete_fingerprint_result(Ok(()));
        let subject = AccountantBuilder::default()
            .payable_dao(payable_dao) // For Accountant
            .payable_dao(PayableDaoMock::new()) // For Scanner
            .pending_payable_dao(pending_payable_dao) // For Accountant
            .pending_payable_dao(PendingPayableDaoMock::new()) // For Scanner
            .build();
        let wallet = make_wallet("blah");
        let hash_tx_1 = H256::from_uint(&U256::from(5555));
        let hash_tx_2 = H256::from_uint(&U256::from(12345));
        let sent_payable = SentPayable {
            payable: vec![
                Ok(Payable {
                    to: wallet.clone(),
                    amount: 5656,
                    timestamp: SystemTime::now(),
                    tx_hash: hash_tx_1,
                }),
                Err(BlockchainError::TransactionFailed {
                    msg: "Attempt failed".to_string(),
                    hash_opt: Some(hash_tx_2),
                }),
            ],
            response_skeleton_opt: None,
        };
        let subject_addr = subject.start();

        subject_addr
            .try_send(sent_payable)
            .expect("unexpected actix error");

        System::current().stop();
        system.run();
        let pending_payable_fingerprint_rowid_params = fingerprint_rowid_params_arc.lock().unwrap();
        assert_eq!(
            *pending_payable_fingerprint_rowid_params,
            vec![hash_tx_1, hash_tx_2]
        );
        let mark_pending_payable_params = mark_pending_payable_rowid_params_arc.lock().unwrap();
        assert_eq!(
            *mark_pending_payable_params,
            vec![(wallet, good_transaction_rowid)]
        );
        let delete_pending_payable_fingerprint_params =
            delete_fingerprint_params_arc.lock().unwrap();
        assert_eq!(
            *delete_pending_payable_fingerprint_params,
            vec![failed_transaction_rowid]
        );
        let log_handler = TestLogHandler::new();
        log_handler.exists_log_containing("WARN: Accountant: Encountered transaction error at this end: \
         'TransactionFailed { msg: \"Attempt failed\", hash_opt: Some(0x0000000000000000000000000000000000000000000000000000000000003039)");
        log_handler.exists_log_containing(
            "DEBUG: Accountant: Deleting an existing backup for a failed transaction 0x0000…3039",
        );
    }

    #[test]
    fn accountant_sends_report_accounts_payable_to_blockchain_bridge_when_qualified_payable_found()
    {
        let (blockchain_bridge, _, blockchain_bridge_recording_arc) = make_recorder();
        let now = SystemTime::now();
        let payment_thresholds = make_payment_thresholds_with_defaults();
        let (qualified_payables, _, all_non_pending_payables) =
            make_payables(now, &payment_thresholds);
        let payable_dao =
            PayableDaoMock::new().non_pending_payables_result(all_non_pending_payables);
        let system = System::new("report_accounts_payable forwarded to blockchain_bridge");
        let mut subject = AccountantBuilder::default()
            .bootstrapper_config(bc_from_ac_plus_earning_wallet(
                make_populated_accountant_config_with_defaults(),
                payment_thresholds,
                make_wallet("some_wallet_address"),
            ))
            .payable_dao(PayableDaoMock::new()) // For Accountant
            .payable_dao(payable_dao) // For Scanner
            .build();
        subject.scanners.pending_payables = Box::new(NullScanner::new());
        subject.scanners.receivables = Box::new(NullScanner::new());
        let accountant_addr = subject.start();
        let accountant_subs = Accountant::make_subs_from(&accountant_addr);
        let peer_actors = peer_actors_builder()
            .blockchain_bridge(blockchain_bridge)
            .build();
        send_bind_message!(accountant_subs, peer_actors);

        send_start_message!(accountant_subs);

        System::current().stop();
        system.run();
        let blockchain_bridge_recorder = blockchain_bridge_recording_arc.lock().unwrap();
        assert_eq!(blockchain_bridge_recorder.len(), 1);
        let message = blockchain_bridge_recorder.get_record::<ReportAccountsPayable>(0);
        assert_eq!(
            message,
            &ReportAccountsPayable {
                accounts: qualified_payables,
                response_skeleton_opt: None,
            }
        );
    }

    #[test]
    fn accountant_sends_a_request_to_blockchain_bridge_to_scan_for_received_payments() {
        init_test_logging();
        let (blockchain_bridge, _, blockchain_bridge_recording_arc) = make_recorder();
        let earning_wallet = make_wallet("someearningwallet");
        let system = System::new(
            "accountant_sends_a_request_to_blockchain_bridge_to_scan_for_received_payments",
        );
        let receivable_dao = ReceivableDaoMock::new()
            .new_delinquencies_result(vec![])
            .paid_delinquencies_result(vec![]);
        let mut subject = AccountantBuilder::default()
            .bootstrapper_config(bc_from_ac_plus_earning_wallet(
                make_populated_accountant_config_with_defaults(),
                make_payment_thresholds_with_defaults(),
                earning_wallet.clone(),
            ))
            .receivable_dao(ReceivableDaoMock::new()) // For Accountant
            .receivable_dao(receivable_dao) // For Scanner
            .build();
        subject.scanners.pending_payables = Box::new(NullScanner::new());
        subject.scanners.payables = Box::new(NullScanner::new());
        let accountant_addr = subject.start();
        let accountant_subs = Accountant::make_subs_from(&accountant_addr);
        let peer_actors = peer_actors_builder()
            .blockchain_bridge(blockchain_bridge)
            .build();
        send_bind_message!(accountant_subs, peer_actors);

        send_start_message!(accountant_subs);

        System::current().stop();
        system.run();
        let blockchain_bridge_recorder = blockchain_bridge_recording_arc.lock().unwrap();
        assert_eq!(blockchain_bridge_recorder.len(), 1);
        let retrieve_transactions_msg =
            blockchain_bridge_recorder.get_record::<RetrieveTransactions>(0);
        assert_eq!(
            retrieve_transactions_msg,
            &RetrieveTransactions {
                recipient: earning_wallet.clone(),
                response_skeleton_opt: None,
            }
        );
    }

    #[test]
    fn accountant_receives_new_payments_to_the_receivables_dao() {
        let earning_wallet = make_wallet("earner3000");
        let expected_receivable_1 = BlockchainTransaction {
            block_number: 7,
            from: make_wallet("wallet0"),
            gwei_amount: 456,
        };
        let expected_receivable_2 = BlockchainTransaction {
            block_number: 13,
            from: make_wallet("wallet1"),
            gwei_amount: 10000,
        };
        let more_money_received_params_arc = Arc::new(Mutex::new(vec![]));
        let receivable_dao = ReceivableDaoMock::new()
            .more_money_received_parameters(&more_money_received_params_arc)
            .more_money_received_result(Ok(()));
        let accountant = AccountantBuilder::default()
            .bootstrapper_config(bc_from_ac_plus_earning_wallet(
                make_populated_accountant_config_with_defaults(),
                make_payment_thresholds_with_defaults(),
                earning_wallet.clone(),
            ))
            .payable_dao(PayableDaoMock::new().non_pending_payables_result(vec![]))
            .payable_dao(PayableDaoMock::new())
            .receivable_dao(receivable_dao)
            .receivable_dao(ReceivableDaoMock::new())
            .build();
        let system = System::new("accountant_receives_new_payments_to_the_receivables_dao");
        let subject = accountant.start();

        subject
            .try_send(ReceivedPayments {
                payments: vec![expected_receivable_1.clone(), expected_receivable_2.clone()],
                response_skeleton_opt: None,
            })
            .expect("unexpected actix error");

        System::current().stop();
        system.run();
        let more_money_received_params = more_money_received_params_arc.lock().unwrap();
        assert_eq!(
            *more_money_received_params,
            vec![vec![expected_receivable_1, expected_receivable_2]]
        )
    }

    #[test]
    fn accountant_scans_after_startup() {
        init_test_logging();
        let pending_payable_params_arc = Arc::new(Mutex::new(vec![]));
        let payable_params_arc = Arc::new(Mutex::new(vec![]));
        let new_delinquencies_params_arc = Arc::new(Mutex::new(vec![]));
        let paid_delinquencies_params_arc = Arc::new(Mutex::new(vec![]));
        let (blockchain_bridge, _, _) = make_recorder();
        let earning_wallet = make_wallet("earning");
        let system = System::new("accountant_scans_after_startup");
        let config = bc_from_ac_plus_wallets(
            make_populated_accountant_config_with_defaults(),
            make_payment_thresholds_with_defaults(),
            make_wallet("buy"),
            earning_wallet.clone(),
        );
        let payable_dao = PayableDaoMock::new()
            .non_pending_payables_params(&payable_params_arc)
            .non_pending_payables_result(vec![]);
        let pending_payable_dao = PendingPayableDaoMock::default()
            .return_all_fingerprints_params(&pending_payable_params_arc)
            .return_all_fingerprints_result(vec![]);
        let receivable_dao = ReceivableDaoMock::new()
            .new_delinquencies_parameters(&new_delinquencies_params_arc)
            .new_delinquencies_result(vec![])
            .paid_delinquencies_parameters(&paid_delinquencies_params_arc)
            .paid_delinquencies_result(vec![]);
        let subject = AccountantBuilder::default()
            .bootstrapper_config(config)
            .payable_dao(PayableDaoMock::new()) // For Accountant
            .payable_dao(payable_dao) // For Scanner
            .pending_payable_dao(PendingPayableDaoMock::new()) // For Accountant
            .pending_payable_dao(pending_payable_dao) // For Scanner
            .receivable_dao(ReceivableDaoMock::new()) // For Accountant
            .receivable_dao(receivable_dao) // For Scanner
            .build();
        let peer_actors = peer_actors_builder()
            .blockchain_bridge(blockchain_bridge)
            .build();
        let subject_addr: Addr<Accountant> = subject.start();
        let subject_subs = Accountant::make_subs_from(&subject_addr);
        send_bind_message!(subject_subs, peer_actors);

        send_start_message!(subject_subs);

        System::current().stop();
        system.run();
        let tlh = TestLogHandler::new();
        tlh.exists_log_containing("INFO: Accountant: Scanning for payables");
        tlh.exists_log_containing("INFO: Accountant: Scanning for pending payable");
        tlh.exists_log_containing(&format!(
            "INFO: Accountant: Scanning for receivables to {}",
            earning_wallet
        ));
        tlh.exists_log_containing("INFO: Accountant: Scanning for delinquencies");
        let payable_params = payable_params_arc.lock().unwrap();
        let pending_payable_params = pending_payable_params_arc.lock().unwrap();
        //proof of calling pieces of scan_for_delinquencies()
        let mut new_delinquencies_params = new_delinquencies_params_arc.lock().unwrap();
        let (captured_timestamp, captured_curves) = new_delinquencies_params.remove(0);
        let paid_delinquencies_params = paid_delinquencies_params_arc.lock().unwrap();
        assert_eq!(*payable_params, vec![()]);
        assert_eq!(*pending_payable_params, vec![()]);
        assert!(new_delinquencies_params.is_empty());
        assert!(
            captured_timestamp < SystemTime::now()
                && captured_timestamp >= from_time_t(to_time_t(SystemTime::now()) - 5)
        );
        assert_eq!(captured_curves, make_payment_thresholds_with_defaults());
        assert_eq!(paid_delinquencies_params.len(), 1);
        assert_eq!(
            paid_delinquencies_params[0],
            make_payment_thresholds_with_defaults()
        );
    }

    #[test]
    #[ignore]
    fn periodical_scanning_for_receivables_and_delinquencies_works() {
        init_test_logging();
        let new_delinquencies_params_arc = Arc::new(Mutex::new(vec![]));
        let ban_params_arc = Arc::new(Mutex::new(vec![]));
        let notify_later_receivable_params_arc = Arc::new(Mutex::new(vec![]));
        let earning_wallet = make_wallet("earner3000");
        let wallet_to_be_banned = make_wallet("bad_luck");
        let (blockchain_bridge, _, blockchain_bridge_recording) = make_recorder();
        let config = bc_from_ac_plus_earning_wallet(
            AccountantConfig {
                scan_intervals: ScanIntervals {
                    payable_scan_interval: Duration::from_secs(100),
                    receivable_scan_interval: Duration::from_millis(99),
                    pending_payable_scan_interval: Duration::from_secs(100),
                },
                when_pending_too_long_sec: DEFAULT_PENDING_TOO_LONG_SEC,
                suppress_initial_scans: false,
            },
            make_payment_thresholds_with_defaults(),
            earning_wallet.clone(),
        );
        let new_delinquent_account = ReceivableAccount {
            wallet: wallet_to_be_banned.clone(),
            balance: 4567,
            last_received_timestamp: from_time_t(200_000_000),
        };
        let system = System::new("periodical_scanning_for_receivables_and_delinquencies_works");
        let banned_dao = BannedDaoMock::new().ban_parameters(&ban_params_arc);
        let mut receivable_dao = ReceivableDaoMock::new()
            .new_delinquencies_parameters(&new_delinquencies_params_arc)
            //this is the immediate try, not with our interval
            .new_delinquencies_result(vec![])
            //after the interval we actually process data
            .new_delinquencies_result(vec![new_delinquent_account])
            .paid_delinquencies_result(vec![])
            .paid_delinquencies_result(vec![])
            .paid_delinquencies_result(vec![]);
        receivable_dao.have_new_delinquencies_shutdown_the_system = true;
        let mut subject = AccountantBuilder::default()
            .bootstrapper_config(config)
            .receivable_dao(ReceivableDaoMock::new())
            .receivable_dao(receivable_dao)
            .banned_dao(BannedDaoMock::new())
            .banned_dao(banned_dao)
            .build();
        subject.scanners.pending_payables = Box::new(NullScanner::new());
        subject.scanners.payables = Box::new(NullScanner::new());
        subject.notify_later.scan_for_receivable = Box::new(
            NotifyLaterHandleMock::default()
                .notify_later_params(&notify_later_receivable_params_arc)
                .permit_to_send_out(),
        );
        let peer_actors = peer_actors_builder()
            .blockchain_bridge(blockchain_bridge)
            .build();
        let subject_addr: Addr<Accountant> = subject.start();
        let subject_subs = Accountant::make_subs_from(&subject_addr);
        send_bind_message!(subject_subs, peer_actors);

        send_start_message!(subject_subs);

        system.run();
        let retrieve_transactions_recording = blockchain_bridge_recording.lock().unwrap();
        assert_eq!(retrieve_transactions_recording.len(), 3);
        let retrieve_transactions_msgs: Vec<&RetrieveTransactions> = (0
            ..retrieve_transactions_recording.len())
            .map(|index| retrieve_transactions_recording.get_record::<RetrieveTransactions>(index))
            .collect();
        assert_eq!(
            *retrieve_transactions_msgs,
            vec![
                &RetrieveTransactions {
                    recipient: earning_wallet.clone(),
                    response_skeleton_opt: None,
                },
                &RetrieveTransactions {
                    recipient: earning_wallet.clone(),
                    response_skeleton_opt: None,
                },
                &RetrieveTransactions {
                    recipient: earning_wallet.clone(),
                    response_skeleton_opt: None,
                },
            ]
        );
        //sadly I cannot effectively assert on the exact params
        //they are a) real timestamp of now, b) constant payment_thresholds
        //the Rust type system gives me enough support to be okay with counting occurrences
        let new_delinquencies_params = new_delinquencies_params_arc.lock().unwrap();
        assert_eq!(new_delinquencies_params.len(), 3); //the third one is the signal to shut the system down
        let ban_params = ban_params_arc.lock().unwrap();
        assert_eq!(*ban_params, vec![wallet_to_be_banned]);
        let notify_later_receivable_params = notify_later_receivable_params_arc.lock().unwrap();
        assert_eq!(
            *notify_later_receivable_params,
            vec![
                (
                    ScanForReceivables {
                        response_skeleton_opt: None
                    },
                    Duration::from_millis(99)
                ),
                (
                    ScanForReceivables {
                        response_skeleton_opt: None
                    },
                    Duration::from_millis(99)
                ),
                (
                    ScanForReceivables {
                        response_skeleton_opt: None
                    },
                    Duration::from_millis(99)
                ),
            ]
        )
    }

    #[test]
    #[ignore]
    fn periodical_scanning_for_pending_payable_works() {
        //in the very first round we scan without waiting but we cannot find any pending payable
        init_test_logging();
        let return_all_pending_payable_fingerprints_params_arc = Arc::new(Mutex::new(vec![]));
        let notify_later_pending_payable_params_arc = Arc::new(Mutex::new(vec![]));
        let (blockchain_bridge, _, blockchain_bridge_recording_arc) = make_recorder();
        let system =
            System::new("accountant_payable_scan_timer_triggers_scanning_for_pending_payable");
        let config = bc_from_ac_plus_earning_wallet(
            AccountantConfig {
                scan_intervals: ScanIntervals {
                    payable_scan_interval: Duration::from_secs(100),
                    receivable_scan_interval: Duration::from_secs(100),
                    pending_payable_scan_interval: Duration::from_millis(98),
                },
                when_pending_too_long_sec: DEFAULT_PENDING_TOO_LONG_SEC,
                suppress_initial_scans: false,
            },
            make_payment_thresholds_with_defaults(),
            make_wallet("hi"),
        );
        // slightly above minimum balance, to the right of the curve (time intersection)
        let pending_payable_fingerprint_record = PendingPayableFingerprint {
            rowid_opt: Some(45454),
            timestamp: SystemTime::now(),
            hash: H256::from_uint(&U256::from(565)),
            attempt_opt: Some(1),
            amount: 4589,
            process_error: None,
        };
        let mut pending_payable_dao = PendingPayableDaoMock::default()
            .return_all_fingerprints_params(&return_all_pending_payable_fingerprints_params_arc)
            .return_all_fingerprints_result(vec![])
            .return_all_fingerprints_result(vec![pending_payable_fingerprint_record.clone()]);
        pending_payable_dao.have_return_all_fingerprints_shut_down_the_system = true;
        let peer_actors = peer_actors_builder()
            .blockchain_bridge(blockchain_bridge)
            .build();
        let mut subject = AccountantBuilder::default()
            .bootstrapper_config(config)
            .pending_payable_dao(PendingPayableDaoMock::new()) // For Accountant
            .pending_payable_dao(pending_payable_dao) // For Scanner
            .build();
        subject.scanners.receivables = Box::new(NullScanner::new()); //skipping
        subject.scanners.payables = Box::new(NullScanner::new()); //skipping
        subject.notify_later.scan_for_pending_payable = Box::new(
            NotifyLaterHandleMock::default()
                .notify_later_params(&notify_later_pending_payable_params_arc)
                .permit_to_send_out(),
        );
        let subject_addr: Addr<Accountant> = subject.start();
        let subject_subs = Accountant::make_subs_from(&subject_addr);
        send_bind_message!(subject_subs, peer_actors);

        send_start_message!(subject_subs);

        system.run();
        let return_all_pending_payable_fingerprints =
            return_all_pending_payable_fingerprints_params_arc
                .lock()
                .unwrap();
        //the third attempt is the one where the queue is empty and System::current.stop() ends the cycle
        assert_eq!(*return_all_pending_payable_fingerprints, vec![(), (), ()]);
        let blockchain_bridge_recorder = blockchain_bridge_recording_arc.lock().unwrap();
        assert_eq!(blockchain_bridge_recorder.len(), 1);
        let request_transaction_receipt_msg =
            blockchain_bridge_recorder.get_record::<RequestTransactionReceipts>(0);
        assert_eq!(
            request_transaction_receipt_msg,
            &RequestTransactionReceipts {
                pending_payable: vec![pending_payable_fingerprint_record],
                response_skeleton_opt: None,
            }
        );
        let notify_later_pending_payable_params =
            notify_later_pending_payable_params_arc.lock().unwrap();
        assert_eq!(
            *notify_later_pending_payable_params,
            vec![
                (
                    ScanForPendingPayables {
                        response_skeleton_opt: None
                    },
                    Duration::from_millis(98)
                ),
                (
                    ScanForPendingPayables {
                        response_skeleton_opt: None
                    },
                    Duration::from_millis(98)
                ),
                (
                    ScanForPendingPayables {
                        response_skeleton_opt: None
                    },
                    Duration::from_millis(98)
                ),
            ]
        )
    }

    #[test]
    #[ignore]
    fn periodical_scanning_for_payable_works() {
        //in the very first round we scan without waiting but we cannot find any payable records
        init_test_logging();
        let test_name = "accountant_payable_scan_timer_triggers_periodical_scanning_for_payables";
        let non_pending_payables_params_arc = Arc::new(Mutex::new(vec![]));
        let notify_later_payables_params_arc = Arc::new(Mutex::new(vec![]));
        let (blockchain_bridge, _, blockchain_bridge_recording_arc) = make_recorder();
        let system = System::new(test_name);
        let config = bc_from_ac_plus_earning_wallet(
            AccountantConfig {
                scan_intervals: ScanIntervals {
                    payable_scan_interval: Duration::from_millis(97),
                    receivable_scan_interval: Duration::from_secs(100),
                    pending_payable_scan_interval: Duration::from_secs(100),
                },
                when_pending_too_long_sec: DEFAULT_PENDING_TOO_LONG_SEC,
                suppress_initial_scans: false,
            },
            make_payment_thresholds_with_defaults(),
            make_wallet("hi"),
        );
        let now = to_time_t(SystemTime::now());
        // slightly above minimum balance, to the right of the curve (time intersection)
        let account = PayableAccount {
            wallet: make_wallet("wallet"),
            balance: DEFAULT_PAYMENT_THRESHOLDS.debt_threshold_gwei + 5,
            last_paid_timestamp: from_time_t(
                now - DEFAULT_PAYMENT_THRESHOLDS.threshold_interval_sec - 10,
            ),
            pending_payable_opt: None,
        };
        let mut payable_dao = PayableDaoMock::new()
            .non_pending_payables_params(&non_pending_payables_params_arc)
            .non_pending_payables_result(vec![])
            .non_pending_payables_result(vec![account.clone()]);
        payable_dao.have_non_pending_payables_shut_down_the_system = true;
        let peer_actors = peer_actors_builder()
            .blockchain_bridge(blockchain_bridge)
            .build();
        let mut subject = AccountantBuilder::default()
            .bootstrapper_config(config)
            .payable_dao(PayableDaoMock::new()) // For Scanner
            .payable_dao(payable_dao) // For Accountant
            .build();
        subject.logger = Logger::new(test_name);
        subject.scanners.pending_payables = Box::new(NullScanner::new()); //skipping
        subject.scanners.receivables = Box::new(NullScanner::new()); //skipping
        subject.notify_later.scan_for_payable = Box::new(
            NotifyLaterHandleMock::default()
                .notify_later_params(&notify_later_payables_params_arc)
                .permit_to_send_out(),
        );
        let subject_addr = subject.start();
        let subject_subs = Accountant::make_subs_from(&subject_addr);
        send_bind_message!(subject_subs, peer_actors);

        send_start_message!(subject_subs);

        system.run();
        let non_pending_payables_params = non_pending_payables_params_arc.lock().unwrap();
        //the third attempt is the one where the queue is empty and System::current.stop() ends the cycle
        assert_eq!(*non_pending_payables_params, vec![(), (), ()]);
        let blockchain_bridge_recorder = blockchain_bridge_recording_arc.lock().unwrap();
        assert_eq!(blockchain_bridge_recorder.len(), 1);
        let report_accounts_payables_msg =
            blockchain_bridge_recorder.get_record::<ReportAccountsPayable>(0);
        assert_eq!(
            report_accounts_payables_msg,
            &ReportAccountsPayable {
                accounts: vec![account],
                response_skeleton_opt: None,
            }
        );
        let notify_later_payables_params = notify_later_payables_params_arc.lock().unwrap();
        assert_eq!(
            *notify_later_payables_params,
            vec![
                (
                    ScanForPayables {
                        response_skeleton_opt: None
                    },
                    Duration::from_millis(97)
                ),
                (
                    ScanForPayables {
                        response_skeleton_opt: None
                    },
                    Duration::from_millis(97)
                ),
                (
                    ScanForPayables {
                        response_skeleton_opt: None
                    },
                    Duration::from_millis(97)
                ),
            ]
        )
    }

    #[test]
    fn start_message_triggers_no_scans_in_suppress_mode() {
        init_test_logging();
        let system = System::new("start_message_triggers_no_scans_in_suppress_mode");
        let config = bc_from_ac_plus_earning_wallet(
            AccountantConfig {
                scan_intervals: ScanIntervals {
                    payable_scan_interval: Duration::from_millis(1),
                    receivable_scan_interval: Duration::from_millis(1),
                    pending_payable_scan_interval: Duration::from_secs(100),
                },
                when_pending_too_long_sec: DEFAULT_PENDING_TOO_LONG_SEC,
                suppress_initial_scans: true,
            },
            make_payment_thresholds_with_defaults(),
            make_wallet("hi"),
        );
        let payable_dao = PayableDaoMock::new(); // No payables: demanding one would cause a panic
        let receivable_dao = ReceivableDaoMock::new(); // No delinquencies: demanding one would cause a panic
        let peer_actors = peer_actors_builder().build();
        let subject = AccountantBuilder::default()
            .bootstrapper_config(config)
            .payable_dao(payable_dao) // For Accountant
            .payable_dao(PayableDaoMock::new()) // For Scanner
            .receivable_dao(receivable_dao) // For Accountant
            .receivable_dao(ReceivableDaoMock::new()) // For Scanner
            .build();
        let subject_addr = subject.start();
        let subject_subs = Accountant::make_subs_from(&subject_addr);
        send_bind_message!(subject_subs, peer_actors);

        send_start_message!(subject_subs);

        System::current().stop();
        assert_eq!(system.run(), 0);
        // no panics because of recalcitrant DAOs; therefore DAOs were not called; therefore test passes
        TestLogHandler::new().exists_log_containing(
            "Started with --scans off; declining to begin database and blockchain scans",
        );
    }

    #[test]
    fn scan_for_payables_message_does_not_trigger_payment_for_balances_below_the_curve() {
        init_test_logging();
        let accountant_config = make_populated_accountant_config_with_defaults();
        let payment_thresholds = PaymentThresholds {
            threshold_interval_sec: 2_592_000,
            debt_threshold_gwei: 1_000_000_000,
            payment_grace_period_sec: 86_400,
            maturity_threshold_sec: 86_400,
            permanent_debt_allowed_gwei: 10_000_000,
            unban_below_gwei: 10_000_000,
        };
        let config = bc_from_ac_plus_earning_wallet(
            accountant_config,
            payment_thresholds.clone(),
            make_wallet("mine"),
        );
        let now = to_time_t(SystemTime::now());

        let accounts = vec![
            // below minimum balance, to the right of time intersection (inside buffer zone)
            PayableAccount {
                wallet: make_wallet("wallet0"),
                balance: payment_thresholds.permanent_debt_allowed_gwei - 1,
                last_paid_timestamp: from_time_t(
                    now - payment_thresholds.threshold_interval_sec - 10,
                ),
                pending_payable_opt: None,
            },
            // above balance intersection, to the left of minimum time (inside buffer zone)
            PayableAccount {
                wallet: make_wallet("wallet1"),
                balance: payment_thresholds.debt_threshold_gwei + 1,
                last_paid_timestamp: from_time_t(
                    now - payment_thresholds.maturity_threshold_sec + 10,
                ),
                pending_payable_opt: None,
            },
            // above minimum balance, to the right of minimum time (not in buffer zone, below the curve)
            PayableAccount {
                wallet: make_wallet("wallet2"),
                balance: payment_thresholds.debt_threshold_gwei - 1000,
                last_paid_timestamp: from_time_t(
                    now - payment_thresholds.maturity_threshold_sec - 1,
                ),
                pending_payable_opt: None,
            },
        ];
        let payable_dao = PayableDaoMock::new()
            .non_pending_payables_result(accounts.clone())
            .non_pending_payables_result(vec![]);
        let (blockchain_bridge, _, blockchain_bridge_recordings_arc) = make_recorder();
        let system = System::new(
            "scan_for_payable_message_does_not_trigger_payment_for_balances_below_the_curve",
        );
        let blockchain_bridge_addr: Addr<Recorder> = blockchain_bridge.start();
        let report_accounts_payable_sub =
            blockchain_bridge_addr.recipient::<ReportAccountsPayable>();
        let mut subject = AccountantBuilder::default()
            .bootstrapper_config(config)
            .payable_dao(PayableDaoMock::new()) // For Accountant
            .payable_dao(payable_dao) // For Scanner
            .build();
        subject.report_accounts_payable_sub_opt = Some(report_accounts_payable_sub);

        let _result =
            subject
                .scanners
                .payables
                .begin_scan(SystemTime::now(), None, &subject.logger);

        System::current().stop_with_code(0);
        system.run();
        let blockchain_bridge_recordings = blockchain_bridge_recordings_arc.lock().unwrap();
        assert_eq!(blockchain_bridge_recordings.len(), 0);
    }

    #[test]
    fn scan_for_payable_message_triggers_payment_for_balances_over_the_curve() {
        init_test_logging();
        let now = to_time_t(SystemTime::now());
        let accounts = vec![
            // slightly above minimum balance, to the right of the curve (time intersection)
            PayableAccount {
                wallet: make_wallet("wallet0"),
                balance: DEFAULT_PAYMENT_THRESHOLDS.permanent_debt_allowed_gwei + 1,
                last_paid_timestamp: from_time_t(
                    now - DEFAULT_PAYMENT_THRESHOLDS.threshold_interval_sec - 10,
                ),
                pending_payable_opt: None,
            },
            // slightly above the curve (balance intersection), to the right of minimum time
            PayableAccount {
                wallet: make_wallet("wallet1"),
                balance: DEFAULT_PAYMENT_THRESHOLDS.debt_threshold_gwei + 1,
                last_paid_timestamp: from_time_t(
                    now - DEFAULT_PAYMENT_THRESHOLDS.maturity_threshold_sec - 10,
                ),
                pending_payable_opt: None,
            },
        ];
<<<<<<< HEAD
        let accounts_inner = accounts.clone();
        let (blockchain_bridge, blockchain_bridge_awaiter, blockchain_bridge_recordings_arc) = make_recorder();
        thread::spawn (move || {
            let system =
                System::new("scan_for_payable_message_triggers_payment_for_balances_over_the_curve");
            let config = bc_from_ac_plus_earning_wallet(
                AccountantConfig {
                    scan_intervals: ScanIntervals {
                        pending_payable_scan_interval: Duration::from_secs(50_000),
                        payable_scan_interval: Duration::from_millis(100),
                        receivable_scan_interval: Duration::from_secs(50_000),
                    },
                    when_pending_too_long_sec: DEFAULT_PENDING_TOO_LONG_SEC,
                    suppress_initial_scans: false,
                },
                make_payment_thresholds_with_defaults(),
                make_wallet("mine"),
            );
            let mut payable_dao =
                PayableDaoMock::default().non_pending_payables_result(accounts_inner);
            // payable_dao.have_non_pending_payables_shut_down_the_system = true;
            let peer_actors = peer_actors_builder()
                .blockchain_bridge(blockchain_bridge)
                .build();
            let mut subject = AccountantBuilder::default()
                .bootstrapper_config(config)
                .payable_dao(PayableDaoMock::new()) // For Accountant
                .payable_dao(payable_dao) // For Scanner
                .build();
            subject.scanners.pending_payables = Box::new(NullScanner::new());
            subject.scanners.receivables = Box::new(NullScanner::new());
            let subject_addr = subject.start();
            let accountant_subs = Accountant::make_subs_from(&subject_addr);
            send_bind_message!(accountant_subs, peer_actors);

            send_start_message!(accountant_subs);

            system.run();
        });
        blockchain_bridge_awaiter.await_message_count(1);
=======
        let payable_dao = PayableDaoMock::default().non_pending_payables_result(accounts.clone());
        // payable_dao.have_non_pending_payables_shut_down_the_system = true;
        let (blockchain_bridge, _, blockchain_bridge_recordings_arc) = make_recorder();
        let system =
            System::new("scan_for_payable_message_triggers_payment_for_balances_over_the_curve");
        let peer_actors = peer_actors_builder()
            .blockchain_bridge(blockchain_bridge)
            .build();
        let mut subject = AccountantBuilder::default()
            .bootstrapper_config(config)
            .payable_dao(PayableDaoMock::new()) // For Accountant
            .payable_dao(payable_dao) // For Scanner
            .build();
        subject.scanners.pending_payables = Box::new(NullScanner::new());
        subject.scanners.receivables = Box::new(NullScanner::new());
        let subject_addr = subject.start();
        let accountant_subs = Accountant::make_subs_from(&subject_addr);
        send_bind_message!(accountant_subs, peer_actors);

        send_start_message!(accountant_subs);

        System::current().stop();
        system.run();
>>>>>>> de012bc9
        let blockchain_bridge_recordings = blockchain_bridge_recordings_arc.lock().unwrap();
        let message = blockchain_bridge_recordings.get_record::<ReportAccountsPayable>(0);
        assert_eq!(
            message,
            &ReportAccountsPayable {
                accounts,
                response_skeleton_opt: None,
            }
        );
    }

    #[test]
    fn accountant_doesn_t_starts_another_scan_in_case_it_receives_the_message_and_the_scanner_is_running(
    ) {
        init_test_logging();
        let test_name = "accountant_doesn_t_starts_another_scan_in_case_it_receives_the_message_and_the_scanner_is_running";
        let payable_dao = PayableDaoMock::default();
        let (blockchain_bridge, _, blockchain_bridge_recording) = make_recorder();
        let report_accounts_payable_sub = blockchain_bridge.start().recipient();
        let now =
            to_time_t(SystemTime::now()) - DEFAULT_PAYMENT_THRESHOLDS.maturity_threshold_sec - 1;
        let payable_account = PayableAccount {
            wallet: make_wallet("scan_for_payables"),
            balance: DEFAULT_PAYMENT_THRESHOLDS.debt_threshold_gwei + 1,
            last_paid_timestamp: from_time_t(now),
            pending_payable_opt: None,
        };
        let mut payable_dao =
            payable_dao.non_pending_payables_result(vec![payable_account.clone()]);
        payable_dao.have_non_pending_payables_shut_down_the_system = true;
        let config = bc_from_ac_plus_earning_wallet(
            make_populated_accountant_config_with_defaults(),
            make_payment_thresholds_with_defaults(),
            make_wallet("mine"),
        );
        let system = System::new(test_name);
        let mut subject = AccountantBuilder::default()
            .payable_dao(PayableDaoMock::new()) // For Accountant
            .payable_dao(payable_dao) // For Scanner
            .bootstrapper_config(config)
            .build();
        subject.report_accounts_payable_sub_opt = Some(report_accounts_payable_sub);
        subject
            .accountant_config
            .scan_intervals
            .payable_scan_interval = Duration::from_millis(10);
        subject.logger = Logger::new(test_name);
        let addr = subject.start();
        addr.try_send(ScanForPayables {
            response_skeleton_opt: None,
        })
        .unwrap();

        addr.try_send(ScanForPayables {
            response_skeleton_opt: None,
        })
        .unwrap();

        System::current().stop();
        system.run();
        let recording = blockchain_bridge_recording.lock().unwrap();
        let messages_received = recording.len();
        assert_eq!(messages_received, 0);
        TestLogHandler::new().exists_log_containing(&format!(
            "INFO: {}: Payable scan was already initiated",
            test_name
        ));
    }

    #[test]
    fn scan_for_pending_payable_found_unresolved_pending_payable_and_urges_their_processing() {
        init_test_logging();
        let (blockchain_bridge, _, blockchain_bridge_recording_arc) = make_recorder();
        let payable_fingerprint_1 = PendingPayableFingerprint {
            rowid_opt: Some(555),
            timestamp: from_time_t(210_000_000),
            hash: H256::from_uint(&U256::from(45678)),
            attempt_opt: Some(0),
            amount: 4444,
            process_error: None,
        };
        let payable_fingerprint_2 = PendingPayableFingerprint {
            rowid_opt: Some(550),
            timestamp: from_time_t(210_000_100),
            hash: H256::from_uint(&U256::from(112233)),
            attempt_opt: Some(0),
            amount: 7999,
            process_error: None,
        };
        let pending_payable_dao =
            PendingPayableDaoMock::default().return_all_fingerprints_result(vec![
                payable_fingerprint_1.clone(),
                payable_fingerprint_2.clone(),
            ]);
        let config = bc_from_ac_plus_earning_wallet(
            make_populated_accountant_config_with_defaults(),
            make_payment_thresholds_with_defaults(),
            make_wallet("mine"),
        );
        let system = System::new("pending payable scan");
        let mut subject = AccountantBuilder::default()
            .pending_payable_dao(PendingPayableDaoMock::new()) // For Accountant
            .pending_payable_dao(pending_payable_dao) // For Scanner
            .bootstrapper_config(config)
            .build();
        let blockchain_bridge_addr = blockchain_bridge.start();
        subject.request_transaction_receipts_subs_opt = Some(blockchain_bridge_addr.recipient());
        let account_addr = subject.start();

        let _ = account_addr
            .try_send(ScanForPendingPayables {
                response_skeleton_opt: None,
            })
            .unwrap();

        let killer = SystemKillerActor::new(Duration::from_millis(10));
        killer.start();
        system.run();
        let blockchain_bridge_recording = blockchain_bridge_recording_arc.lock().unwrap();
        assert_eq!(blockchain_bridge_recording.len(), 1);
        let received_msg = blockchain_bridge_recording.get_record::<RequestTransactionReceipts>(0);
        assert_eq!(
            received_msg,
            &RequestTransactionReceipts {
                pending_payable: vec![payable_fingerprint_1, payable_fingerprint_2],
                response_skeleton_opt: None,
            }
        );
        let log_handler = TestLogHandler::new();
        log_handler.exists_log_containing("DEBUG: Accountant: Found 2 pending payables to process");
    }

    #[test]
    fn report_routing_service_provided_message_is_received() {
        init_test_logging();
        let mut bootstrapper_config = BootstrapperConfig::default();
        bootstrapper_config.payment_thresholds_opt = Some(make_payment_thresholds_with_defaults());
        bootstrapper_config.accountant_config_opt = Some(make_accountant_config_null());
        bootstrapper_config.earning_wallet = make_wallet("hi");
        let more_money_receivable_parameters_arc = Arc::new(Mutex::new(vec![]));
        let payable_dao_mock = PayableDaoMock::new().non_pending_payables_result(vec![]);
        let receivable_dao_mock = ReceivableDaoMock::new()
            .more_money_receivable_parameters(&more_money_receivable_parameters_arc)
            .more_money_receivable_result(Ok(()));
        let subject = AccountantBuilder::default()
            .bootstrapper_config(bootstrapper_config)
            .payable_dao(payable_dao_mock)
            .payable_dao(PayableDaoMock::new())
            .receivable_dao(receivable_dao_mock)
            .receivable_dao(ReceivableDaoMock::new())
            .build();
        let system = System::new("report_routing_service_message_is_received");
        let subject_addr: Addr<Accountant> = subject.start();
        subject_addr
            .try_send(BindMessage {
                peer_actors: peer_actors_builder().build(),
            })
            .unwrap();

        let paying_wallet = make_wallet("booga");
        subject_addr
            .try_send(ReportRoutingServiceProvidedMessage {
                paying_wallet: paying_wallet.clone(),
                payload_size: 1234,
                service_rate: 42,
                byte_rate: 24,
            })
            .unwrap();

        System::current().stop_with_code(0);
        system.run();
        let more_money_receivable_parameters = more_money_receivable_parameters_arc.lock().unwrap();
        assert_eq!(
            more_money_receivable_parameters[0],
            (make_wallet("booga"), (1 * 42) + (1234 * 24))
        );
        TestLogHandler::new().exists_log_containing(&format!(
            "DEBUG: Accountant: Charging routing of 1234 bytes to wallet {}",
            paying_wallet
        ));
    }

    #[test]
    fn report_routing_service_provided_message_is_received_from_our_consuming_wallet() {
        init_test_logging();
        let consuming_wallet = make_wallet("our consuming wallet");
        let config = bc_from_ac_plus_wallets(
            make_populated_accountant_config_with_defaults(),
            make_payment_thresholds_with_defaults(),
            consuming_wallet.clone(),
            make_wallet("our earning wallet"),
        );
        let more_money_receivable_parameters_arc = Arc::new(Mutex::new(vec![]));
        let payable_dao_mock = PayableDaoMock::new().non_pending_payables_result(vec![]);
        let receivable_dao_mock = ReceivableDaoMock::new()
            .more_money_receivable_parameters(&more_money_receivable_parameters_arc);
        let subject = AccountantBuilder::default()
            .bootstrapper_config(config)
            .payable_dao(payable_dao_mock)
            .payable_dao(PayableDaoMock::new())
            .receivable_dao(receivable_dao_mock)
            .receivable_dao(ReceivableDaoMock::new())
            .build();
        let system = System::new("report_routing_service_message_is_received");
        let subject_addr: Addr<Accountant> = subject.start();
        subject_addr
            .try_send(BindMessage {
                peer_actors: peer_actors_builder().build(),
            })
            .unwrap();

        subject_addr
            .try_send(ReportRoutingServiceProvidedMessage {
                paying_wallet: consuming_wallet.clone(),
                payload_size: 1234,
                service_rate: 42,
                byte_rate: 24,
            })
            .unwrap();

        System::current().stop_with_code(0);
        system.run();
        assert!(more_money_receivable_parameters_arc
            .lock()
            .unwrap()
            .is_empty());

        TestLogHandler::new().exists_log_containing(&format!(
            "INFO: Accountant: Not recording service provided for our wallet {}",
            consuming_wallet,
        ));
    }

    #[test]
    fn report_routing_service_provided_message_is_received_from_our_earning_wallet() {
        init_test_logging();
        let earning_wallet = make_wallet("our earning wallet");
        let config = bc_from_ac_plus_earning_wallet(
            make_populated_accountant_config_with_defaults(),
            make_payment_thresholds_with_defaults(),
            earning_wallet.clone(),
        );
        let more_money_receivable_parameters_arc = Arc::new(Mutex::new(vec![]));
        let payable_dao_mock = PayableDaoMock::new().non_pending_payables_result(vec![]);
        let receivable_dao_mock = ReceivableDaoMock::new()
            .more_money_receivable_parameters(&more_money_receivable_parameters_arc);
        let subject = AccountantBuilder::default()
            .bootstrapper_config(config)
            .payable_dao(payable_dao_mock)
            .payable_dao(PayableDaoMock::new())
            .receivable_dao(receivable_dao_mock)
            .receivable_dao(ReceivableDaoMock::new())
            .build();
        let system = System::new("report_routing_service_message_is_received");
        let subject_addr: Addr<Accountant> = subject.start();
        subject_addr
            .try_send(BindMessage {
                peer_actors: peer_actors_builder().build(),
            })
            .unwrap();

        subject_addr
            .try_send(ReportRoutingServiceProvidedMessage {
                paying_wallet: earning_wallet.clone(),
                payload_size: 1234,
                service_rate: 42,
                byte_rate: 24,
            })
            .unwrap();

        System::current().stop_with_code(0);
        system.run();
        assert!(more_money_receivable_parameters_arc
            .lock()
            .unwrap()
            .is_empty());

        TestLogHandler::new().exists_log_containing(&format!(
            "INFO: Accountant: Not recording service provided for our wallet {}",
            earning_wallet,
        ));
    }

    #[test]
    fn report_routing_service_consumed_message_is_received() {
        init_test_logging();
        let config = bc_from_ac_plus_earning_wallet(
            make_populated_accountant_config_with_defaults(),
            make_payment_thresholds_with_defaults(),
            make_wallet("hi"),
        );
        let more_money_payable_parameters_arc = Arc::new(Mutex::new(vec![]));
        let payable_dao_mock = PayableDaoMock::new()
            .non_pending_payables_result(vec![])
            .more_money_payable_parameters(more_money_payable_parameters_arc.clone())
            .more_money_payable_result(Ok(()));
        let subject = AccountantBuilder::default()
            .bootstrapper_config(config)
            .payable_dao(payable_dao_mock) // For Accountant
            .payable_dao(PayableDaoMock::new()) // For Scanner
            .build();
        let system = System::new("report_routing_service_consumed_message_is_received");
        let subject_addr: Addr<Accountant> = subject.start();
        subject_addr
            .try_send(BindMessage {
                peer_actors: peer_actors_builder().build(),
            })
            .unwrap();

        let earning_wallet = make_wallet("booga");
        subject_addr
            .try_send(ReportRoutingServiceConsumedMessage {
                earning_wallet: earning_wallet.clone(),
                payload_size: 1234,
                service_rate: 42,
                byte_rate: 24,
            })
            .unwrap();

        System::current().stop_with_code(0);
        system.run();
        let more_money_payable_parameters = more_money_payable_parameters_arc.lock().unwrap();
        assert_eq!(
            more_money_payable_parameters[0],
            (make_wallet("booga"), (1 * 42) + (1234 * 24))
        );
        TestLogHandler::new().exists_log_containing(
            &format!("DEBUG: Accountant: Accruing debt to wallet {} for consuming routing service 1234 bytes", earning_wallet),
        );
    }

    #[test]
    fn report_routing_service_consumed_message_is_received_for_our_consuming_wallet() {
        init_test_logging();
        let consuming_wallet = make_wallet("the consuming wallet");
        let config = bc_from_ac_plus_wallets(
            make_populated_accountant_config_with_defaults(),
            make_payment_thresholds_with_defaults(),
            consuming_wallet.clone(),
            make_wallet("the earning wallet"),
        );
        let more_money_payable_parameters_arc = Arc::new(Mutex::new(vec![]));
        let payable_dao_mock = PayableDaoMock::new()
            .non_pending_payables_result(vec![])
            .more_money_payable_parameters(more_money_payable_parameters_arc.clone());
        let subject = AccountantBuilder::default()
            .bootstrapper_config(config)
            .payable_dao(payable_dao_mock)
            .payable_dao(PayableDaoMock::new())
            .build();
        let system = System::new("report_routing_service_consumed_message_is_received");
        let subject_addr: Addr<Accountant> = subject.start();
        subject_addr
            .try_send(BindMessage {
                peer_actors: peer_actors_builder().build(),
            })
            .unwrap();

        subject_addr
            .try_send(ReportRoutingServiceConsumedMessage {
                earning_wallet: consuming_wallet.clone(),
                payload_size: 1234,
                service_rate: 42,
                byte_rate: 24,
            })
            .unwrap();

        System::current().stop_with_code(0);
        system.run();
        assert!(more_money_payable_parameters_arc.lock().unwrap().is_empty());

        TestLogHandler::new().exists_log_containing(&format!(
            "INFO: Accountant: Not recording service consumed to our wallet {}",
            consuming_wallet,
        ));
    }

    #[test]
    fn report_routing_service_consumed_message_is_received_for_our_earning_wallet() {
        init_test_logging();
        let earning_wallet = make_wallet("the earning wallet");
        let config = bc_from_ac_plus_earning_wallet(
            make_populated_accountant_config_with_defaults(),
            make_payment_thresholds_with_defaults(),
            earning_wallet.clone(),
        );
        let more_money_payable_parameters_arc = Arc::new(Mutex::new(vec![]));
        let payable_dao_mock = PayableDaoMock::new()
            .non_pending_payables_result(vec![])
            .more_money_payable_parameters(more_money_payable_parameters_arc.clone());
        let subject = AccountantBuilder::default()
            .bootstrapper_config(config)
            .payable_dao(payable_dao_mock) // For Accountant
            .payable_dao(PayableDaoMock::new()) // For Scanner
            .build();
        let system = System::new("report_routing_service_consumed_message_is_received");
        let subject_addr: Addr<Accountant> = subject.start();
        subject_addr
            .try_send(BindMessage {
                peer_actors: peer_actors_builder().build(),
            })
            .unwrap();

        subject_addr
            .try_send(ReportRoutingServiceConsumedMessage {
                earning_wallet: earning_wallet.clone(),
                payload_size: 1234,
                service_rate: 42,
                byte_rate: 24,
            })
            .unwrap();

        System::current().stop_with_code(0);
        system.run();
        assert!(more_money_payable_parameters_arc.lock().unwrap().is_empty());
        TestLogHandler::new().exists_log_containing(&format!(
            "INFO: Accountant: Not recording service consumed to our wallet {}",
            earning_wallet
        ));
    }

    #[test]
    fn report_exit_service_provided_message_is_received() {
        init_test_logging();
        let config = bc_from_ac_plus_earning_wallet(
            make_populated_accountant_config_with_defaults(),
            make_payment_thresholds_with_defaults(),
            make_wallet("hi"),
        );
        let more_money_receivable_parameters_arc = Arc::new(Mutex::new(vec![]));
        let payable_dao_mock = PayableDaoMock::new().non_pending_payables_result(vec![]);
        let receivable_dao_mock = ReceivableDaoMock::new()
            .more_money_receivable_parameters(&more_money_receivable_parameters_arc)
            .more_money_receivable_result(Ok(()));
        let subject = AccountantBuilder::default()
            .bootstrapper_config(config)
            .payable_dao(payable_dao_mock)
            .payable_dao(PayableDaoMock::new())
            .receivable_dao(receivable_dao_mock)
            .receivable_dao(ReceivableDaoMock::new())
            .build();
        let system = System::new("report_exit_service_provided_message_is_received");
        let subject_addr: Addr<Accountant> = subject.start();
        subject_addr
            .try_send(BindMessage {
                peer_actors: peer_actors_builder().build(),
            })
            .unwrap();

        let paying_wallet = make_wallet("booga");
        subject_addr
            .try_send(ReportExitServiceProvidedMessage {
                paying_wallet: paying_wallet.clone(),
                payload_size: 1234,
                service_rate: 42,
                byte_rate: 24,
            })
            .unwrap();

        System::current().stop();
        system.run();
        let more_money_receivable_parameters = more_money_receivable_parameters_arc.lock().unwrap();
        assert_eq!(
            more_money_receivable_parameters[0],
            (make_wallet("booga"), (1 * 42) + (1234 * 24))
        );
        TestLogHandler::new().exists_log_containing(&format!(
            "DEBUG: Accountant: Charging exit service for 1234 bytes to wallet {}",
            paying_wallet
        ));
    }

    #[test]
    fn report_exit_service_provided_message_is_received_from_our_consuming_wallet() {
        init_test_logging();
        let consuming_wallet = make_wallet("my consuming wallet");
        let config = bc_from_ac_plus_wallets(
            make_accountant_config_null(),
            make_payment_thresholds_with_defaults(),
            consuming_wallet.clone(),
            make_wallet("my earning wallet"),
        );
        let more_money_receivable_parameters_arc = Arc::new(Mutex::new(vec![]));
        let payable_dao_mock = PayableDaoMock::new().non_pending_payables_result(vec![]);
        let receivable_dao_mock = ReceivableDaoMock::new()
            .more_money_receivable_parameters(&more_money_receivable_parameters_arc);
        let subject = AccountantBuilder::default()
            .bootstrapper_config(config)
            .payable_dao(payable_dao_mock)
            .payable_dao(PayableDaoMock::new())
            .receivable_dao(receivable_dao_mock)
            .receivable_dao(ReceivableDaoMock::new())
            .build();
        let system = System::new("report_exit_service_provided_message_is_received");
        let subject_addr: Addr<Accountant> = subject.start();
        subject_addr
            .try_send(BindMessage {
                peer_actors: peer_actors_builder().build(),
            })
            .unwrap();

        subject_addr
            .try_send(ReportExitServiceProvidedMessage {
                paying_wallet: consuming_wallet.clone(),
                payload_size: 1234,
                service_rate: 42,
                byte_rate: 24,
            })
            .unwrap();

        System::current().stop();
        system.run();
        assert!(more_money_receivable_parameters_arc
            .lock()
            .unwrap()
            .is_empty());

        TestLogHandler::new().exists_log_containing(&format!(
            "INFO: Accountant: Not recording service provided for our wallet {}",
            consuming_wallet
        ));
    }

    #[test]
    fn report_exit_service_provided_message_is_received_from_our_earning_wallet() {
        init_test_logging();
        let earning_wallet = make_wallet("my earning wallet");
        let config = bc_from_ac_plus_earning_wallet(
            make_accountant_config_null(),
            make_payment_thresholds_with_defaults(),
            earning_wallet.clone(),
        );
        let more_money_receivable_parameters_arc = Arc::new(Mutex::new(vec![]));
        let payable_dao_mock = PayableDaoMock::new().non_pending_payables_result(vec![]);
        let receivable_dao_mock = ReceivableDaoMock::new()
            .more_money_receivable_parameters(&more_money_receivable_parameters_arc);
        let subject = AccountantBuilder::default()
            .bootstrapper_config(config)
            .payable_dao(payable_dao_mock) // For Accountant
            .payable_dao(PayableDaoMock::new()) // For Scanner
            .receivable_dao(receivable_dao_mock) // For Accountant
            .receivable_dao(ReceivableDaoMock::new()) // For Scanner
            .build();
        let system = System::new("report_exit_service_provided_message_is_received");
        let subject_addr: Addr<Accountant> = subject.start();
        subject_addr
            .try_send(BindMessage {
                peer_actors: peer_actors_builder().build(),
            })
            .unwrap();

        subject_addr
            .try_send(ReportExitServiceProvidedMessage {
                paying_wallet: earning_wallet.clone(),
                payload_size: 1234,
                service_rate: 42,
                byte_rate: 24,
            })
            .unwrap();

        System::current().stop();
        system.run();
        assert!(more_money_receivable_parameters_arc
            .lock()
            .unwrap()
            .is_empty());

        TestLogHandler::new().exists_log_containing(&format!(
            "INFO: Accountant: Not recording service provided for our wallet {}",
            earning_wallet,
        ));
    }

    #[test]
    fn handle_received_payments_aborts_if_no_payments_supplied() {
        init_test_logging();
        let mut subject = AccountantBuilder::default().build();
        let msg = ReceivedPayments {
            payments: vec![],
            response_skeleton_opt: None,
        };

        let _ = subject.handle_received_payments(msg);

        TestLogHandler::new().exists_log_containing("WARN: Accountant: Handling received payments we got zero payments but expected some, skipping database operations");
    }

    #[test]
    fn report_exit_service_consumed_message_is_received() {
        init_test_logging();
        let config = bc_from_ac_plus_earning_wallet(
            make_accountant_config_null(),
            make_payment_thresholds_with_defaults(),
            make_wallet("hi"),
        );
        let more_money_payable_parameters_arc = Arc::new(Mutex::new(vec![]));
        let payable_dao_mock = PayableDaoMock::new()
            .non_pending_payables_result(vec![])
            .more_money_payable_parameters(more_money_payable_parameters_arc.clone())
            .more_money_payable_result(Ok(()));
        let subject = AccountantBuilder::default()
            .bootstrapper_config(config)
            .payable_dao(payable_dao_mock)
            .payable_dao(PayableDaoMock::new())
            .build();
        let system = System::new("report_exit_service_consumed_message_is_received");
        let subject_addr: Addr<Accountant> = subject.start();
        subject_addr
            .try_send(BindMessage {
                peer_actors: peer_actors_builder().build(),
            })
            .unwrap();

        let earning_wallet = make_wallet("booga");
        subject_addr
            .try_send(ReportExitServiceConsumedMessage {
                earning_wallet: earning_wallet.clone(),
                payload_size: 1234,
                service_rate: 42,
                byte_rate: 24,
            })
            .unwrap();

        System::current().stop_with_code(0);
        system.run();
        let more_money_payable_parameters = more_money_payable_parameters_arc.lock().unwrap();
        assert_eq!(
            more_money_payable_parameters[0],
            (make_wallet("booga"), (1 * 42) + (1234 * 24))
        );
        TestLogHandler::new().exists_log_containing(&format!(
            "DEBUG: Accountant: Accruing debt to wallet {} for consuming exit service 1234 bytes",
            earning_wallet
        ));
    }

    #[test]
    fn report_exit_service_consumed_message_is_received_for_our_consuming_wallet() {
        init_test_logging();
        let consuming_wallet = make_wallet("own consuming wallet");
        let config = bc_from_ac_plus_wallets(
            make_accountant_config_null(),
            make_payment_thresholds_with_defaults(),
            consuming_wallet.clone(),
            make_wallet("own earning wallet"),
        );
        let more_money_payable_parameters_arc = Arc::new(Mutex::new(vec![]));
        let payable_dao_mock = PayableDaoMock::new()
            .non_pending_payables_result(vec![])
            .more_money_payable_parameters(more_money_payable_parameters_arc.clone());
        let subject = AccountantBuilder::default()
            .bootstrapper_config(config)
            .payable_dao(payable_dao_mock) // For Accountant
            .payable_dao(PayableDaoMock::new()) // For Scanner
            .build();
        let system = System::new("report_exit_service_consumed_message_is_received");
        let subject_addr: Addr<Accountant> = subject.start();
        subject_addr
            .try_send(BindMessage {
                peer_actors: peer_actors_builder().build(),
            })
            .unwrap();

        subject_addr
            .try_send(ReportExitServiceConsumedMessage {
                earning_wallet: consuming_wallet.clone(),
                payload_size: 1234,
                service_rate: 42,
                byte_rate: 24,
            })
            .unwrap();

        System::current().stop_with_code(0);
        system.run();
        assert!(more_money_payable_parameters_arc.lock().unwrap().is_empty());

        TestLogHandler::new().exists_log_containing(&format!(
            "INFO: Accountant: Not recording service consumed to our wallet {}",
            consuming_wallet
        ));
    }

    #[test]
    fn report_exit_service_consumed_message_is_received_for_our_earning_wallet() {
        init_test_logging();
        let earning_wallet = make_wallet("own earning wallet");
        let config = bc_from_ac_plus_earning_wallet(
            make_accountant_config_null(),
            make_payment_thresholds_with_defaults(),
            earning_wallet.clone(),
        );
        let more_money_payable_parameters_arc = Arc::new(Mutex::new(vec![]));
        let payable_dao_mock = PayableDaoMock::new()
            .non_pending_payables_result(vec![])
            .more_money_payable_parameters(more_money_payable_parameters_arc.clone());
        let subject = AccountantBuilder::default()
            .bootstrapper_config(config)
            .payable_dao(payable_dao_mock)
            .payable_dao(PayableDaoMock::new())
            .build();
        let system = System::new("report_exit_service_consumed_message_is_received");
        let subject_addr: Addr<Accountant> = subject.start();
        subject_addr
            .try_send(BindMessage {
                peer_actors: peer_actors_builder().build(),
            })
            .unwrap();

        subject_addr
            .try_send(ReportExitServiceConsumedMessage {
                earning_wallet: earning_wallet.clone(),
                payload_size: 1234,
                service_rate: 42,
                byte_rate: 24,
            })
            .unwrap();

        System::current().stop_with_code(0);
        system.run();
        assert!(more_money_payable_parameters_arc.lock().unwrap().is_empty());

        TestLogHandler::new().exists_log_containing(&format!(
            "INFO: Accountant: Not recording service consumed to our wallet {}",
            earning_wallet
        ));
    }

    #[test]
    #[should_panic(
        expected = "Recording services provided for 0x000000000000000000000000000000626f6f6761 \
    but has hit fatal database error: RusqliteError(\"we cannot help ourselves; this is baaad\")"
    )]
    fn record_service_provided_panics_on_fatal_errors() {
        init_test_logging();
        let wallet = make_wallet("booga");
        let receivable_dao = ReceivableDaoMock::new().more_money_receivable_result(Err(
            ReceivableDaoError::RusqliteError(
                "we cannot help ourselves; this is baaad".to_string(),
            ),
        ));
        let subject = AccountantBuilder::default()
            .receivable_dao(receivable_dao)
            .receivable_dao(ReceivableDaoMock::new())
            .build();

        let _ = subject.record_service_provided(i64::MAX as u64, 1, 2, &wallet);
    }

    #[test]
    fn record_service_provided_handles_overflow() {
        init_test_logging();
        let wallet = make_wallet("booga");
        let receivable_dao = ReceivableDaoMock::new()
            .more_money_receivable_result(Err(ReceivableDaoError::SignConversion(1234)));
        let subject = AccountantBuilder::default()
            .receivable_dao(receivable_dao)
            .receivable_dao(ReceivableDaoMock::new())
            .build();

        subject.record_service_provided(i64::MAX as u64, 1, 2, &wallet);

        TestLogHandler::new().exists_log_containing(&format!(
            "ERROR: Accountant: Overflow error recording service provided for {}: service rate {}, byte rate 1, payload size 2. Skipping",
            wallet,
            i64::MAX as u64
        ));
    }

    #[test]
    fn record_service_consumed_handles_overflow() {
        init_test_logging();
        let wallet = make_wallet("booga");
        let payable_dao = PayableDaoMock::new()
            .more_money_payable_result(Err(PayableDaoError::SignConversion(1234)));
        let subject = AccountantBuilder::default()
            .payable_dao(payable_dao)
            .payable_dao(PayableDaoMock::new())
            .build();
        let service_rate = i64::MAX as u64;

        subject.record_service_consumed(service_rate, 1, 2, &wallet);

        TestLogHandler::new().exists_log_containing(&format!(
            "ERROR: Accountant: Overflow error recording consumed services from {}: total charge {}, service rate {}, byte rate 1, payload size 2. Skipping",
            wallet,
            i64::MAX as u64 + 1 * 2,
            i64::MAX as u64
        ));
    }

    #[test]
    #[should_panic(
        expected = "Recording services consumed from 0x000000000000000000000000000000626f6f6761 but \
     has hit fatal database error: RusqliteError(\"we cannot help ourselves; this is baaad\")"
    )]
    fn record_service_consumed_panics_on_fatal_errors() {
        init_test_logging();
        let wallet = make_wallet("booga");
        let payable_dao = PayableDaoMock::new().more_money_payable_result(Err(
            PayableDaoError::RusqliteError("we cannot help ourselves; this is baaad".to_string()),
        ));
        let subject = AccountantBuilder::default()
            .payable_dao(payable_dao)
            .payable_dao(PayableDaoMock::new())
            .build();

        let _ = subject.record_service_consumed(i64::MAX as u64, 1, 2, &wallet);
    }

    #[test]
    #[should_panic(
        expected = "Was unable to create a mark in payables for a new pending payable '0x0000…007b' due to 'SignConversion(9999999999999)'"
    )]
    fn handle_sent_payable_fails_to_make_a_mark_in_payables_and_so_panics() {
        let payable = Payable::new(
            make_wallet("blah"),
            6789,
            H256::from_uint(&U256::from(123)),
            SystemTime::now(),
        );
        let payable_dao = PayableDaoMock::new()
            .mark_pending_payable_rowid_result(Err(PayableDaoError::SignConversion(9999999999999)));
        let pending_payable_dao =
            PendingPayableDaoMock::default().fingerprint_rowid_result(Some(7879));
        let subject = AccountantBuilder::default()
            .payable_dao(payable_dao) // For Accountant
            .payable_dao(PayableDaoMock::new()) // For Scanner
            .pending_payable_dao(pending_payable_dao) // For Accountant
            .pending_payable_dao(PendingPayableDaoMock::new()) // For Scanner
            .build();

        let _ = subject.mark_pending_payable(vec![payable]);
    }

    #[test]
    #[should_panic(
        expected = "Database unmaintainable; payable fingerprint deletion for transaction 0x000000000000000000000000000000000000000000000000000000000000007b \
        has stayed undone due to RecordDeletion(\"we slept over, sorry\")"
    )]
    fn handle_sent_payable_dealing_with_failed_payment_fails_to_delete_the_existing_pending_payable_fingerprint_and_panics(
    ) {
        let rowid = 4;
        let hash = H256::from_uint(&U256::from(123));
        let sent_payable = SentPayable {
            payable: vec![Err(BlockchainError::TransactionFailed {
                msg: "blah".to_string(),
                hash_opt: Some(hash),
            })],
            response_skeleton_opt: None,
        };
        let pending_payable_dao = PendingPayableDaoMock::default()
            .fingerprint_rowid_result(Some(rowid))
            .delete_fingerprint_result(Err(PendingPayableDaoError::RecordDeletion(
                "we slept over, sorry".to_string(),
            )));
        let subject = AccountantBuilder::default()
            .pending_payable_dao(pending_payable_dao) // For Accountant
            .pending_payable_dao(PendingPayableDaoMock::new()) // For Scanner
            .build();

        let _ = subject.handle_sent_payable(sent_payable);
    }

    #[test]
    fn handle_sent_payable_receives_two_payments_one_incorrect_and_one_correct() {
        //the two failures differ in the logged messages
        init_test_logging();
        let fingerprint_rowid_params_arc = Arc::new(Mutex::new(vec![]));
        let now_system = SystemTime::now();
        let payable_1 = Err(BlockchainError::InvalidResponse);
        let payable_2_rowid = 126;
        let payable_hash_2 = H256::from_uint(&U256::from(166));
        let payable_2 = Payable::new(make_wallet("booga"), 6789, payable_hash_2, now_system);
        let payable_3 = Err(BlockchainError::TransactionFailed {
            msg: "closing hours, sorry".to_string(),
            hash_opt: None,
        });
        let sent_payable = SentPayable {
            payable: vec![payable_1, Ok(payable_2.clone()), payable_3],
            response_skeleton_opt: None,
        };
        let pending_payable_dao = PendingPayableDaoMock::default()
            .fingerprint_rowid_params(&fingerprint_rowid_params_arc)
            .fingerprint_rowid_result(Some(payable_2_rowid));
        let subject = AccountantBuilder::default()
            .payable_dao(PayableDaoMock::new().mark_pending_payable_rowid_result(Ok(()))) // For Accountant
            .payable_dao(PayableDaoMock::new()) // For Scanner
            .pending_payable_dao(pending_payable_dao) // For Accountant
            .pending_payable_dao(PendingPayableDaoMock::new()) // For Scanner
            .build();

        subject.handle_sent_payable(sent_payable);

        let fingerprint_rowid_params = fingerprint_rowid_params_arc.lock().unwrap();
        assert_eq!(*fingerprint_rowid_params, vec![payable_hash_2]); //we know the other two errors are associated with an initiated transaction having a backup
        let log_handler = TestLogHandler::new();
        log_handler.exists_log_containing("WARN: Accountant: Outbound transaction failure due to 'InvalidResponse'. Please check your blockchain service URL configuration.");
        log_handler.exists_log_containing("DEBUG: Accountant: Payable '0x0000…00a6' has been marked as pending in the payable table");
        log_handler.exists_log_containing("WARN: Accountant: Encountered transaction error at this end: 'TransactionFailed { msg: \"closing hours, sorry\", hash_opt: None }'");
        log_handler.exists_log_containing("DEBUG: Accountant: Forgetting a transaction attempt that even did not reach the signing stage");
        // TODO: Assert subject.scan_for_payables_in_progress [No scan in progress]
    }

    #[test]
    #[should_panic(
        expected = "Payable fingerprint for 0x0000…0315 doesn't exist but should by now; system unreliable"
    )]
    fn handle_sent_payable_receives_proper_payment_but_fingerprint_not_found_so_it_panics() {
        init_test_logging();
        let now_system = SystemTime::now();
        let payment_hash = H256::from_uint(&U256::from(789));
        let payment = Payable::new(make_wallet("booga"), 6789, payment_hash, now_system);
        let pending_payable_dao = PendingPayableDaoMock::default().fingerprint_rowid_result(None);
        let subject = AccountantBuilder::default()
            .payable_dao(PayableDaoMock::new().mark_pending_payable_rowid_result(Ok(()))) // For Accountant
            .payable_dao(PayableDaoMock::new()) // For Scanner
            .pending_payable_dao(pending_payable_dao) // For Accountant
            .pending_payable_dao(PendingPayableDaoMock::new()) // For Scanner
            .build();

        let _ = subject.mark_pending_payable(vec![payment]);
    }

    #[test]
    fn handle_confirm_transaction_works() {
        init_test_logging();
        let transaction_confirmed_params_arc = Arc::new(Mutex::new(vec![]));
        let delete_pending_payable_fingerprint_params_arc = Arc::new(Mutex::new(vec![]));
        let payable_dao = PayableDaoMock::default()
            .transaction_confirmed_params(&transaction_confirmed_params_arc)
            .transaction_confirmed_result(Ok(()));
        let pending_payable_dao = PendingPayableDaoMock::default()
            .delete_fingerprint_params(&delete_pending_payable_fingerprint_params_arc)
            .delete_fingerprint_result(Ok(()));
        let mut subject = AccountantBuilder::default()
            .payable_dao(payable_dao) // For Accountant
            .payable_dao(PayableDaoMock::new()) // For Scanner
            .pending_payable_dao(pending_payable_dao) // For Accountant
            .pending_payable_dao(PendingPayableDaoMock::new()) // For Scanner
            .build();
        let tx_hash = H256::from("sometransactionhash".keccak256());
        let amount = 4567;
        let timestamp_from_time_of_payment = from_time_t(200_000_000);
        let rowid = 2;
        let pending_payable_fingerprint = PendingPayableFingerprint {
            rowid_opt: Some(rowid),
            timestamp: timestamp_from_time_of_payment,
            hash: tx_hash,
            attempt_opt: Some(1),
            amount,
            process_error: None,
        };

        let _ = subject.handle_confirm_pending_transaction(ConfirmPendingTransaction {
            pending_payable_fingerprint: pending_payable_fingerprint.clone(),
        });

        let transaction_confirmed_params = transaction_confirmed_params_arc.lock().unwrap();
        assert_eq!(
            *transaction_confirmed_params,
            vec![pending_payable_fingerprint]
        );
        let delete_pending_payable_fingerprint_params =
            delete_pending_payable_fingerprint_params_arc
                .lock()
                .unwrap();
        assert_eq!(*delete_pending_payable_fingerprint_params, vec![rowid]);
        let log_handler = TestLogHandler::new();
        log_handler.exists_log_containing("DEBUG: Accountant: Confirmation of transaction 0x051a…8c19; record for payable was modified");
        log_handler.exists_log_containing("INFO: Accountant: Transaction 0x051aae12b9595ccaa43c2eabfd5b86347c37fa0988167165b0b17b23fcaa8c19 has gone through the whole confirmation process succeeding");
    }

    #[test]
    #[should_panic(
        expected = "Was unable to uncheck pending payable '0x0000…0315' after confirmation due to 'RusqliteError(\"record change not successful\")"
    )]
    fn handle_confirm_pending_transaction_panics_on_unchecking_payable_table() {
        init_test_logging();
        let hash = H256::from_uint(&U256::from(789));
        let rowid = 3;
        let payable_dao = PayableDaoMock::new().transaction_confirmed_result(Err(
            PayableDaoError::RusqliteError("record change not successful".to_string()),
        ));
        let mut subject = AccountantBuilder::default()
            .payable_dao(payable_dao)
            .payable_dao(PayableDaoMock::new())
            .build();
        let mut payment = make_pending_payable_fingerprint();
        payment.rowid_opt = Some(rowid);
        payment.hash = hash;
        let msg = ConfirmPendingTransaction {
            pending_payable_fingerprint: payment.clone(),
        };

        let _ = subject.handle_confirm_pending_transaction(msg);
    }

    #[test]
    #[should_panic(
        expected = "Was unable to delete payable fingerprint '0x0000…0315' after successful transaction due to 'RecordDeletion(\"the database is fooling around with us\")'"
    )]
    fn handle_confirm_pending_transaction_panics_on_deleting_pending_payable_fingerprint() {
        init_test_logging();
        let hash = H256::from_uint(&U256::from(789));
        let rowid = 3;
        let payable_dao = PayableDaoMock::new().transaction_confirmed_result(Ok(()));
        let pending_payable_dao = PendingPayableDaoMock::default().delete_fingerprint_result(Err(
            PendingPayableDaoError::RecordDeletion(
                "the database is fooling around with us".to_string(),
            ),
        ));
        let mut subject = AccountantBuilder::default()
            .payable_dao(payable_dao) // For Accountant
            .payable_dao(PayableDaoMock::new()) // For Scanner
            .pending_payable_dao(pending_payable_dao) // For Accountant
            .pending_payable_dao(PendingPayableDaoMock::new()) // For Scanner
            .build();
        let mut pending_payable_fingerprint = make_pending_payable_fingerprint();
        pending_payable_fingerprint.rowid_opt = Some(rowid);
        pending_payable_fingerprint.hash = hash;
        let msg = ConfirmPendingTransaction {
            pending_payable_fingerprint: pending_payable_fingerprint.clone(),
        };

        let _ = subject.handle_confirm_pending_transaction(msg);
    }

    #[test]
    fn handle_cancel_pending_transaction_works() {
        init_test_logging();
        let mark_failure_params_arc = Arc::new(Mutex::new(vec![]));
        let pending_payable_dao = PendingPayableDaoMock::default()
            .mark_failure_params(&mark_failure_params_arc)
            .mark_failure_result(Ok(()));
        let subject = AccountantBuilder::default()
            .pending_payable_dao(pending_payable_dao) // For Accountant
            .pending_payable_dao(PendingPayableDaoMock::new()) // For Scanner
            .build();
        let tx_hash = H256::from("sometransactionhash".keccak256());
        let rowid = 2;
        let transaction_id = PendingPayableId {
            hash: tx_hash,
            rowid,
        };

        let _ = subject.handle_cancel_pending_transaction(CancelFailedPendingTransaction {
            id: transaction_id,
        });

        let mark_failure_params = mark_failure_params_arc.lock().unwrap();
        assert_eq!(*mark_failure_params, vec![rowid]);
        TestLogHandler::new().exists_log_containing(
            "WARN: Accountant: Broken transaction 0x051a…8c19 left with an error mark; you should take over \
             the care of this transaction to make sure your debts will be paid because there is no automated process that can fix this without you",
        );
    }

    #[test]
    #[should_panic(
        expected = "Unsuccessful attempt for transaction 0x051a…8c19 to mark fatal error at payable fingerprint due to UpdateFailed(\"no no no\")"
    )]
    fn handle_cancel_pending_transaction_panics_on_its_inability_to_mark_failure() {
        let payable_dao = PayableDaoMock::default().transaction_canceled_result(Ok(()));
        let pending_payable_dao = PendingPayableDaoMock::default().mark_failure_result(Err(
            PendingPayableDaoError::UpdateFailed("no no no".to_string()),
        ));
        let subject = AccountantBuilder::default()
            .payable_dao(payable_dao) // For Accountant
            .payable_dao(PayableDaoMock::new()) // For Scanner
            .pending_payable_dao(pending_payable_dao)
            .pending_payable_dao(PendingPayableDaoMock::new())
            .build();
        let rowid = 2;
        let hash = H256::from("sometransactionhash".keccak256());

        let _ = subject.handle_cancel_pending_transaction(CancelFailedPendingTransaction {
            id: PendingPayableId { hash, rowid },
        });
    }

    #[test]
    #[should_panic(
        expected = "panic message (processed with: node_lib::sub_lib::utils::crash_request_analyzer)"
    )]
    fn accountant_can_be_crashed_properly_but_not_improperly() {
        let mut config = BootstrapperConfig::default();
        config.payment_thresholds_opt = Some(make_payment_thresholds_with_defaults());
        config.crash_point = CrashPoint::Message;
        config.accountant_config_opt = Some(make_accountant_config_null());
        let accountant = AccountantBuilder::default()
            .bootstrapper_config(config)
            .build();

        prove_that_crash_request_handler_is_hooked_up(accountant, CRASH_KEY);
    }

    #[test]
    fn pending_transaction_is_registered_and_monitored_until_it_gets_confirmed_or_canceled() {
        init_test_logging();
        let mark_pending_payable_params_arc = Arc::new(Mutex::new(vec![]));
        let transaction_confirmed_params_arc = Arc::new(Mutex::new(vec![]));
        let get_transaction_receipt_params_arc = Arc::new(Mutex::new(vec![]));
        let return_all_fingerprints_params_arc = Arc::new(Mutex::new(vec![]));
        let non_pending_payables_params_arc = Arc::new(Mutex::new(vec![]));
        let insert_fingerprint_params_arc = Arc::new(Mutex::new(vec![]));
        let update_fingerprint_params_arc = Arc::new(Mutex::new(vec![]));
        let mark_failure_params_arc = Arc::new(Mutex::new(vec![]));
        let delete_record_params_arc = Arc::new(Mutex::new(vec![]));
        let notify_later_scan_for_pending_payable_params_arc = Arc::new(Mutex::new(vec![]));
        let notify_later_scan_for_pending_payable_arc_cloned =
            notify_later_scan_for_pending_payable_params_arc.clone(); //because it moves into a closure
        let notify_cancel_failed_transaction_params_arc = Arc::new(Mutex::new(vec![]));
        let notify_cancel_failed_transaction_params_arc_cloned =
            notify_cancel_failed_transaction_params_arc.clone(); //because it moves into a closure
        let notify_confirm_transaction_params_arc = Arc::new(Mutex::new(vec![]));
        let notify_confirm_transaction_params_arc_cloned =
            notify_confirm_transaction_params_arc.clone(); //because it moves into a closure
        let pending_tx_hash_1 = H256::from_uint(&U256::from(123));
        let pending_tx_hash_2 = H256::from_uint(&U256::from(567));
        let rowid_for_account_1 = 3;
        let rowid_for_account_2 = 5;
        let now = SystemTime::now();
        let past_payable_timestamp_1 = now.sub(Duration::from_secs(
            (DEFAULT_PAYMENT_THRESHOLDS.maturity_threshold_sec + 555) as u64,
        ));
        let past_payable_timestamp_2 = now.sub(Duration::from_secs(
            (DEFAULT_PAYMENT_THRESHOLDS.maturity_threshold_sec + 50) as u64,
        ));
        let this_payable_timestamp_1 = now;
        let this_payable_timestamp_2 = now.add(Duration::from_millis(50));
        let payable_account_balance_1 = DEFAULT_PAYMENT_THRESHOLDS.debt_threshold_gwei + 10;
        let payable_account_balance_2 = DEFAULT_PAYMENT_THRESHOLDS.debt_threshold_gwei + 666;
        let transaction_receipt_tx_2_first_round = TransactionReceipt::default();
        let transaction_receipt_tx_1_second_round = TransactionReceipt::default();
        let transaction_receipt_tx_2_second_round = TransactionReceipt::default();
        let mut transaction_receipt_tx_1_third_round = TransactionReceipt::default();
        transaction_receipt_tx_1_third_round.status = Some(U64::from(0)); //failure
        let transaction_receipt_tx_2_third_round = TransactionReceipt::default();
        let mut transaction_receipt_tx_2_fourth_round = TransactionReceipt::default();
        transaction_receipt_tx_2_fourth_round.status = Some(U64::from(1)); // confirmed
        let blockchain_interface = BlockchainInterfaceMock::default()
            .get_transaction_count_result(Ok(web3::types::U256::from(1)))
            .get_transaction_count_result(Ok(web3::types::U256::from(2)))
            //because we cannot have both, resolution on the high level and also of what's inside blockchain interface,
            //there is one component missing in this wholesome test - the part where we send a request for
            //a fingerprint of that payable in the DB - this happens inside send_raw_transaction()
            .send_transaction_tools_result(Box::new(SendTransactionToolsWrapperNull))
            .send_transaction_tools_result(Box::new(SendTransactionToolsWrapperNull))
            .send_transaction_result(Ok((pending_tx_hash_1, past_payable_timestamp_1)))
            .send_transaction_result(Ok((pending_tx_hash_2, past_payable_timestamp_2)))
            .get_transaction_receipt_params(&get_transaction_receipt_params_arc)
            .get_transaction_receipt_result(Ok(None))
            .get_transaction_receipt_result(Ok(Some(transaction_receipt_tx_2_first_round)))
            .get_transaction_receipt_result(Ok(Some(transaction_receipt_tx_1_second_round)))
            .get_transaction_receipt_result(Ok(Some(transaction_receipt_tx_2_second_round)))
            .get_transaction_receipt_result(Ok(Some(transaction_receipt_tx_1_third_round)))
            .get_transaction_receipt_result(Ok(Some(transaction_receipt_tx_2_third_round)))
            .get_transaction_receipt_result(Ok(Some(transaction_receipt_tx_2_fourth_round)));
        let consuming_wallet = make_paying_wallet(b"wallet");
        let system = System::new("pending_transaction");
        let persistent_config = PersistentConfigurationMock::default().gas_price_result(Ok(130));
        let blockchain_bridge = BlockchainBridge::new(
            Box::new(blockchain_interface),
            Box::new(persistent_config),
            false,
            Some(consuming_wallet),
        );
        let wallet_account_1 = make_wallet("creditor1");
        let account_1 = PayableAccount {
            wallet: wallet_account_1.clone(),
            balance: payable_account_balance_1,
            last_paid_timestamp: past_payable_timestamp_1,
            pending_payable_opt: None,
        };
        let wallet_account_2 = make_wallet("creditor2");
        let account_2 = PayableAccount {
            wallet: wallet_account_2.clone(),
            balance: payable_account_balance_2,
            last_paid_timestamp: past_payable_timestamp_2,
            pending_payable_opt: None,
        };
        let pending_payable_scan_interval = 200; //should be slightly less than 1/5 of the time until shutting the system
        let payable_dao = PayableDaoMock::new()
            .non_pending_payables_params(&non_pending_payables_params_arc)
            .non_pending_payables_result(vec![account_1, account_2])
            .mark_pending_payable_rowid_params(&mark_pending_payable_params_arc)
            .mark_pending_payable_rowid_result(Ok(()))
            .mark_pending_payable_rowid_result(Ok(()))
            .transaction_confirmed_params(&transaction_confirmed_params_arc)
            .transaction_confirmed_result(Ok(()));
        let bootstrapper_config = bc_from_ac_plus_earning_wallet(
            AccountantConfig {
                scan_intervals: ScanIntervals {
                    payable_scan_interval: Duration::from_secs(1_000_000), //we don't care about this scan
                    receivable_scan_interval: Duration::from_secs(1_000_000), //we don't care about this scan
                    pending_payable_scan_interval: Duration::from_millis(
                        pending_payable_scan_interval,
                    ),
                },
                suppress_initial_scans: false,
                when_pending_too_long_sec: DEFAULT_PENDING_TOO_LONG_SEC,
            },
            make_payment_thresholds_with_defaults(),
            make_wallet("some_wallet_address"),
        );
        let fingerprint_1_first_round = PendingPayableFingerprint {
            rowid_opt: Some(rowid_for_account_1),
            timestamp: this_payable_timestamp_1,
            hash: pending_tx_hash_1,
            attempt_opt: Some(1),
            amount: payable_account_balance_1 as u64,
            process_error: None,
        };
        let fingerprint_2_first_round = PendingPayableFingerprint {
            rowid_opt: Some(rowid_for_account_2),
            timestamp: this_payable_timestamp_2,
            hash: pending_tx_hash_2,
            attempt_opt: Some(1),
            amount: payable_account_balance_2 as u64,
            process_error: None,
        };
        let fingerprint_1_second_round = PendingPayableFingerprint {
            attempt_opt: Some(2),
            ..fingerprint_1_first_round.clone()
        };
        let fingerprint_2_second_round = PendingPayableFingerprint {
            attempt_opt: Some(2),
            ..fingerprint_2_first_round.clone()
        };
        let fingerprint_1_third_round = PendingPayableFingerprint {
            attempt_opt: Some(3),
            ..fingerprint_1_first_round.clone()
        };
        let fingerprint_2_third_round = PendingPayableFingerprint {
            attempt_opt: Some(3),
            ..fingerprint_2_first_round.clone()
        };
        let fingerprint_2_fourth_round = PendingPayableFingerprint {
            attempt_opt: Some(4),
            ..fingerprint_2_first_round.clone()
        };
        let mut pending_payable_dao = PendingPayableDaoMock::default()
            .return_all_fingerprints_params(&return_all_fingerprints_params_arc)
            .return_all_fingerprints_result(vec![])
            .return_all_fingerprints_result(vec![
                fingerprint_1_first_round,
                fingerprint_2_first_round,
            ])
            .return_all_fingerprints_result(vec![
                fingerprint_1_second_round,
                fingerprint_2_second_round,
            ])
            .return_all_fingerprints_result(vec![
                fingerprint_1_third_round,
                fingerprint_2_third_round,
            ])
            .return_all_fingerprints_result(vec![fingerprint_2_fourth_round.clone()])
            .insert_fingerprint_params(&insert_fingerprint_params_arc)
            .insert_fingerprint_result(Ok(()))
            .insert_fingerprint_result(Ok(()))
            .fingerprint_rowid_result(Some(rowid_for_account_1))
            .fingerprint_rowid_result(Some(rowid_for_account_2))
            .update_fingerprint_params(&update_fingerprint_params_arc)
            .update_fingerprint_results(Ok(()))
            .update_fingerprint_results(Ok(()))
            .update_fingerprint_results(Ok(()))
            .update_fingerprint_results(Ok(()))
            .update_fingerprint_results(Ok(()))
            .mark_failure_params(&mark_failure_params_arc)
            //we don't have a better solution yet, so we mark this down
            .mark_failure_result(Ok(()))
            .mark_failure_result(Ok(()))
            .delete_fingerprint_params(&delete_record_params_arc)
            //this is used during confirmation of the successful one
            .delete_fingerprint_result(Ok(()));
        pending_payable_dao.have_return_all_fingerprints_shut_down_the_system = true;
        let accountant_addr = Arbiter::builder()
            .stop_system_on_panic(true)
            .start(move |_| {
                let mut subject = AccountantBuilder::default()
                    .bootstrapper_config(bootstrapper_config)
                    .payable_dao(PayableDaoMock::new())
                    .payable_dao(payable_dao)
                    .pending_payable_dao(PendingPayableDaoMock::new())
                    .pending_payable_dao(pending_payable_dao)
                    .build();
                subject.scanners.receivables = Box::new(NullScanner::new());
                let notify_later_half_mock = NotifyLaterHandleMock::default()
                    .notify_later_params(&notify_later_scan_for_pending_payable_arc_cloned)
                    .permit_to_send_out();
                subject.notify_later.scan_for_pending_payable = Box::new(notify_later_half_mock);
                let notify_half_mock = NotifyHandleMock::default()
                    .notify_params(&notify_cancel_failed_transaction_params_arc_cloned)
                    .permit_to_send_out();
                subject.tools.notify_cancel_failed_transaction = Box::new(notify_half_mock);
                let notify_half_mock = NotifyHandleMock::default()
                    .notify_params(&notify_confirm_transaction_params_arc_cloned)
                    .permit_to_send_out();
                subject.tools.notify_confirm_transaction = Box::new(notify_half_mock);
                subject
            });
        let mut peer_actors = peer_actors_builder().build();
        let accountant_subs = Accountant::make_subs_from(&accountant_addr);
        peer_actors.accountant = accountant_subs.clone();
        let blockchain_bridge_addr = blockchain_bridge.start();
        let blockchain_bridge_subs = BlockchainBridge::make_subs_from(&blockchain_bridge_addr);
        peer_actors.blockchain_bridge = blockchain_bridge_subs.clone();
        send_bind_message!(accountant_subs, peer_actors);
        send_bind_message!(blockchain_bridge_subs, peer_actors);

        send_start_message!(accountant_subs);

        assert_eq!(system.run(), 0);
        let mut mark_pending_payable_params = mark_pending_payable_params_arc.lock().unwrap();
        let first_payable = mark_pending_payable_params.remove(0);
        assert_eq!(first_payable.0, wallet_account_1);
        assert_eq!(first_payable.1, rowid_for_account_1);
        let second_payable = mark_pending_payable_params.remove(0);
        assert!(
            mark_pending_payable_params.is_empty(),
            "{:?}",
            mark_pending_payable_params
        );
        assert_eq!(second_payable.0, wallet_account_2);
        assert_eq!(second_payable.1, rowid_for_account_2);
        let return_all_fingerprints_params = return_all_fingerprints_params_arc.lock().unwrap();
        //it varies with machines and sometimes we manage more cycles than necessary
        assert!(return_all_fingerprints_params.len() >= 5);
        let non_pending_payables_params = non_pending_payables_params_arc.lock().unwrap();
        assert_eq!(*non_pending_payables_params, vec![()]); //because we disabled further scanning for payables
        let get_transaction_receipt_params = get_transaction_receipt_params_arc.lock().unwrap();
        assert_eq!(
            *get_transaction_receipt_params,
            vec![
                pending_tx_hash_1,
                pending_tx_hash_2,
                pending_tx_hash_1,
                pending_tx_hash_2,
                pending_tx_hash_1,
                pending_tx_hash_2,
                pending_tx_hash_2,
            ]
        );
        let update_backup_after_cycle_params = update_fingerprint_params_arc.lock().unwrap();
        assert_eq!(
            *update_backup_after_cycle_params,
            vec![
                rowid_for_account_1,
                rowid_for_account_2,
                rowid_for_account_1,
                rowid_for_account_2,
                rowid_for_account_2,
            ]
        );
        let mark_failure_params = mark_failure_params_arc.lock().unwrap();
        assert_eq!(*mark_failure_params, vec![rowid_for_account_1]);
        let delete_record_params = delete_record_params_arc.lock().unwrap();
        assert_eq!(*delete_record_params, vec![rowid_for_account_2]);
        let transaction_confirmed_params = transaction_confirmed_params_arc.lock().unwrap();
        assert_eq!(
            *transaction_confirmed_params,
            vec![fingerprint_2_fourth_round.clone()]
        );
        let expected_scan_pending_payable_msg_and_interval = (
            ScanForPendingPayables {
                response_skeleton_opt: None,
            },
            Duration::from_millis(pending_payable_scan_interval),
        );
        let mut notify_later_check_for_confirmation =
            notify_later_scan_for_pending_payable_params_arc
                .lock()
                .unwrap();
        //it varies with machines and sometimes we manage more cycles than necessary
        let vector_of_first_five_cycles = notify_later_check_for_confirmation
            .drain(0..=4)
            .collect_vec();
        assert_eq!(
            vector_of_first_five_cycles,
            vec![
                expected_scan_pending_payable_msg_and_interval.clone(),
                expected_scan_pending_payable_msg_and_interval.clone(),
                expected_scan_pending_payable_msg_and_interval.clone(),
                expected_scan_pending_payable_msg_and_interval.clone(),
                expected_scan_pending_payable_msg_and_interval,
            ]
        );
        let mut notify_confirm_transaction_params =
            notify_confirm_transaction_params_arc.lock().unwrap();
        let actual_confirmed_payable: ConfirmPendingTransaction =
            notify_confirm_transaction_params.remove(0);
        assert!(notify_confirm_transaction_params.is_empty());
        let expected_confirmed_payable = ConfirmPendingTransaction {
            pending_payable_fingerprint: fingerprint_2_fourth_round,
        };
        assert_eq!(actual_confirmed_payable, expected_confirmed_payable);
        let log_handler = TestLogHandler::new();
        log_handler.exists_log_containing(
            "WARN: Accountant: Broken transaction 0x0000…007b left with an error mark; you should take over the care of this transaction to make sure your debts will be paid because there \
             is no automated process that can fix this without you");
        log_handler.exists_log_matching("INFO: Accountant: Transaction '0x0000…0237' has been added to the blockchain; detected locally at attempt 4 at \\d{2,}ms after its sending");
        log_handler.exists_log_containing("INFO: Accountant: Transaction 0x0000000000000000000000000000000000000000000000000000000000000237 has gone through the whole confirmation process succeeding");
    }

    #[test]
    fn handle_pending_tx_handles_none_returned_for_transaction_receipt() {
        init_test_logging();
        let subject = AccountantBuilder::default().build();
        let tx_receipt_opt = None;
        let rowid = 455;
        let hash = H256::from_uint(&U256::from(2323));
        let fingerprint = PendingPayableFingerprint {
            rowid_opt: Some(rowid),
            timestamp: SystemTime::now().sub(Duration::from_millis(10000)),
            hash,
            attempt_opt: Some(3),
            amount: 111,
            process_error: None,
        };
        let msg = ReportTransactionReceipts {
            fingerprints_with_receipts: vec![(tx_receipt_opt, fingerprint.clone())],
            response_skeleton_opt: None,
        };

        let result = subject.handle_pending_transaction_with_its_receipt(&msg);

        assert_eq!(
            result,
            vec![PendingTransactionStatus::StillPending(PendingPayableId {
                hash,
                rowid,
            })]
        );
        TestLogHandler::new().exists_log_matching("DEBUG: Accountant: Interpreting a receipt for transaction '0x0000…0913' but none was given; attempt 3, 100\\d\\dms since sending");
    }

    #[test]
    fn accountant_receives_reported_transaction_receipts_and_processes_them_all() {
        let notify_handle_params_arc = Arc::new(Mutex::new(vec![]));
        let mut subject = AccountantBuilder::default().build();
        subject.tools.notify_confirm_transaction =
            Box::new(NotifyHandleMock::default().notify_params(&notify_handle_params_arc));
        let subject_addr = subject.start();
        let transaction_hash_1 = H256::from_uint(&U256::from(4545));
        let mut transaction_receipt_1 = TransactionReceipt::default();
        transaction_receipt_1.transaction_hash = transaction_hash_1;
        transaction_receipt_1.status = Some(U64::from(1)); //success
        let fingerprint_1 = PendingPayableFingerprint {
            rowid_opt: Some(5),
            timestamp: from_time_t(200_000_000),
            hash: transaction_hash_1,
            attempt_opt: Some(2),
            amount: 444,
            process_error: None,
        };
        let transaction_hash_2 = H256::from_uint(&U256::from(3333333));
        let mut transaction_receipt_2 = TransactionReceipt::default();
        transaction_receipt_2.transaction_hash = transaction_hash_2;
        transaction_receipt_2.status = Some(U64::from(1)); //success
        let fingerprint_2 = PendingPayableFingerprint {
            rowid_opt: Some(10),
            timestamp: from_time_t(199_780_000),
            hash: Default::default(),
            attempt_opt: Some(15),
            amount: 1212,
            process_error: None,
        };
        let msg = ReportTransactionReceipts {
            fingerprints_with_receipts: vec![
                (Some(transaction_receipt_1), fingerprint_1.clone()),
                (Some(transaction_receipt_2), fingerprint_2.clone()),
            ],
            response_skeleton_opt: None,
        };

        let _ = subject_addr.try_send(msg).unwrap();

        let system = System::new("processing reported receipts");
        System::current().stop();
        system.run();
        let notify_handle_params = notify_handle_params_arc.lock().unwrap();
        assert_eq!(
            *notify_handle_params,
            vec![
                ConfirmPendingTransaction {
                    pending_payable_fingerprint: fingerprint_1
                },
                ConfirmPendingTransaction {
                    pending_payable_fingerprint: fingerprint_2
                },
            ]
        );
    }

    #[test]
    fn interpret_transaction_receipt_when_transaction_status_is_a_failure() {
        init_test_logging();
        let subject = AccountantBuilder::default().build();
        let mut tx_receipt = TransactionReceipt::default();
        tx_receipt.status = Some(U64::from(0)); //failure
        let hash = H256::from_uint(&U256::from(4567));
        let fingerprint = PendingPayableFingerprint {
            rowid_opt: Some(777777),
            timestamp: SystemTime::now().sub(Duration::from_millis(150000)),
            hash,
            attempt_opt: Some(5),
            amount: 2222,
            process_error: None,
        };

        let result = subject.interpret_transaction_receipt(
            &tx_receipt,
            &fingerprint,
            &Logger::new("receipt_check_logger"),
        );

        assert_eq!(
            result,
            PendingTransactionStatus::Failure(PendingPayableId {
                hash,
                rowid: 777777,
            })
        );
        TestLogHandler::new().exists_log_matching("ERROR: receipt_check_logger: Pending \
         transaction '0x0000…11d7' announced as a failure, interpreting attempt 5 after 1500\\d\\dms from the sending");
    }

    #[test]
    fn interpret_transaction_receipt_when_transaction_status_is_none_and_within_waiting_interval() {
        init_test_logging();
        let hash = H256::from_uint(&U256::from(567));
        let rowid = 466;
        let tx_receipt = TransactionReceipt::default(); //status defaulted to None
        let when_sent = SystemTime::now().sub(Duration::from_millis(100));
        let subject = AccountantBuilder::default().build();
        let fingerprint = PendingPayableFingerprint {
            rowid_opt: Some(rowid),
            timestamp: when_sent,
            hash,
            attempt_opt: Some(1),
            amount: 123,
            process_error: None,
        };

        let result = subject.interpret_transaction_receipt(
            &tx_receipt,
            &fingerprint,
            &Logger::new("none_within_waiting"),
        );

        assert_eq!(
            result,
            PendingTransactionStatus::StillPending(PendingPayableId { hash, rowid })
        );
        TestLogHandler::new().exists_log_containing(
            "INFO: none_within_waiting: Pending \
         transaction '0x0000…0237' couldn't be confirmed at attempt 1 at ",
        );
    }

    #[test]
    fn interpret_transaction_receipt_when_transaction_status_is_none_and_outside_waiting_interval()
    {
        init_test_logging();
        let hash = H256::from_uint(&U256::from(567));
        let rowid = 466;
        let tx_receipt = TransactionReceipt::default(); //status defaulted to None
        let when_sent =
            SystemTime::now().sub(Duration::from_secs(DEFAULT_PENDING_TOO_LONG_SEC + 5)); //old transaction
        let subject = AccountantBuilder::default().build();
        let fingerprint = PendingPayableFingerprint {
            rowid_opt: Some(rowid),
            timestamp: when_sent,
            hash,
            attempt_opt: Some(10),
            amount: 123,
            process_error: None,
        };

        let result = subject.interpret_transaction_receipt(
            &tx_receipt,
            &fingerprint,
            &Logger::new("receipt_check_logger"),
        );

        assert_eq!(
            result,
            PendingTransactionStatus::Failure(PendingPayableId { hash, rowid })
        );
        TestLogHandler::new().exists_log_containing(
            "ERROR: receipt_check_logger: Pending transaction '0x0000…0237' has exceeded the maximum \
             pending time (21600sec) and the confirmation process is going to be aborted now at the final attempt 10; manual resolution is required from the user to \
               complete the transaction",
        );
    }

    #[test]
    #[should_panic(
        expected = "tx receipt for pending '0x0000…007b' - tx status: code other than 0 or 1 shouldn't be possible, but was 456"
    )]
    fn interpret_transaction_receipt_panics_at_undefined_status_code() {
        let mut tx_receipt = TransactionReceipt::default();
        tx_receipt.status = Some(U64::from(456));
        let mut fingerprint = make_pending_payable_fingerprint();
        fingerprint.hash = H256::from_uint(&U256::from(123));
        let subject = AccountantBuilder::default().build();

        let _ = subject.interpret_transaction_receipt(
            &tx_receipt,
            &fingerprint,
            &Logger::new("receipt_check_logger"),
        );
    }

    #[test]
    fn accountant_handles_pending_payable_fingerprint() {
        init_test_logging();
        let insert_fingerprint_params_arc = Arc::new(Mutex::new(vec![]));
        let pending_payment_dao = PendingPayableDaoMock::default()
            .insert_fingerprint_params(&insert_fingerprint_params_arc)
            .insert_fingerprint_result(Ok(()));
        let subject = AccountantBuilder::default()
            .pending_payable_dao(pending_payment_dao) // For Accountant
            .pending_payable_dao(PendingPayableDaoMock::new()) // For Scanner
            .build();
        let accountant_addr = subject.start();
        let tx_hash = H256::from_uint(&U256::from(55));
        let accountant_subs = Accountant::make_subs_from(&accountant_addr);
        let amount = 4055;
        let timestamp = SystemTime::now();
        let backup_message = PendingPayableFingerprint {
            rowid_opt: None,
            timestamp,
            hash: tx_hash,
            attempt_opt: None,
            amount,
            process_error: None,
        };

        let _ = accountant_subs
            .pending_payable_fingerprint
            .try_send(backup_message.clone())
            .unwrap();

        let system = System::new("ordering payment fingerprint test");
        System::current().stop();
        assert_eq!(system.run(), 0);
        let insert_fingerprint_params = insert_fingerprint_params_arc.lock().unwrap();
        assert_eq!(
            *insert_fingerprint_params,
            vec![(tx_hash, amount, timestamp)]
        );
        TestLogHandler::new().exists_log_containing(
            "DEBUG: Accountant: Processed a pending payable fingerprint for '0x0000000000000000000000000000000000000000000000000000000000000037'",
        );
    }

    #[test]
    fn payable_fingerprint_insertion_clearly_failed_and_we_log_it_at_least() {
        //despite it doesn't happen here this event would cause a panic later
        init_test_logging();
        let insert_fingerprint_params_arc = Arc::new(Mutex::new(vec![]));
        let pending_payable_dao = PendingPayableDaoMock::default()
            .insert_fingerprint_params(&insert_fingerprint_params_arc)
            .insert_fingerprint_result(Err(PendingPayableDaoError::InsertionFailed(
                "Crashed".to_string(),
            )));
        let amount = 2345;
        let transaction_hash = H256::from_uint(&U256::from(456));
        let subject = AccountantBuilder::default()
            .pending_payable_dao(pending_payable_dao)
            .pending_payable_dao(PendingPayableDaoMock::new())
            .build();
        let timestamp_secs = 150_000_000;
        let fingerprint = PendingPayableFingerprint {
            rowid_opt: None,
            timestamp: from_time_t(timestamp_secs),
            hash: transaction_hash,
            attempt_opt: None,
            amount,
            process_error: None,
        };

        let _ = subject.handle_new_pending_payable_fingerprint(fingerprint);

        let insert_fingerprint_params = insert_fingerprint_params_arc.lock().unwrap();
        assert_eq!(
            *insert_fingerprint_params,
            vec![(transaction_hash, amount, from_time_t(timestamp_secs))]
        );
        TestLogHandler::new().exists_log_containing("ERROR: Accountant: Failed to make a fingerprint for pending payable '0x0000…01c8' due to 'InsertionFailed(\"Crashed\")'");
    }

    #[test]
    fn separate_early_errors_works() {
        let payable_ok = Payable {
            to: make_wallet("blah"),
            amount: 5555,
            timestamp: SystemTime::now(),
            tx_hash: Default::default(),
        };
        let error = BlockchainError::SignedValueConversion(666);
        let sent_payable = SentPayable {
            payable: vec![Ok(payable_ok.clone()), Err(error.clone())],
            response_skeleton_opt: None,
        };

        let (ok, err) = Accountant::separate_early_errors(&sent_payable, &Logger::new("test"));

        assert_eq!(ok, vec![payable_ok]);
        assert_eq!(err, vec![error])
    }

    #[test]
    fn update_payable_fingerprint_happy_path() {
        let update_after_cycle_params_arc = Arc::new(Mutex::new(vec![]));
        let hash = H256::from_uint(&U256::from(444888));
        let rowid = 3456;
        let pending_payable_dao = PendingPayableDaoMock::default()
            .update_fingerprint_params(&update_after_cycle_params_arc)
            .update_fingerprint_results(Ok(()));
        let subject = AccountantBuilder::default()
            .pending_payable_dao(pending_payable_dao)
            .pending_payable_dao(PendingPayableDaoMock::new())
            .build();
        let transaction_id = PendingPayableId { hash, rowid };

        let _ = subject.update_payable_fingerprint(transaction_id);

        let update_after_cycle_params = update_after_cycle_params_arc.lock().unwrap();
        assert_eq!(*update_after_cycle_params, vec![rowid])
    }

    #[test]
    #[should_panic(
        expected = "Failure on updating payable fingerprint '0x000000000000000000000000000000000000000000000000000000000006c9d8' \
         due to UpdateFailed(\"yeah, bad\")"
    )]
    fn update_payable_fingerprint_sad_path() {
        let hash = H256::from_uint(&U256::from(444888));
        let rowid = 3456;
        let pending_payable_dao = PendingPayableDaoMock::default().update_fingerprint_results(Err(
            PendingPayableDaoError::UpdateFailed("yeah, bad".to_string()),
        ));
        let subject = AccountantBuilder::default()
            .pending_payable_dao(pending_payable_dao)
            .pending_payable_dao(PendingPayableDaoMock::new())
            .build();
        let transaction_id = PendingPayableId { hash, rowid };

        let _ = subject.update_payable_fingerprint(transaction_id);
    }

    #[test]
    fn handles_scan_error() {
        let (ui_gateway, _, ui_gateway_recording_arc) = make_recorder();
        let subject = AccountantBuilder::default().build();
        let subject_addr = subject.start();
        let system = System::new("test");
        let peer_actors = peer_actors_builder().ui_gateway(ui_gateway).build();
        subject_addr.try_send(BindMessage { peer_actors }).unwrap();

        subject_addr
            .try_send(ScanError {
                scan_type: ScanType::Payables,
                response_skeleton: ResponseSkeleton {
                    client_id: 1234,
                    context_id: 4321,
                },
                msg: "My tummy hurts".to_string(),
            })
            .unwrap();

        System::current().stop();
        system.run();
        let ui_gateway_recording = ui_gateway_recording_arc.lock().unwrap();
        assert_eq!(
            ui_gateway_recording.get_record::<NodeToUiMessage>(0),
            &NodeToUiMessage {
                target: MessageTarget::ClientId(1234),
                body: MessageBody {
                    opcode: "scan".to_string(),
                    path: MessagePath::Conversation(4321),
                    payload: Err((
                        SCAN_ERROR,
                        "Payables scan failed: 'My tummy hurts'".to_string()
                    )),
                },
            }
        );
    }

    #[test]
    fn financials_request_produces_financials_response() {
        let payable_dao = PayableDaoMock::new().total_result(23456789);
        let receivable_dao = ReceivableDaoMock::new().total_result(98765432);
        let system = System::new("test");
        let mut subject = AccountantBuilder::default()
            .bootstrapper_config(bc_from_ac_plus_earning_wallet(
                make_populated_accountant_config_with_defaults(),
                make_payment_thresholds_with_defaults(),
                make_wallet("some_wallet_address"),
            ))
            .payable_dao(payable_dao) // For Accountant
            .payable_dao(PayableDaoMock::new()) // For Scanner
            .receivable_dao(receivable_dao) // For Accountant
            .receivable_dao(ReceivableDaoMock::new()) // For Scanner
            .build();
        subject.financial_statistics.total_paid_payable = 123456;
        subject.financial_statistics.total_paid_receivable = 334455;
        let (ui_gateway, _, ui_gateway_recording_arc) = make_recorder();
        let subject_addr = subject.start();
        let peer_actors = peer_actors_builder().ui_gateway(ui_gateway).build();
        subject_addr.try_send(BindMessage { peer_actors }).unwrap();
        let ui_message = NodeFromUiMessage {
            client_id: 1234,
            body: UiFinancialsRequest {}.tmb(2222),
        };

        subject_addr.try_send(ui_message).unwrap();

        System::current().stop();
        system.run();
        let ui_gateway_recording = ui_gateway_recording_arc.lock().unwrap();
        let response = ui_gateway_recording.get_record::<NodeToUiMessage>(0);
        assert_eq!(response.target, MessageTarget::ClientId(1234));
        let (body, context_id) = UiFinancialsResponse::fmb(response.body.clone()).unwrap();
        assert_eq!(context_id, 2222);
        assert_eq!(
            body,
            UiFinancialsResponse {
                total_unpaid_and_pending_payable: 23456789,
                total_paid_payable: 123456,
                total_unpaid_receivable: 98765432,
                total_paid_receivable: 334455,
            }
        );
    }

    #[test]
    fn total_paid_payable_rises_with_each_bill_paid() {
        let transaction_confirmed_params_arc = Arc::new(Mutex::new(vec![]));
        let fingerprint = PendingPayableFingerprint {
            rowid_opt: Some(5),
            timestamp: from_time_t(189_999_888),
            hash: H256::from_uint(&U256::from(56789)),
            attempt_opt: Some(1),
            amount: 5478,
            process_error: None,
        };
        let mut pending_payable_dao =
            PendingPayableDaoMock::default().delete_fingerprint_result(Ok(()));
        let payable_dao = PayableDaoMock::default()
            .transaction_confirmed_params(&transaction_confirmed_params_arc)
            .transaction_confirmed_result(Ok(()))
            .transaction_confirmed_result(Ok(()));
        pending_payable_dao.have_return_all_fingerprints_shut_down_the_system = true;
        let mut subject = AccountantBuilder::default()
            .payable_dao(payable_dao)
            .payable_dao(PayableDaoMock::new())
            .pending_payable_dao(pending_payable_dao)
            .pending_payable_dao(PendingPayableDaoMock::new())
            .build();
        subject.financial_statistics.total_paid_payable += 1111;
        let msg = ConfirmPendingTransaction {
            pending_payable_fingerprint: fingerprint.clone(),
        };

        subject.handle_confirm_pending_transaction(msg);

        assert_eq!(subject.financial_statistics.total_paid_payable, 1111 + 5478);
        let transaction_confirmed_params = transaction_confirmed_params_arc.lock().unwrap();
        assert_eq!(*transaction_confirmed_params, vec![fingerprint])
    }

    #[test]
    fn total_paid_receivable_rises_with_each_bill_paid() {
        let more_money_received_params_arc = Arc::new(Mutex::new(vec![]));
        let receivable_dao = ReceivableDaoMock::new()
            .more_money_received_parameters(&more_money_received_params_arc)
            .more_money_receivable_result(Ok(()));
        let mut subject = AccountantBuilder::default()
            .receivable_dao(receivable_dao)
            .receivable_dao(ReceivableDaoMock::new())
            .build();
        subject.financial_statistics.total_paid_receivable += 2222;
        let receivables = vec![
            BlockchainTransaction {
                block_number: 4578910,
                from: make_wallet("wallet_1"),
                gwei_amount: 45780,
            },
            BlockchainTransaction {
                block_number: 4569898,
                from: make_wallet("wallet_2"),
                gwei_amount: 33345,
            },
        ];

        subject.handle_received_payments(ReceivedPayments {
            payments: receivables.clone(),
            response_skeleton_opt: None,
        });

        assert_eq!(
            subject.financial_statistics.total_paid_receivable,
            2222 + 45780 + 33345
        );
        let more_money_received_params = more_money_received_params_arc.lock().unwrap();
        assert_eq!(*more_money_received_params, vec![receivables]);
    }

    #[test]
    fn unsigned_to_signed_handles_zero() {
        let result = unsigned_to_signed(0);

        assert_eq!(result, Ok(0i64));
    }

    #[test]
    fn unsigned_to_signed_handles_max_allowable() {
        let result = unsigned_to_signed(i64::MAX as u64);

        assert_eq!(result, Ok(i64::MAX));
    }

    #[test]
    fn unsigned_to_signed_handles_max_plus_one() {
        let attempt = (i64::MAX as u64) + 1;
        let result = unsigned_to_signed((i64::MAX as u64) + 1);

        assert_eq!(result, Err(attempt));
    }
}<|MERGE_RESOLUTION|>--- conflicted
+++ resolved
@@ -1160,7 +1160,6 @@
 #[cfg(test)]
 mod tests {
     use super::*;
-<<<<<<< HEAD
     use std::any::TypeId;
     use std::cell::RefCell;
     use std::collections::HashMap;
@@ -1172,8 +1171,6 @@
     use std::time::Duration;
     use std::time::SystemTime;
 
-=======
->>>>>>> de012bc9
     use actix::{Arbiter, System};
     use ethereum_types::{BigEndianHash, U64};
     use ethsign_crypto::Keccak256;
@@ -2596,7 +2593,6 @@
                 pending_payable_opt: None,
             },
         ];
-<<<<<<< HEAD
         let accounts_inner = accounts.clone();
         let (blockchain_bridge, blockchain_bridge_awaiter, blockchain_bridge_recordings_arc) = make_recorder();
         thread::spawn (move || {
@@ -2637,31 +2633,6 @@
             system.run();
         });
         blockchain_bridge_awaiter.await_message_count(1);
-=======
-        let payable_dao = PayableDaoMock::default().non_pending_payables_result(accounts.clone());
-        // payable_dao.have_non_pending_payables_shut_down_the_system = true;
-        let (blockchain_bridge, _, blockchain_bridge_recordings_arc) = make_recorder();
-        let system =
-            System::new("scan_for_payable_message_triggers_payment_for_balances_over_the_curve");
-        let peer_actors = peer_actors_builder()
-            .blockchain_bridge(blockchain_bridge)
-            .build();
-        let mut subject = AccountantBuilder::default()
-            .bootstrapper_config(config)
-            .payable_dao(PayableDaoMock::new()) // For Accountant
-            .payable_dao(payable_dao) // For Scanner
-            .build();
-        subject.scanners.pending_payables = Box::new(NullScanner::new());
-        subject.scanners.receivables = Box::new(NullScanner::new());
-        let subject_addr = subject.start();
-        let accountant_subs = Accountant::make_subs_from(&subject_addr);
-        send_bind_message!(accountant_subs, peer_actors);
-
-        send_start_message!(accountant_subs);
-
-        System::current().stop();
-        system.run();
->>>>>>> de012bc9
         let blockchain_bridge_recordings = blockchain_bridge_recordings_arc.lock().unwrap();
         let message = blockchain_bridge_recordings.get_record::<ReportAccountsPayable>(0);
         assert_eq!(
