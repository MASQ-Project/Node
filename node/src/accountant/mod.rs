// Copyright (c) 2019, MASQ (https://masq.ai) and/or its affiliates. All rights reserved.

pub mod big_int_processing;
pub mod dao_utils;
pub mod financials;
pub mod payable_dao;
pub mod pending_payable_dao;
pub mod receivable_dao;
pub mod scanners;
pub mod scanners_utils;

#[cfg(test)]
pub mod test_utils;

use core::fmt::Debug;
use masq_lib::constants::{SCAN_ERROR, WEIS_OF_GWEI};
use std::cell::{Ref, RefCell};

use masq_lib::messages::{
    QueryResults, ScanType, UiFinancialStatistics, UiPayableAccount, UiReceivableAccount,
    UiScanRequest,
};
use masq_lib::ui_gateway::{MessageBody, MessagePath};

use crate::accountant::dao_utils::{
    remap_payable_accounts, remap_receivable_accounts, CustomQuery, DaoFactoryReal,
};
use crate::accountant::financials::visibility_restricted_module::{
    check_query_is_within_tech_limits, financials_entry_check,
};
use crate::accountant::payable_dao::{Payable, PayableDaoError};
use crate::accountant::pending_payable_dao::PendingPayableDao;
use crate::accountant::receivable_dao::ReceivableDaoError;
use crate::accountant::scanners::{ScanTimings, Scanners};
use crate::blockchain::blockchain_bridge::{PendingPayableFingerprint, RetrieveTransactions};
use crate::blockchain::blockchain_interface::{BlockchainError, BlockchainTransaction};
use crate::bootstrapper::BootstrapperConfig;
use crate::database::db_initializer::DbInitializationConfig;
use crate::sub_lib::accountant::AccountantSubs;
use crate::sub_lib::accountant::DaoFactories;
use crate::sub_lib::accountant::FinancialStatistics;
use crate::sub_lib::accountant::ReportExitServiceProvidedMessage;
use crate::sub_lib::accountant::ReportRoutingServiceProvidedMessage;
use crate::sub_lib::accountant::ReportServicesConsumedMessage;
use crate::sub_lib::accountant::{MessageIdGenerator, MessageIdGeneratorReal};
use crate::sub_lib::blockchain_bridge::{
    ReportAccountsPayable, RequestAvailableBalancesForPayables,
};
use crate::sub_lib::peer_actors::{BindMessage, StartMessage};
use crate::sub_lib::utils::{handle_ui_crash_request, NODE_MAILBOX_CAPACITY};
use crate::sub_lib::wallet::Wallet;
use actix::Actor;
use actix::Addr;
use actix::AsyncContext;
use actix::Context;
use actix::Handler;
use actix::Message;
use actix::Recipient;
use masq_lib::crash_point::CrashPoint;
use masq_lib::logger::Logger;
use masq_lib::messages::UiFinancialsResponse;
use masq_lib::messages::{FromMessageBody, ToMessageBody, UiFinancialsRequest};
use masq_lib::ui_gateway::MessageTarget::ClientId;
use masq_lib::ui_gateway::{NodeFromUiMessage, NodeToUiMessage};
use masq_lib::utils::ExpectValue;
use payable_dao::PayableDao;
use receivable_dao::ReceivableDao;
use std::any::type_name;
#[cfg(test)]
use std::default::Default;
use std::fmt::Display;
use std::ops::{Div, Mul};
use std::path::Path;
use std::rc::Rc;
use std::time::SystemTime;
use web3::types::{TransactionReceipt, H256};

pub const CRASH_KEY: &str = "ACCOUNTANT";

pub const DEFAULT_PENDING_TOO_LONG_SEC: u64 = 21_600; //6 hours

pub struct Accountant {
    suppress_initial_scans: bool,
    consuming_wallet: Option<Wallet>,
    earning_wallet: Rc<Wallet>,
    payable_dao: Box<dyn PayableDao>,
    receivable_dao: Box<dyn ReceivableDao>,
    pending_payable_dao: Box<dyn PendingPayableDao>,
    crashable: bool,
    scanners: Scanners,
    scan_timings: ScanTimings,
    financial_statistics: Rc<RefCell<FinancialStatistics>>,
    report_accounts_payable_sub_opt: Option<Recipient<ReportAccountsPayable>>,
    request_balances_for_payables_opt: Option<Recipient<RequestAvailableBalancesForPayables>>,
    retrieve_transactions_sub: Option<Recipient<RetrieveTransactions>>,
    request_transaction_receipts_subs_opt: Option<Recipient<RequestTransactionReceipts>>,
    report_inbound_payments_sub: Option<Recipient<ReceivedPayments>>,
    report_sent_payments_sub: Option<Recipient<SentPayables>>,
    ui_message_sub: Option<Recipient<NodeToUiMessage>>,
    message_id_generator: Box<dyn MessageIdGenerator>,
    logger: Logger,
}

impl Actor for Accountant {
    type Context = Context<Self>;
}

#[derive(Debug, Eq, PartialEq, Clone, Copy)]
pub struct ResponseSkeleton {
    pub client_id: u64,
    pub context_id: u64,
}

#[derive(Debug, Message, PartialEq, Eq)]
pub struct ReceivedPayments {
    //TODO When we decide whether to delinquency-ban a debtor, we do so based on the age
    // of his debt. That age is calculated from the last time he made a payment. It would
    // be most accurate to draw that timestamp from the time the block containing the
    // payment was placed on the blockchain; however, we're actually drawing the timestamp
    // from the moment we discovered and accepted the payment, which is less accurate and
    // detects any upcoming delinquency later than the more accurate version would. Is this
    // a problem? Do we want to correct the timestamp? Discuss.
    pub timestamp: SystemTime,
    pub payments: Vec<BlockchainTransaction>,
    pub response_skeleton_opt: Option<ResponseSkeleton>,
}

#[derive(Debug, Message, PartialEq, Eq)]
pub struct SentPayables {
    pub timestamp: SystemTime,
    pub payable: Vec<Result<Payable, BlockchainError>>,
    pub response_skeleton_opt: Option<ResponseSkeleton>,
}

#[derive(Debug, Message, Default, PartialEq, Eq, Clone, Copy)]
pub struct ScanForPayables {
    pub response_skeleton_opt: Option<ResponseSkeleton>,
}

#[derive(Debug, Message, Default, PartialEq, Eq, Clone, Copy)]
pub struct ScanForReceivables {
    pub response_skeleton_opt: Option<ResponseSkeleton>,
}

#[derive(Debug, Message, Default, PartialEq, Eq, Clone, Copy)]
pub struct ScanForPendingPayables {
    pub response_skeleton_opt: Option<ResponseSkeleton>,
}

#[derive(Debug, Clone, Message, PartialEq, Eq)]
pub struct ScanError {
    pub scan_type: ScanType,
    pub response_skeleton_opt: Option<ResponseSkeleton>,
    pub msg: String,
}

impl Handler<BindMessage> for Accountant {
    type Result = ();

    fn handle(&mut self, msg: BindMessage, ctx: &mut Self::Context) -> Self::Result {
        self.handle_bind_message(msg);
        ctx.set_mailbox_capacity(NODE_MAILBOX_CAPACITY);
    }
}

impl Handler<StartMessage> for Accountant {
    type Result = ();

    fn handle(&mut self, _msg: StartMessage, ctx: &mut Self::Context) -> Self::Result {
        if self.suppress_initial_scans {
            info!(
                &self.logger,
                "Started with --scans off; declining to begin database and blockchain scans"
            );
        } else {
            debug!(
                &self.logger,
                "Started with --scans on; starting database and blockchain scans"
            );
            ctx.notify(ScanForPendingPayables {
                response_skeleton_opt: None,
            });
            ctx.notify(ScanForPayables {
                response_skeleton_opt: None,
            });
            ctx.notify(ScanForReceivables {
                response_skeleton_opt: None,
            });
        }
    }
}

impl Handler<ReceivedPayments> for Accountant {
    type Result = ();

    fn handle(&mut self, msg: ReceivedPayments, _ctx: &mut Self::Context) -> Self::Result {
        if let Some(node_to_ui_msg) = self.scanners.receivable.finish_scan(msg, &self.logger) {
            self.ui_message_sub
                .as_ref()
                .expect("UIGateway is not bound")
                .try_send(node_to_ui_msg)
                .expect("UIGateway is dead");
        }
    }
}

impl Handler<SentPayables> for Accountant {
    type Result = ();

    fn handle(&mut self, msg: SentPayables, _ctx: &mut Self::Context) -> Self::Result {
        if let Some(node_to_ui_msg) = self.scanners.payable.finish_scan(msg, &self.logger) {
            self.ui_message_sub
                .as_ref()
                .expect("UIGateway is not bound")
                .try_send(node_to_ui_msg)
                .expect("UIGateway is dead");
        }
    }
}

impl Handler<ScanForPayables> for Accountant {
    type Result = ();

    fn handle(&mut self, msg: ScanForPayables, ctx: &mut Self::Context) -> Self::Result {
        self.handle_request_of_scan_for_payable(msg.response_skeleton_opt);
        self.scan_timings
            .payable
            .schedule_another_periodic_scan(ctx);
    }
}

impl Handler<ScanForPendingPayables> for Accountant {
    type Result = ();

    fn handle(&mut self, msg: ScanForPendingPayables, ctx: &mut Self::Context) -> Self::Result {
        self.handle_request_of_scan_for_pending_payable(msg.response_skeleton_opt);
        self.scan_timings
            .pending_payable
            .schedule_another_periodic_scan(ctx);
    }
}

impl Handler<ScanForReceivables> for Accountant {
    type Result = ();

    fn handle(&mut self, msg: ScanForReceivables, ctx: &mut Self::Context) -> Self::Result {
        self.handle_request_of_scan_for_receivable(msg.response_skeleton_opt);
        self.scan_timings
            .receivable
            .schedule_another_periodic_scan(ctx);
    }
}

impl Handler<ScanError> for Accountant {
    type Result = ();

    fn handle(&mut self, scan_error: ScanError, _ctx: &mut Self::Context) -> Self::Result {
        error!(self.logger, "Received ScanError: {:?}", scan_error);
        match scan_error.scan_type {
            ScanType::Payables => {
                self.scanners.payable.mark_as_ended(&self.logger);
            }
            ScanType::PendingPayables => {
                self.scanners.pending_payable.mark_as_ended(&self.logger);
            }
            ScanType::Receivables => {
                self.scanners.receivable.mark_as_ended(&self.logger);
            }
        };
        if let Some(response_skeleton) = scan_error.response_skeleton_opt {
            let error_msg = NodeToUiMessage {
                target: ClientId(response_skeleton.client_id),
                body: MessageBody {
                    opcode: "scan".to_string(),
                    path: MessagePath::Conversation(response_skeleton.context_id),
                    payload: Err((
                        SCAN_ERROR,
                        format!(
                            "{:?} scan failed: '{}'",
                            scan_error.scan_type, scan_error.msg
                        ),
                    )),
                },
            };
            error!(self.logger, "Sending UiScanResponse: {:?}", error_msg);
            self.ui_message_sub
                .as_ref()
                .expect("UIGateway not bound")
                .try_send(error_msg)
                .expect("UiGateway is dead");
        }
    }
}

impl Handler<ReportRoutingServiceProvidedMessage> for Accountant {
    type Result = ();

    fn handle(
        &mut self,
        msg: ReportRoutingServiceProvidedMessage,
        _ctx: &mut Self::Context,
    ) -> Self::Result {
        self.handle_report_routing_service_provided_message(msg);
    }
}

impl Handler<ReportExitServiceProvidedMessage> for Accountant {
    type Result = ();

    fn handle(
        &mut self,
        msg: ReportExitServiceProvidedMessage,
        _ctx: &mut Self::Context,
    ) -> Self::Result {
        self.handle_report_exit_service_provided_message(msg);
    }
}

impl Handler<ReportServicesConsumedMessage> for Accountant {
    type Result = ();

    fn handle(
        &mut self,
        msg: ReportServicesConsumedMessage,
        _ctx: &mut Self::Context,
    ) -> Self::Result {
        self.handle_report_services_consumed_message(msg);
    }
}

pub trait SkeletonOptHolder {
    fn skeleton_opt(&self) -> Option<ResponseSkeleton>;
}

#[derive(Debug, PartialEq, Eq, Message, Clone)]
pub struct RequestTransactionReceipts {
    pub pending_payable: Vec<PendingPayableFingerprint>,
    pub response_skeleton_opt: Option<ResponseSkeleton>,
}

impl SkeletonOptHolder for RequestTransactionReceipts {
    fn skeleton_opt(&self) -> Option<ResponseSkeleton> {
        self.response_skeleton_opt
    }
}

#[derive(Debug, PartialEq, Message, Clone)]
pub struct ReportTransactionReceipts {
    pub fingerprints_with_receipts: Vec<(Option<TransactionReceipt>, PendingPayableFingerprint)>,
    pub response_skeleton_opt: Option<ResponseSkeleton>,
}

impl Handler<ReportTransactionReceipts> for Accountant {
    type Result = ();

    fn handle(&mut self, msg: ReportTransactionReceipts, _ctx: &mut Self::Context) -> Self::Result {
        if let Some(node_to_ui_msg) = self.scanners.pending_payable.finish_scan(msg, &self.logger) {
            self.ui_message_sub
                .as_ref()
                .expect("UIGateway is not bound")
                .try_send(node_to_ui_msg)
                .expect("UIGateway is dead");
        }
    }
}

impl Handler<PendingPayableFingerprint> for Accountant {
    type Result = ();
    fn handle(&mut self, msg: PendingPayableFingerprint, _ctx: &mut Self::Context) -> Self::Result {
        self.handle_new_pending_payable_fingerprint(msg)
    }
}

impl Handler<NodeFromUiMessage> for Accountant {
    type Result = ();

    fn handle(&mut self, msg: NodeFromUiMessage, ctx: &mut Self::Context) -> Self::Result {
        let client_id = msg.client_id;
        if let Ok((request, context_id)) = UiFinancialsRequest::fmb(msg.body.clone()) {
            self.handle_financials(&request, client_id, context_id)
        } else if let Ok((body, context_id)) = UiScanRequest::fmb(msg.body.clone()) {
            self.handle_externally_triggered_scan(
                ctx,
                body.scan_type,
                ResponseSkeleton {
                    client_id,
                    context_id,
                },
            )
        } else {
            handle_ui_crash_request(msg, &self.logger, self.crashable, CRASH_KEY)
        }
    }
}

impl Accountant {
    pub fn new(config: BootstrapperConfig, dao_factories: DaoFactories) -> Accountant {
        let payment_thresholds = config.payment_thresholds_opt.expectv("Payment thresholds");
        let scan_intervals = config.scan_intervals_opt.expectv("Scan Intervals");
        let earning_wallet = Rc::new(config.earning_wallet);
        let financial_statistics = Rc::new(RefCell::new(FinancialStatistics::default()));
        let payable_dao = dao_factories.payable_dao_factory.make();
        let pending_payable_dao = dao_factories.pending_payable_dao_factory.make();
        let receivable_dao = dao_factories.receivable_dao_factory.make();
        let scanners = Scanners::new(
            dao_factories,
            Rc::new(payment_thresholds),
            Rc::clone(&earning_wallet),
            config.when_pending_too_long_sec,
            Rc::clone(&financial_statistics),
        );

        Accountant {
            suppress_initial_scans: config.suppress_initial_scans,
            consuming_wallet: config.consuming_wallet_opt.clone(),
            earning_wallet: Rc::clone(&earning_wallet),
            payable_dao,
            receivable_dao,
            pending_payable_dao,
            scanners,
            crashable: config.crash_point == CrashPoint::Message,
            scan_timings: ScanTimings::new(scan_intervals),
            financial_statistics: Rc::clone(&financial_statistics),
            report_accounts_payable_sub_opt: None,
            request_balances_for_payables_opt: None,
            retrieve_transactions_sub: None,
            request_transaction_receipts_subs_opt: None,
            report_inbound_payments_sub: None,
            report_sent_payments_sub: None,
            ui_message_sub: None,
            message_id_generator: Box::new(MessageIdGeneratorReal::default()),
            logger: Logger::new("Accountant"),
        }
    }

    pub fn make_subs_from(addr: &Addr<Accountant>) -> AccountantSubs {
        AccountantSubs {
            bind: recipient!(addr, BindMessage),
            start: recipient!(addr, StartMessage),
            report_routing_service_provided: recipient!(addr, ReportRoutingServiceProvidedMessage),
            report_exit_service_provided: recipient!(addr, ReportExitServiceProvidedMessage),
            report_services_consumed: recipient!(addr, ReportServicesConsumedMessage),
            report_inbound_payments: recipient!(addr, ReceivedPayments),
            pending_payable_fingerprint: recipient!(addr, PendingPayableFingerprint),
            report_transaction_receipts: recipient!(addr, ReportTransactionReceipts),
            report_sent_payments: recipient!(addr, SentPayables),
            scan_errors: recipient!(addr, ScanError),
            ui_message_sub: recipient!(addr, NodeFromUiMessage),
        }
    }

    pub fn dao_factory(data_directory: &Path) -> DaoFactoryReal {
        DaoFactoryReal::new(data_directory, DbInitializationConfig::panic_on_migration())
    }

    fn record_service_provided(
        &self,
        service_rate: u64,
        byte_rate: u64,
        timestamp: SystemTime,
        payload_size: usize,
        wallet: &Wallet,
    ) {
        let byte_charge = byte_rate as u128 * (payload_size as u128);
        let total_charge = service_rate as u128 + byte_charge;
        if !self.our_wallet(wallet) {
            match self.receivable_dao
                .as_ref()
                .more_money_receivable(timestamp,wallet, total_charge) {
                Ok(_) => (),
                Err(ReceivableDaoError::SignConversion(_)) => error! (
                    self.logger,
                    "Overflow error recording service provided for {}: service rate {}, byte rate {}, payload size {}. Skipping",
                    wallet,
                    service_rate,
                    byte_rate,
                    payload_size
                ),
                Err(e)=> panic!("Recording services provided for {} but has hit fatal database error: {:?}", wallet, e)
            };
        } else {
            warning!(
                self.logger,
                "Declining to record a receivable against our wallet {} for service we provided",
                wallet
            );
        }
    }

    fn record_service_consumed(
        &self,
        service_rate: u64,
        byte_rate: u64,
        timestamp: SystemTime,
        payload_size: usize,
        wallet: &Wallet,
    ) {
        let byte_charge = byte_rate as u128 * (payload_size as u128);
        let total_charge = service_rate as u128 + byte_charge;
        if !self.our_wallet(wallet) {
            match self.payable_dao
                .as_ref()
                .more_money_payable(timestamp, wallet,total_charge){
                Ok(_) => (),
                Err(PayableDaoError::SignConversion(_)) => error! (
                    self.logger,
                    "Overflow error recording consumed services from {}: total charge {}, service rate {}, byte rate {}, payload size {}. Skipping",
                    wallet,
                    total_charge,
                    service_rate,
                    byte_rate,
                    payload_size
                ),
                Err(e) => panic!("Recording services consumed from {} but has hit fatal database error: {:?}", wallet, e)
            };
        } else {
            warning!(
                self.logger,
                "Declining to record a payable against our wallet {} for service we provided",
                wallet
            );
        }
    }

    fn our_wallet(&self, wallet: &Wallet) -> bool {
        match &self.consuming_wallet {
            Some(ref consuming) if consuming.address() == wallet.address() => true,
            _ => wallet.address() == self.earning_wallet.address(),
        }
    }

    fn handle_bind_message(&mut self, msg: BindMessage) {
        self.report_accounts_payable_sub_opt =
            Some(msg.peer_actors.blockchain_bridge.report_accounts_payable);
        self.retrieve_transactions_sub =
            Some(msg.peer_actors.blockchain_bridge.retrieve_transactions);
        self.report_inbound_payments_sub = Some(msg.peer_actors.accountant.report_inbound_payments);
<<<<<<< HEAD
        self.request_balances_for_payables_opt = Some(
            msg.peer_actors
                .blockchain_bridge
                .request_balances_for_payables,
        );
=======
>>>>>>> dfd23b69
        self.report_sent_payments_sub = Some(msg.peer_actors.accountant.report_sent_payments);
        self.ui_message_sub = Some(msg.peer_actors.ui_gateway.node_to_ui_message_sub);
        self.request_transaction_receipts_subs_opt = Some(
            msg.peer_actors
                .blockchain_bridge
                .request_transaction_receipts,
        );
        info!(self.logger, "Accountant bound");
    }

    fn handle_report_routing_service_provided_message(
        &mut self,
        msg: ReportRoutingServiceProvidedMessage,
    ) {
        debug!(
            self.logger,
            "Charging routing of {} bytes to wallet {}", msg.payload_size, msg.paying_wallet
        );
        self.record_service_provided(
            msg.service_rate,
            msg.byte_rate,
            msg.timestamp,
            msg.payload_size,
            &msg.paying_wallet,
        );
    }

    fn handle_report_exit_service_provided_message(
        &mut self,
        msg: ReportExitServiceProvidedMessage,
    ) {
        debug!(
            self.logger,
            "Charging exit service for {} bytes to wallet {} at {} per service and {} per byte",
            msg.payload_size,
            msg.paying_wallet,
            msg.service_rate,
            msg.byte_rate
        );
        self.record_service_provided(
            msg.service_rate,
            msg.byte_rate,
            msg.timestamp,
            msg.payload_size,
            &msg.paying_wallet,
        );
    }

    fn msg_id(&self) -> u32 {
        if self.logger.debug_enabled() {
            self.message_id_generator.id()
        } else {
            0
        }
    }

    fn handle_report_services_consumed_message(&mut self, msg: ReportServicesConsumedMessage) {
        let msg_id = self.msg_id();
        debug!(
            self.logger,
            "MsgId {}: Accruing debt to {} for consuming {} exited bytes",
            msg_id,
            msg.exit.earning_wallet,
            msg.exit.payload_size
        );
        self.record_service_consumed(
            msg.exit.service_rate,
            msg.exit.byte_rate,
            msg.timestamp,
            msg.exit.payload_size,
            &msg.exit.earning_wallet,
        );
        msg.routing.iter().for_each(|routing_service| {
            debug!(
                self.logger,
                "MsgId {}: Accruing debt to {} for consuming {} routed bytes",
                msg_id,
                routing_service.earning_wallet,
                msg.routing_payload_size
            );
            self.record_service_consumed(
                routing_service.service_rate,
                routing_service.byte_rate,
                msg.timestamp,
                msg.routing_payload_size,
                &routing_service.earning_wallet,
            );
        })
    }

    fn handle_financials(&self, msg: &UiFinancialsRequest, client_id: u64, context_id: u64) {
        let body: MessageBody = self.compute_financials(msg, context_id);
        self.ui_message_sub
            .as_ref()
            .expect("UiGateway not bound")
            .try_send(NodeToUiMessage {
                target: ClientId(client_id),
                body,
            })
            .expect("UiGateway is dead");
    }

    fn compute_financials(&self, msg: &UiFinancialsRequest, context_id: u64) -> MessageBody {
        if let Err(message_body) = financials_entry_check(msg, context_id) {
            return message_body;
        };
        let stats_opt = self.process_stats(msg);
        let query_results_opt = match self.process_queries_of_records(msg, context_id) {
            Ok(results_opt) => results_opt,
            Err(message_body) => return message_body,
        };
        UiFinancialsResponse {
            stats_opt,
            query_results_opt,
        }
        .tmb(context_id)
    }

    fn request_payable_accounts_by_specific_mode(
        &self,
        mode: CustomQuery<u64>,
    ) -> Option<Vec<UiPayableAccount>> {
        self.payable_dao
            .custom_query(mode)
            .map(remap_payable_accounts)
    }

    fn request_receivable_accounts_by_specific_mode(
        &self,
        mode: CustomQuery<i64>,
    ) -> Option<Vec<UiReceivableAccount>> {
        self.receivable_dao
            .custom_query(mode)
            .map(remap_receivable_accounts)
    }

    fn process_stats(&self, msg: &UiFinancialsRequest) -> Option<UiFinancialStatistics> {
        if msg.stats_required {
            let financial_statistics = self.financial_statistics();
            Some(UiFinancialStatistics {
                total_unpaid_and_pending_payable_gwei: wei_to_gwei(self.payable_dao.total()),
                total_paid_payable_gwei: wei_to_gwei(financial_statistics.total_paid_payable_wei),
                total_unpaid_receivable_gwei: wei_to_gwei(self.receivable_dao.total()),
                total_paid_receivable_gwei: wei_to_gwei(
                    financial_statistics.total_paid_receivable_wei,
                ),
            })
        } else {
            None
        }
    }

    fn process_top_records_query(&self, msg: &UiFinancialsRequest) -> Option<QueryResults> {
        msg.top_records_opt.map(|config| {
            let payable = self
                .request_payable_accounts_by_specific_mode(config.into())
                .unwrap_or_default();
            let receivable = self
                .request_receivable_accounts_by_specific_mode(config.into())
                .unwrap_or_default();

            QueryResults {
                payable_opt: Some(payable),
                receivable_opt: Some(receivable),
            }
        })
    }

    fn process_custom_queries(
        &self,
        msg: &UiFinancialsRequest,
        context_id: u64,
    ) -> Result<Option<QueryResults>, MessageBody> {
        Ok(match msg.custom_queries_opt.as_ref() {
            Some(specs) => {
                let payable_opt = if let Some(query_specs) = specs.payable_opt.as_ref() {
                    let query = CustomQuery::from(query_specs);
                    check_query_is_within_tech_limits(&query, "payable", context_id)?;
                    self.request_payable_accounts_by_specific_mode(query)
                } else {
                    None
                };
                let receivable_opt = if let Some(query_specs) = specs.receivable_opt.as_ref() {
                    let query = CustomQuery::from(query_specs);
                    check_query_is_within_tech_limits(&query, "receivable", context_id)?;
                    self.request_receivable_accounts_by_specific_mode(query)
                } else {
                    None
                };

                Some(QueryResults {
                    payable_opt,
                    receivable_opt,
                })
            }
            None => None,
        })
    }

    fn process_queries_of_records(
        &self,
        msg: &UiFinancialsRequest,
        context_id: u64,
    ) -> Result<Option<QueryResults>, MessageBody> {
        let top_records_opt = self.process_top_records_query(msg);
        let custom_query_records_opt = match self.process_custom_queries(msg, context_id) {
            Ok(query_results) => query_results,
            Err(message_body) => return Err(message_body),
        };
        match vec![top_records_opt, custom_query_records_opt]
            .into_iter()
            .find(|results| results.is_some())
        {
            Some(results) => Ok(results),
            None => Ok(None),
        }
    }

    fn handle_request_of_scan_for_payable(
        &mut self,
        response_skeleton_opt: Option<ResponseSkeleton>,
    ) {
        match self.scanners.payable.begin_scan(
            SystemTime::now(),
            response_skeleton_opt,
            &self.logger,
        ) {
            Ok(scan_message) => {
                self.request_balances_for_payables_opt
                    .as_ref()
                    .expect("BlockchainBridge is unbound")
                    .try_send(scan_message)
                    .expect("BlockchainBridge is dead");
            }
            Err(e) => e.handle_error(
                &self.logger,
                ScanType::Payables,
                response_skeleton_opt.is_some(),
            ),
        }
    }

    fn handle_request_of_scan_for_pending_payable(
        &mut self,
        response_skeleton_opt: Option<ResponseSkeleton>,
    ) {
        match self.scanners.pending_payable.begin_scan(
            SystemTime::now(),
            response_skeleton_opt,
            &self.logger,
        ) {
            Ok(scan_message) => self
                .request_transaction_receipts_subs_opt
                .as_ref()
                .expect("BlockchainBridge is unbound")
                .try_send(scan_message)
                .expect("BlockchainBridge is dead"),
            Err(e) => e.handle_error(
                &self.logger,
                ScanType::PendingPayables,
                response_skeleton_opt.is_some(),
            ),
        }
    }

    fn handle_request_of_scan_for_receivable(
        &mut self,
        response_skeleton_opt: Option<ResponseSkeleton>,
    ) {
        match self.scanners.receivable.begin_scan(
            SystemTime::now(),
            response_skeleton_opt,
            &self.logger,
        ) {
            Ok(scan_message) => self
                .retrieve_transactions_sub
                .as_ref()
                .expect("BlockchainBridge is unbound")
                .try_send(scan_message)
                .expect("BlockchainBridge is dead"),
            Err(e) => e.handle_error(
                &self.logger,
                ScanType::Receivables,
                response_skeleton_opt.is_some(),
            ),
        };
    }

    fn handle_externally_triggered_scan(
        &mut self,
        _ctx: &mut Context<Accountant>,
        scan_type: ScanType,
        response_skeleton: ResponseSkeleton,
    ) {
        match scan_type {
            ScanType::Payables => self.handle_request_of_scan_for_payable(Some(response_skeleton)),
            ScanType::PendingPayables => {
                self.handle_request_of_scan_for_pending_payable(Some(response_skeleton));
            }
            ScanType::Receivables => {
                self.handle_request_of_scan_for_receivable(Some(response_skeleton))
            }
        }
    }

    fn handle_new_pending_payable_fingerprint(&self, msg: PendingPayableFingerprint) {
        match self
            .pending_payable_dao
            .insert_new_fingerprint(msg.hash, msg.amount, msg.timestamp)
        {
            Ok(_) => debug!(
                self.logger,
                "Processed a pending payable fingerprint for '{:?}'", msg.hash
            ),
            Err(e) => error!(
                self.logger,
                "Failed to make a fingerprint for pending payable '{:?}' due to '{:?}'",
                msg.hash,
                e
            ),
        }
    }

    fn financial_statistics(&self) -> Ref<'_, FinancialStatistics> {
        self.financial_statistics.borrow()
    }
}

#[derive(Debug, PartialEq, Eq, Clone)]
pub enum PendingTransactionStatus {
    StillPending(PendingPayableId), //updates slightly the record, waits an interval and starts a new round
    Failure(PendingPayableId),      //standard tx failure
    Confirmed(PendingPayableFingerprint), //tx was fully processed and successful
}

#[derive(Debug, PartialEq, Eq, Clone, Copy)]
pub struct PendingPayableId {
    pub rowid: u64,
    pub hash: H256,
}

impl From<&PendingPayableFingerprint> for PendingPayableId {
    fn from(pending_payable_fingerprint: &PendingPayableFingerprint) -> Self {
        Self {
            hash: pending_payable_fingerprint.hash,
            rowid: pending_payable_fingerprint
                .rowid_opt
                .expectv("initialized rowid"),
        }
    }
}

pub fn sign_conversion<T: Copy, S: TryFrom<T>>(num: T) -> Result<S, T> {
    S::try_from(num).map_err(|_| num)
}

pub fn politely_checked_conversion<T: Copy + Display, S: TryFrom<T>>(num: T) -> Result<S, String> {
    sign_conversion(num).map_err(|num| {
        format!(
            "Overflow detected with {}: cannot be converted from {} to {}",
            num,
            type_name::<T>(),
            type_name::<S>()
        )
    })
}

#[track_caller]
pub fn checked_conversion<T: Copy + Display, S: TryFrom<T>>(num: T) -> S {
    politely_checked_conversion(num).unwrap_or_else(|msg| panic!("{}", msg))
}

pub fn gwei_to_wei<T: Mul<Output = T> + From<u32> + From<S>, S>(gwei: S) -> T {
    (T::from(gwei)).mul(T::from(WEIS_OF_GWEI as u32))
}

pub fn wei_to_gwei<T: TryFrom<S>, S: Display + Copy + Div<Output = S> + From<u32>>(wei: S) -> T {
    checked_conversion::<S, T>(wei.div(S::from(WEIS_OF_GWEI as u32)))
}

#[cfg(test)]
pub mod check_sqlite_fns {
    use super::*;
    use crate::sub_lib::accountant::DEFAULT_PAYMENT_THRESHOLDS;
    use actix::System;

    #[derive(Message)]
    pub struct TestUserDefinedSqliteFnsForNewDelinquencies {}

    impl Handler<TestUserDefinedSqliteFnsForNewDelinquencies> for Accountant {
        type Result = ();

        fn handle(
            &mut self,
            _msg: TestUserDefinedSqliteFnsForNewDelinquencies,
            _ctx: &mut Self::Context,
        ) -> Self::Result {
            //will crash a test if our user-defined SQLite fns have been unregistered
            self.receivable_dao
                .new_delinquencies(SystemTime::now(), &DEFAULT_PAYMENT_THRESHOLDS);
            System::current().stop();
        }
    }
}

#[cfg(test)]
mod tests {
    use super::*;
    use std::any::TypeId;
    use std::ops::{Add, Sub};
    use std::sync::Arc;
    use std::sync::Mutex;
    use std::time::Duration;
    use std::vec;

    use actix::{Arbiter, System};
    use ethereum_types::{BigEndianHash, U64};
    use ethsign_crypto::Keccak256;
    use itertools::Itertools;
    use log::Level;
    use masq_lib::constants::{
        REQUEST_WITH_MUTUALLY_EXCLUSIVE_PARAMS, REQUEST_WITH_NO_VALUES, SCAN_ERROR,
        VALUE_EXCEEDS_ALLOWED_LIMIT,
    };
    use web3::types::U256;

    use masq_lib::messages::{
        CustomQueries, RangeQuery, ScanType, TopRecordsConfig, UiFinancialStatistics,
        UiMessageError, UiPayableAccount, UiReceivableAccount, UiScanRequest, UiScanResponse,
    };
    use masq_lib::test_utils::logging::init_test_logging;
    use masq_lib::test_utils::logging::TestLogHandler;
    use masq_lib::ui_gateway::{MessageBody, MessagePath, NodeFromUiMessage, NodeToUiMessage};

    use crate::accountant::dao_utils::from_time_t;
    use crate::accountant::dao_utils::{to_time_t, CustomQuery};
    use crate::accountant::payable_dao::{PayableAccount, PayableDaoError};
    use crate::accountant::pending_payable_dao::PendingPayableDaoError;
    use crate::accountant::receivable_dao::ReceivableAccount;
    use crate::accountant::scanners::{BeginScanError, NullScanner, ScannerMock};
    use crate::accountant::test_utils::DaoWithDestination::{
        ToAccountantBody, ToPayableScanner, ToPendingPayableScanner, ToReceivableScanner,
    };
    use crate::accountant::test_utils::{
        bc_from_earning_wallet, bc_from_wallets, make_payables, BannedDaoFactoryMock,
        MessageIdGeneratorMock, PayableDaoFactoryMock, PayableDaoMock,
        PendingPayableDaoFactoryMock, PendingPayableDaoMock, ReceivableDaoFactoryMock,
        ReceivableDaoMock,
    };
    use crate::accountant::test_utils::{AccountantBuilder, BannedDaoMock};
    use crate::accountant::Accountant;
    use crate::blockchain::blockchain_bridge::BlockchainBridge;
    use crate::blockchain::blockchain_interface::BlockchainError;
    use crate::blockchain::blockchain_interface::BlockchainTransaction;
    use crate::blockchain::test_utils::BlockchainInterfaceMock;
    use crate::blockchain::tool_wrappers::SendTransactionToolsWrapperNull;
    use crate::match_every_type_id;
    use crate::sub_lib::accountant::{
        ExitServiceConsumed, PaymentThresholds, RoutingServiceConsumed, ScanIntervals,
        DEFAULT_PAYMENT_THRESHOLDS,
    };
    use crate::sub_lib::blockchain_bridge::ReportAccountsPayable;
    use crate::sub_lib::utils::NotifyLaterHandleReal;
    use crate::test_utils::persistent_configuration_mock::PersistentConfigurationMock;
    use crate::test_utils::recorder::make_recorder;
    use crate::test_utils::recorder::peer_actors_builder;
    use crate::test_utils::recorder::Recorder;
<<<<<<< HEAD
    use crate::test_utils::unshared_test_utils::notify_handlers::NotifyLaterHandleMock;
    use crate::test_utils::unshared_test_utils::secondarily_sequenced_messages_encourager::SecondarilySequencedMessagesEncourager;
    use crate::test_utils::unshared_test_utils::system_killer_actor::{
        CleanUpMessage, SystemKillerActor,
    };
=======
    use crate::test_utils::recorder_stop_conditions::{StopCondition, StopConditions};
    use crate::test_utils::unshared_test_utils::notify_handlers::NotifyLaterHandleMock;
    use crate::test_utils::unshared_test_utils::system_killer_actor::SystemKillerActor;
>>>>>>> dfd23b69
    use crate::test_utils::unshared_test_utils::{
        make_bc_with_defaults, prove_that_crash_request_handler_is_hooked_up, AssertionsMessage,
    };
    use crate::test_utils::{make_paying_wallet, make_wallet};
    use masq_lib::messages::TopRecordsOrdering::{Age, Balance};
    use masq_lib::ui_gateway::MessagePath::Conversation;
    use web3::types::{TransactionReceipt, H256};

    impl Handler<AssertionsMessage<Accountant>> for Accountant {
        type Result = ();

        fn handle(
            &mut self,
            msg: AssertionsMessage<Accountant>,
            _ctx: &mut Self::Context,
        ) -> Self::Result {
            (msg.assertions)(self)
        }
    }

    #[test]
    fn constants_have_correct_values() {
        assert_eq!(CRASH_KEY, "ACCOUNTANT");
        assert_eq!(DEFAULT_PENDING_TOO_LONG_SEC, 21_600);
    }

    #[test]
    fn new_calls_factories_properly() {
        let config = make_bc_with_defaults();
        let payable_dao_factory_params_arc = Arc::new(Mutex::new(vec![]));
        let pending_payable_dao_factory_params_arc = Arc::new(Mutex::new(vec![]));
        let receivable_dao_factory_params_arc = Arc::new(Mutex::new(vec![]));
        let banned_dao_factory_params_arc = Arc::new(Mutex::new(vec![]));
        let payable_dao_factory = PayableDaoFactoryMock::new()
            .make_params(&payable_dao_factory_params_arc)
            .make_result(PayableDaoMock::new()) // For Accountant
            .make_result(PayableDaoMock::new()) // For Payable Scanner
            .make_result(PayableDaoMock::new()); // For PendingPayable Scanner
        let pending_payable_dao_factory = PendingPayableDaoFactoryMock::new()
            .make_params(&pending_payable_dao_factory_params_arc)
            .make_result(PendingPayableDaoMock::new()) // For Accountant
            .make_result(PendingPayableDaoMock::new()) // For Payable Scanner
            .make_result(PendingPayableDaoMock::new()); // For PendingPayable Scanner
        let receivable_dao_factory = ReceivableDaoFactoryMock::new()
            .make_params(&receivable_dao_factory_params_arc)
            .make_result(ReceivableDaoMock::new()) // For Accountant
            .make_result(ReceivableDaoMock::new()); // For Receivable Scanner
        let banned_dao_factory = BannedDaoFactoryMock::new()
            .make_params(&banned_dao_factory_params_arc)
            .make_result(BannedDaoMock::new()); // For Receivable Scanner

        let _ = Accountant::new(
            config,
            DaoFactories {
                payable_dao_factory: Box::new(payable_dao_factory),
                pending_payable_dao_factory: Box::new(pending_payable_dao_factory),
                receivable_dao_factory: Box::new(receivable_dao_factory),
                banned_dao_factory: Box::new(banned_dao_factory),
            },
        );

        assert_eq!(
            *payable_dao_factory_params_arc.lock().unwrap(),
            vec![(), (), ()]
        );
        assert_eq!(
            *pending_payable_dao_factory_params_arc.lock().unwrap(),
            vec![(), (), ()]
        );
        assert_eq!(
            *receivable_dao_factory_params_arc.lock().unwrap(),
            vec![(), ()]
        );
        assert_eq!(*banned_dao_factory_params_arc.lock().unwrap(), vec![()]);
    }

    #[test]
    fn accountant_have_proper_defaulted_values() {
        let bootstrapper_config = make_bc_with_defaults();
        let payable_dao_factory = Box::new(
            PayableDaoFactoryMock::new()
                .make_result(PayableDaoMock::new()) // For Accountant
                .make_result(PayableDaoMock::new()) // For Payable Scanner
                .make_result(PayableDaoMock::new()), // For PendingPayable Scanner
        );
        let pending_payable_dao_factory = Box::new(
            PendingPayableDaoFactoryMock::new()
                .make_result(PendingPayableDaoMock::new()) // For Accountant
                .make_result(PendingPayableDaoMock::new()) // For Payable Scanner
                .make_result(PendingPayableDaoMock::new()), // For PendingPayable Scanner
        );
        let receivable_dao_factory = Box::new(
            ReceivableDaoFactoryMock::new()
                .make_result(ReceivableDaoMock::new()) // For Accountant
                .make_result(ReceivableDaoMock::new()), // For Scanner
        );
        let banned_dao_factory =
            Box::new(BannedDaoFactoryMock::new().make_result(BannedDaoMock::new()));

        let result = Accountant::new(
            bootstrapper_config,
            DaoFactories {
                payable_dao_factory,
                pending_payable_dao_factory,
                receivable_dao_factory,
                banned_dao_factory,
            },
        );

        let financial_statistics = result.financial_statistics().clone();
        let notify_later = result.scan_timings;
        notify_later
            .pending_payable
            .handle
            .as_any()
            .downcast_ref::<NotifyLaterHandleReal<ScanForPendingPayables>>()
            .unwrap();
        notify_later
            .payable
            .handle
            .as_any()
            .downcast_ref::<NotifyLaterHandleReal<ScanForPayables>>()
            .unwrap();
        notify_later
            .receivable
            .handle
            .as_any()
            .downcast_ref::<NotifyLaterHandleReal<ScanForReceivables>>();
        result
            .message_id_generator
            .as_any()
            .downcast_ref::<MessageIdGeneratorReal>()
            .unwrap();
        assert_eq!(result.crashable, false);
        assert_eq!(financial_statistics.total_paid_receivable_wei, 0);
        assert_eq!(financial_statistics.total_paid_payable_wei, 0);
    }

    #[test]
    fn scan_receivables_request() {
        let mut config = bc_from_earning_wallet(make_wallet("earning_wallet"));
        config.scan_intervals_opt = Some(ScanIntervals {
            payable_scan_interval: Duration::from_millis(10_000),
            receivable_scan_interval: Duration::from_millis(10_000),
            pending_payable_scan_interval: Duration::from_secs(100),
        });
        let receivable_dao = ReceivableDaoMock::new()
            .new_delinquencies_result(vec![])
            .paid_delinquencies_result(vec![]);
        let subject = AccountantBuilder::default()
            .bootstrapper_config(config)
            .receivable_daos(vec![ToReceivableScanner(receivable_dao)])
            .build();
        let (blockchain_bridge, _, blockchain_bridge_recording_arc) = make_recorder();
        let subject_addr = subject.start();
        let system = System::new("test");
        let peer_actors = peer_actors_builder()
            .blockchain_bridge(blockchain_bridge)
            .build();
        subject_addr.try_send(BindMessage { peer_actors }).unwrap();
        let ui_message = NodeFromUiMessage {
            client_id: 1234,
            body: UiScanRequest {
                scan_type: ScanType::Receivables,
            }
            .tmb(4321),
        };

        subject_addr.try_send(ui_message).unwrap();

        System::current().stop();
        system.run();
        let blockchain_bridge_recording = blockchain_bridge_recording_arc.lock().unwrap();
        assert_eq!(
            blockchain_bridge_recording.get_record::<RetrieveTransactions>(0),
            &RetrieveTransactions {
                recipient: make_wallet("earning_wallet"),
                response_skeleton_opt: Some(ResponseSkeleton {
                    client_id: 1234,
                    context_id: 4321,
                }),
            }
        );
    }

    #[test]
    fn received_payments_with_response_skeleton_sends_response_to_ui_gateway() {
        let mut config = bc_from_earning_wallet(make_wallet("earning_wallet"));
        config.scan_intervals_opt = Some(ScanIntervals {
            payable_scan_interval: Duration::from_millis(10_000),
            receivable_scan_interval: Duration::from_millis(10_000),
            pending_payable_scan_interval: Duration::from_secs(100),
        });
        config.suppress_initial_scans = true;
        let subject = AccountantBuilder::default()
            .bootstrapper_config(config)
            .build();
        let (ui_gateway, _, ui_gateway_recording_arc) = make_recorder();
        let subject_addr = subject.start();
        let system = System::new("test");
        let peer_actors = peer_actors_builder().ui_gateway(ui_gateway).build();
        subject_addr.try_send(BindMessage { peer_actors }).unwrap();
        let received_payments = ReceivedPayments {
            timestamp: SystemTime::now(),
            payments: vec![],
            response_skeleton_opt: Some(ResponseSkeleton {
                client_id: 1234,
                context_id: 4321,
            }),
        };

        subject_addr.try_send(received_payments).unwrap();

        System::current().stop();
        system.run();
        let ui_gateway_recording = ui_gateway_recording_arc.lock().unwrap();
        assert_eq!(
            ui_gateway_recording.get_record::<NodeToUiMessage>(0),
            &NodeToUiMessage {
                target: ClientId(1234),
                body: UiScanResponse {}.tmb(4321),
            }
        );
    }

    #[test]
    fn scan_payables_request() {
        let config = bc_from_earning_wallet(make_wallet("some_wallet_address"));
        let payable_account = PayableAccount {
            wallet: make_wallet("wallet"),
            balance_wei: gwei_to_wei(DEFAULT_PAYMENT_THRESHOLDS.debt_threshold_gwei + 1),
            last_paid_timestamp: SystemTime::now().sub(Duration::from_secs(
                (DEFAULT_PAYMENT_THRESHOLDS.maturity_threshold_sec + 1) as u64,
            )),
            pending_payable_opt: None,
        };
        let payable_dao =
            PayableDaoMock::new().non_pending_payables_result(vec![payable_account.clone()]);
        let subject = AccountantBuilder::default()
            .bootstrapper_config(config)
            .payable_daos(vec![ToPayableScanner(payable_dao)])
            .build();
        let (blockchain_bridge, _, blockchain_bridge_recording_arc) = make_recorder();
        let subject_addr = subject.start();
        let system = System::new("test");
        let peer_actors = peer_actors_builder()
            .blockchain_bridge(blockchain_bridge)
            .build();
        subject_addr.try_send(BindMessage { peer_actors }).unwrap();
        let ui_message = NodeFromUiMessage {
            client_id: 1234,
            body: UiScanRequest {
                scan_type: ScanType::Payables,
            }
            .tmb(4321),
        };

        subject_addr.try_send(ui_message).unwrap();

        System::current().stop();
        system.run();
        let blockchain_bridge_recording = blockchain_bridge_recording_arc.lock().unwrap();
        assert_eq!(
            blockchain_bridge_recording.get_record::<RequestAvailableBalancesForPayables>(0),
            &RequestAvailableBalancesForPayables {
                accounts: vec![payable_account],
                response_skeleton_opt: Some(ResponseSkeleton {
                    client_id: 1234,
                    context_id: 4321,
                }),
            }
        );
    }

    #[test]
    fn sent_payable_with_response_skeleton_sends_scan_response_to_ui_gateway() {
        let config = bc_from_earning_wallet(make_wallet("earning_wallet"));
        let subject = AccountantBuilder::default()
            .bootstrapper_config(config)
            .build();
        let (ui_gateway, _, ui_gateway_recording_arc) = make_recorder();
        let subject_addr = subject.start();
        let system = System::new("test");
        let peer_actors = peer_actors_builder().ui_gateway(ui_gateway).build();
        subject_addr.try_send(BindMessage { peer_actors }).unwrap();
        let sent_payable = SentPayables {
            timestamp: SystemTime::now(),
            payable: vec![],
            response_skeleton_opt: Some(ResponseSkeleton {
                client_id: 1234,
                context_id: 4321,
            }),
        };

        subject_addr.try_send(sent_payable).unwrap();

        System::current().stop();
        system.run();
        let ui_gateway_recording = ui_gateway_recording_arc.lock().unwrap();
        assert_eq!(
            ui_gateway_recording.get_record::<NodeToUiMessage>(0),
            &NodeToUiMessage {
                target: ClientId(1234),
                body: UiScanResponse {}.tmb(4321),
            }
        );
    }

    #[test]
    fn scan_pending_payables_request() {
        let mut config = bc_from_earning_wallet(make_wallet("some_wallet_address"));
        config.suppress_initial_scans = true;
        config.scan_intervals_opt = Some(ScanIntervals {
            payable_scan_interval: Duration::from_millis(10_000),
            receivable_scan_interval: Duration::from_millis(10_000),
            pending_payable_scan_interval: Duration::from_secs(100),
        });
        let fingerprint = PendingPayableFingerprint {
            rowid_opt: Some(1234),
            timestamp: SystemTime::now(),
            hash: Default::default(),
            attempt_opt: Some(1),
            amount: 1_000_000,
            process_error: None,
        };
        let pending_payable_dao = PendingPayableDaoMock::default()
            .return_all_fingerprints_result(vec![fingerprint.clone()]);
        let subject = AccountantBuilder::default()
            .bootstrapper_config(config)
            .pending_payable_daos(vec![ToPendingPayableScanner(pending_payable_dao)])
            .build();
        let (blockchain_bridge, _, blockchain_bridge_recording_arc) = make_recorder();
        let subject_addr = subject.start();
        let system = System::new("test");
        let peer_actors = peer_actors_builder()
            .blockchain_bridge(blockchain_bridge)
            .build();
        subject_addr.try_send(BindMessage { peer_actors }).unwrap();
        let ui_message = NodeFromUiMessage {
            client_id: 1234,
            body: UiScanRequest {
                scan_type: ScanType::PendingPayables,
            }
            .tmb(4321),
        };

        subject_addr.try_send(ui_message).unwrap();

        System::current().stop();
        system.run();
        let blockchain_bridge_recording = blockchain_bridge_recording_arc.lock().unwrap();
        assert_eq!(
            blockchain_bridge_recording.get_record::<RequestTransactionReceipts>(0),
            &RequestTransactionReceipts {
                pending_payable: vec![fingerprint],
                response_skeleton_opt: Some(ResponseSkeleton {
                    client_id: 1234,
                    context_id: 4321,
                }),
            }
        );
    }

    #[test]
    fn scan_request_from_ui_is_handled_in_case_the_scan_is_already_running() {
        init_test_logging();
        let test_name = "scan_request_from_ui_is_handled_in_case_the_scan_is_already_running";
        let mut config = bc_from_earning_wallet(make_wallet("some_wallet_address"));
        config.suppress_initial_scans = true;
        config.scan_intervals_opt = Some(ScanIntervals {
            payable_scan_interval: Duration::from_millis(10_000),
            receivable_scan_interval: Duration::from_millis(10_000),
            pending_payable_scan_interval: Duration::from_secs(100),
        });
        let fingerprint = PendingPayableFingerprint {
            rowid_opt: Some(1234),
            timestamp: SystemTime::now(),
            hash: Default::default(),
            attempt_opt: Some(1),
            amount: 1_000_000,
            process_error: None,
        };
        let pending_payable_dao =
            PendingPayableDaoMock::default().return_all_fingerprints_result(vec![fingerprint]);
        let subject = AccountantBuilder::default()
            .bootstrapper_config(config)
            .logger(Logger::new(test_name))
            .pending_payable_daos(vec![ToPendingPayableScanner(pending_payable_dao)])
            .build();
        let (blockchain_bridge, _, blockchain_bridge_recording_arc) = make_recorder();
        let subject_addr = subject.start();
        let system = System::new("test");
        let first_message = NodeFromUiMessage {
            client_id: 1234,
            body: UiScanRequest {
                scan_type: ScanType::PendingPayables,
            }
            .tmb(4321),
        };
        let second_message = first_message.clone();
        let peer_actors = peer_actors_builder()
            .blockchain_bridge(blockchain_bridge)
            .build();
        subject_addr.try_send(BindMessage { peer_actors }).unwrap();
        subject_addr.try_send(first_message).unwrap();

        subject_addr.try_send(second_message).unwrap();

        System::current().stop();
        system.run();
        let blockchain_bridge_recording = blockchain_bridge_recording_arc.lock().unwrap();
        TestLogHandler::new().exists_log_containing(&format!(
            "INFO: {}: PendingPayables scan was already initiated",
            test_name
        ));
        assert_eq!(blockchain_bridge_recording.len(), 1);
    }

    #[test]
    fn report_transaction_receipts_with_response_skeleton_sends_scan_response_to_ui_gateway() {
        let mut config = bc_from_earning_wallet(make_wallet("earning_wallet"));
        config.scan_intervals_opt = Some(ScanIntervals {
            payable_scan_interval: Duration::from_millis(10_000),
            receivable_scan_interval: Duration::from_millis(10_000),
            pending_payable_scan_interval: Duration::from_secs(100),
        });
        let subject = AccountantBuilder::default()
            .bootstrapper_config(config)
            .build();
        let (ui_gateway, _, ui_gateway_recording_arc) = make_recorder();
        let subject_addr = subject.start();
        let system = System::new("test");
        let peer_actors = peer_actors_builder().ui_gateway(ui_gateway).build();
        subject_addr.try_send(BindMessage { peer_actors }).unwrap();
        let report_transaction_receipts = ReportTransactionReceipts {
            fingerprints_with_receipts: vec![],
            response_skeleton_opt: Some(ResponseSkeleton {
                client_id: 1234,
                context_id: 4321,
            }),
        };

        subject_addr.try_send(report_transaction_receipts).unwrap();

        System::current().stop();
        system.run();
        let ui_gateway_recording = ui_gateway_recording_arc.lock().unwrap();
        assert_eq!(
            ui_gateway_recording.get_record::<NodeToUiMessage>(0),
            &NodeToUiMessage {
                target: ClientId(1234),
                body: UiScanResponse {}.tmb(4321),
            }
        );
    }

    #[test]
    fn accountant_calls_payable_dao_to_mark_pending_payable() {
        let fingerprint_rowid_params_arc = Arc::new(Mutex::new(vec![]));
        let mark_pending_payable_rowid_params_arc = Arc::new(Mutex::new(vec![]));
        let expected_wallet = make_wallet("paying_you");
        let expected_amount = 12;
        let expected_hash = H256::from("transaction_hash".keccak256());
        let expected_timestamp = SystemTime::now();
        let expected_rowid = 45623;
        let pending_payable_dao = PendingPayableDaoMock::default()
            .fingerprint_rowid_params(&fingerprint_rowid_params_arc)
            .fingerprint_rowid_result(Some(expected_rowid));
        let payable_dao = PayableDaoMock::new()
            .mark_pending_payable_rowid_params(&mark_pending_payable_rowid_params_arc)
            .mark_pending_payable_rowid_result(Ok(()));
        let system = System::new("accountant_calls_payable_dao_to_mark_pending_payable");
        let accountant = AccountantBuilder::default()
            .bootstrapper_config(bc_from_earning_wallet(make_wallet("some_wallet_address")))
            .payable_daos(vec![ToPayableScanner(payable_dao)])
            .pending_payable_daos(vec![ToPayableScanner(pending_payable_dao)])
            .build();
        let expected_payable = Payable::new(
            expected_wallet.clone(),
            expected_amount,
            expected_hash.clone(),
            expected_timestamp,
        );
        let sent_payable = SentPayables {
            timestamp: SystemTime::now(),
            payable: vec![Ok(expected_payable.clone())],
            response_skeleton_opt: None,
        };
        let subject = accountant.start();

        subject
            .try_send(sent_payable)
            .expect("unexpected actix error");

        System::current().stop();
        system.run();
        let fingerprint_rowid_params = fingerprint_rowid_params_arc.lock().unwrap();
        assert_eq!(*fingerprint_rowid_params, vec![expected_hash]);
        let mark_pending_payable_rowid_params =
            mark_pending_payable_rowid_params_arc.lock().unwrap();
        let actual = mark_pending_payable_rowid_params.get(0).unwrap();
        assert_eq!(actual, &(expected_wallet, expected_rowid));
    }

    #[test]
    fn accountant_logs_and_aborts_when_handle_sent_payable_finds_an_error_from_post_hash_time_and_the_pending_payable_fingerprint_does_not_exist(
    ) {
        init_test_logging();
        let system = System::new("sent payable failure without backup");
        let pending_payable_dao = PendingPayableDaoMock::default().fingerprint_rowid_result(None);
        let accountant = AccountantBuilder::default()
            .pending_payable_daos(vec![ToPayableScanner(pending_payable_dao)])
            .build();
        let hash = H256::from_uint(&U256::from(12345));
        let sent_payable = SentPayables {
            timestamp: SystemTime::now(),
            payable: vec![Err(BlockchainError::TransactionFailed {
                msg: "SQLite migraine".to_string(),
                hash_opt: Some(hash),
            })],
            response_skeleton_opt: None,
        };
        let subject = accountant.start();

        subject
            .try_send(sent_payable)
            .expect("unexpected actix error");

        System::current().stop();
        system.run();
        let log_handler = TestLogHandler::new();
        log_handler.exists_no_log_containing(&format!(
            "DEBUG: Accountant: Deleting an existing backup for a failed transaction {:?}",
            hash
        ));
        log_handler.exists_log_containing(&format!(
            "WARN: Accountant: Encountered transaction error at this end: 'TransactionFailed \
         {{ msg: \"SQLite migraine\", hash_opt: Some({:?}) }}'",
            hash
        ));
        log_handler.exists_log_containing(
            r#"WARN: Accountant: Failed transaction with a hash '0x0000000000000000000000000000000000000000000000000000000000003039' but without the record - thrown out"#,
        );
    }

    #[test]
    fn handle_sent_payable_discovers_failed_transaction_and_pending_payable_fingerprint_was_really_created(
    ) {
        init_test_logging();
        let fingerprint_rowid_params_arc = Arc::new(Mutex::new(vec![]));
        let mark_pending_payable_rowid_params_arc = Arc::new(Mutex::new(vec![]));
        let delete_fingerprint_params_arc = Arc::new(Mutex::new(vec![]));
        let good_transaction_rowid = 3;
        let failed_transaction_rowid = 5;
        let payable_dao = PayableDaoMock::new()
            .mark_pending_payable_rowid_params(&mark_pending_payable_rowid_params_arc)
            .mark_pending_payable_rowid_result(Ok(()));
        let system = System::new("accountant_calls_payable_dao_payment_sent_when_sent_payments");
        let pending_payable_dao = PendingPayableDaoMock::default()
            .fingerprint_rowid_params(&fingerprint_rowid_params_arc)
            .fingerprint_rowid_result(Some(good_transaction_rowid)) //for the correct transaction before mark_pending_payment
            .fingerprint_rowid_result(Some(failed_transaction_rowid)) //err, to find out if the backup has been created or if the error occurred before that
            .delete_fingerprint_params(&delete_fingerprint_params_arc)
            .delete_fingerprint_result(Ok(()));
        let subject = AccountantBuilder::default()
            .payable_daos(vec![ToPayableScanner(payable_dao)])
            .pending_payable_daos(vec![ToPayableScanner(pending_payable_dao)]) // For Scanner
            .build();
        let wallet = make_wallet("blah");
        let hash_tx_1 = H256::from_uint(&U256::from(5555));
        let hash_tx_2 = H256::from_uint(&U256::from(12345));
        let sent_payable = SentPayables {
            timestamp: SystemTime::now(),
            payable: vec![
                Ok(Payable {
                    to: wallet.clone(),
                    amount: 5656,
                    timestamp: SystemTime::now(),
                    tx_hash: hash_tx_1,
                }),
                Err(BlockchainError::TransactionFailed {
                    msg: "Attempt failed".to_string(),
                    hash_opt: Some(hash_tx_2),
                }),
            ],
            response_skeleton_opt: None,
        };
        let subject_addr = subject.start();

        subject_addr
            .try_send(sent_payable)
            .expect("unexpected actix error");

        System::current().stop();
        system.run();
        let pending_payable_fingerprint_rowid_params = fingerprint_rowid_params_arc.lock().unwrap();
        assert_eq!(
            *pending_payable_fingerprint_rowid_params,
            vec![hash_tx_1, hash_tx_2]
        );
        let mark_pending_payable_params = mark_pending_payable_rowid_params_arc.lock().unwrap();
        assert_eq!(
            *mark_pending_payable_params,
            vec![(wallet, good_transaction_rowid)]
        );
        let delete_pending_payable_fingerprint_params =
            delete_fingerprint_params_arc.lock().unwrap();
        assert_eq!(
            *delete_pending_payable_fingerprint_params,
            vec![failed_transaction_rowid]
        );
        let log_handler = TestLogHandler::new();
        log_handler.exists_log_containing("WARN: Accountant: Encountered transaction error at this end: \
         'TransactionFailed { msg: \"Attempt failed\", hash_opt: Some(0x0000000000000000000000000000000000000000000000000000000000003039)");
        log_handler.exists_log_containing(
            "DEBUG: Accountant: Deleting an existing fingerprint for a failed transaction 0x0000000000000000000000000000000000000000000000000000000000003039",
        );
    }

    #[test]
    fn accountant_sends_report_accounts_payable_to_blockchain_bridge_when_qualified_payable_found()
    {
        let (blockchain_bridge, _, blockchain_bridge_recording_arc) = make_recorder();
        let now = SystemTime::now();
        let payment_thresholds = PaymentThresholds::default();
        let (qualified_payables, _, all_non_pending_payables) =
            make_payables(now, &payment_thresholds);
        let payable_dao =
            PayableDaoMock::new().non_pending_payables_result(all_non_pending_payables);
        let system = System::new("report_accounts_payable forwarded to blockchain_bridge");
        let mut subject = AccountantBuilder::default()
            .bootstrapper_config(bc_from_earning_wallet(make_wallet("some_wallet_address")))
            .payable_daos(vec![ToPayableScanner(payable_dao)])
            .build();
        subject.scanners.pending_payable = Box::new(NullScanner::new());
        subject.scanners.receivable = Box::new(NullScanner::new());
        let accountant_addr = subject.start();
        let accountant_subs = Accountant::make_subs_from(&accountant_addr);
        let peer_actors = peer_actors_builder()
            .blockchain_bridge(blockchain_bridge)
            .build();
        send_bind_message!(accountant_subs, peer_actors);

        send_start_message!(accountant_subs);

        System::current().stop();
        system.run();
        let blockchain_bridge_recorder = blockchain_bridge_recording_arc.lock().unwrap();
        assert_eq!(blockchain_bridge_recorder.len(), 1);
        let message =
            blockchain_bridge_recorder.get_record::<RequestAvailableBalancesForPayables>(0);
        assert_eq!(
            message,
            &RequestAvailableBalancesForPayables {
                accounts: qualified_payables,
                response_skeleton_opt: None,
            }
        );
    }

    #[test]
    fn accountant_sends_a_request_to_blockchain_bridge_to_scan_for_received_payments() {
        init_test_logging();
        let (blockchain_bridge, _, blockchain_bridge_recording_arc) = make_recorder();
        let earning_wallet = make_wallet("someearningwallet");
        let system = System::new(
            "accountant_sends_a_request_to_blockchain_bridge_to_scan_for_received_payments",
        );
        let receivable_dao = ReceivableDaoMock::new()
            .new_delinquencies_result(vec![])
            .paid_delinquencies_result(vec![]);
        let mut subject = AccountantBuilder::default()
            .bootstrapper_config(bc_from_earning_wallet(earning_wallet.clone()))
            .receivable_daos(vec![ToReceivableScanner(receivable_dao)])
            .build();
        subject.scanners.pending_payable = Box::new(NullScanner::new());
        subject.scanners.payable = Box::new(NullScanner::new());
        let accountant_addr = subject.start();
        let accountant_subs = Accountant::make_subs_from(&accountant_addr);
        let peer_actors = peer_actors_builder()
            .blockchain_bridge(blockchain_bridge)
            .build();
        send_bind_message!(accountant_subs, peer_actors);

        send_start_message!(accountant_subs);

        System::current().stop();
        system.run();
        let blockchain_bridge_recorder = blockchain_bridge_recording_arc.lock().unwrap();
        assert_eq!(blockchain_bridge_recorder.len(), 1);
        let retrieve_transactions_msg =
            blockchain_bridge_recorder.get_record::<RetrieveTransactions>(0);
        assert_eq!(
            retrieve_transactions_msg,
            &RetrieveTransactions {
                recipient: earning_wallet.clone(),
                response_skeleton_opt: None,
            }
        );
    }

    #[test]
    fn accountant_receives_new_payments_to_the_receivables_dao() {
        let now = SystemTime::now();
        let earning_wallet = make_wallet("earner3000");
        let expected_receivable_1 = BlockchainTransaction {
            block_number: 7,
            from: make_wallet("wallet0"),
            wei_amount: 456,
        };
        let expected_receivable_2 = BlockchainTransaction {
            block_number: 13,
            from: make_wallet("wallet1"),
            wei_amount: 10000,
        };
        let more_money_received_params_arc = Arc::new(Mutex::new(vec![]));
        let receivable_dao = ReceivableDaoMock::new()
            .more_money_received_parameters(&more_money_received_params_arc)
            .more_money_received_result(Ok(()));
        let accountant = AccountantBuilder::default()
            .bootstrapper_config(bc_from_earning_wallet(earning_wallet.clone()))
            .receivable_daos(vec![ToReceivableScanner(receivable_dao)])
            .build();
        let system = System::new("accountant_receives_new_payments_to_the_receivables_dao");
        let subject = accountant.start();

        subject
            .try_send(ReceivedPayments {
                timestamp: now,
                payments: vec![expected_receivable_1.clone(), expected_receivable_2.clone()],
                response_skeleton_opt: None,
            })
            .expect("unexpected actix error");

        System::current().stop();
        system.run();
        let more_money_received_params = more_money_received_params_arc.lock().unwrap();
        assert_eq!(
            *more_money_received_params,
            vec![(now, vec![expected_receivable_1, expected_receivable_2])]
        )
    }

    #[test]
    fn accountant_scans_after_startup() {
        init_test_logging();
        let pending_payable_params_arc = Arc::new(Mutex::new(vec![]));
        let payable_params_arc = Arc::new(Mutex::new(vec![]));
        let new_delinquencies_params_arc = Arc::new(Mutex::new(vec![]));
        let paid_delinquencies_params_arc = Arc::new(Mutex::new(vec![]));
        let (blockchain_bridge, _, _) = make_recorder();
        let earning_wallet = make_wallet("earning");
        let system = System::new("accountant_scans_after_startup");
        let config = bc_from_wallets(make_wallet("buy"), earning_wallet.clone());
        let payable_dao = PayableDaoMock::new()
            .non_pending_payables_params(&payable_params_arc)
            .non_pending_payables_result(vec![]);
        let pending_payable_dao = PendingPayableDaoMock::default()
            .return_all_fingerprints_params(&pending_payable_params_arc)
            .return_all_fingerprints_result(vec![]);
        let receivable_dao = ReceivableDaoMock::new()
            .new_delinquencies_parameters(&new_delinquencies_params_arc)
            .new_delinquencies_result(vec![])
            .paid_delinquencies_parameters(&paid_delinquencies_params_arc)
            .paid_delinquencies_result(vec![]);
        let subject = AccountantBuilder::default()
            .bootstrapper_config(config)
            .payable_daos(vec![ToPayableScanner(payable_dao)])
            .pending_payable_daos(vec![ToPendingPayableScanner(pending_payable_dao)])
            .receivable_daos(vec![ToReceivableScanner(receivable_dao)])
            .build();
        let peer_actors = peer_actors_builder()
            .blockchain_bridge(blockchain_bridge)
            .build();
        let subject_addr: Addr<Accountant> = subject.start();
        let subject_subs = Accountant::make_subs_from(&subject_addr);
        send_bind_message!(subject_subs, peer_actors);

        send_start_message!(subject_subs);

        System::current().stop();
        system.run();
        let payable_params = payable_params_arc.lock().unwrap();
        let pending_payable_params = pending_payable_params_arc.lock().unwrap();
        //proof of calling pieces of scan_for_delinquencies()
        let mut new_delinquencies_params = new_delinquencies_params_arc.lock().unwrap();
        let (captured_timestamp, captured_curves) = new_delinquencies_params.remove(0);
        let paid_delinquencies_params = paid_delinquencies_params_arc.lock().unwrap();
        assert_eq!(*payable_params, vec![()]);
        assert_eq!(*pending_payable_params, vec![()]);
        assert!(new_delinquencies_params.is_empty());
        assert!(
            captured_timestamp < SystemTime::now()
                && captured_timestamp >= from_time_t(to_time_t(SystemTime::now()) - 5)
        );
        assert_eq!(captured_curves, PaymentThresholds::default());
        assert_eq!(paid_delinquencies_params.len(), 1);
        assert_eq!(paid_delinquencies_params[0], PaymentThresholds::default());
        let tlh = TestLogHandler::new();
        tlh.exists_log_containing("INFO: Accountant: Scanning for payables");
        tlh.exists_log_containing("INFO: Accountant: Scanning for pending payable");
        tlh.exists_log_containing(&format!(
            "INFO: Accountant: Scanning for receivables to {}",
            earning_wallet
        ));
        tlh.exists_log_containing("INFO: Accountant: Scanning for delinquencies");
    }

    #[test]
    fn periodical_scanning_for_receivables_and_delinquencies_works() {
        init_test_logging();
        let test_name = "periodical_scanning_for_receivables_and_delinquencies_works";
        let begin_scan_params_arc = Arc::new(Mutex::new(vec![]));
        let notify_later_receivable_params_arc = Arc::new(Mutex::new(vec![]));
        let system = System::new(test_name);
        SystemKillerActor::new(Duration::from_secs(10)).start(); // a safety net for GitHub Actions
        let receivable_scanner = ScannerMock::new()
            .begin_scan_params(&begin_scan_params_arc)
            .begin_scan_result(Err(BeginScanError::NothingToProcess))
            .begin_scan_result(Ok(RetrieveTransactions {
                recipient: make_wallet("some_recipient"),
                response_skeleton_opt: None,
            }))
            .stop_the_system();
        let mut config = make_bc_with_defaults();
        config.scan_intervals_opt = Some(ScanIntervals {
            payable_scan_interval: Duration::from_secs(100),
            receivable_scan_interval: Duration::from_millis(99),
            pending_payable_scan_interval: Duration::from_secs(100),
        });
        let mut subject = AccountantBuilder::default()
            .bootstrapper_config(config)
            .logger(Logger::new(test_name))
            .build();
        subject.scanners.payable = Box::new(NullScanner::new()); // Skipping
        subject.scanners.pending_payable = Box::new(NullScanner::new()); // Skipping
        subject.scanners.receivable = Box::new(receivable_scanner);
        subject.scan_timings.receivable.handle = Box::new(
            NotifyLaterHandleMock::default()
                .notify_later_params(&notify_later_receivable_params_arc)
                .permit_to_send_out(),
        );
        let subject_addr = subject.start();
        let subject_subs = Accountant::make_subs_from(&subject_addr);
        let peer_actors = peer_actors_builder().build();
        send_bind_message!(subject_subs, peer_actors);

        send_start_message!(subject_subs);

        system.run();
        let begin_scan_params = begin_scan_params_arc.lock().unwrap();
        let notify_later_receivable_params = notify_later_receivable_params_arc.lock().unwrap();
        TestLogHandler::new().exists_log_containing(&format!(
            "DEBUG: {test_name}: There was nothing to process during Receivables scan."
        ));
        assert_eq!(begin_scan_params.len(), 2);
        assert_eq!(
            *notify_later_receivable_params,
            vec![
                (
                    ScanForReceivables {
                        response_skeleton_opt: None
                    },
                    Duration::from_millis(99)
                ),
                (
                    ScanForReceivables {
                        response_skeleton_opt: None
                    },
                    Duration::from_millis(99)
                ),
            ]
        )
    }

    #[test]
    fn periodical_scanning_for_pending_payable_works() {
        init_test_logging();
        let test_name = "periodical_scanning_for_pending_payable_works";
        let begin_scan_params_arc = Arc::new(Mutex::new(vec![]));
        let notify_later_pending_payable_params_arc = Arc::new(Mutex::new(vec![]));
        let system = System::new(test_name);
        SystemKillerActor::new(Duration::from_secs(10)).start(); // a safety net for GitHub Actions
        let pending_payable_scanner = ScannerMock::new()
            .begin_scan_params(&begin_scan_params_arc)
            .begin_scan_result(Err(BeginScanError::NothingToProcess))
            .begin_scan_result(Ok(RequestTransactionReceipts {
                pending_payable: vec![],
                response_skeleton_opt: None,
            }))
            .stop_the_system();
        let mut config = make_bc_with_defaults();
        config.scan_intervals_opt = Some(ScanIntervals {
            payable_scan_interval: Duration::from_secs(100),
            receivable_scan_interval: Duration::from_secs(100),
            pending_payable_scan_interval: Duration::from_millis(98),
        });
        let mut subject = AccountantBuilder::default()
            .bootstrapper_config(config)
            .logger(Logger::new(test_name))
            .build();
        subject.scanners.payable = Box::new(NullScanner::new()); //skipping
        subject.scanners.pending_payable = Box::new(pending_payable_scanner);
        subject.scanners.receivable = Box::new(NullScanner::new()); //skipping
        subject.scan_timings.pending_payable.handle = Box::new(
            NotifyLaterHandleMock::default()
                .notify_later_params(&notify_later_pending_payable_params_arc)
                .permit_to_send_out(),
        );
        let subject_addr: Addr<Accountant> = subject.start();
        let subject_subs = Accountant::make_subs_from(&subject_addr);
        let peer_actors = peer_actors_builder().build();
        send_bind_message!(subject_subs, peer_actors);

        send_start_message!(subject_subs);

        system.run();
        let begin_scan_params = begin_scan_params_arc.lock().unwrap();
        let notify_later_pending_payable_params =
            notify_later_pending_payable_params_arc.lock().unwrap();
        TestLogHandler::new().exists_log_containing(&format!(
            "DEBUG: {test_name}: There was nothing to process during PendingPayables scan."
        ));
        assert_eq!(begin_scan_params.len(), 2);
        assert_eq!(
            *notify_later_pending_payable_params,
            vec![
                (
                    ScanForPendingPayables {
                        response_skeleton_opt: None
                    },
                    Duration::from_millis(98)
                ),
                (
                    ScanForPendingPayables {
                        response_skeleton_opt: None
                    },
                    Duration::from_millis(98)
                ),
            ]
        )
    }

    #[test]
    fn periodical_scanning_for_payable_works() {
        init_test_logging();
        let test_name = "periodical_scanning_for_payable_works";
        let begin_scan_params_arc = Arc::new(Mutex::new(vec![]));
        let notify_later_payables_params_arc = Arc::new(Mutex::new(vec![]));
        let system = System::new(test_name);
        SystemKillerActor::new(Duration::from_secs(10)).start(); // a safety net for GitHub Actions
        let payable_scanner = ScannerMock::new()
            .begin_scan_params(&begin_scan_params_arc)
            .begin_scan_result(Err(BeginScanError::NothingToProcess))
            .begin_scan_result(Ok(RequestAvailableBalancesForPayables {
                accounts: vec![],
                response_skeleton_opt: None,
            }))
            .stop_the_system();
        let mut config = bc_from_earning_wallet(make_wallet("hi"));
        config.scan_intervals_opt = Some(ScanIntervals {
            payable_scan_interval: Duration::from_millis(97),
            receivable_scan_interval: Duration::from_secs(100), // We'll never run this scanner
            pending_payable_scan_interval: Duration::from_secs(100), // We'll never run this scanner
        });
        let mut subject = AccountantBuilder::default()
            .bootstrapper_config(config)
            .logger(Logger::new(test_name))
            .build();
        subject.scanners.payable = Box::new(payable_scanner);
        subject.scanners.pending_payable = Box::new(NullScanner::new()); //skipping
        subject.scanners.receivable = Box::new(NullScanner::new()); //skipping
        subject.scan_timings.payable.handle = Box::new(
            NotifyLaterHandleMock::default()
                .notify_later_params(&notify_later_payables_params_arc)
                .permit_to_send_out(),
        );
        let subject_addr = subject.start();
        let subject_subs = Accountant::make_subs_from(&subject_addr);
        let peer_actors = peer_actors_builder().build();
        send_bind_message!(subject_subs, peer_actors);

        send_start_message!(subject_subs);

        system.run();
        //the second attempt is the one where the queue is empty and System::current.stop() ends the cycle
        let begin_scan_params = begin_scan_params_arc.lock().unwrap();
        let notify_later_payables_params = notify_later_payables_params_arc.lock().unwrap();
        TestLogHandler::new().exists_log_containing(&format!(
            "DEBUG: {test_name}: There was nothing to process during Payables scan."
        ));
        assert_eq!(begin_scan_params.len(), 2);
        assert_eq!(
            *notify_later_payables_params,
            vec![
                (
                    ScanForPayables {
                        response_skeleton_opt: None
                    },
                    Duration::from_millis(97)
                ),
                (
                    ScanForPayables {
                        response_skeleton_opt: None
                    },
                    Duration::from_millis(97)
                ),
            ]
        )
    }

    #[test]
    fn start_message_triggers_no_scans_in_suppress_mode() {
        init_test_logging();
        let test_name = "start_message_triggers_no_scans_in_suppress_mode";
        let system = System::new(test_name);
        let mut config = bc_from_earning_wallet(make_wallet("hi"));
        config.scan_intervals_opt = Some(ScanIntervals {
            payable_scan_interval: Duration::from_millis(100),
            receivable_scan_interval: Duration::from_millis(100),
            pending_payable_scan_interval: Duration::from_millis(100),
        });
        config.suppress_initial_scans = true;
        let peer_actors = peer_actors_builder().build();
        let subject = AccountantBuilder::default()
            .bootstrapper_config(config)
            .logger(Logger::new(test_name))
            .build();
        let subject_addr = subject.start();
        let subject_subs = Accountant::make_subs_from(&subject_addr);
        send_bind_message!(subject_subs, peer_actors);

        send_start_message!(subject_subs);

        System::current().stop();
        assert_eq!(system.run(), 0);
        // no panics because of recalcitrant DAOs; therefore DAOs were not called; therefore test passes
        TestLogHandler::new().exists_log_containing(
            &format!("{test_name}: Started with --scans off; declining to begin database and blockchain scans"),
        );
    }

    #[test]
    fn scan_for_payables_message_does_not_trigger_payment_for_balances_below_the_curve() {
        init_test_logging();
        let payment_thresholds = PaymentThresholds {
            threshold_interval_sec: 2_592_000,
            debt_threshold_gwei: 1_000_000_000,
            payment_grace_period_sec: 86_400,
            maturity_threshold_sec: 86_400,
            permanent_debt_allowed_gwei: 10_000_000,
            unban_below_gwei: 10_000_000,
        };
        let config = bc_from_earning_wallet(make_wallet("mine"));
        let now = to_time_t(SystemTime::now());
        let accounts = vec![
            // below minimum balance, to the right of time intersection (inside buffer zone)
            PayableAccount {
                wallet: make_wallet("wallet0"),
                balance_wei: gwei_to_wei(payment_thresholds.permanent_debt_allowed_gwei - 1),
                last_paid_timestamp: from_time_t(
                    now - checked_conversion::<u64, i64>(
                        payment_thresholds.threshold_interval_sec + 10,
                    ),
                ),
                pending_payable_opt: None,
            },
            // above balance intersection, to the left of minimum time (outside buffer zone)
            PayableAccount {
                wallet: make_wallet("wallet1"),
                balance_wei: gwei_to_wei(payment_thresholds.debt_threshold_gwei + 1),
                last_paid_timestamp: from_time_t(
                    now - checked_conversion::<u64, i64>(
                        payment_thresholds.maturity_threshold_sec - 10,
                    ),
                ),
                pending_payable_opt: None,
            },
            // above minimum balance, to the right of minimum time (not in buffer zone, below the curve)
            PayableAccount {
                wallet: make_wallet("wallet2"),
                balance_wei: gwei_to_wei(payment_thresholds.permanent_debt_allowed_gwei + 55),
                last_paid_timestamp: from_time_t(
                    now - checked_conversion::<u64, i64>(
                        payment_thresholds.maturity_threshold_sec + 15,
                    ),
                ),
                pending_payable_opt: None,
            },
        ];
        let payable_dao = PayableDaoMock::new()
            .non_pending_payables_result(accounts.clone())
            .non_pending_payables_result(vec![]);
        let (blockchain_bridge, _, blockchain_bridge_recordings_arc) = make_recorder();
        let system = System::new(
            "scan_for_payable_message_does_not_trigger_payment_for_balances_below_the_curve",
        );
        let blockchain_bridge_addr: Addr<Recorder> = blockchain_bridge.start();
        let report_accounts_payable_sub =
            blockchain_bridge_addr.recipient::<ReportAccountsPayable>();
        let mut subject = AccountantBuilder::default()
            .bootstrapper_config(config)
            .payable_daos(vec![ToPayableScanner(payable_dao)])
            .build();
        subject.report_accounts_payable_sub_opt = Some(report_accounts_payable_sub);

        let _result = subject
            .scanners
            .payable
            .begin_scan(SystemTime::now(), None, &subject.logger);

        System::current().stop_with_code(0);
        system.run();
        let blockchain_bridge_recordings = blockchain_bridge_recordings_arc.lock().unwrap();
        assert_eq!(blockchain_bridge_recordings.len(), 0);
    }

    #[test]
    fn scan_for_payable_message_triggers_payment_for_balances_over_the_curve() {
        init_test_logging();
        let mut config = bc_from_earning_wallet(make_wallet("mine"));
        config.scan_intervals_opt = Some(ScanIntervals {
            pending_payable_scan_interval: Duration::from_secs(50_000),
            payable_scan_interval: Duration::from_secs(50_000),
            receivable_scan_interval: Duration::from_secs(50_000),
        });
        let now = to_time_t(SystemTime::now());
        let accounts = vec![
            // slightly above minimum balance, to the right of the curve (time intersection)
            PayableAccount {
                wallet: make_wallet("wallet0"),
                balance_wei: gwei_to_wei(
                    DEFAULT_PAYMENT_THRESHOLDS.permanent_debt_allowed_gwei + 1,
                ),
                last_paid_timestamp: from_time_t(
                    now - checked_conversion::<u64, i64>(
                        DEFAULT_PAYMENT_THRESHOLDS.threshold_interval_sec
                            + DEFAULT_PAYMENT_THRESHOLDS.maturity_threshold_sec
                            + 10,
                    ),
                ),
                pending_payable_opt: None,
            },
            // slightly above the curve (balance intersection), to the right of minimum time
            PayableAccount {
                wallet: make_wallet("wallet1"),
                balance_wei: gwei_to_wei(DEFAULT_PAYMENT_THRESHOLDS.debt_threshold_gwei + 1),
                last_paid_timestamp: from_time_t(
                    now - checked_conversion::<u64, i64>(
                        DEFAULT_PAYMENT_THRESHOLDS.maturity_threshold_sec + 10,
                    ),
                ),
                pending_payable_opt: None,
            },
        ];
        let payable_dao = PayableDaoMock::default().non_pending_payables_result(accounts.clone());
        let (blockchain_bridge, _, blockchain_bridge_recordings_arc) = make_recorder();
        let blockchain_bridge =
            blockchain_bridge.system_stop_conditions(match_every_type_id!(ReportAccountsPayable));
        let system =
            System::new("scan_for_payable_message_triggers_payment_for_balances_over_the_curve");
        let peer_actors = peer_actors_builder()
            .blockchain_bridge(blockchain_bridge)
            .build();
        let mut subject = AccountantBuilder::default()
            .bootstrapper_config(config)
            .payable_daos(vec![ToPayableScanner(payable_dao)])
            .build();
        subject.scanners.pending_payable = Box::new(NullScanner::new());
        subject.scanners.receivable = Box::new(NullScanner::new());
        let subject_addr = subject.start();
        let accountant_subs = Accountant::make_subs_from(&subject_addr);
        send_bind_message!(accountant_subs, peer_actors);

        send_start_message!(accountant_subs);

        system.run();
        let blockchain_bridge_recordings = blockchain_bridge_recordings_arc.lock().unwrap();
        let message =
            blockchain_bridge_recordings.get_record::<RequestAvailableBalancesForPayables>(0);
        assert_eq!(
            message,
            &RequestAvailableBalancesForPayables {
                accounts,
                response_skeleton_opt: None,
            }
        );
    }

    #[test]
    fn accountant_does_not_initiate_another_scan_in_case_it_receives_the_message_and_the_scanner_is_running(
    ) {
        init_test_logging();
        let test_name = "accountant_does_not_initiate_another_scan_in_case_it_receives_the_message_and_the_scanner_is_running";
        let payable_dao = PayableDaoMock::default();
        let (system_killing_actor, _,_) = make_recorder();
        let system_killing_actor =
            system_killing_actor.stop_condition(TypeId::of::<CleanUpMessage>());
        let system_killing_actor_recipient = system_killing_actor.start().recipient();
        let (blockchain_bridge, _, blockchain_bridge_recording) = make_recorder();
<<<<<<< HEAD
        let request_available_balances_for_payables_sub = blockchain_bridge.start().recipient();
=======
        let blockchain_bridge_addr = blockchain_bridge
            .system_stop_conditions(match_every_type_id!(
                ReportAccountsPayable,
                ReportAccountsPayable
            ))
            .start();
        let report_accounts_payable_sub = blockchain_bridge_addr.clone().recipient();
>>>>>>> dfd23b69
        let last_paid_timestamp = to_time_t(SystemTime::now())
            - DEFAULT_PAYMENT_THRESHOLDS.maturity_threshold_sec as i64
            - 1;
        let payable_account = PayableAccount {
            wallet: make_wallet("scan_for_payables"),
            balance_wei: gwei_to_wei(DEFAULT_PAYMENT_THRESHOLDS.debt_threshold_gwei + 1),
            last_paid_timestamp: from_time_t(last_paid_timestamp),
            pending_payable_opt: None,
        };
        let payable_dao = payable_dao
            .non_pending_payables_result(vec![payable_account.clone()])
            .non_pending_payables_result(vec![payable_account]);
        let config = bc_from_earning_wallet(make_wallet("mine"));
        let system = System::new(test_name);
        let mut subject = AccountantBuilder::default()
            .logger(Logger::new(test_name))
            .payable_daos(vec![ToPayableScanner(payable_dao)])
            .bootstrapper_config(config)
            .build();
<<<<<<< HEAD
        subject.request_balances_for_payables_opt =
            Some(request_available_balances_for_payables_sub.clone());
=======
        let message_before = ScanForPayables {
            response_skeleton_opt: Some(ResponseSkeleton {
                client_id: 111,
                context_id: 222,
            }),
        };
        let message_after = ScanForPayables {
            response_skeleton_opt: Some(ResponseSkeleton {
                client_id: 333,
                context_id: 444,
            }),
        };
        subject.report_accounts_payable_sub_opt = Some(report_accounts_payable_sub);
>>>>>>> dfd23b69
        let addr = subject.start();
        addr.try_send(message_before.clone()).unwrap();

        addr.try_send(ScanForPayables {
            response_skeleton_opt: None,
        })
        .unwrap();

        // We ignored the second ScanForPayables message because the first message meant a scan
        // was already in progress; now let's make it look like that scan has ended so that we
        // can prove the next message will start another one.
        addr.try_send(AssertionsMessage {
            assertions: Box::new(|accountant: &mut Accountant| {
                accountant
                    .scanners
                    .payable
                    .mark_as_ended(&Logger::new("irrelevant"))
            }),
        })
        .unwrap();
<<<<<<< HEAD

        SecondarilySequencedMessagesEncourager::recipient_and_sequences_until_shutdown(
            system_killing_actor_recipient,
            2,
        );
        system.run();
        let recording = blockchain_bridge_recording.lock().unwrap();
        let messages_received = recording.len();
        //correct, only one message received from those two attempts
        assert_eq!(messages_received, 1);
=======
        addr.try_send(message_after.clone()).unwrap();
        system.run();
        let recording = blockchain_bridge_recording.lock().unwrap();
        let messages_received = recording.len();
        assert_eq!(messages_received, 2);
        let first_message: &ReportAccountsPayable = recording.get_record(0);
        assert_eq!(
            first_message.response_skeleton_opt,
            message_before.response_skeleton_opt
        );
        let second_message: &ReportAccountsPayable = recording.get_record(1);
        assert_eq!(
            second_message.response_skeleton_opt,
            message_after.response_skeleton_opt
        );
>>>>>>> dfd23b69
        TestLogHandler::new().exists_log_containing(&format!(
            "DEBUG: {}: Payables scan was already initiated",
            test_name
        ));
    }

    #[test]
    fn scan_for_pending_payable_found_unresolved_pending_payable_and_urges_their_processing() {
        init_test_logging();
        let (blockchain_bridge, _, blockchain_bridge_recording_arc) = make_recorder();
        let payable_fingerprint_1 = PendingPayableFingerprint {
            rowid_opt: Some(555),
            timestamp: from_time_t(210_000_000),
            hash: H256::from_uint(&U256::from(45678)),
            attempt_opt: Some(0),
            amount: 4444,
            process_error: None,
        };
        let payable_fingerprint_2 = PendingPayableFingerprint {
            rowid_opt: Some(550),
            timestamp: from_time_t(210_000_100),
            hash: H256::from_uint(&U256::from(112233)),
            attempt_opt: Some(0),
            amount: 7999,
            process_error: None,
        };
        let pending_payable_dao =
            PendingPayableDaoMock::default().return_all_fingerprints_result(vec![
                payable_fingerprint_1.clone(),
                payable_fingerprint_2.clone(),
            ]);
        let config = bc_from_earning_wallet(make_wallet("mine"));
        let system = System::new("pending payable scan");
        let mut subject = AccountantBuilder::default()
            .pending_payable_daos(vec![ToPendingPayableScanner(pending_payable_dao)])
            .bootstrapper_config(config)
            .build();
        let blockchain_bridge_addr = blockchain_bridge.start();
        subject.request_transaction_receipts_subs_opt = Some(blockchain_bridge_addr.recipient());
        let account_addr = subject.start();

        let _ = account_addr
            .try_send(ScanForPendingPayables {
                response_skeleton_opt: None,
            })
            .unwrap();

        let killer = SystemKillerActor::new(Duration::from_millis(10));
        killer.start();
        system.run();
        let blockchain_bridge_recording = blockchain_bridge_recording_arc.lock().unwrap();
        assert_eq!(blockchain_bridge_recording.len(), 1);
        let received_msg = blockchain_bridge_recording.get_record::<RequestTransactionReceipts>(0);
        assert_eq!(
            received_msg,
            &RequestTransactionReceipts {
                pending_payable: vec![payable_fingerprint_1, payable_fingerprint_2],
                response_skeleton_opt: None,
            }
        );
        let log_handler = TestLogHandler::new();
        log_handler.exists_log_containing("DEBUG: Accountant: Found 2 pending payables to process");
    }

    #[test]
    fn report_routing_service_provided_message_is_received() {
        init_test_logging();
        let now = SystemTime::now();
        let bootstrapper_config = bc_from_earning_wallet(make_wallet("hi"));
        let more_money_receivable_parameters_arc = Arc::new(Mutex::new(vec![]));
        let payable_dao_mock = PayableDaoMock::new().non_pending_payables_result(vec![]);
        let receivable_dao_mock = ReceivableDaoMock::new()
            .more_money_receivable_parameters(&more_money_receivable_parameters_arc)
            .more_money_receivable_result(Ok(()));
        let subject = AccountantBuilder::default()
            .bootstrapper_config(bootstrapper_config)
            .payable_daos(vec![ToAccountantBody(payable_dao_mock)])
            .receivable_daos(vec![ToAccountantBody(receivable_dao_mock)])
            .build();
        let system = System::new("report_routing_service_message_is_received");
        let subject_addr: Addr<Accountant> = subject.start();
        subject_addr
            .try_send(BindMessage {
                peer_actors: peer_actors_builder().build(),
            })
            .unwrap();

        let paying_wallet = make_wallet("booga");
        subject_addr
            .try_send(ReportRoutingServiceProvidedMessage {
                timestamp: now,
                paying_wallet: paying_wallet.clone(),
                payload_size: 1234,
                service_rate: 42,
                byte_rate: 24,
            })
            .unwrap();

        System::current().stop_with_code(0);
        system.run();
        let more_money_receivable_parameters = more_money_receivable_parameters_arc.lock().unwrap();
        assert_eq!(
            more_money_receivable_parameters[0],
            (now, make_wallet("booga"), (1 * 42) + (1234 * 24))
        );
        TestLogHandler::new().exists_log_containing(&format!(
            "DEBUG: Accountant: Charging routing of 1234 bytes to wallet {}",
            paying_wallet
        ));
    }

    #[test]
    fn report_routing_service_provided_message_is_received_from_our_consuming_wallet() {
        init_test_logging();
        let consuming_wallet = make_wallet("our consuming wallet");
        let config = bc_from_wallets(consuming_wallet.clone(), make_wallet("our earning wallet"));
        let more_money_receivable_parameters_arc = Arc::new(Mutex::new(vec![]));
        let payable_dao_mock = PayableDaoMock::new().non_pending_payables_result(vec![]);
        let receivable_dao_mock = ReceivableDaoMock::new()
            .more_money_receivable_parameters(&more_money_receivable_parameters_arc);
        let subject = AccountantBuilder::default()
            .bootstrapper_config(config)
            .payable_daos(vec![ToAccountantBody(payable_dao_mock)])
            .receivable_daos(vec![ToAccountantBody(receivable_dao_mock)])
            .build();
        let system = System::new("report_routing_service_message_is_received");
        let subject_addr: Addr<Accountant> = subject.start();
        subject_addr
            .try_send(BindMessage {
                peer_actors: peer_actors_builder().build(),
            })
            .unwrap();

        subject_addr
            .try_send(ReportRoutingServiceProvidedMessage {
                timestamp: SystemTime::now(),
                paying_wallet: consuming_wallet.clone(),
                payload_size: 1234,
                service_rate: 42,
                byte_rate: 24,
            })
            .unwrap();

        System::current().stop_with_code(0);
        system.run();
        assert!(more_money_receivable_parameters_arc
            .lock()
            .unwrap()
            .is_empty());

        TestLogHandler::new().exists_log_containing(&format!(
            "WARN: Accountant: Declining to record a receivable against our wallet {} for service we provided",
            consuming_wallet,
        ));
    }

    #[test]
    fn report_routing_service_provided_message_is_received_from_our_earning_wallet() {
        init_test_logging();
        let earning_wallet = make_wallet("our earning wallet");
        let config = bc_from_earning_wallet(earning_wallet.clone());
        let more_money_receivable_parameters_arc = Arc::new(Mutex::new(vec![]));
        let payable_dao_mock = PayableDaoMock::new().non_pending_payables_result(vec![]);
        let receivable_dao_mock = ReceivableDaoMock::new()
            .more_money_receivable_parameters(&more_money_receivable_parameters_arc);
        let subject = AccountantBuilder::default()
            .bootstrapper_config(config)
            .payable_daos(vec![ToAccountantBody(payable_dao_mock)])
            .receivable_daos(vec![ToAccountantBody(receivable_dao_mock)])
            .build();
        let system = System::new("report_routing_service_message_is_received");
        let subject_addr: Addr<Accountant> = subject.start();
        subject_addr
            .try_send(BindMessage {
                peer_actors: peer_actors_builder().build(),
            })
            .unwrap();

        subject_addr
            .try_send(ReportRoutingServiceProvidedMessage {
                timestamp: SystemTime::now(),
                paying_wallet: earning_wallet.clone(),
                payload_size: 1234,
                service_rate: 42,
                byte_rate: 24,
            })
            .unwrap();

        System::current().stop_with_code(0);
        system.run();
        assert!(more_money_receivable_parameters_arc
            .lock()
            .unwrap()
            .is_empty());

        TestLogHandler::new().exists_log_containing(&format!(
            "WARN: Accountant: Declining to record a receivable against our wallet {} for service we provided",
            earning_wallet,
        ));
    }

    #[test]
    fn report_exit_service_provided_message_is_received() {
        init_test_logging();
        let now = SystemTime::now();
        let config = bc_from_earning_wallet(make_wallet("hi"));
        let more_money_receivable_parameters_arc = Arc::new(Mutex::new(vec![]));
        let payable_dao_mock = PayableDaoMock::new().non_pending_payables_result(vec![]);
        let receivable_dao_mock = ReceivableDaoMock::new()
            .more_money_receivable_parameters(&more_money_receivable_parameters_arc)
            .more_money_receivable_result(Ok(()));
        let subject = AccountantBuilder::default()
            .bootstrapper_config(config)
            .payable_daos(vec![ToAccountantBody(payable_dao_mock)])
            .receivable_daos(vec![ToAccountantBody(receivable_dao_mock)])
            .build();
        let system = System::new("report_exit_service_provided_message_is_received");
        let subject_addr: Addr<Accountant> = subject.start();
        subject_addr
            .try_send(BindMessage {
                peer_actors: peer_actors_builder().build(),
            })
            .unwrap();

        let paying_wallet = make_wallet("booga");
        subject_addr
            .try_send(ReportExitServiceProvidedMessage {
                timestamp: now,
                paying_wallet: paying_wallet.clone(),
                payload_size: 1234,
                service_rate: 42,
                byte_rate: 24,
            })
            .unwrap();

        System::current().stop();
        system.run();
        let more_money_receivable_parameters = more_money_receivable_parameters_arc.lock().unwrap();
        assert_eq!(
            more_money_receivable_parameters[0],
            (now, make_wallet("booga"), (1 * 42) + (1234 * 24))
        );
        TestLogHandler::new().exists_log_containing(&format!(
            "DEBUG: Accountant: Charging exit service for 1234 bytes to wallet {}",
            paying_wallet
        ));
    }

    #[test]
    fn report_exit_service_provided_message_is_received_from_our_consuming_wallet() {
        init_test_logging();
        let consuming_wallet = make_wallet("my consuming wallet");
        let config = bc_from_wallets(consuming_wallet.clone(), make_wallet("my earning wallet"));
        let more_money_receivable_parameters_arc = Arc::new(Mutex::new(vec![]));
        let payable_dao_mock = PayableDaoMock::new().non_pending_payables_result(vec![]);
        let receivable_dao_mock = ReceivableDaoMock::new()
            .more_money_receivable_parameters(&more_money_receivable_parameters_arc);
        let subject = AccountantBuilder::default()
            .bootstrapper_config(config)
            .payable_daos(vec![ToAccountantBody(payable_dao_mock)])
            .receivable_daos(vec![ToAccountantBody(receivable_dao_mock)])
            .build();
        let system = System::new("report_exit_service_provided_message_is_received");
        let subject_addr: Addr<Accountant> = subject.start();
        subject_addr
            .try_send(BindMessage {
                peer_actors: peer_actors_builder().build(),
            })
            .unwrap();

        subject_addr
            .try_send(ReportExitServiceProvidedMessage {
                timestamp: SystemTime::now(),
                paying_wallet: consuming_wallet.clone(),
                payload_size: 1234,
                service_rate: 42,
                byte_rate: 24,
            })
            .unwrap();

        System::current().stop();
        system.run();
        assert!(more_money_receivable_parameters_arc
            .lock()
            .unwrap()
            .is_empty());

        TestLogHandler::new().exists_log_containing(&format!(
            "WARN: Accountant: Declining to record a receivable against our wallet {} for service we provided",
            consuming_wallet
        ));
    }

    #[test]
    fn report_exit_service_provided_message_is_received_from_our_earning_wallet() {
        init_test_logging();
        let earning_wallet = make_wallet("my earning wallet");
        let config = bc_from_earning_wallet(earning_wallet.clone());
        let more_money_receivable_parameters_arc = Arc::new(Mutex::new(vec![]));
        let payable_dao_mock = PayableDaoMock::new().non_pending_payables_result(vec![]);
        let receivable_dao_mock = ReceivableDaoMock::new()
            .more_money_receivable_parameters(&more_money_receivable_parameters_arc);
        let subject = AccountantBuilder::default()
            .bootstrapper_config(config)
            .payable_daos(vec![ToAccountantBody(payable_dao_mock)])
            .receivable_daos(vec![ToAccountantBody(receivable_dao_mock)])
            .build();
        let system = System::new("report_exit_service_provided_message_is_received");
        let subject_addr: Addr<Accountant> = subject.start();
        subject_addr
            .try_send(BindMessage {
                peer_actors: peer_actors_builder().build(),
            })
            .unwrap();

        subject_addr
            .try_send(ReportExitServiceProvidedMessage {
                timestamp: SystemTime::now(),
                paying_wallet: earning_wallet.clone(),
                payload_size: 1234,
                service_rate: 42,
                byte_rate: 24,
            })
            .unwrap();

        System::current().stop();
        system.run();
        assert!(more_money_receivable_parameters_arc
            .lock()
            .unwrap()
            .is_empty());

        TestLogHandler::new().exists_log_containing(&format!(
            "WARN: Accountant: Declining to record a receivable against our wallet {} for service we provided",
            earning_wallet,
        ));
    }

    #[test]
    fn report_services_consumed_message_is_received() {
        init_test_logging();
        let config = make_bc_with_defaults();
        let more_money_payable_params_arc = Arc::new(Mutex::new(vec![]));
        let payable_dao_mock = PayableDaoMock::new()
            .more_money_payable_params(more_money_payable_params_arc.clone())
            .more_money_payable_result(Ok(()))
            .more_money_payable_result(Ok(()))
            .more_money_payable_result(Ok(()));
        let mut subject = AccountantBuilder::default()
            .bootstrapper_config(config)
            .payable_daos(vec![ToAccountantBody(payable_dao_mock)])
            .build();
        subject.message_id_generator = Box::new(MessageIdGeneratorMock::default().id_result(123));
        let system = System::new("report_services_consumed_message_is_received");
        let subject_addr: Addr<Accountant> = subject.start();
        subject_addr
            .try_send(BindMessage {
                peer_actors: peer_actors_builder().build(),
            })
            .unwrap();
        let earning_wallet_exit = make_wallet("exit");
        let earning_wallet_routing_1 = make_wallet("routing 1");
        let earning_wallet_routing_2 = make_wallet("routing 2");
        let timestamp = SystemTime::now();

        subject_addr
            .try_send(ReportServicesConsumedMessage {
                timestamp,
                exit: ExitServiceConsumed {
                    earning_wallet: earning_wallet_exit.clone(),
                    payload_size: 1200,
                    service_rate: 120,
                    byte_rate: 30,
                },
                routing_payload_size: 3456,
                routing: vec![
                    RoutingServiceConsumed {
                        earning_wallet: earning_wallet_routing_1.clone(),
                        service_rate: 42,
                        byte_rate: 24,
                    },
                    RoutingServiceConsumed {
                        earning_wallet: earning_wallet_routing_2.clone(),
                        service_rate: 52,
                        byte_rate: 33,
                    },
                ],
            })
            .unwrap();

        System::current().stop();
        system.run();
        let more_money_payable_params = more_money_payable_params_arc.lock().unwrap();
        assert_eq!(
            more_money_payable_params
                .iter()
                .map(|(timestamp, wallet, amount)| (timestamp, wallet, amount))
                .collect::<Vec<_>>(),
            vec![
                (&timestamp, &earning_wallet_exit, &((1 * 120) + (1200 * 30))),
                (
                    &timestamp,
                    &earning_wallet_routing_1,
                    &((1 * 42) + (3456 * 24))
                ),
                (
                    &timestamp,
                    &earning_wallet_routing_2,
                    &((1 * 52) + (3456 * 33))
                )
            ]
        );
        let test_log_handler = TestLogHandler::new();

        test_log_handler.exists_log_containing(&format!(
            "DEBUG: Accountant: MsgId 123: Accruing debt to {} for consuming 1200 exited bytes",
            earning_wallet_exit
        ));
        test_log_handler.exists_log_containing(&format!(
            "DEBUG: Accountant: MsgId 123: Accruing debt to {} for consuming 3456 routed bytes",
            earning_wallet_routing_1
        ));
        test_log_handler.exists_log_containing(&format!(
            "DEBUG: Accountant: MsgId 123: Accruing debt to {} for consuming 3456 routed bytes",
            earning_wallet_routing_2
        ));
    }

    fn assert_that_we_do_not_charge_our_own_wallet_for_consumed_services(
        config: BootstrapperConfig,
        message: ReportServicesConsumedMessage,
    ) -> Arc<Mutex<Vec<(SystemTime, Wallet, u128)>>> {
        let more_money_payable_parameters_arc = Arc::new(Mutex::new(vec![]));
        let payable_dao_mock = PayableDaoMock::new()
            .non_pending_payables_result(vec![])
            .more_money_payable_result(Ok(()))
            .more_money_payable_params(more_money_payable_parameters_arc.clone());
        let subject = AccountantBuilder::default()
            .bootstrapper_config(config)
            .payable_daos(vec![ToAccountantBody(payable_dao_mock)])
            .build();
        let system = System::new("test");
        let subject_addr: Addr<Accountant> = subject.start();
        subject_addr
            .try_send(BindMessage {
                peer_actors: peer_actors_builder().build(),
            })
            .unwrap();

        subject_addr.try_send(message).unwrap();

        System::current().stop();
        system.run();
        more_money_payable_parameters_arc
    }

    #[test]
    fn routing_service_consumed_is_reported_for_our_consuming_wallet() {
        init_test_logging();
        let consuming_wallet = make_wallet("the consuming wallet");
        let config = bc_from_wallets(consuming_wallet.clone(), make_wallet("the earning wallet"));
        let foreign_wallet = make_wallet("exit wallet");
        let timestamp = SystemTime::now();
        let report_message = ReportServicesConsumedMessage {
            timestamp,
            exit: ExitServiceConsumed {
                earning_wallet: foreign_wallet.clone(),
                payload_size: 1234,
                service_rate: 45,
                byte_rate: 10,
            },
            routing_payload_size: 3333,
            routing: vec![RoutingServiceConsumed {
                earning_wallet: consuming_wallet.clone(),
                service_rate: 42,
                byte_rate: 6,
            }],
        };

        let more_money_payable_params_arc =
            assert_that_we_do_not_charge_our_own_wallet_for_consumed_services(
                config,
                report_message,
            );

        let more_money_payable_params = more_money_payable_params_arc.lock().unwrap();
        assert_eq!(
            *more_money_payable_params,
            //except processing the exit service there was no change in payables
            vec![(timestamp, foreign_wallet, (45 + 10 * 1234))]
        );
        TestLogHandler::new().exists_log_containing(&format!(
            "WARN: Accountant: Declining to record a payable against our wallet {} for service we provided",
            consuming_wallet
        ));
    }

    #[test]
    fn routing_service_consumed_is_reported_for_our_earning_wallet() {
        init_test_logging();
        let earning_wallet =
            make_wallet("routing_service_consumed_is_reported_for_our_earning_wallet");
        let foreign_wallet = make_wallet("exit wallet");
        let config = bc_from_earning_wallet(earning_wallet.clone());
        let timestamp = SystemTime::now();
        let report_message = ReportServicesConsumedMessage {
            timestamp,
            exit: ExitServiceConsumed {
                earning_wallet: foreign_wallet.clone(),
                payload_size: 1234,
                service_rate: 45,
                byte_rate: 10,
            },
            routing_payload_size: 3333,
            routing: vec![RoutingServiceConsumed {
                earning_wallet: earning_wallet.clone(),
                service_rate: 42,
                byte_rate: 6,
            }],
        };

        let more_money_payable_params_arc =
            assert_that_we_do_not_charge_our_own_wallet_for_consumed_services(
                config,
                report_message,
            );

        let more_money_payable_params = more_money_payable_params_arc.lock().unwrap();
        assert_eq!(
            *more_money_payable_params,
            //except processing the exit service there was no change in payables
            vec![(timestamp, foreign_wallet, (45 + 10 * 1234))]
        );
        TestLogHandler::new().exists_log_containing(&format!(
            "WARN: Accountant: Declining to record a payable against our wallet {} for service we provided",
            earning_wallet
        ));
    }

    #[test]
    fn exit_service_consumed_is_reported_for_our_consuming_wallet() {
        init_test_logging();
        let consuming_wallet =
            make_wallet("exit_service_consumed_is_reported_for_our_consuming_wallet");
        let config = bc_from_wallets(consuming_wallet.clone(), make_wallet("own earning wallet"));
        let report_message = ReportServicesConsumedMessage {
            timestamp: SystemTime::now(),
            exit: ExitServiceConsumed {
                earning_wallet: consuming_wallet.clone(),
                payload_size: 1234,
                service_rate: 42,
                byte_rate: 24,
            },
            routing_payload_size: 3333,
            routing: vec![],
        };

        let more_money_payable_params_arc =
            assert_that_we_do_not_charge_our_own_wallet_for_consumed_services(
                config,
                report_message,
            );

        assert!(more_money_payable_params_arc.lock().unwrap().is_empty());
        TestLogHandler::new().exists_log_containing(&format!(
            "WARN: Accountant: Declining to record a payable against our wallet {} for service we provided",
            consuming_wallet
        ));
    }

    #[test]
    fn exit_service_consumed_is_reported_for_our_earning_wallet() {
        init_test_logging();
        let earning_wallet = make_wallet("own earning wallet");
        let config = bc_from_earning_wallet(earning_wallet.clone());
        let report_message = ReportServicesConsumedMessage {
            timestamp: SystemTime::now(),
            exit: ExitServiceConsumed {
                earning_wallet: earning_wallet.clone(),
                payload_size: 1234,
                service_rate: 42,
                byte_rate: 24,
            },
            routing_payload_size: 3333,
            routing: vec![],
        };

        let more_money_payable_params_arc =
            assert_that_we_do_not_charge_our_own_wallet_for_consumed_services(
                config,
                report_message,
            );

        assert!(more_money_payable_params_arc.lock().unwrap().is_empty());
        TestLogHandler::new().exists_log_containing(&format!(
            "WARN: Accountant: Declining to record a payable against our wallet {} for service we provided",
            earning_wallet
        ));
    }

    #[test]
    #[should_panic(
        expected = "Recording services provided for 0x000000000000000000000000000000626f6f6761 \
    but has hit fatal database error: RusqliteError(\"we cannot help ourselves; this is baaad\")"
    )]
    fn record_service_provided_panics_on_fatal_errors() {
        init_test_logging();
        let wallet = make_wallet("booga");
        let receivable_dao = ReceivableDaoMock::new().more_money_receivable_result(Err(
            ReceivableDaoError::RusqliteError(
                "we cannot help ourselves; this is baaad".to_string(),
            ),
        ));
        let subject = AccountantBuilder::default()
            .receivable_daos(vec![ToAccountantBody(receivable_dao)])
            .build();

        let _ = subject.record_service_provided(i64::MAX as u64, 1, SystemTime::now(), 2, &wallet);
    }

    #[test]
    fn record_service_provided_handles_overflow() {
        init_test_logging();
        let wallet = make_wallet("booga");
        let receivable_dao = ReceivableDaoMock::new()
            .more_money_receivable_result(Err(ReceivableDaoError::SignConversion(1234)));
        let subject = AccountantBuilder::default()
            .receivable_daos(vec![ToAccountantBody(receivable_dao)])
            .build();

        subject.record_service_provided(i64::MAX as u64, 1, SystemTime::now(), 2, &wallet);

        TestLogHandler::new().exists_log_containing(&format!(
            "ERROR: Accountant: Overflow error recording service provided for {}: service rate {}, byte rate 1, payload size 2. Skipping",
            wallet,
            i64::MAX as u64
        ));
    }

    #[test]
    fn record_service_consumed_handles_overflow() {
        init_test_logging();
        let wallet = make_wallet("booga");
        let payable_dao = PayableDaoMock::new()
            .more_money_payable_result(Err(PayableDaoError::SignConversion(1234)));
        let subject = AccountantBuilder::default()
            .payable_daos(vec![ToAccountantBody(payable_dao)])
            .build();
        let service_rate = i64::MAX as u64;

        subject.record_service_consumed(service_rate, 1, SystemTime::now(), 2, &wallet);

        TestLogHandler::new().exists_log_containing(&format!(
            "ERROR: Accountant: Overflow error recording consumed services from {}: total charge {}, service rate {}, byte rate 1, payload size 2. Skipping",
            wallet,
            i64::MAX as u64 + 1 * 2,
            i64::MAX as u64
        ));
    }

    #[test]
    #[should_panic(
        expected = "Recording services consumed from 0x000000000000000000000000000000626f6f6761 but \
     has hit fatal database error: RusqliteError(\"we cannot help ourselves; this is baaad\")"
    )]
    fn record_service_consumed_panics_on_fatal_errors() {
        init_test_logging();
        let wallet = make_wallet("booga");
        let payable_dao = PayableDaoMock::new().more_money_payable_result(Err(
            PayableDaoError::RusqliteError("we cannot help ourselves; this is baaad".to_string()),
        ));
        let subject = AccountantBuilder::default()
            .payable_daos(vec![ToAccountantBody(payable_dao)])
            .build();

        let _ = subject.record_service_consumed(i64::MAX as u64, 1, SystemTime::now(), 2, &wallet);
    }

    #[test]
    #[should_panic(
        expected = "Database unmaintainable; payable fingerprint deletion for transaction 0x000000000000000000000000000000000000000000000000000000000000007b \
        has stayed undone due to RecordDeletion(\"we slept over, sorry\")"
    )]
    fn accountant_panics_in_case_it_receives_an_error_from_scanner_while_handling_sent_payable_msg()
    {
        let rowid = 4;
        let hash = H256::from_uint(&U256::from(123));
        let sent_payable = SentPayables {
            timestamp: SystemTime::now(),
            payable: vec![Err(BlockchainError::TransactionFailed {
                msg: "blah".to_string(),
                hash_opt: Some(hash),
            })],
            response_skeleton_opt: None,
        };
        let pending_payable_dao = PendingPayableDaoMock::default()
            .fingerprint_rowid_result(Some(rowid))
            .delete_fingerprint_result(Err(PendingPayableDaoError::RecordDeletion(
                "we slept over, sorry".to_string(),
            )));
        let system = System::new("test");
        let subject = AccountantBuilder::default()
            .pending_payable_daos(vec![ToPayableScanner(pending_payable_dao)])
            .build();
        let addr = subject.start();

        let _ = addr.try_send(sent_payable);

        System::current().stop();
        system.run();
    }

    #[test]
    #[should_panic(
        expected = "panic message (processed with: node_lib::sub_lib::utils::crash_request_analyzer)"
    )]
    fn accountant_can_be_crashed_properly_but_not_improperly() {
        let mut config = make_bc_with_defaults();
        config.crash_point = CrashPoint::Message;
        let accountant = AccountantBuilder::default()
            .bootstrapper_config(config)
            .build();

        prove_that_crash_request_handler_is_hooked_up(accountant, CRASH_KEY);
    }

    #[test]
    fn pending_transaction_is_registered_and_monitored_until_it_gets_confirmed_or_canceled() {
        init_test_logging();
        let mark_pending_payable_params_arc = Arc::new(Mutex::new(vec![]));
        let transaction_confirmed_params_arc = Arc::new(Mutex::new(vec![]));
        let get_transaction_receipt_params_arc = Arc::new(Mutex::new(vec![]));
        let return_all_fingerprints_params_arc = Arc::new(Mutex::new(vec![]));
        let non_pending_payables_params_arc = Arc::new(Mutex::new(vec![]));
        let insert_fingerprint_params_arc = Arc::new(Mutex::new(vec![]));
        let update_fingerprint_params_arc = Arc::new(Mutex::new(vec![]));
        let mark_failure_params_arc = Arc::new(Mutex::new(vec![]));
        let delete_record_params_arc = Arc::new(Mutex::new(vec![]));
        let notify_later_scan_for_pending_payable_params_arc = Arc::new(Mutex::new(vec![]));
        let notify_later_scan_for_pending_payable_arc_cloned =
            notify_later_scan_for_pending_payable_params_arc.clone(); //because it moves into a closure
        let pending_tx_hash_1 = H256::from_uint(&U256::from(123));
        let pending_tx_hash_2 = H256::from_uint(&U256::from(567));
        let rowid_for_account_1 = 3;
        let rowid_for_account_2 = 5;
        let now = SystemTime::now();
        let past_payable_timestamp_1 = now.sub(Duration::from_secs(
            (DEFAULT_PAYMENT_THRESHOLDS.maturity_threshold_sec + 555) as u64,
        ));
        let past_payable_timestamp_2 = now.sub(Duration::from_secs(
            (DEFAULT_PAYMENT_THRESHOLDS.maturity_threshold_sec + 50) as u64,
        ));
        let this_payable_timestamp_1 = now;
        let this_payable_timestamp_2 = now.add(Duration::from_millis(50));
        let payable_account_balance_1 =
            gwei_to_wei(DEFAULT_PAYMENT_THRESHOLDS.debt_threshold_gwei + 10);
        let payable_account_balance_2 =
            gwei_to_wei(DEFAULT_PAYMENT_THRESHOLDS.debt_threshold_gwei + 666);
        let transaction_receipt_tx_2_first_round = TransactionReceipt::default();
        let transaction_receipt_tx_1_second_round = TransactionReceipt::default();
        let transaction_receipt_tx_2_second_round = TransactionReceipt::default();
        let mut transaction_receipt_tx_1_third_round = TransactionReceipt::default();
        transaction_receipt_tx_1_third_round.status = Some(U64::from(0)); //failure
        let transaction_receipt_tx_2_third_round = TransactionReceipt::default();
        let mut transaction_receipt_tx_2_fourth_round = TransactionReceipt::default();
        transaction_receipt_tx_2_fourth_round.status = Some(U64::from(1)); // confirmed
        let blockchain_interface = BlockchainInterfaceMock::default()
            .get_transaction_count_result(Ok(web3::types::U256::from(1)))
            .get_transaction_count_result(Ok(web3::types::U256::from(2)))
            //because we cannot have both, resolution on the high level and also of what's inside blockchain interface,
            //there is one component missing in this wholesome test - the part where we send a request for
            //a fingerprint of that payable in the DB - this happens inside send_raw_transaction()
            .send_transaction_tools_result(Box::new(SendTransactionToolsWrapperNull))
            .send_transaction_tools_result(Box::new(SendTransactionToolsWrapperNull))
            .send_transaction_result(Ok((pending_tx_hash_1, past_payable_timestamp_1)))
            .send_transaction_result(Ok((pending_tx_hash_2, past_payable_timestamp_2)))
            .get_transaction_receipt_params(&get_transaction_receipt_params_arc)
            .get_transaction_receipt_result(Ok(None))
            .get_transaction_receipt_result(Ok(Some(transaction_receipt_tx_2_first_round)))
            .get_transaction_receipt_result(Ok(Some(transaction_receipt_tx_1_second_round)))
            .get_transaction_receipt_result(Ok(Some(transaction_receipt_tx_2_second_round)))
            .get_transaction_receipt_result(Ok(Some(transaction_receipt_tx_1_third_round)))
            .get_transaction_receipt_result(Ok(Some(transaction_receipt_tx_2_third_round)))
            .get_transaction_receipt_result(Ok(Some(transaction_receipt_tx_2_fourth_round)));
        let consuming_wallet = make_paying_wallet(b"wallet");
        let system = System::new("pending_transaction");
        let persistent_config = PersistentConfigurationMock::default().gas_price_result(Ok(130));
        let blockchain_bridge = BlockchainBridge::new(
            Box::new(blockchain_interface),
            Box::new(persistent_config),
            false,
            Some(consuming_wallet),
        );
        let wallet_account_1 = make_wallet("creditor1");
        let account_1 = PayableAccount {
            wallet: wallet_account_1.clone(),
            balance_wei: payable_account_balance_1,
            last_paid_timestamp: past_payable_timestamp_1,
            pending_payable_opt: None,
        };
        let wallet_account_2 = make_wallet("creditor2");
        let account_2 = PayableAccount {
            wallet: wallet_account_2.clone(),
            balance_wei: payable_account_balance_2,
            last_paid_timestamp: past_payable_timestamp_2,
            pending_payable_opt: None,
        };
        let pending_payable_scan_interval = 200; //should be slightly less than 1/5 of the time until shutting the system
        let payable_dao_for_accountant = PayableDaoMock::new();
        let payable_dao_for_payable_scanner = PayableDaoMock::new()
            .mark_pending_payable_rowid_params(&mark_pending_payable_params_arc)
            .mark_pending_payable_rowid_result(Ok(()))
            .mark_pending_payable_rowid_result(Ok(()))
            .non_pending_payables_params(&non_pending_payables_params_arc)
            .non_pending_payables_result(vec![account_1, account_2]);
        let payable_dao_for_pending_payable_scanner = PayableDaoMock::new()
            .transaction_confirmed_params(&transaction_confirmed_params_arc)
            .transaction_confirmed_result(Ok(()));

        let mut bootstrapper_config = bc_from_earning_wallet(make_wallet("some_wallet_address"));
        bootstrapper_config.scan_intervals_opt = Some(ScanIntervals {
            payable_scan_interval: Duration::from_secs(1_000_000), //we don't care about this scan
            receivable_scan_interval: Duration::from_secs(1_000_000), //we don't care about this scan
            pending_payable_scan_interval: Duration::from_millis(pending_payable_scan_interval),
        });
        let fingerprint_1_first_round = PendingPayableFingerprint {
            rowid_opt: Some(rowid_for_account_1),
            timestamp: this_payable_timestamp_1,
            hash: pending_tx_hash_1,
            attempt_opt: Some(1),
            amount: payable_account_balance_1,
            process_error: None,
        };
        let fingerprint_2_first_round = PendingPayableFingerprint {
            rowid_opt: Some(rowid_for_account_2),
            timestamp: this_payable_timestamp_2,
            hash: pending_tx_hash_2,
            attempt_opt: Some(1),
            amount: payable_account_balance_2,
            process_error: None,
        };
        let fingerprint_1_second_round = PendingPayableFingerprint {
            attempt_opt: Some(2),
            ..fingerprint_1_first_round.clone()
        };
        let fingerprint_2_second_round = PendingPayableFingerprint {
            attempt_opt: Some(2),
            ..fingerprint_2_first_round.clone()
        };
        let fingerprint_1_third_round = PendingPayableFingerprint {
            attempt_opt: Some(3),
            ..fingerprint_1_first_round.clone()
        };
        let fingerprint_2_third_round = PendingPayableFingerprint {
            attempt_opt: Some(3),
            ..fingerprint_2_first_round.clone()
        };
        let fingerprint_2_fourth_round = PendingPayableFingerprint {
            attempt_opt: Some(4),
            ..fingerprint_2_first_round.clone()
        };
        let pending_payable_dao_for_accountant = PendingPayableDaoMock::default();
        let pending_payable_dao_for_payable_scanner = PendingPayableDaoMock::default()
            .fingerprint_rowid_result(Some(rowid_for_account_1))
            .fingerprint_rowid_result(Some(rowid_for_account_2))
            .insert_fingerprint_params(&insert_fingerprint_params_arc)
            .insert_fingerprint_result(Ok(()))
            .insert_fingerprint_result(Ok(()));
        let mut pending_payable_dao_for_pending_payable_scanner = PendingPayableDaoMock::new()
            .return_all_fingerprints_params(&return_all_fingerprints_params_arc)
            .return_all_fingerprints_result(vec![])
            .return_all_fingerprints_result(vec![
                fingerprint_1_first_round,
                fingerprint_2_first_round,
            ])
            .return_all_fingerprints_result(vec![
                fingerprint_1_second_round,
                fingerprint_2_second_round,
            ])
            .return_all_fingerprints_result(vec![
                fingerprint_1_third_round,
                fingerprint_2_third_round,
            ])
            .return_all_fingerprints_result(vec![fingerprint_2_fourth_round.clone()])
            .update_fingerprint_params(&update_fingerprint_params_arc)
            .update_fingerprint_results(Ok(()))
            .update_fingerprint_results(Ok(()))
            .update_fingerprint_results(Ok(()))
            .update_fingerprint_results(Ok(()))
            .update_fingerprint_results(Ok(()))
            .mark_failure_params(&mark_failure_params_arc)
            //we don't have a better solution yet, so we mark this down
            .mark_failure_result(Ok(()))
            .mark_failure_result(Ok(()))
            .delete_fingerprint_params(&delete_record_params_arc)
            //this is used during confirmation of the successful one
            .delete_fingerprint_result(Ok(()));
        pending_payable_dao_for_pending_payable_scanner
            .have_return_all_fingerprints_shut_down_the_system = true;
        let accountant_addr = Arbiter::builder()
            .stop_system_on_panic(true)
            .start(move |_| {
                let mut subject = AccountantBuilder::default()
                    .bootstrapper_config(bootstrapper_config)
                    .payable_daos(vec![
                        ToAccountantBody(payable_dao_for_accountant),
                        ToPayableScanner(payable_dao_for_payable_scanner),
                        ToPendingPayableScanner(payable_dao_for_pending_payable_scanner),
                    ])
                    .pending_payable_daos(vec![
                        ToAccountantBody(pending_payable_dao_for_accountant),
                        ToPayableScanner(pending_payable_dao_for_payable_scanner),
                        ToPendingPayableScanner(pending_payable_dao_for_pending_payable_scanner),
                    ])
                    .build();
                subject.scanners.receivable = Box::new(NullScanner::new());
                let notify_later_half_mock = NotifyLaterHandleMock::default()
                    .notify_later_params(&notify_later_scan_for_pending_payable_arc_cloned)
                    .permit_to_send_out();
                subject.scan_timings.pending_payable.handle = Box::new(notify_later_half_mock);
                subject
            });
        let mut peer_actors = peer_actors_builder().build();
        let accountant_subs = Accountant::make_subs_from(&accountant_addr);
        peer_actors.accountant = accountant_subs.clone();
        let blockchain_bridge_addr = blockchain_bridge.start();
        let blockchain_bridge_subs = BlockchainBridge::make_subs_from(&blockchain_bridge_addr);
        peer_actors.blockchain_bridge = blockchain_bridge_subs.clone();
        send_bind_message!(accountant_subs, peer_actors);
        send_bind_message!(blockchain_bridge_subs, peer_actors);

        send_start_message!(accountant_subs);

        assert_eq!(system.run(), 0);
        let mut mark_pending_payable_params = mark_pending_payable_params_arc.lock().unwrap();
        let first_payable = mark_pending_payable_params.remove(0);
        assert_eq!(first_payable.0, wallet_account_1);
        assert_eq!(first_payable.1, rowid_for_account_1);
        let second_payable = mark_pending_payable_params.remove(0);
        assert!(
            mark_pending_payable_params.is_empty(),
            "{:?}",
            mark_pending_payable_params
        );
        assert_eq!(second_payable.0, wallet_account_2);
        assert_eq!(second_payable.1, rowid_for_account_2);
        let return_all_fingerprints_params = return_all_fingerprints_params_arc.lock().unwrap();
        //it varies with machines and sometimes we manage more cycles than necessary
        assert!(return_all_fingerprints_params.len() >= 5);
        let non_pending_payables_params = non_pending_payables_params_arc.lock().unwrap();
        assert_eq!(*non_pending_payables_params, vec![()]); //because we disabled further scanning for payables
        let get_transaction_receipt_params = get_transaction_receipt_params_arc.lock().unwrap();
        assert_eq!(
            *get_transaction_receipt_params,
            vec![
                pending_tx_hash_1,
                pending_tx_hash_2,
                pending_tx_hash_1,
                pending_tx_hash_2,
                pending_tx_hash_1,
                pending_tx_hash_2,
                pending_tx_hash_2,
            ]
        );
        let update_backup_after_cycle_params = update_fingerprint_params_arc.lock().unwrap();
        assert_eq!(
            *update_backup_after_cycle_params,
            vec![
                rowid_for_account_1,
                rowid_for_account_2,
                rowid_for_account_1,
                rowid_for_account_2,
                rowid_for_account_2,
            ]
        );
        let mark_failure_params = mark_failure_params_arc.lock().unwrap();
        assert_eq!(*mark_failure_params, vec![rowid_for_account_1]);
        let delete_record_params = delete_record_params_arc.lock().unwrap();
        assert_eq!(*delete_record_params, vec![rowid_for_account_2]);
        let transaction_confirmed_params = transaction_confirmed_params_arc.lock().unwrap();
        assert_eq!(
            *transaction_confirmed_params,
            vec![fingerprint_2_fourth_round.clone()]
        );
        let expected_scan_pending_payable_msg_and_interval = (
            ScanForPendingPayables {
                response_skeleton_opt: None,
            },
            Duration::from_millis(pending_payable_scan_interval),
        );
        let mut notify_later_check_for_confirmation =
            notify_later_scan_for_pending_payable_params_arc
                .lock()
                .unwrap();
        //it varies with machines and sometimes we manage more cycles than necessary
        let vector_of_first_five_cycles = notify_later_check_for_confirmation
            .drain(0..=4)
            .collect_vec();
        assert_eq!(
            vector_of_first_five_cycles,
            vec![
                expected_scan_pending_payable_msg_and_interval.clone(),
                expected_scan_pending_payable_msg_and_interval.clone(),
                expected_scan_pending_payable_msg_and_interval.clone(),
                expected_scan_pending_payable_msg_and_interval.clone(),
                expected_scan_pending_payable_msg_and_interval,
            ]
        );
        let log_handler = TestLogHandler::new();
        log_handler.exists_log_containing(
            "WARN: Accountant: Broken transaction 0x000000000000000000000000000000000000000000000000000000000000007b left with an error mark; you should take over the care of this transaction to make sure your debts will be paid because there \
             is no automated process that can fix this without you");
        log_handler.exists_log_matching("INFO: Accountant: Transaction '0x0000000000000000000000000000000000000000000000000000000000000237' has been added to the blockchain; detected locally at attempt 4 at \\d{2,}ms after its sending");
        log_handler.exists_log_containing("INFO: Accountant: Transaction 0x0000000000000000000000000000000000000000000000000000000000000237 has gone through the whole confirmation process succeeding");
    }

    #[test]
    fn accountant_handles_pending_payable_fingerprint() {
        init_test_logging();
        let insert_fingerprint_params_arc = Arc::new(Mutex::new(vec![]));
        let pending_payable_dao = PendingPayableDaoMock::default()
            .insert_fingerprint_params(&insert_fingerprint_params_arc)
            .insert_fingerprint_result(Ok(()));
        let subject = AccountantBuilder::default()
            .pending_payable_daos(vec![ToAccountantBody(pending_payable_dao)])
            .build();
        let accountant_addr = subject.start();
        let tx_hash = H256::from_uint(&U256::from(55));
        let accountant_subs = Accountant::make_subs_from(&accountant_addr);
        let amount = 4055;
        let timestamp = SystemTime::now();
        let backup_message = PendingPayableFingerprint {
            rowid_opt: None,
            timestamp,
            hash: tx_hash,
            attempt_opt: None,
            amount,
            process_error: None,
        };

        let _ = accountant_subs
            .pending_payable_fingerprint
            .try_send(backup_message.clone())
            .unwrap();

        let system = System::new("ordering payment fingerprint test");
        System::current().stop();
        assert_eq!(system.run(), 0);
        let insert_fingerprint_params = insert_fingerprint_params_arc.lock().unwrap();
        assert_eq!(
            *insert_fingerprint_params,
            vec![(tx_hash, amount, timestamp)]
        );
        TestLogHandler::new().exists_log_containing(
            "DEBUG: Accountant: Processed a pending payable fingerprint for '0x0000000000000000000000000000000000000000000000000000000000000037'",
        );
    }

    #[test]
    fn payable_fingerprint_insertion_clearly_failed_and_we_log_it_at_least() {
        //despite it doesn't happen here this event would cause a panic later
        init_test_logging();
        let insert_fingerprint_params_arc = Arc::new(Mutex::new(vec![]));
        let pending_payable_dao = PendingPayableDaoMock::default()
            .insert_fingerprint_params(&insert_fingerprint_params_arc)
            .insert_fingerprint_result(Err(PendingPayableDaoError::InsertionFailed(
                "Crashed".to_string(),
            )));
        let amount = 2345;
        let transaction_hash = H256::from_uint(&U256::from(456));
        let subject = AccountantBuilder::default()
            .pending_payable_daos(vec![ToAccountantBody(pending_payable_dao)])
            .build();
        let timestamp_secs = 150_000_000;
        let fingerprint = PendingPayableFingerprint {
            rowid_opt: None,
            timestamp: from_time_t(timestamp_secs),
            hash: transaction_hash,
            attempt_opt: None,
            amount,
            process_error: None,
        };

        let _ = subject.handle_new_pending_payable_fingerprint(fingerprint);

        let insert_fingerprint_params = insert_fingerprint_params_arc.lock().unwrap();
        assert_eq!(
            *insert_fingerprint_params,
            vec![(transaction_hash, amount, from_time_t(timestamp_secs))]
        );
        TestLogHandler::new().exists_log_containing(
            "ERROR: Accountant: Failed to make a fingerprint \
         for pending payable '0x00000000000000000000000000000000000000000000000000000000000001c8' \
          due to 'InsertionFailed(\"Crashed\")'",
        );
    }

    #[test]
    fn handles_scan_error() {
        let response_skeleton = ResponseSkeleton {
            client_id: 1234,
            context_id: 4321,
        };
        let msg = "My tummy hurts";
        assert_scan_error_is_handled_properly(
            "payables_externally_triggered",
            ScanError {
                scan_type: ScanType::Payables,
                response_skeleton_opt: Some(response_skeleton),
                msg: msg.to_string(),
            },
        );
        assert_scan_error_is_handled_properly(
            "pending_payables_externally_triggered",
            ScanError {
                scan_type: ScanType::PendingPayables,
                response_skeleton_opt: Some(response_skeleton),
                msg: msg.to_string(),
            },
        );
        assert_scan_error_is_handled_properly(
            "receivables_externally_triggered",
            ScanError {
                scan_type: ScanType::Receivables,
                response_skeleton_opt: Some(response_skeleton),
                msg: msg.to_string(),
            },
        );
        assert_scan_error_is_handled_properly(
            "payables_internally_triggered",
            ScanError {
                scan_type: ScanType::Payables,
                response_skeleton_opt: None,
                msg: msg.to_string(),
            },
        );
        assert_scan_error_is_handled_properly(
            "pending_payables_internally_triggered",
            ScanError {
                scan_type: ScanType::PendingPayables,
                response_skeleton_opt: None,
                msg: msg.to_string(),
            },
        );
        assert_scan_error_is_handled_properly(
            "receivables_internally_triggered",
            ScanError {
                scan_type: ScanType::Receivables,
                response_skeleton_opt: None,
                msg: msg.to_string(),
            },
        );
    }

    #[test]
    fn financials_request_with_nothing_to_respond_to_is_refused() {
        let system = System::new("test");
        let subject = AccountantBuilder::default()
            .bootstrapper_config(bc_from_earning_wallet(make_wallet("some_wallet_address")))
            .build();
        let (ui_gateway, _, ui_gateway_recording_arc) = make_recorder();
        let subject_addr = subject.start();
        let peer_actors = peer_actors_builder().ui_gateway(ui_gateway).build();
        subject_addr.try_send(BindMessage { peer_actors }).unwrap();
        let ui_message = NodeFromUiMessage {
            client_id: 1234,
            body: UiFinancialsRequest {
                stats_required: false,
                top_records_opt: None,
                custom_queries_opt: None,
            }
            .tmb(2222),
        };

        subject_addr.try_send(ui_message).unwrap();

        System::current().stop();
        system.run();
        let ui_gateway_recording = ui_gateway_recording_arc.lock().unwrap();
        let response = ui_gateway_recording.get_record::<NodeToUiMessage>(0);
        assert_eq!(response.target, ClientId(1234));
        let error = UiFinancialsResponse::fmb(response.body.clone()).unwrap_err();
        let err_message_body = match error {
            UiMessageError::PayloadError(payload) => payload,
            x => panic!("we expected error message in the payload but got: {:?}", x),
        };
        let (err_code, err_message) = err_message_body.payload.unwrap_err();
        assert_eq!(err_code, REQUEST_WITH_NO_VALUES);
        assert_eq!(
            err_message,
            "Empty requests with missing queries not to be processed"
        );
        assert!(matches!(err_message_body.path, Conversation(2222)));
    }

    #[test]
    fn financials_request_allows_only_one_kind_of_view_into_books_at_a_time() {
        let subject = AccountantBuilder::default()
            .bootstrapper_config(bc_from_earning_wallet(make_wallet("some_wallet_address")))
            .build();
        let request = UiFinancialsRequest {
            stats_required: false,
            top_records_opt: Some(TopRecordsConfig {
                count: 13,
                ordered_by: Age,
            }),
            custom_queries_opt: Some(CustomQueries {
                payable_opt: Some(RangeQuery {
                    min_age_s: 5000,
                    max_age_s: 11000,
                    min_amount_gwei: 1_454_050_000,
                    max_amount_gwei: 555_000_000_000,
                }),
                receivable_opt: None,
            }),
        };

        let result = subject.compute_financials(&request, 4567);

        assert_eq!(
            result,
            MessageBody {
                opcode: "financials".to_string(),
                path: Conversation(4567),
                payload: Err((
                    REQUEST_WITH_MUTUALLY_EXCLUSIVE_PARAMS,
                    "Requesting top records and the more customized subset of \
             records is not allowed both at the same time"
                        .to_string()
                ))
            }
        );
    }

    #[test]
    fn financials_request_produces_financials_response() {
        let payable_dao = PayableDaoMock::new().total_result(264_567_894_578);
        let receivable_dao = ReceivableDaoMock::new().total_result(987_654_328_996);
        let system = System::new("test");
        let subject = AccountantBuilder::default()
            .bootstrapper_config(make_bc_with_defaults())
            .payable_daos(vec![ToAccountantBody(payable_dao)])
            .receivable_daos(vec![ToAccountantBody(receivable_dao)])
            .build();
        let (ui_gateway, _, ui_gateway_recording_arc) = make_recorder();
        let subject_addr = subject.start();
        let peer_actors = peer_actors_builder().ui_gateway(ui_gateway).build();
        subject_addr.try_send(BindMessage { peer_actors }).unwrap();
        let ui_message = NodeFromUiMessage {
            client_id: 1234,
            body: UiFinancialsRequest {
                stats_required: true,
                top_records_opt: None,
                custom_queries_opt: None,
            }
            .tmb(2222),
        };

        subject_addr.try_send(ui_message).unwrap();

        System::current().stop();
        system.run();
        let ui_gateway_recording = ui_gateway_recording_arc.lock().unwrap();
        let response = ui_gateway_recording.get_record::<NodeToUiMessage>(0);
        assert_eq!(response.target, ClientId(1234));
        let (body, context_id) = UiFinancialsResponse::fmb(response.body.clone()).unwrap();
        assert_eq!(context_id, 2222);
        assert_eq!(
            body,
            UiFinancialsResponse {
                stats_opt: Some(UiFinancialStatistics {
                    total_unpaid_and_pending_payable_gwei: 264,
                    total_paid_payable_gwei: 0,
                    total_unpaid_receivable_gwei: 987,
                    total_paid_receivable_gwei: 0,
                }),
                query_results_opt: None,
            }
        )
    }

    #[test]
    fn compute_financials_processes_defaulted_request() {
        let payable_dao = PayableDaoMock::new().total_result(u64::MAX as u128 + 123456);
        let receivable_dao = ReceivableDaoMock::new().total_result((i64::MAX as i128) * 3);
        let subject = AccountantBuilder::default()
            .bootstrapper_config(bc_from_earning_wallet(make_wallet("some_wallet_address")))
            .payable_daos(vec![ToAccountantBody(payable_dao)])
            .receivable_daos(vec![ToAccountantBody(receivable_dao)])
            .build();
        subject
            .financial_statistics
            .borrow_mut()
            .total_paid_payable_wei = 172_345_602_235_454_454;
        subject
            .financial_statistics
            .borrow_mut()
            .total_paid_receivable_wei = 4_455_656_989_415_777_555;
        let context_id = 1234;
        let request = UiFinancialsRequest {
            stats_required: true,
            top_records_opt: None,
            custom_queries_opt: None,
        };

        let result = subject.compute_financials(&request, context_id);

        assert_eq!(
            result,
            UiFinancialsResponse {
                stats_opt: Some(UiFinancialStatistics {
                    total_unpaid_and_pending_payable_gwei: 18446744073,
                    total_paid_payable_gwei: 172345602,
                    total_unpaid_receivable_gwei: 27670116110,
                    total_paid_receivable_gwei: 4455656989
                }),
                query_results_opt: None
            }
            .tmb(context_id)
        )
    }

    macro_rules! extract_ages_from_accounts {
        ($main_structure: expr, $account_specific_field_opt: ident) => {{
            let accounts_collection = &$main_structure
                .query_results_opt
                .as_ref()
                .unwrap()
                .$account_specific_field_opt
                .as_ref()
                .unwrap();
            accounts_collection
                .iter()
                .map(|account| account.age_s)
                .collect::<Vec<u64>>()
        }};
    }

    #[test]
    fn compute_financials_processes_request_with_top_records_only_and_balance_ordering() {
        //take that the tested logic doesn't contain anything about an actual process of ordering,
        //that part is in the responsibility of the database manager, answering the specific SQL query
        let payable_custom_query_params_arc = Arc::new(Mutex::new(vec![]));
        let receivable_custom_query_params_arc = Arc::new(Mutex::new(vec![]));
        let payable_accounts_retrieved = vec![PayableAccount {
            wallet: make_wallet("abcd123"),
            balance_wei: 58_568_686_005,
            last_paid_timestamp: SystemTime::now().sub(Duration::from_secs(5000)),
            pending_payable_opt: None,
        }];
        let payable_dao = PayableDaoMock::new()
            .custom_query_params(&payable_custom_query_params_arc)
            .custom_query_result(Some(payable_accounts_retrieved));
        let receivable_accounts_retrieved = vec![ReceivableAccount {
            wallet: make_wallet("efe4848"),
            balance_wei: 3_788_455_600_556_898,
            last_received_timestamp: SystemTime::now().sub(Duration::from_secs(6500)),
        }];
        let receivable_dao = ReceivableDaoMock::new()
            .custom_query_params(&receivable_custom_query_params_arc)
            .custom_query_result(Some(receivable_accounts_retrieved));
        let subject = AccountantBuilder::default()
            .bootstrapper_config(bc_from_earning_wallet(make_wallet("some_wallet_address")))
            .payable_daos(vec![ToAccountantBody(payable_dao)])
            .receivable_daos(vec![ToAccountantBody(receivable_dao)])
            .build();
        let context_id_expected = 1234;
        let request = UiFinancialsRequest {
            stats_required: false,
            top_records_opt: Some(TopRecordsConfig {
                count: 6,
                ordered_by: Balance,
            }),
            custom_queries_opt: None,
        };
        let before = SystemTime::now();

        let result = subject.compute_financials(&request, context_id_expected);

        let after = SystemTime::now();
        let (computed_response, context_id) = UiFinancialsResponse::fmb(result).unwrap();
        let extracted_payable_ages = extract_ages_from_accounts!(computed_response, payable_opt);
        let extracted_receivable_ages =
            extract_ages_from_accounts!(computed_response, receivable_opt);
        assert_eq!(context_id, context_id_expected);
        assert_eq!(
            computed_response,
            UiFinancialsResponse {
                stats_opt: None,
                query_results_opt: Some(QueryResults {
                    payable_opt: Some(vec![UiPayableAccount {
                        wallet: make_wallet("abcd123").to_string(),
                        age_s: extracted_payable_ages[0],
                        balance_gwei: 58,
                        pending_payable_hash_opt: None
                    },]),
                    receivable_opt: Some(vec![UiReceivableAccount {
                        wallet: make_wallet("efe4848").to_string(),
                        age_s: extracted_receivable_ages[0],
                        balance_gwei: 3_788_455
                    },])
                }),
            }
        );
        let time_needed_for_the_act_in_full_sec =
            (after.duration_since(before).unwrap().as_millis() / 1000 + 1) as u64;
        assert!(
            extracted_payable_ages[0] >= 5000
                && extracted_payable_ages[0] <= 5000 + time_needed_for_the_act_in_full_sec
        );
        assert!(
            extracted_receivable_ages[0] >= 6500
                && extracted_receivable_ages[0] <= 6500 + time_needed_for_the_act_in_full_sec
        );
        let payable_custom_query_params = payable_custom_query_params_arc.lock().unwrap();
        assert_eq!(
            *payable_custom_query_params,
            vec![CustomQuery::TopRecords {
                count: 6,
                ordered_by: Balance
            }]
        );
        let receivable_custom_query_params = receivable_custom_query_params_arc.lock().unwrap();
        assert_eq!(
            *receivable_custom_query_params,
            vec![CustomQuery::TopRecords {
                count: 6,
                ordered_by: Balance
            }]
        )
    }

    #[test]
    fn compute_financials_processes_request_with_top_records_only_and_age_ordering() {
        let payable_custom_query_params_arc = Arc::new(Mutex::new(vec![]));
        let receivable_custom_query_params_arc = Arc::new(Mutex::new(vec![]));
        let payable_dao = PayableDaoMock::new()
            .custom_query_params(&payable_custom_query_params_arc)
            .custom_query_result(None);
        let receivable_dao = ReceivableDaoMock::new()
            .custom_query_params(&receivable_custom_query_params_arc)
            .custom_query_result(None);
        let subject = AccountantBuilder::default()
            .bootstrapper_config(bc_from_earning_wallet(make_wallet("some_wallet_address")))
            .payable_daos(vec![ToAccountantBody(payable_dao)])
            .receivable_daos(vec![ToAccountantBody(receivable_dao)])
            .build();
        let context_id_expected = 1234;
        let request = UiFinancialsRequest {
            stats_required: false,
            top_records_opt: Some(TopRecordsConfig {
                count: 80,
                ordered_by: Age,
            }),
            custom_queries_opt: None,
        };

        let result = subject.compute_financials(&request, context_id_expected);

        let (response, context_id) = UiFinancialsResponse::fmb(result).unwrap();
        assert_eq!(context_id, context_id_expected);
        assert_eq!(
            response,
            UiFinancialsResponse {
                stats_opt: None,
                query_results_opt: Some(QueryResults {
                    payable_opt: Some(vec![]),
                    receivable_opt: Some(vec![])
                })
            }
        );
        let payable_custom_query_params = payable_custom_query_params_arc.lock().unwrap();
        assert_eq!(
            *payable_custom_query_params,
            vec![CustomQuery::TopRecords {
                count: 80,
                ordered_by: Age
            }]
        );
        let receivable_custom_query_params = receivable_custom_query_params_arc.lock().unwrap();
        assert_eq!(
            *receivable_custom_query_params,
            vec![CustomQuery::TopRecords {
                count: 80,
                ordered_by: Age
            }]
        )
    }

    #[test]
    fn compute_financials_processes_request_with_range_queries_only() {
        let payable_custom_query_params_arc = Arc::new(Mutex::new(vec![]));
        let receivable_custom_query_params_arc = Arc::new(Mutex::new(vec![]));
        let payable_accounts_retrieved = vec![PayableAccount {
            wallet: make_wallet("abcd123"),
            balance_wei: 5_686_860_056,
            last_paid_timestamp: SystemTime::now().sub(Duration::from_secs(7580)),
            pending_payable_opt: None,
        }];
        let payable_dao = PayableDaoMock::new()
            .custom_query_params(&payable_custom_query_params_arc)
            .custom_query_result(Some(payable_accounts_retrieved));
        let receivable_accounts_retrieved = vec![
            ReceivableAccount {
                wallet: make_wallet("efe4848"),
                balance_wei: 20_456_056_055_600_789,
                last_received_timestamp: SystemTime::now().sub(Duration::from_secs(3333)),
            },
            ReceivableAccount {
                wallet: make_wallet("bb123aa"),
                balance_wei: 550_555_565_233,
                last_received_timestamp: SystemTime::now().sub(Duration::from_secs(87000)),
            },
        ];
        let receivable_dao = ReceivableDaoMock::new()
            .custom_query_params(&receivable_custom_query_params_arc)
            .custom_query_result(Some(receivable_accounts_retrieved));
        let subject = AccountantBuilder::default()
            .bootstrapper_config(bc_from_earning_wallet(make_wallet("some_wallet_address")))
            .payable_daos(vec![ToAccountantBody(payable_dao)])
            .receivable_daos(vec![ToAccountantBody(receivable_dao)])
            .build();
        let context_id_expected = 1234;
        let request = UiFinancialsRequest {
            stats_required: false,
            top_records_opt: None,
            custom_queries_opt: Some(CustomQueries {
                payable_opt: Some(RangeQuery {
                    min_age_s: 0,
                    max_age_s: 8000,
                    min_amount_gwei: 0,
                    max_amount_gwei: 50_000_000,
                }),
                receivable_opt: Some(RangeQuery {
                    min_age_s: 2000,
                    max_age_s: 200000,
                    min_amount_gwei: 0,
                    max_amount_gwei: 60_000_000,
                }),
            }),
        };
        let before = SystemTime::now();

        let result = subject.compute_financials(&request, context_id_expected);

        let after = SystemTime::now();
        let (computed_response, context_id) = UiFinancialsResponse::fmb(result).unwrap();
        let extracted_payable_ages = extract_ages_from_accounts!(computed_response, payable_opt);
        let extracted_receivable_ages =
            extract_ages_from_accounts!(computed_response, receivable_opt);
        assert_eq!(context_id, context_id_expected);
        assert_eq!(
            computed_response,
            UiFinancialsResponse {
                stats_opt: None,
                query_results_opt: Some(QueryResults {
                    payable_opt: Some(vec![UiPayableAccount {
                        wallet: make_wallet("abcd123").to_string(),
                        age_s: extracted_payable_ages[0],
                        balance_gwei: 5,
                        pending_payable_hash_opt: None
                    },]),
                    receivable_opt: Some(vec![
                        UiReceivableAccount {
                            wallet: make_wallet("efe4848").to_string(),
                            age_s: extracted_receivable_ages[0],
                            balance_gwei: 20_456_056
                        },
                        UiReceivableAccount {
                            wallet: make_wallet("bb123aa").to_string(),
                            age_s: extracted_receivable_ages[1],
                            balance_gwei: 550,
                        }
                    ])
                })
            }
        );
        let time_needed_for_the_act_in_full_sec =
            (after.duration_since(before).unwrap().as_millis() / 1000 + 1) as u64;
        assert!(
            7580 <= extracted_payable_ages[0]
                && extracted_payable_ages[0] <= 7580 + time_needed_for_the_act_in_full_sec
        );
        assert!(
            3333 <= extracted_receivable_ages[0]
                && extracted_receivable_ages[0] <= 3333 + time_needed_for_the_act_in_full_sec
        );
        assert!(
            87000 <= extracted_receivable_ages[1]
                && extracted_receivable_ages[1] <= 87000 + time_needed_for_the_act_in_full_sec
        );
        let payable_custom_query_params = payable_custom_query_params_arc.lock().unwrap();
        let actual_timestamp = extract_timestamp_from_custom_query(&payable_custom_query_params[0]);
        assert_eq!(
            *payable_custom_query_params,
            vec![CustomQuery::RangeQuery {
                min_age_s: 0,
                max_age_s: 8000,
                min_amount_gwei: 0,
                max_amount_gwei: 50000000,
                timestamp: actual_timestamp
            }]
        );
        assert!(
            before <= actual_timestamp && actual_timestamp <= after,
            "before: {:?}, actual: {:?}, after: {:?}",
            before,
            actual_timestamp,
            after
        );
        let receivable_custom_query_params = receivable_custom_query_params_arc.lock().unwrap();
        let actual_timestamp =
            extract_timestamp_from_custom_query(&receivable_custom_query_params[0]);
        assert_eq!(
            *receivable_custom_query_params,
            vec![CustomQuery::RangeQuery {
                min_age_s: 2000,
                max_age_s: 200000,
                min_amount_gwei: 0,
                max_amount_gwei: 60000000,
                timestamp: actual_timestamp
            }]
        );
        assert!(
            before <= actual_timestamp && actual_timestamp <= after,
            "before: {:?}, actual: {:?}, after: {:?}",
            before,
            actual_timestamp,
            after
        )
    }

    fn extract_timestamp_from_custom_query<T>(captured_input: &CustomQuery<T>) -> SystemTime {
        if let CustomQuery::RangeQuery { timestamp, .. } = captured_input {
            *timestamp
        } else {
            panic!("we expected range query whose part is also a timestamp")
        }
    }

    #[test]
    fn compute_financials_allows_range_query_to_be_aimed_only_at_one_table() {
        let receivable_custom_query_params_arc = Arc::new(Mutex::new(vec![]));
        let receivable_accounts_retrieved = vec![ReceivableAccount {
            wallet: make_wallet("efe4848"),
            balance_wei: 60055600789,
            last_received_timestamp: SystemTime::now().sub(Duration::from_secs(3333)),
        }];
        let receivable_dao = ReceivableDaoMock::new()
            .custom_query_params(&receivable_custom_query_params_arc)
            .custom_query_result(Some(receivable_accounts_retrieved));
        let subject = AccountantBuilder::default()
            .bootstrapper_config(bc_from_earning_wallet(make_wallet("some_wallet_address")))
            .receivable_daos(vec![ToAccountantBody(receivable_dao)])
            .build();
        let context_id_expected = 1234;
        let request = UiFinancialsRequest {
            stats_required: false,
            top_records_opt: None,
            custom_queries_opt: Some(CustomQueries {
                payable_opt: None,
                receivable_opt: Some(RangeQuery {
                    min_age_s: 2000,
                    max_age_s: 200000,
                    min_amount_gwei: 0,
                    max_amount_gwei: 150000000000,
                }),
            }),
        };

        let result = subject.compute_financials(&request, context_id_expected);

        let (response, _) = UiFinancialsResponse::fmb(result).unwrap();
        let response_guts = response.query_results_opt.unwrap();
        assert_eq!(response_guts.payable_opt.is_some(), false);
        assert_eq!(response_guts.receivable_opt.is_some(), true);
    }

    fn assert_compute_financials_tests_range_query_on_too_big_values_in_input(
        request: UiFinancialsRequest,
        err_msg: &str,
    ) {
        let subject = AccountantBuilder::default()
            .bootstrapper_config(bc_from_earning_wallet(make_wallet("some_wallet_address")))
            .build();
        let context_id_expected = 1234;

        let result = subject.compute_financials(&request, context_id_expected);

        assert_eq!(
            result,
            MessageBody {
                opcode: "financials".to_string(),
                path: Conversation(context_id_expected),
                payload: Err((VALUE_EXCEEDS_ALLOWED_LIMIT, err_msg.to_string()))
            }
        );
    }

    #[test]
    fn compute_financials_tests_range_query_of_payables_on_too_big_values_in_input() {
        let request = UiFinancialsRequest {
            stats_required: false,
            top_records_opt: None,
            custom_queries_opt: Some(CustomQueries {
                payable_opt: Some(RangeQuery {
                    min_age_s: 2000,
                    max_age_s: 50000,
                    min_amount_gwei: 0,
                    max_amount_gwei: u64::MAX,
                }),
                receivable_opt: None,
            }),
        };

        assert_compute_financials_tests_range_query_on_too_big_values_in_input(
            request,
            "Range query for payable: Max amount requested too big. \
             Should be less than or equal to 9223372036854775807, not: 18446744073709551615",
        )
    }

    #[test]
    fn compute_financials_tests_range_query_of_receivables_on_too_big_values_in_input() {
        let request = UiFinancialsRequest {
            stats_required: false,
            top_records_opt: None,
            custom_queries_opt: Some(CustomQueries {
                payable_opt: None,
                receivable_opt: Some(RangeQuery {
                    min_age_s: 2000,
                    max_age_s: u64::MAX,
                    min_amount_gwei: -55,
                    max_amount_gwei: 6666,
                }),
            }),
        };

        assert_compute_financials_tests_range_query_on_too_big_values_in_input(
            request,
            "Range query for receivable: Max age requested too big. \
             Should be less than or equal to 9223372036854775807, not: 18446744073709551615",
        )
    }

    #[test]
    #[should_panic(
        expected = "Broken code: PayableAccount with less than 1 gwei passed through db query \
     constraints; wallet: 0x0000000000000000000000000061626364313233, balance: 8686005"
    )]
    fn compute_financials_blows_up_on_screwed_sql_query_for_payables_returning_balance_smaller_than_one_gwei(
    ) {
        let payable_accounts_retrieved = vec![PayableAccount {
            wallet: make_wallet("abcd123"),
            balance_wei: 8_686_005,
            last_paid_timestamp: SystemTime::now().sub(Duration::from_secs(5000)),
            pending_payable_opt: None,
        }];
        let payable_dao =
            PayableDaoMock::new().custom_query_result(Some(payable_accounts_retrieved));
        let subject = AccountantBuilder::default()
            .bootstrapper_config(bc_from_earning_wallet(make_wallet("some_wallet_address")))
            .payable_daos(vec![ToAccountantBody(payable_dao)])
            .build();
        let context_id_expected = 1234;
        let request = UiFinancialsRequest {
            stats_required: false,
            top_records_opt: None,
            custom_queries_opt: Some(CustomQueries {
                payable_opt: Some(RangeQuery {
                    min_age_s: 2000,
                    max_age_s: 200000,
                    min_amount_gwei: 0,
                    max_amount_gwei: 150000000000,
                }),
                receivable_opt: None,
            }),
        };

        subject.compute_financials(&request, context_id_expected);
    }

    #[test]
    #[should_panic(
        expected = "Broken code: ReceivableAccount with balance between 1 and 0 gwei passed through \
     db query constraints; wallet: 0x0000000000000000000000000061626364313233, balance: 7686005"
    )]
    fn compute_financials_blows_up_on_screwed_sql_query_for_receivables_returning_balance_smaller_than_one_gwei(
    ) {
        let receivable_accounts_retrieved = vec![ReceivableAccount {
            wallet: make_wallet("abcd123"),
            balance_wei: 7_686_005,
            last_received_timestamp: SystemTime::now().sub(Duration::from_secs(5000)),
        }];
        let receivable_dao =
            ReceivableDaoMock::new().custom_query_result(Some(receivable_accounts_retrieved));
        let subject = AccountantBuilder::default()
            .bootstrapper_config(bc_from_earning_wallet(make_wallet("some_wallet_address")))
            .receivable_daos(vec![ToAccountantBody(receivable_dao)])
            .build();
        let context_id_expected = 1234;
        let request = UiFinancialsRequest {
            stats_required: false,
            top_records_opt: None,
            custom_queries_opt: Some(CustomQueries {
                payable_opt: None,
                receivable_opt: Some(RangeQuery {
                    min_age_s: 2000,
                    max_age_s: 200000,
                    min_amount_gwei: 0,
                    max_amount_gwei: 150000000000,
                }),
            }),
        };

        subject.compute_financials(&request, context_id_expected);
    }

    #[test]
    #[cfg(not(feature = "no_test_share"))]
    fn msg_id_generates_numbers_only_if_debug_log_enabled() {
        let mut logger1 = Logger::new("msg_id_generator_off");
        logger1.set_level_for_test(Level::Info);
        let mut subject = AccountantBuilder::default().build();
        let msg_id_generator = MessageIdGeneratorMock::default().id_result(789); //we prepared a result just for one call
        subject.message_id_generator = Box::new(msg_id_generator);
        subject.logger = logger1;

        let id1 = subject.msg_id();

        let mut logger2 = Logger::new("msg_id_generator_on");
        logger2.set_level_for_test(Level::Debug);
        subject.logger = logger2;

        let id2 = subject.msg_id();

        assert_eq!(id1, 0);
        assert_eq!(id2, 789);
    }

    #[test]
    fn unsigned_to_signed_handles_zero() {
        let result = sign_conversion::<u64, i64>(0);

        assert_eq!(result, Ok(0i64));
    }

    #[test]
    fn unsigned_to_signed_handles_max_allowable() {
        let result = sign_conversion::<u64, i64>(i64::MAX as u64);

        assert_eq!(result, Ok(i64::MAX));
    }

    #[test]
    fn unsigned_to_signed_handles_max_plus_one() {
        let attempt = (i64::MAX as u64) + 1;
        let result = sign_conversion::<u64, i64>((i64::MAX as u64) + 1);

        assert_eq!(result, Err(attempt));
    }

    #[test]
    #[should_panic(
        expected = "Overflow detected with 170141183460469231731687303715884105728: cannot be converted from u128 to i128"
    )]
    fn checked_conversion_works_for_overflow() {
        checked_conversion::<u128, i128>(i128::MAX as u128 + 1);
    }

    #[test]
    fn checked_conversion_without_panic() {
        let result = politely_checked_conversion::<u128, i128>(u128::MAX);

        assert_eq!(result,Err("Overflow detected with 340282366920938463463374607431768211455: cannot be converted from u128 to i128".to_string()))
    }

    #[test]
    fn gwei_to_wei_works() {
        let result: u128 = gwei_to_wei(12_546_u64);

        assert_eq!(result, 12_546_000_000_000)
    }

    #[test]
    fn wei_to_gwei_works() {
        let result: u64 = wei_to_gwei(127_800_050_500_u128);

        assert_eq!(result, 127)
    }

    #[test]
    #[should_panic(
        expected = "Overflow detected with 340282366920938463463374607431: cannot be converted from u128 to u64"
    )]
    fn wei_to_gwei_blows_up_on_overflow() {
        let _: u64 = wei_to_gwei(u128::MAX);
    }

    fn assert_scan_error_is_handled_properly(test_name: &str, message: ScanError) {
        init_test_logging();
        let (ui_gateway, _, ui_gateway_recording_arc) = make_recorder();
        let mut subject = AccountantBuilder::default()
            .logger(Logger::new(test_name))
            .build();
        match message.scan_type {
            ScanType::Payables => subject.scanners.payable.mark_as_started(SystemTime::now()),
            ScanType::PendingPayables => subject
                .scanners
                .pending_payable
                .mark_as_started(SystemTime::now()),
            ScanType::Receivables => subject
                .scanners
                .receivable
                .mark_as_started(SystemTime::now()),
        }
        let subject_addr = subject.start();
        let system = System::new("test");
        let peer_actors = peer_actors_builder().ui_gateway(ui_gateway).build();
        subject_addr.try_send(BindMessage { peer_actors }).unwrap();

        subject_addr.try_send(message.clone()).unwrap();

        subject_addr
            .try_send(AssertionsMessage {
                assertions: Box::new(move |actor: &mut Accountant| {
                    let scan_started_at_opt = match message.scan_type {
                        ScanType::Payables => actor.scanners.payable.scan_started_at(),
                        ScanType::PendingPayables => {
                            actor.scanners.pending_payable.scan_started_at()
                        }
                        ScanType::Receivables => actor.scanners.receivable.scan_started_at(),
                    };
                    assert_eq!(scan_started_at_opt, None);
                }),
            })
            .unwrap();
        System::current().stop();
        system.run();
        let ui_gateway_recording = ui_gateway_recording_arc.lock().unwrap();
        match message.response_skeleton_opt {
            Some(response_skeleton) => {
                let expected_message_sent_to_ui = NodeToUiMessage {
                    target: ClientId(response_skeleton.client_id),
                    body: MessageBody {
                        opcode: "scan".to_string(),
                        path: MessagePath::Conversation(response_skeleton.context_id),
                        payload: Err((
                            SCAN_ERROR,
                            format!("{:?} scan failed: '{}'", message.scan_type, message.msg),
                        )),
                    },
                };
                assert_eq!(
                    ui_gateway_recording.get_record::<NodeToUiMessage>(0),
                    &expected_message_sent_to_ui
                );
                TestLogHandler::new().assert_logs_contain_in_order(vec![
                    &format!("ERROR: {}: Received ScanError: {:?}", test_name, message),
                    &format!(
                        "ERROR: {}: Sending UiScanResponse: {:?}",
                        test_name, expected_message_sent_to_ui
                    ),
                ]);
            }
            None => {
                assert_eq!(ui_gateway_recording.len(), 0);
                let tlh = TestLogHandler::new();
                tlh.exists_log_containing(&format!(
                    "ERROR: {}: Received ScanError: {:?}",
                    test_name, message
                ));
                tlh.exists_no_log_containing(&format!(
                    "ERROR: {}: Sending UiScanResponse",
                    test_name
                ));
            }
        }
    }
}<|MERGE_RESOLUTION|>--- conflicted
+++ resolved
@@ -535,14 +535,6 @@
         self.retrieve_transactions_sub =
             Some(msg.peer_actors.blockchain_bridge.retrieve_transactions);
         self.report_inbound_payments_sub = Some(msg.peer_actors.accountant.report_inbound_payments);
-<<<<<<< HEAD
-        self.request_balances_for_payables_opt = Some(
-            msg.peer_actors
-                .blockchain_bridge
-                .request_balances_for_payables,
-        );
-=======
->>>>>>> dfd23b69
         self.report_sent_payments_sub = Some(msg.peer_actors.accountant.report_sent_payments);
         self.ui_message_sub = Some(msg.peer_actors.ui_gateway.node_to_ui_message_sub);
         self.request_transaction_receipts_subs_opt = Some(
@@ -1010,17 +1002,9 @@
     use crate::test_utils::recorder::make_recorder;
     use crate::test_utils::recorder::peer_actors_builder;
     use crate::test_utils::recorder::Recorder;
-<<<<<<< HEAD
-    use crate::test_utils::unshared_test_utils::notify_handlers::NotifyLaterHandleMock;
-    use crate::test_utils::unshared_test_utils::secondarily_sequenced_messages_encourager::SecondarilySequencedMessagesEncourager;
-    use crate::test_utils::unshared_test_utils::system_killer_actor::{
-        CleanUpMessage, SystemKillerActor,
-    };
-=======
     use crate::test_utils::recorder_stop_conditions::{StopCondition, StopConditions};
     use crate::test_utils::unshared_test_utils::notify_handlers::NotifyLaterHandleMock;
     use crate::test_utils::unshared_test_utils::system_killer_actor::SystemKillerActor;
->>>>>>> dfd23b69
     use crate::test_utils::unshared_test_utils::{
         make_bc_with_defaults, prove_that_crash_request_handler_is_hooked_up, AssertionsMessage,
     };
@@ -2216,14 +2200,7 @@
         init_test_logging();
         let test_name = "accountant_does_not_initiate_another_scan_in_case_it_receives_the_message_and_the_scanner_is_running";
         let payable_dao = PayableDaoMock::default();
-        let (system_killing_actor, _,_) = make_recorder();
-        let system_killing_actor =
-            system_killing_actor.stop_condition(TypeId::of::<CleanUpMessage>());
-        let system_killing_actor_recipient = system_killing_actor.start().recipient();
         let (blockchain_bridge, _, blockchain_bridge_recording) = make_recorder();
-<<<<<<< HEAD
-        let request_available_balances_for_payables_sub = blockchain_bridge.start().recipient();
-=======
         let blockchain_bridge_addr = blockchain_bridge
             .system_stop_conditions(match_every_type_id!(
                 ReportAccountsPayable,
@@ -2231,7 +2208,6 @@
             ))
             .start();
         let report_accounts_payable_sub = blockchain_bridge_addr.clone().recipient();
->>>>>>> dfd23b69
         let last_paid_timestamp = to_time_t(SystemTime::now())
             - DEFAULT_PAYMENT_THRESHOLDS.maturity_threshold_sec as i64
             - 1;
@@ -2251,10 +2227,6 @@
             .payable_daos(vec![ToPayableScanner(payable_dao)])
             .bootstrapper_config(config)
             .build();
-<<<<<<< HEAD
-        subject.request_balances_for_payables_opt =
-            Some(request_available_balances_for_payables_sub.clone());
-=======
         let message_before = ScanForPayables {
             response_skeleton_opt: Some(ResponseSkeleton {
                 client_id: 111,
@@ -2267,8 +2239,8 @@
                 context_id: 444,
             }),
         };
-        subject.report_accounts_payable_sub_opt = Some(report_accounts_payable_sub);
->>>>>>> dfd23b69
+        subject.request_balances_for_payables_opt =
+            Some(request_available_balances_for_payables_sub.clone());
         let addr = subject.start();
         addr.try_send(message_before.clone()).unwrap();
 
@@ -2289,18 +2261,6 @@
             }),
         })
         .unwrap();
-<<<<<<< HEAD
-
-        SecondarilySequencedMessagesEncourager::recipient_and_sequences_until_shutdown(
-            system_killing_actor_recipient,
-            2,
-        );
-        system.run();
-        let recording = blockchain_bridge_recording.lock().unwrap();
-        let messages_received = recording.len();
-        //correct, only one message received from those two attempts
-        assert_eq!(messages_received, 1);
-=======
         addr.try_send(message_after.clone()).unwrap();
         system.run();
         let recording = blockchain_bridge_recording.lock().unwrap();
@@ -2316,7 +2276,6 @@
             second_message.response_skeleton_opt,
             message_after.response_skeleton_opt
         );
->>>>>>> dfd23b69
         TestLogHandler::new().exists_log_containing(&format!(
             "DEBUG: {}: Payables scan was already initiated",
             test_name
