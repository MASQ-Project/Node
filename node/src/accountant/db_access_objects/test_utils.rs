// Copyright (c) 2025, MASQ (https://masq.ai) and/or its affiliates. All rights reserved.
#![cfg(test)]

use std::path::PathBuf;
use rusqlite::{Connection, OpenFlags};
use crate::accountant::db_access_objects::sent_payable_dao::{ Tx};
use crate::accountant::db_access_objects::utils::{current_unix_timestamp, TxHash};
use web3::types::{Address};
use crate::accountant::db_access_objects::failed_payable_dao::{FailedTx, FailureReason, FailureStatus};
use crate::blockchain::blockchain_interface::blockchain_interface_web3::lower_level_interface_web3::TransactionBlock;
use crate::database::db_initializer::{DbInitializationConfig, DbInitializer, DbInitializerReal, DATABASE_FILE};
use crate::database::rusqlite_wrappers::ConnectionWrapperReal;

#[derive(Default)]
pub struct TxBuilder {
    hash_opt: Option<TxHash>,
    receiver_address_opt: Option<Address>,
    amount_opt: Option<u128>,
    timestamp_opt: Option<i64>,
    gas_price_wei_opt: Option<u128>,
    nonce_opt: Option<u64>,
    block_opt: Option<TransactionBlock>,
}

impl TxBuilder {
    pub fn default() -> Self {
        Default::default()
    }

    pub fn hash(mut self, hash: TxHash) -> Self {
        self.hash_opt = Some(hash);
        self
    }

    pub fn timestamp(mut self, timestamp: i64) -> Self {
        self.timestamp_opt = Some(timestamp);
        self
    }

    pub fn nonce(mut self, nonce: u64) -> Self {
        self.nonce_opt = Some(nonce);
        self
    }

    pub fn block(mut self, block: TransactionBlock) -> Self {
        self.block_opt = Some(block);
        self
    }

    pub fn build(self) -> Tx {
        Tx {
            hash: self.hash_opt.unwrap_or_default(),
            receiver_address: self.receiver_address_opt.unwrap_or_default(),
            amount: self.amount_opt.unwrap_or_default(),
            timestamp: self.timestamp_opt.unwrap_or_else(current_unix_timestamp),
            gas_price_wei: self.gas_price_wei_opt.unwrap_or_default(),
            nonce: self.nonce_opt.unwrap_or_default(),
            block_opt: self.block_opt,
        }
    }
}

#[derive(Default)]
pub struct FailedTxBuilder {
    hash_opt: Option<TxHash>,
    receiver_address_opt: Option<Address>,
    amount_opt: Option<u128>,
    timestamp_opt: Option<i64>,
    gas_price_wei_opt: Option<u128>,
    nonce_opt: Option<u64>,
    reason_opt: Option<FailureReason>,
    status_opt: Option<FailureStatus>,
}

impl FailedTxBuilder {
    pub fn default() -> Self {
        Default::default()
    }

    pub fn hash(mut self, hash: TxHash) -> Self {
        self.hash_opt = Some(hash);
        self
    }

    pub fn timestamp(mut self, timestamp: i64) -> Self {
        self.timestamp_opt = Some(timestamp);
        self
    }

    pub fn nonce(mut self, nonce: u64) -> Self {
        self.nonce_opt = Some(nonce);
        self
    }

    pub fn reason(mut self, reason: FailureReason) -> Self {
        self.reason_opt = Some(reason);
        self
    }

    pub fn status(mut self, failure_status: FailureStatus) -> Self {
        self.status_opt = Some(failure_status);
        self
    }

    pub fn build(self) -> FailedTx {
        FailedTx {
            hash: self.hash_opt.unwrap_or_default(),
            receiver_address: self.receiver_address_opt.unwrap_or_default(),
            amount: self.amount_opt.unwrap_or_default(),
            timestamp: self.timestamp_opt.unwrap_or_default(),
            gas_price_wei: self.gas_price_wei_opt.unwrap_or_default(),
            nonce: self.nonce_opt.unwrap_or_default(),
            reason: self
                .reason_opt
                .unwrap_or_else(|| FailureReason::PendingTooLong),
<<<<<<< HEAD
            status: self.status_opt.unwrap_or_else(|| FailureStatus::Retry),
=======
            status: self
                .status_opt
                .unwrap_or_else(|| FailureStatus::RetryRequired),
>>>>>>> 04515c5d
        }
    }
}

pub fn make_read_only_db_connection(home_dir: PathBuf) -> ConnectionWrapperReal {
    {
        DbInitializerReal::default()
            .initialize(&home_dir, DbInitializationConfig::test_default())
            .unwrap();
    }
    let read_only_conn = Connection::open_with_flags(
        home_dir.join(DATABASE_FILE),
        OpenFlags::SQLITE_OPEN_READ_ONLY,
    )
    .unwrap();

    ConnectionWrapperReal::new(read_only_conn)
}<|MERGE_RESOLUTION|>--- conflicted
+++ resolved
@@ -113,13 +113,9 @@
             reason: self
                 .reason_opt
                 .unwrap_or_else(|| FailureReason::PendingTooLong),
-<<<<<<< HEAD
-            status: self.status_opt.unwrap_or_else(|| FailureStatus::Retry),
-=======
             status: self
                 .status_opt
                 .unwrap_or_else(|| FailureStatus::RetryRequired),
->>>>>>> 04515c5d
         }
     }
 }
