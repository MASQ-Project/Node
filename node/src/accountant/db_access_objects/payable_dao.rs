--- conflicted
+++ resolved
@@ -386,7 +386,6 @@
     }
 }
 
-<<<<<<< HEAD
 // TODO Will be an object of removal in GH-662
 // mod mark_pending_payable_associated_functions {
 //     use crate::accountant::comma_joined_stringifiable;
@@ -416,7 +415,7 @@
 //             },
 //             Err(errs) => {
 //                 let err_msg = format!(
-//                     "Multi-row update to mark pending payable hit these app_rpc_web3_error_kind: {:?}",
+//                     "Multi-row update to mark pending payable hit these errors: {:?}",
 //                     errs
 //                 );
 //                 Err(PayableDaoError::RusqliteError(err_msg))
@@ -536,156 +535,6 @@
 //         })
 //     }
 // }
-=======
-mod mark_pending_payable_associated_functions {
-    use crate::accountant::comma_joined_stringifiable;
-    use crate::accountant::db_access_objects::payable_dao::PayableDaoError;
-    use crate::accountant::db_access_objects::utils::{
-        update_rows_and_return_valid_count, VigilantRusqliteFlatten,
-    };
-    use crate::database::rusqlite_wrappers::ConnectionWrapper;
-    use crate::sub_lib::wallet::Wallet;
-    use itertools::Itertools;
-    use rusqlite::Row;
-    use std::fmt::Display;
-
-    pub fn execute_command(
-        conn: &dyn ConnectionWrapper,
-        wallets_and_rowids: &[(&Wallet, u64)],
-        sql: &str,
-    ) -> Result<(), PayableDaoError> {
-        let mut stm = conn.prepare(sql).expect("Internal Error");
-        let validator = validate_row_updated;
-        let rows_affected_res = update_rows_and_return_valid_count(&mut stm, validator);
-
-        match rows_affected_res {
-            Ok(rows_affected) => match rows_affected {
-                num if num == wallets_and_rowids.len() => Ok(()),
-                num => mismatched_row_count_panic(conn, wallets_and_rowids, num),
-            },
-            Err(errs) => {
-                let err_msg = format!(
-                    "Multi-row update to mark pending payable hit these errors: {:?}",
-                    errs
-                );
-                Err(PayableDaoError::RusqliteError(err_msg))
-            }
-        }
-    }
-
-    pub fn compose_case_expression(wallets_and_rowids: &[(&Wallet, u64)]) -> String {
-        //the Wallet type is secure against SQL injections
-        fn when_clause((wallet, rowid): &(&Wallet, u64)) -> String {
-            format!("when wallet_address = '{wallet}' then {rowid}")
-        }
-
-        format!(
-            "case {} end",
-            wallets_and_rowids.iter().map(when_clause).join("\n")
-        )
-    }
-
-    pub fn serialize_wallets(
-        wallets_and_rowids: &[(&Wallet, u64)],
-        quotes_opt: Option<char>,
-    ) -> String {
-        wallets_and_rowids
-            .iter()
-            .map(|(wallet, _)| match quotes_opt {
-                Some(char) => format!("{}{}{}", char, wallet, char),
-                None => wallet.to_string(),
-            })
-            .join(", ")
-    }
-
-    fn validate_row_updated(row: &Row) -> Result<bool, rusqlite::Error> {
-        row.get::<usize, Option<u64>>(0).map(|opt| opt.is_some())
-    }
-
-    fn mismatched_row_count_panic(
-        conn: &dyn ConnectionWrapper,
-        wallets_and_rowids: &[(&Wallet, u64)],
-        actual_count: usize,
-    ) -> ! {
-        let serialized_wallets = serialize_wallets(wallets_and_rowids, None);
-        let expected_count = wallets_and_rowids.len();
-        let extension = explanatory_extension(conn, wallets_and_rowids);
-        panic!(
-            "Marking pending payable rowid for wallets {serialized_wallets} affected \
-            {actual_count} rows but expected {expected_count}. {extension}"
-        )
-    }
-
-    pub(super) fn explanatory_extension(
-        conn: &dyn ConnectionWrapper,
-        wallets_and_rowids: &[(&Wallet, u64)],
-    ) -> String {
-        let resulting_pairs_collection =
-            query_resulting_pairs_of_wallets_and_rowids(conn, wallets_and_rowids);
-        let resulting_pairs_summary = if resulting_pairs_collection.is_empty() {
-            "<Failing again: accounts with such wallets not found>".to_string()
-        } else {
-            pairs_in_pretty_string(&resulting_pairs_collection, |rowid_opt: &Option<u64>| {
-                match rowid_opt {
-                    Some(rowid) => Box::new(*rowid),
-                    None => Box::new("N/A"),
-                }
-            })
-        };
-        let wallets_and_non_optional_rowids =
-            pairs_in_pretty_string(wallets_and_rowids, |rowid: &u64| Box::new(*rowid));
-        format!(
-            "\
-                The demanded data according to {} looks different from the resulting state {}!. Operation failed.\n\
-                Notes:\n\
-                a) if row ids have stayed non-populated it points out that writing failed but without the double payment threat,\n\
-                b) if some accounts on the resulting side are missing, other kind of serious issues should be suspected but see other\n\
-                points to figure out if you were put in danger of double payment,\n\
-                c) seeing ids different from those demanded might be a sign of some payments having been doubled.\n\
-                The operation which is supposed to clear out the ids of the payments previously requested for this account\n\
-                probably had not managed to complete successfully before another payment was requested: preventive measures failed.\n",
-            wallets_and_non_optional_rowids, resulting_pairs_summary)
-    }
-
-    fn query_resulting_pairs_of_wallets_and_rowids(
-        conn: &dyn ConnectionWrapper,
-        wallets_and_rowids: &[(&Wallet, u64)],
-    ) -> Vec<(Wallet, Option<u64>)> {
-        let select_dealt_accounts =
-            format!(
-                "select wallet_address, pending_payable_rowid from payable where wallet_address in ({})",
-                serialize_wallets(wallets_and_rowids, Some('\''))
-            );
-        let row_processor = |row: &Row| {
-            Ok((
-                row.get::<usize, Wallet>(0)
-                    .expect("database corrupt: wallet addresses found in bad format"),
-                row.get::<usize, Option<u64>>(1)
-                    .expect("database_corrupt: rowid found in bad format"),
-            ))
-        };
-        conn.prepare(&select_dealt_accounts)
-            .expect("select failed")
-            .query_map([], row_processor)
-            .expect("no args yet binding failed")
-            .vigilant_flatten()
-            .collect()
-    }
-
-    fn pairs_in_pretty_string<W: Display, R>(
-        pairs: &[(W, R)],
-        rowid_pretty_writer: fn(&R) -> Box<dyn Display>,
-    ) -> String {
-        comma_joined_stringifiable(pairs, |(wallet, rowid)| {
-            format!(
-                "( Wallet: {}, Rowid: {} )",
-                wallet,
-                rowid_pretty_writer(rowid)
-            )
-        })
-    }
-}
->>>>>>> a9505afe
 
 #[cfg(test)]
 mod tests {
@@ -1017,7 +866,6 @@
 
     #[test]
     fn mark_pending_payables_rowids_handles_general_sql_error() {
-<<<<<<< HEAD
         // TODO Will be an object of removal in GH-662
         // let home_dir = ensure_node_home_directory_exists(
         //     "payable_dao",
@@ -1035,35 +883,12 @@
         // assert_eq!(
         //     result,
         //     Err(PayableDaoError::RusqliteError(
-        //         "Multi-row update to mark pending payable hit these app_rpc_web3_error_kind: [SqliteFailure(\
+        //         "Multi-row update to mark pending payable hit these errors: [SqliteFailure(\
         //         Error { code: ReadOnly, extended_code: 8 }, Some(\"attempt to write a readonly \
         //         database\"))]"
         //             .to_string()
         //     ))
         // )
-=======
-        let home_dir = ensure_node_home_directory_exists(
-            "payable_dao",
-            "mark_pending_payables_rowids_handles_general_sql_error",
-        );
-        let wallet = make_wallet("booga");
-        let rowid = 656;
-        let conn = payable_read_only_conn(&home_dir);
-        let conn_wrapped = ConnectionWrapperReal::new(conn);
-        let subject = PayableDaoReal::new(Box::new(conn_wrapped));
-
-        let result = subject.mark_pending_payables_rowids(&[(&wallet, rowid)]);
-
-        assert_eq!(
-            result,
-            Err(PayableDaoError::RusqliteError(
-                "Multi-row update to mark pending payable hit these errors: [SqliteFailure(\
-                Error { code: ReadOnly, extended_code: 8 }, Some(\"attempt to write a readonly \
-                database\"))]"
-                    .to_string()
-            ))
-        )
->>>>>>> a9505afe
     }
 
     #[test]
