// Copyright (c) 2019, MASQ (https://masq.ai) and/or its affiliates. All rights reserved.

use crate::accountant::db_big_integer::big_int_db_processor::KeyVariants::{
    PendingPayableRowid, WalletAddress,
};
use crate::accountant::db_big_integer::big_int_db_processor::WeiChange::{
    Addition, Subtraction,
};
use crate::accountant::db_big_integer::big_int_db_processor::{BigIntDatabaseProcessor, BigIntDatabaseProcessorReal, BigIntSqlConfig, Param, SQLParamsBuilder, TableNameDAO};
use crate::accountant::db_big_integer::big_int_divider::BigIntDivider;
use crate::accountant::db_access_objects::utils;
use crate::accountant::db_access_objects::utils::{
    sum_i128_values_from_table, to_time_t, AssemblerFeeder, CustomQuery, DaoFactoryReal,
    RangeStmConfig, TopStmConfig, VigilantRusqliteFlatten,
};
use crate::accountant::db_access_objects::payable_dao::mark_pending_payable_associated_functions::{
    compose_case_expression, execute_command, serialize_wallets,
};
use crate::accountant::{checked_conversion, sign_conversion, PendingPayableId};
use crate::blockchain::blockchain_bridge::PendingPayableFingerprint;
use crate::database::rusqlite_wrappers::ConnectionWrapper;
use crate::sub_lib::wallet::Wallet;
#[cfg(test)]
use ethereum_types::{BigEndianHash, U256};
use masq_lib::utils::ExpectValue;
#[cfg(test)]
use rusqlite::OptionalExtension;
use rusqlite::{Error, Row};
use std::fmt::Debug;
use std::str::FromStr;
use std::time::SystemTime;
use itertools::Either;
use web3::types::H256;

#[derive(Debug, PartialEq, Eq)]
pub enum PayableDaoError {
    SignConversion(u128),
    RusqliteError(String),
}

#[derive(Clone, Debug, PartialEq, Eq)]
pub struct PayableAccount {
    pub wallet: Wallet,
    pub balance_wei: u128,
    pub last_paid_timestamp: SystemTime,
    pub pending_payable_opt: Option<PendingPayableId>,
}

#[derive(Clone, Debug, PartialEq, Eq)]
pub struct PendingPayable {
    pub recipient_wallet: Wallet,
    pub hash: H256,
}

impl PendingPayable {
    pub fn new(recipient_wallet: Wallet, hash: H256) -> Self {
        Self {
            recipient_wallet,
            hash,
        }
    }
}

pub trait PayableDao: Debug + Send {
    fn more_money_payable(
        &self,
        now: SystemTime,
        wallet: &Wallet,
        amount: u128,
    ) -> Result<(), PayableDaoError>;

    fn mark_pending_payables_rowids(
        &self,
        wallets_and_rowids: &[(&Wallet, u64)],
    ) -> Result<(), PayableDaoError>;

    fn transactions_confirmed(
        &self,
        confirmed_payables: &[PendingPayableFingerprint],
    ) -> Result<(), PayableDaoError>;

    fn non_pending_payables(&self) -> Vec<PayableAccount>;

    fn custom_query(&self, custom_query: CustomQuery<u64>) -> Option<Vec<PayableAccount>>;

    fn total(&self) -> u128;

    #[cfg(test)]
    fn account_status(&self, wallet: &Wallet) -> Option<PayableAccount>;
}

pub trait PayableDaoFactory {
    fn make(&self) -> Box<dyn PayableDao>;
}

impl PayableDaoFactory for DaoFactoryReal {
    fn make(&self) -> Box<dyn PayableDao> {
        Box::new(PayableDaoReal::new(self.make_connection()))
    }
}

#[derive(Debug)]
pub struct PayableDaoReal {
    conn: Box<dyn ConnectionWrapper>,
    big_int_db_processor: BigIntDatabaseProcessorReal<Self>,
}

impl PayableDao for PayableDaoReal {
    fn more_money_payable(
        &self,
        timestamp: SystemTime,
        wallet: &Wallet,
        amount: u128,
    ) -> Result<(), PayableDaoError> {
        let main_sql = "insert into payable (wallet_address, balance_high_b, balance_low_b, last_paid_timestamp, pending_payable_rowid) \
                values (:wallet, :balance_high_b, :balance_low_b, :last_paid_timestamp, null) on conflict (wallet_address) do update set \
                balance_high_b = balance_high_b + :balance_high_b, balance_low_b = balance_low_b + :balance_low_b where wallet_address = :wallet";
        let overflow_update_clause = "update payable set \
                balance_high_b = :balance_high_b, balance_low_b = :balance_low_b where wallet_address = :wallet";

        let last_paid_timestamp = to_time_t(timestamp);
        let params = SQLParamsBuilder::default()
            .key(WalletAddress(wallet))
            .wei_change(Addition("balance", amount))
            .other_params(vec![Param::MainClauseLimited((
                ":last_paid_timestamp",
                &last_paid_timestamp,
            ))])
            .build();

        Ok(self.big_int_db_processor.execute(
            Either::Left(self.conn.as_ref()),
            BigIntSqlConfig::new(main_sql, overflow_update_clause, params),
        )?)
    }

    fn mark_pending_payables_rowids(
        &self,
        wallets_and_rowids: &[(&Wallet, u64)],
    ) -> Result<(), PayableDaoError> {
        if wallets_and_rowids.is_empty() {
            panic!("broken code: empty input is not permit to enter this method")
        }

        let case_expr = compose_case_expression(wallets_and_rowids);
        let wallets = serialize_wallets(wallets_and_rowids, Some('\''));
        //the Wallet type is secure against SQL injections
        let sql = format!(
            "update payable set \
                pending_payable_rowid = {} \
             where
                pending_payable_rowid is null and wallet_address in ({})
             returning
                pending_payable_rowid",
            case_expr, wallets,
        );
        execute_command(&*self.conn, wallets_and_rowids, &sql)
    }

    fn transactions_confirmed(
        &self,
        confirmed_payables: &[PendingPayableFingerprint],
    ) -> Result<(), PayableDaoError> {
        confirmed_payables.iter().try_for_each(|pending_payable_fingerprint| {

            let main_sql = "update payable set \
                    balance_high_b = balance_high_b + :balance_high_b, balance_low_b = balance_low_b + :balance_low_b, \
                    last_paid_timestamp = :last_paid, pending_payable_rowid = null where pending_payable_rowid = :rowid";
            let overflow_update_clause = "update payable set \
                    balance_high_b = :balance_high_b, balance_low_b = :balance_low_b, last_paid_timestamp = :last_paid, \
                    pending_payable_rowid = null where pending_payable_rowid = :rowid";

            let i64_rowid = checked_conversion::<u64, i64>(pending_payable_fingerprint.rowid);
            let last_paid = to_time_t(pending_payable_fingerprint.timestamp);
            let params = SQLParamsBuilder::default()
                .key( PendingPayableRowid(&i64_rowid))
                .wei_change(Subtraction("balance", pending_payable_fingerprint.amount))
                .other_params(vec![Param::BothClauses((":last_paid", &last_paid))])
                .build();

            Ok(self.big_int_db_processor.execute(Either::Left(self.conn.as_ref()), BigIntSqlConfig::new(
                main_sql,
                overflow_update_clause,
                params))?)
        })
    }

    fn non_pending_payables(&self) -> Vec<PayableAccount> {
        let sql = "\
        select wallet_address, balance_high_b, balance_low_b, last_paid_timestamp from \
        payable where pending_payable_rowid is null";
        let mut stmt = self.conn.prepare(sql).expect("Internal error");
        stmt.query_map([], |row| {
            let wallet_result: Result<Wallet, Error> = row.get(0);
            let high_b_result: Result<i64, Error> = row.get(1);
            let low_b_result: Result<i64, Error> = row.get(2);
            let last_paid_timestamp_result = row.get(3);
            match (
                wallet_result,
                high_b_result,
                low_b_result,
                last_paid_timestamp_result,
            ) {
                (Ok(wallet), Ok(high_b), Ok(low_b), Ok(last_paid_timestamp)) => {
                    Ok(PayableAccount {
                        wallet,
                        balance_wei: checked_conversion::<i128, u128>(BigIntDivider::reconstitute(
                            high_b, low_b,
                        )),
                        last_paid_timestamp: utils::from_time_t(last_paid_timestamp),
                        pending_payable_opt: None,
                    })
                }
                _ => panic!("Database is corrupt: PAYABLE table columns and/or types"),
            }
        })
        .expect("Database is corrupt")
        .vigilant_flatten()
        .collect()
    }

    fn custom_query(&self, custom_query: CustomQuery<u64>) -> Option<Vec<PayableAccount>> {
        let variant_top = TopStmConfig{
            limit_clause: "limit :limit_count",
            gwei_min_resolution_clause: "where (balance_high_b > 0) or ((balance_high_b = 0) and (balance_low_b >= 1000000000))",
            age_ordering_clause: "last_paid_timestamp asc",
        };
        let variant_range = RangeStmConfig {
            where_clause: "where ((last_paid_timestamp <= :max_timestamp) and (last_paid_timestamp >= :min_timestamp)) \
            and ((balance_high_b > :min_balance_high_b) or ((balance_high_b = :min_balance_high_b) and (balance_low_b >= :min_balance_low_b))) \
            and ((balance_high_b < :max_balance_high_b) or ((balance_high_b = :max_balance_high_b) and (balance_low_b <= :max_balance_low_b)))",
            gwei_min_resolution_clause: "and ((balance_high_b > 0) or ((balance_high_b = 0) and (balance_low_b >= 1000000000)))",
            secondary_order_param: "last_paid_timestamp asc"
        };

        custom_query.query::<_, i64, _, _>(
            self.conn.as_ref(),
            Self::stm_assembler_of_payable_cq,
            variant_top,
            variant_range,
            Self::create_payable_account,
        )
    }

    fn total(&self) -> u128 {
        let value_completer = |row_number: usize, row: &Row| {
            let high_bytes = row.get::<usize, i64>(0).expectv("high bytes");
            let low_bytes = row.get::<usize, i64>(1).expectv("low_bytes");
            let big_int = BigIntDivider::reconstitute(high_bytes, low_bytes);
            if high_bytes < 0 {
                panic!(
                    "database corrupted: found negative value {} in payable table for row id {}",
                    big_int, row_number
                )
            };
            Ok(big_int)
        };
        sign_conversion::<i128, u128>(sum_i128_values_from_table(
            self.conn.as_ref(),
            &Self::table_name(),
            "balance",
            value_completer,
        ))
        .unwrap_or_else(|num| {
            panic!(
                "database corrupted: negative sum ({}) in payable table",
                num
            )
        })
    }

    #[cfg(test)]
    fn account_status(&self, wallet: &Wallet) -> Option<PayableAccount> {
        let stm = "\
            select balance_high_b, balance_low_b, last_paid_timestamp, pending_payable_rowid \
            from payable \
            where wallet_address = ?";
        let mut stmt = self.conn.prepare(stm).unwrap();
        stmt.query_row(&[&wallet], |row| {
            let high_bytes_result = row.get(0);
            let low_bytes_result = row.get(1);
            let last_paid_timestamp_result = row.get(2);
            let pending_payable_rowid_result: Result<Option<i64>, Error> = row.get(3);
            match (
                high_bytes_result,
                low_bytes_result,
                last_paid_timestamp_result,
                pending_payable_rowid_result,
            ) {
                (Ok(high_bytes), Ok(low_bytes), Ok(last_paid_timestamp), Ok(rowid)) => {
                    Ok(PayableAccount {
                        wallet: wallet.clone(),
                        balance_wei: checked_conversion::<i128, u128>(BigIntDivider::reconstitute(
                            high_bytes, low_bytes,
                        )),
                        last_paid_timestamp: utils::from_time_t(last_paid_timestamp),
                        pending_payable_opt: match rowid {
                            Some(rowid) => Some(PendingPayableId::new(
                                u64::try_from(rowid).unwrap(),
                                H256::from_uint(&U256::from(0)), //garbage
                            )),
                            None => None,
                        },
                    })
                }
                e => panic!(
                    "Database is corrupt: PAYABLE table columns and/or types: {:?}",
                    e
                ),
            }
        })
        .optional()
        .unwrap()
    }
}

impl PayableDaoReal {
    pub fn new(conn: Box<dyn ConnectionWrapper>) -> PayableDaoReal {
        PayableDaoReal {
            conn,
            big_int_db_processor: BigIntDatabaseProcessorReal::default(),
        }
    }

    fn create_payable_account(row: &Row) -> rusqlite::Result<PayableAccount> {
        let wallet_result: Result<Wallet, Error> = row.get(0);
        let balance_high_bytes_result = row.get(1);
        let balance_low_bytes_result = row.get(2);
        let last_paid_timestamp_result = row.get(3);
        let pending_payable_rowid_result: Result<Option<i64>, Error> = row.get(4);
        let pending_payable_hash_result: Result<Option<String>, Error> = row.get(5);
        match (
            wallet_result,
            balance_high_bytes_result,
            balance_low_bytes_result,
            last_paid_timestamp_result,
            pending_payable_rowid_result,
            pending_payable_hash_result,
        ) {
            (
                Ok(wallet),
                Ok(high_bytes),
                Ok(low_bytes),
                Ok(last_paid_timestamp),
                Ok(rowid_opt),
                Ok(hash_opt),
            ) => Ok(PayableAccount {
                wallet,
                balance_wei: checked_conversion::<i128, u128>(BigIntDivider::reconstitute(
                    high_bytes, low_bytes,
                )),
                last_paid_timestamp: utils::from_time_t(last_paid_timestamp),
                pending_payable_opt: rowid_opt.map(|rowid| {
                    let hash_str =
                        hash_opt.expect("database corrupt; missing hash but existing rowid");
                    PendingPayableId::new(
                        u64::try_from(rowid).unwrap(),
                        H256::from_str(&hash_str[2..])
                            .unwrap_or_else(|_| panic!("wrong form of tx hash {}", hash_str)),
                    )
                }),
            }),
            e => panic!(
                "Database is corrupt: PAYABLE table columns and/or types: {:?}",
                e
            ),
        }
    }

    fn stm_assembler_of_payable_cq(feeder: AssemblerFeeder) -> String {
        format!(
            "select
               wallet_address,
               balance_high_b,
               balance_low_b,
               last_paid_timestamp,
               pending_payable_rowid,
               pending_payable.transaction_hash
           from
               payable
           left join pending_payable on
               pending_payable.rowid = payable.pending_payable_rowid
           {} {}
           order by
               {},
               {}
           {}",
            feeder.main_where_clause,
            feeder.where_clause_extension,
            feeder.order_by_first_param,
            feeder.order_by_second_param,
            feeder.limit_clause
        )
    }
}

impl TableNameDAO for PayableDaoReal {
    fn table_name() -> String {
        String::from("payable")
    }
}

mod mark_pending_payable_associated_functions {
    use crate::accountant::comma_joined_stringifiable;
    use crate::accountant::db_access_objects::payable_dao::PayableDaoError;
    use crate::accountant::db_access_objects::utils::{
        update_rows_and_return_valid_count, VigilantRusqliteFlatten,
    };
<<<<<<< HEAD
    use crate::accountant::db_access_objects::payable_dao::PayableDaoError;
    use crate::database::rusqlite_wrappers::ConnectionWrapper;
=======
    use crate::database::connection_wrapper::ConnectionWrapper;
>>>>>>> 8582531c
    use crate::sub_lib::wallet::Wallet;
    use itertools::Itertools;
    use rusqlite::Row;
    use std::fmt::Display;

    pub fn execute_command(
        conn: &dyn ConnectionWrapper,
        wallets_and_rowids: &[(&Wallet, u64)],
        sql: &str,
    ) -> Result<(), PayableDaoError> {
        let mut stm = conn.prepare(sql).expect("Internal Error");
        let validator = validate_row_updated;
        let rows_affected_res = update_rows_and_return_valid_count(&mut stm, validator);

        match rows_affected_res {
            Ok(rows_affected) => match rows_affected {
                num if num == wallets_and_rowids.len() => Ok(()),
                num => mismatched_row_count_panic(conn, wallets_and_rowids, num),
            },
            Err(errs) => {
                let err_msg = format!(
                    "Multi-row update to mark pending payable hit these errors: {:?}",
                    errs
                );
                Err(PayableDaoError::RusqliteError(err_msg))
            }
        }
    }

    pub fn compose_case_expression(wallets_and_rowids: &[(&Wallet, u64)]) -> String {
        //the Wallet type is secure against SQL injections
        fn when_clause((wallet, rowid): &(&Wallet, u64)) -> String {
            format!("when wallet_address = '{wallet}' then {rowid}")
        }

        format!(
            "case {} end",
            wallets_and_rowids.iter().map(when_clause).join("\n")
        )
    }

    pub fn serialize_wallets(
        wallets_and_rowids: &[(&Wallet, u64)],
        quotes_opt: Option<char>,
    ) -> String {
        wallets_and_rowids
            .iter()
            .map(|(wallet, _)| match quotes_opt {
                Some(char) => format!("{}{}{}", char, wallet, char),
                None => wallet.to_string(),
            })
            .join(", ")
    }

    fn validate_row_updated(row: &Row) -> Result<bool, rusqlite::Error> {
        row.get::<usize, Option<u64>>(0).map(|opt| opt.is_some())
    }

    fn mismatched_row_count_panic(
        conn: &dyn ConnectionWrapper,
        wallets_and_rowids: &[(&Wallet, u64)],
        actual_count: usize,
    ) -> ! {
        let serialized_wallets = serialize_wallets(wallets_and_rowids, None);
        let expected_count = wallets_and_rowids.len();
        let extension = explanatory_extension(conn, wallets_and_rowids);
        panic!(
            "Marking pending payable rowid for wallets {serialized_wallets} affected \
            {actual_count} rows but expected {expected_count}. {extension}"
        )
    }

    pub(super) fn explanatory_extension(
        conn: &dyn ConnectionWrapper,
        wallets_and_rowids: &[(&Wallet, u64)],
    ) -> String {
        let resulting_pairs_collection =
            query_resulting_pairs_of_wallets_and_rowids(conn, wallets_and_rowids);
        let resulting_pairs_summary = if resulting_pairs_collection.is_empty() {
            "<Failing again: accounts with such wallets not found>".to_string()
        } else {
            pairs_in_pretty_string(&resulting_pairs_collection, |rowid_opt: &Option<u64>| {
                match rowid_opt {
                    Some(rowid) => Box::new(*rowid),
                    None => Box::new("N/A"),
                }
            })
        };
        let wallets_and_non_optional_rowids =
            pairs_in_pretty_string(wallets_and_rowids, |rowid: &u64| Box::new(*rowid));
        format!(
            "\
                The demanded data according to {} looks different from the resulting state {}!. Operation failed.\n\
                Notes:\n\
                a) if row ids have stayed non-populated it points out that writing failed but without the double payment threat,\n\
                b) if some accounts on the resulting side are missing, other kind of serious issues should be suspected but see other\n\
                points to figure out if you were put in danger of double payment,\n\
                c) seeing ids different from those demanded might be a sign of some payments having been doubled.\n\
                The operation which is supposed to clear out the ids of the payments previously requested for this account\n\
                probably had not managed to complete successfully before another payment was requested: preventive measures failed.\n",
            wallets_and_non_optional_rowids, resulting_pairs_summary)
    }

    fn query_resulting_pairs_of_wallets_and_rowids(
        conn: &dyn ConnectionWrapper,
        wallets_and_rowids: &[(&Wallet, u64)],
    ) -> Vec<(Wallet, Option<u64>)> {
        let select_dealt_accounts =
            format!(
                "select wallet_address, pending_payable_rowid from payable where wallet_address in ({})",
                serialize_wallets(wallets_and_rowids, Some('\''))
            );
        let row_processor = |row: &Row| {
            Ok((
                row.get::<usize, Wallet>(0)
                    .expect("database corrupt: wallet addresses found in bad format"),
                row.get::<usize, Option<u64>>(1)
                    .expect("database_corrupt: rowid found in bad format"),
            ))
        };
        conn.prepare(&select_dealt_accounts)
            .expect("select failed")
            .query_map([], row_processor)
            .expect("no args yet binding failed")
            .vigilant_flatten()
            .collect()
    }

    fn pairs_in_pretty_string<W: Display, R>(
        pairs: &[(W, R)],
        rowid_pretty_writer: fn(&R) -> Box<dyn Display>,
    ) -> String {
        comma_joined_stringifiable(pairs, |(wallet, rowid)| {
            format!(
                "( Wallet: {}, Rowid: {} )",
                wallet,
                rowid_pretty_writer(rowid)
            )
        })
    }
}

#[cfg(test)]
mod tests {
    use super::*;
    use crate::accountant::db_access_objects::utils::{from_time_t, now_time_t, to_time_t};
    use crate::accountant::gwei_to_wei;
    use crate::accountant::db_access_objects::payable_dao::mark_pending_payable_associated_functions::explanatory_extension;
    use crate::accountant::test_utils::{assert_account_creation_fn_fails_on_finding_wrong_columns_and_value_types, make_pending_payable_fingerprint, trick_rusqlite_with_read_only_conn};
    use crate::blockchain::test_utils::make_tx_hash;
    use crate::database::rusqlite_wrappers::ConnectionWrapperReal;
    use crate::database::db_initializer::{
        DbInitializationConfig, DbInitializer, DbInitializerReal, DATABASE_FILE,
    };
    use crate::test_utils::make_wallet;
    use masq_lib::messages::TopRecordsOrdering::{Age, Balance};
    use masq_lib::test_utils::utils::ensure_node_home_directory_exists;
    use rusqlite::{Connection, OpenFlags};
    use rusqlite::{ToSql};
    use std::path::Path;
    use std::str::FromStr;
    use crate::database::test_utils::ConnectionWrapperMock;

    #[test]
    fn more_money_payable_works_for_new_address() {
        let home_dir = ensure_node_home_directory_exists(
            "payable_dao",
            "more_money_payable_works_for_new_address",
        );
        let now = SystemTime::now();
        let wallet = make_wallet("booga");
        let boxed_conn = DbInitializerReal::default()
            .initialize(&home_dir, DbInitializationConfig::test_default())
            .unwrap();
        let subject = PayableDaoReal::new(boxed_conn);

        subject.more_money_payable(now, &wallet, 1234).unwrap();

        let status = subject.account_status(&wallet).unwrap();
        assert_eq!(status.wallet, wallet);
        assert_eq!(status.balance_wei, 1234);
        assert_eq!(to_time_t(status.last_paid_timestamp), to_time_t(now));
    }

    #[test]
    fn more_money_payable_works_for_existing_address_without_overflow() {
        //asserting on correctness of the main sql clause
        let home_dir = ensure_node_home_directory_exists(
            "payable_dao",
            "more_money_payable_works_for_existing_address_without_overflow",
        );
        let wallet = make_wallet("booga");
        let wallet_unchanged_account = make_wallet("hurrah");
        let now = SystemTime::now();
        let boxed_conn = DbInitializerReal::default()
            .initialize(&home_dir, DbInitializationConfig::test_default())
            .unwrap();
        let initial_value = 1234;
        //in db (0, 1234)
        let balance_change = 2345;
        //in db (0, 2345)
        let subject = PayableDaoReal::new(boxed_conn);
        let prepare_account = |wallet: &Wallet, initial_value| {
            subject
                .more_money_payable(SystemTime::UNIX_EPOCH, wallet, initial_value)
                .unwrap();
        };
        prepare_account(&wallet, initial_value);
        //making sure the SQL will not affect a different wallet
        prepare_account(&wallet_unchanged_account, 12345);

        subject
            .more_money_payable(now, &wallet, balance_change)
            .unwrap();

        let assert_account = |wallet, expected_balance| {
            let status = subject.account_status(&wallet).unwrap();
            assert_eq!(status.wallet, wallet);
            assert_eq!(status.balance_wei, expected_balance);
            assert_eq!(
                to_time_t(status.last_paid_timestamp),
                to_time_t(SystemTime::UNIX_EPOCH)
            );
        };
        assert_account(wallet, initial_value + balance_change);
        assert_account(wallet_unchanged_account, 12345);
    }

    #[test]
    fn more_money_payable_works_for_existing_address_hitting_overflow() {
        //asserting on correctness of the overflow update clause
        let home_dir = ensure_node_home_directory_exists(
            "payable_dao",
            "more_money_payable_works_for_existing_address_hitting_overflow",
        );
        let wallet = make_wallet("booga");
        let now = SystemTime::now();
        let boxed_conn = DbInitializerReal::default()
            .initialize(&home_dir, DbInitializationConfig::test_default())
            .unwrap();
        let initial_value = i64::MAX as u128 - 1000;
        //in db (0, i64::MAX - 1000)
        let balance_change = 2345;
        //in db (0, 2345)
        let subject = PayableDaoReal::new(boxed_conn);
        subject
            .more_money_payable(SystemTime::UNIX_EPOCH, &wallet, initial_value)
            .unwrap();

        subject
            .more_money_payable(now, &wallet, balance_change)
            .unwrap();

        let status = subject.account_status(&wallet).unwrap();
        assert_eq!(status.wallet, wallet);
        assert_eq!(status.balance_wei, initial_value + balance_change);
        assert_eq!(
            to_time_t(status.last_paid_timestamp),
            to_time_t(SystemTime::UNIX_EPOCH)
        );
    }

    #[test]
    #[should_panic(
        expected = "Overflow detected with 340282366920938463463374607431768211455: cannot be converted from u128 to i128"
    )]
    fn more_money_payable_works_for_128_bits_value_overflow() {
        let home_dir = ensure_node_home_directory_exists(
            "payable_dao",
            "more_money_payable_works_for_128_bits_value_overflow",
        );
        let wallet = make_wallet("booga");
        let subject = PayableDaoReal::new(
            DbInitializerReal::default()
                .initialize(&home_dir, DbInitializationConfig::test_default())
                .unwrap(),
        );

        let _ = subject.more_money_payable(SystemTime::now(), &wallet, u128::MAX);
    }

    #[test]
    fn more_money_payable_handles_error() {
        let home_dir =
            ensure_node_home_directory_exists("payable_dao", "more_money_payable_handles_error");
        let wallet = make_wallet("booga");
        let conn = payable_read_only_conn(&home_dir);
        let wrapped_conn = ConnectionWrapperReal::new(conn);
        let subject = PayableDaoReal::new(Box::new(wrapped_conn));

        let result = subject.more_money_payable(SystemTime::now(), &wallet, 123456);

        assert_eq!(
            result,
            Err(PayableDaoError::RusqliteError("Error from invalid upsert command for payable table \
            and change of 123456 wei to 'wallet_address = 0x000000000000000000000000000000626f6f6761' \
            with error 'attempt to write a readonly database'".to_string())
            )
        )
    }

    #[test]
    fn mark_pending_payables_marks_pending_transactions_for_new_addresses() {
        //the extra unchanged record checks the safety of right count of changed rows;
        //experienced serious troubles in the past
        let home_dir = ensure_node_home_directory_exists(
            "payable_dao",
            "mark_pending_payables_marks_pending_transactions_for_new_addresses",
        );
        let wallet_0 = make_wallet("wallet");
        let wallet_1 = make_wallet("booga");
        let pending_payable_rowid_1 = 656;
        let wallet_2 = make_wallet("bagaboo");
        let pending_payable_rowid_2 = 657;
        let boxed_conn = DbInitializerReal::default()
            .initialize(&home_dir, DbInitializationConfig::test_default())
            .unwrap();
        {
            let insert = "insert into payable (wallet_address, balance_high_b, balance_low_b, \
             last_paid_timestamp) values (?, ?, ?, ?), (?, ?, ?, ?), (?, ?, ?, ?)";
            let mut stm = boxed_conn.prepare(insert).unwrap();
            let params = [
                [&wallet_0 as &dyn ToSql, &12345, &1, &45678],
                [&wallet_1, &0, &i64::MAX, &150_000_000],
                [&wallet_2, &3, &0, &151_000_000],
            ]
            .into_iter()
            .flatten()
            .collect::<Vec<&dyn ToSql>>();
            stm.execute(params.as_slice()).unwrap();
        }
        let subject = PayableDaoReal::new(boxed_conn);

        subject
            .mark_pending_payables_rowids(&[
                (&wallet_1, pending_payable_rowid_1),
                (&wallet_2, pending_payable_rowid_2),
            ])
            .unwrap();

        let account_statuses = [&wallet_0, &wallet_1, &wallet_2]
            .iter()
            .map(|wallet| subject.account_status(wallet).unwrap())
            .collect::<Vec<PayableAccount>>();
        assert_eq!(
            account_statuses,
            vec![
                PayableAccount {
                    wallet: wallet_0,
                    balance_wei: u128::try_from(BigIntDivider::reconstitute(12345, 1)).unwrap(),
                    last_paid_timestamp: from_time_t(45678),
                    pending_payable_opt: None,
                },
                PayableAccount {
                    wallet: wallet_1,
                    balance_wei: u128::try_from(BigIntDivider::reconstitute(0, i64::MAX)).unwrap(),
                    last_paid_timestamp: from_time_t(150_000_000),
                    pending_payable_opt: Some(PendingPayableId::new(
                        pending_payable_rowid_1,
                        make_tx_hash(0)
                    )),
                },
                //notice the hashes are garbage generated by a test method not knowing doing better
                PayableAccount {
                    wallet: wallet_2,
                    balance_wei: u128::try_from(BigIntDivider::reconstitute(3, 0)).unwrap(),
                    last_paid_timestamp: from_time_t(151_000_000),
                    pending_payable_opt: Some(PendingPayableId::new(
                        pending_payable_rowid_2,
                        make_tx_hash(0)
                    ))
                }
            ]
        )
    }

    #[test]
    #[should_panic(expected = "\
        Marking pending payable rowid for wallets 0x000000000000000000000000000000626f6f6761, \
        0x0000000000000000000000000000007961686f6f affected 0 rows but expected 2. \
        The demanded data according to ( Wallet: 0x000000000000000000000000000000626f6f6761, Rowid: 456 ), \
        ( Wallet: 0x0000000000000000000000000000007961686f6f, Rowid: 789 ) looks different from \
        the resulting state ( Wallet: 0x000000000000000000000000000000626f6f6761, Rowid: 456 )!. Operation failed.\n\
        Notes:\n\
        a) if row ids have stayed non-populated it points out that writing failed but without the double payment threat,\n\
        b) if some accounts on the resulting side are missing, other kind of serious issues should be suspected but see other\n\
        points to figure out if you were put in danger of double payment,\n\
        c) seeing ids different from those demanded might be a sign of some payments having been doubled.\n\
        The operation which is supposed to clear out the ids of the payments previously requested for this account\n\
        probably had not managed to complete successfully before another payment was requested: preventive measures failed.")]
    fn mark_pending_payables_rowids_returned_different_row_count_than_expected_with_one_account_missing_and_one_unmodified(
    ) {
        let home_dir = ensure_node_home_directory_exists(
            "payable_dao",
            "mark_pending_payables_rowids_returned_different_row_count_than_expected_with_one_account_missing_and_one_unmodified",
        );
        let conn = DbInitializerReal::default()
            .initialize(&home_dir, DbInitializationConfig::test_default())
            .unwrap();
        let first_wallet = make_wallet("booga");
        let first_rowid = 456;
        insert_payable_record_fn(
            &*conn,
            &first_wallet.to_string(),
            123456,
            789789,
            Some(first_rowid),
        );
        let subject = PayableDaoReal::new(conn);

        let _ = subject.mark_pending_payables_rowids(&[
            (&first_wallet, first_rowid as u64),
            (&make_wallet("yahoo"), 789),
        ]);
    }

    #[test]
    fn explanatory_extension_shows_resulting_account_with_unpopulated_rowid() {
        let home_dir = ensure_node_home_directory_exists(
            "payable_dao",
            "explanatory_extension_shows_resulting_account_with_unpopulated_rowid",
        );
        let wallet_1 = make_wallet("hooga");
        let rowid_1 = 550;
        let wallet_2 = make_wallet("booga");
        let rowid_2 = 555;
        let conn = DbInitializerReal::default()
            .initialize(&home_dir, DbInitializationConfig::test_default())
            .unwrap();
        let record_seeds = [
            (&wallet_1.to_string(), 12345, 1_000_000_000, None),
            (&wallet_2.to_string(), 23456, 1_000_000_111, Some(540)),
        ];
        record_seeds
            .into_iter()
            .for_each(|(wallet, balance, timestamp, rowid_opt)| {
                insert_payable_record_fn(&*conn, wallet, balance, timestamp, rowid_opt)
            });

        let result = explanatory_extension(&*conn, &[(&wallet_1, rowid_1), (&wallet_2, rowid_2)]);

        assert_eq!(result, "\
        The demanded data according to ( Wallet: 0x000000000000000000000000000000686f6f6761, Rowid: 550 ), \
        ( Wallet: 0x000000000000000000000000000000626f6f6761, Rowid: 555 ) looks different from \
        the resulting state ( Wallet: 0x000000000000000000000000000000626f6f6761, Rowid: 540 ), \
        ( Wallet: 0x000000000000000000000000000000686f6f6761, Rowid: N/A )!. \
        Operation failed.\n\
        Notes:\n\
        a) if row ids have stayed non-populated it points out that writing failed but without the double \
        payment threat,\n\
        b) if some accounts on the resulting side are missing, other kind of serious issues should be \
        suspected but see other\npoints to figure out if you were put in danger of double payment,\n\
        c) seeing ids different from those demanded might be a sign of some payments having been doubled.\n\
        The operation which is supposed to clear out the ids of the payments previously requested for \
        this account\nprobably had not managed to complete successfully before another payment was \
        requested: preventive measures failed.\n".to_string())
    }

    #[test]
    fn mark_pending_payables_rowids_handles_general_sql_error() {
        let home_dir = ensure_node_home_directory_exists(
            "payable_dao",
            "mark_pending_payables_rowids_handles_general_sql_error",
        );
        let wallet = make_wallet("booga");
        let rowid = 656;
        let conn = payable_read_only_conn(&home_dir);
        let conn_wrapped = ConnectionWrapperReal::new(conn);
        let subject = PayableDaoReal::new(Box::new(conn_wrapped));

        let result = subject.mark_pending_payables_rowids(&[(&wallet, rowid)]);

        assert_eq!(
            result,
            Err(PayableDaoError::RusqliteError(
                "Multi-row update to mark pending payable hit these errors: [SqliteFailure(\
                Error { code: ReadOnly, extended_code: 8 }, Some(\"attempt to write a readonly \
                database\"))]"
                    .to_string()
            ))
        )
    }

    #[test]
    #[should_panic(expected = "broken code: empty input is not permit to enter this method")]
    fn mark_pending_payables_rowids_is_strict_about_empty_input() {
        let wrapped_conn = ConnectionWrapperMock::default();
        let subject = PayableDaoReal::new(Box::new(wrapped_conn));

        let _ = subject.mark_pending_payables_rowids(&[]);
    }

    struct TestSetupValuesHolder {
        fingerprint_1: PendingPayableFingerprint,
        fingerprint_2: PendingPayableFingerprint,
        wallet_1: Wallet,
        wallet_2: Wallet,
        previous_timestamp_1: SystemTime,
        previous_timestamp_2: SystemTime,
    }

    fn make_fingerprint_pair_and_insert_initial_payable_records(
        conn: &dyn ConnectionWrapper,
        initial_amount_1: u128,
        initial_amount_2: u128,
        balance_change_1: u128,
        balance_change_2: u128,
    ) -> TestSetupValuesHolder {
        let hash_1 = make_tx_hash(12345);
        let rowid_1 = 789;
        let previous_timestamp_1_s = 190_000_000;
        let new_payable_timestamp_1 = from_time_t(199_000_000);
        let wallet_1 = make_wallet("bobble");
        let hash_2 = make_tx_hash(54321);
        let rowid_2 = 792;
        let previous_timestamp_2_s = 187_100_000;
        let new_payable_timestamp_2 = from_time_t(191_333_000);
        let wallet_2 = make_wallet("booble bobble");
        {
            insert_payable_record_fn(
                conn,
                &wallet_1.to_string(),
                i128::try_from(initial_amount_1).unwrap(),
                previous_timestamp_1_s,
                Some(rowid_1 as i64),
            );
            insert_payable_record_fn(
                conn,
                &wallet_2.to_string(),
                i128::try_from(initial_amount_2).unwrap(),
                previous_timestamp_2_s,
                Some(rowid_2 as i64),
            )
        }
        let fingerprint_1 = PendingPayableFingerprint {
            rowid: rowid_1,
            timestamp: new_payable_timestamp_1,
            hash: hash_1,
            attempt: 1,
            amount: balance_change_1,
            process_error: None,
        };
        let fingerprint_2 = PendingPayableFingerprint {
            rowid: rowid_2,
            timestamp: new_payable_timestamp_2,
            hash: hash_2,
            attempt: 1,
            amount: balance_change_2,
            process_error: None,
        };
        let previous_timestamp_1 = from_time_t(previous_timestamp_1_s);
        let previous_timestamp_2 = from_time_t(previous_timestamp_2_s);
        TestSetupValuesHolder {
            fingerprint_1,
            fingerprint_2,
            wallet_1,
            wallet_2,
            previous_timestamp_1,
            previous_timestamp_2,
        }
    }

    #[test]
    fn transaction_confirmed_works_without_overflow() {
        //asserting on the main sql
        let initial = i64::MAX as u128 + 10000;
        //initial (1, 9999)
        let initial_changing_end_resulting_values = (initial, 11111, initial as u128 - 11111);
        //change (-1, abs(i64::MIN) - 11111)
        transaction_confirmed_works(
            "transaction_confirmed_works_without_overflow",
            initial_changing_end_resulting_values,
        )
    }

    #[test]
    fn transaction_confirmed_works_hitting_overflow() {
        //asserting on the overflow update clause
        let initial_changing_end_resulting_values = (10000, 111, 10000 - 111);
        //initial (0, 10000)
        //change (-1, abs(i64::MIN) - 111)
        //10000 + (abs(i64::MIN) - 111) > i64::MAX -> overflow
        transaction_confirmed_works(
            "transaction_confirmed_works_hitting_overflow",
            initial_changing_end_resulting_values,
        )
    }

    fn transaction_confirmed_works(
        test_name: &str,
        (initial_amount_1, balance_change_1, expected_balance_after_1): (u128, u128, u128),
    ) {
        let home_dir = ensure_node_home_directory_exists("payable_dao", test_name);
        //a hardcoded set that just makes a complement to the crucial, supplied one; this points to the ability of
        //handling multiple transactions together
        let initial_amount_2 = 5_678_901;
        let balance_change_2 = 678_902;
        let expected_balance_after_2 = 4_999_999;
        let boxed_conn = DbInitializerReal::default()
            .initialize(&home_dir, DbInitializationConfig::test_default())
            .unwrap();
        let setup_holder = make_fingerprint_pair_and_insert_initial_payable_records(
            boxed_conn.as_ref(),
            initial_amount_1,
            initial_amount_2,
            balance_change_1,
            balance_change_2,
        );
        let subject = PayableDaoReal::new(boxed_conn);
        let status_1_before_opt = subject.account_status(&setup_holder.wallet_1);
        let status_2_before_opt = subject.account_status(&setup_holder.wallet_2);

        let result = subject.transactions_confirmed(&[
            setup_holder.fingerprint_1.clone(),
            setup_holder.fingerprint_2.clone(),
        ]);

        assert_eq!(result, Ok(()));
        let expected_status_before_1 = PayableAccount {
            wallet: setup_holder.wallet_1.clone(),
            balance_wei: initial_amount_1,
            last_paid_timestamp: setup_holder.previous_timestamp_1,
            pending_payable_opt: Some(PendingPayableId::new(
                setup_holder.fingerprint_1.rowid,
                H256::from_uint(&U256::from(0)),
            )), //hash is just garbage
        };
        let expected_status_before_2 = PayableAccount {
            wallet: setup_holder.wallet_2.clone(),
            balance_wei: initial_amount_2,
            last_paid_timestamp: setup_holder.previous_timestamp_2,
            pending_payable_opt: Some(PendingPayableId::new(
                setup_holder.fingerprint_2.rowid,
                H256::from_uint(&U256::from(0)),
            )), //hash is just garbage
        };
        let expected_resulting_status_1 = PayableAccount {
            wallet: setup_holder.wallet_1.clone(),
            balance_wei: expected_balance_after_1,
            last_paid_timestamp: setup_holder.fingerprint_1.timestamp,
            pending_payable_opt: None,
        };
        let expected_resulting_status_2 = PayableAccount {
            wallet: setup_holder.wallet_2.clone(),
            balance_wei: expected_balance_after_2,
            last_paid_timestamp: setup_holder.fingerprint_2.timestamp,
            pending_payable_opt: None,
        };
        assert_eq!(status_1_before_opt, Some(expected_status_before_1));
        assert_eq!(status_2_before_opt, Some(expected_status_before_2));
        let resulting_account_1_opt = subject.account_status(&setup_holder.wallet_1);
        assert_eq!(resulting_account_1_opt, Some(expected_resulting_status_1));
        let resulting_account_2_opt = subject.account_status(&setup_holder.wallet_2);
        assert_eq!(resulting_account_2_opt, Some(expected_resulting_status_2))
    }

    #[test]
    fn transaction_confirmed_works_for_generic_sql_error() {
        let home_dir = ensure_node_home_directory_exists(
            "payable_dao",
            "transaction_confirmed_works_for_generic_sql_error",
        );
        let conn = payable_read_only_conn(&home_dir);
        let conn_wrapped = Box::new(ConnectionWrapperReal::new(conn));
        let mut pending_payable_fingerprint = make_pending_payable_fingerprint();
        let hash = make_tx_hash(12345);
        let rowid = 789;
        pending_payable_fingerprint.hash = hash;
        pending_payable_fingerprint.rowid = rowid;
        let subject = PayableDaoReal::new(conn_wrapped);

        let result = subject.transactions_confirmed(&[pending_payable_fingerprint]);

        assert_eq!(
            result,
            Err(PayableDaoError::RusqliteError(
                "Error from invalid update command for payable table and change of -12345 wei to \
                 'pending_payable_rowid = 789' with error 'attempt to write a readonly database'"
                    .to_string()
            ))
        )
    }

    #[test]
    #[should_panic(
        expected = "Overflow detected with 340282366920938463463374607431768211455: cannot be converted from u128 to i128"
    )]
    fn transaction_confirmed_works_for_overflow_from_amount_stored_in_pending_payable_fingerprint()
    {
        let home_dir = ensure_node_home_directory_exists(
            "payable_dao",
            "transaction_confirmed_works_for_overflow_from_amount_stored_in_pending_payable_fingerprint",
        );
        let subject = PayableDaoReal::new(
            DbInitializerReal::default()
                .initialize(&home_dir, DbInitializationConfig::test_default())
                .unwrap(),
        );
        let mut pending_payable_fingerprint = make_pending_payable_fingerprint();
        let hash = make_tx_hash(12345);
        let rowid = 789;
        pending_payable_fingerprint.hash = hash;
        pending_payable_fingerprint.rowid = rowid;
        pending_payable_fingerprint.amount = u128::MAX;
        //The overflow occurs before we start modifying the payable account so we can have the database empty

        let _ = subject.transactions_confirmed(&[pending_payable_fingerprint]);
    }

    #[test]
    fn transaction_confirmed_returns_error_from_another_cycle_which_happens_to_fail() {
        let home_dir = ensure_node_home_directory_exists(
            "payable_dao",
            "transaction_confirmed_returns_error_from_another_cycle_which_happens_to_fail",
        );
        let conn = DbInitializerReal::default()
            .initialize(&home_dir, DbInitializationConfig::test_default())
            .unwrap();
        let setup_holder = make_fingerprint_pair_and_insert_initial_payable_records(
            conn.as_ref(),
            1_111_111,
            2_222_222,
            111_111,
            222_222,
        );
        conn.prepare("delete from payable where wallet_address = ?")
            .unwrap()
            .execute(&[&setup_holder.wallet_2])
            .unwrap();
        let subject = PayableDaoReal::new(conn);
        let expected_account = PayableAccount {
            wallet: setup_holder.wallet_1.clone(),
            balance_wei: 1_111_111 - setup_holder.fingerprint_1.amount,
            last_paid_timestamp: setup_holder.fingerprint_1.timestamp,
            pending_payable_opt: None,
        };

        let result = subject
            .transactions_confirmed(&[setup_holder.fingerprint_1, setup_holder.fingerprint_2]);

        assert_eq!(
            result,
            Err(PayableDaoError::RusqliteError(
                "Expected 1 row to be changed for the unique key 792 but got this count: 0"
                    .to_string()
            ))
        );
        let account_1_opt = subject.account_status(&setup_holder.wallet_1);
        assert_eq!(account_1_opt, Some(expected_account));
        let account_2_opt = subject.account_status(&setup_holder.wallet_2);
        assert_eq!(account_2_opt, None);
    }

    #[test]
    fn non_pending_payables_should_return_an_empty_vec_when_the_database_is_empty() {
        let home_dir = ensure_node_home_directory_exists(
            "payable_dao",
            "non_pending_payables_should_return_an_empty_vec_when_the_database_is_empty",
        );
        let subject = PayableDaoReal::new(
            DbInitializerReal::default()
                .initialize(&home_dir, DbInitializationConfig::test_default())
                .unwrap(),
        );

        let result = subject.non_pending_payables();

        assert_eq!(result, vec![]);
    }

    #[test]
    fn non_pending_payables_should_return_payables_with_no_pending_transaction() {
        let home_dir = ensure_node_home_directory_exists(
            "payable_dao",
            "non_pending_payables_should_return_payables_with_no_pending_transaction",
        );
        let subject = PayableDaoReal::new(
            DbInitializerReal::default()
                .initialize(&home_dir, DbInitializationConfig::test_default())
                .unwrap(),
        );
        let mut flags = OpenFlags::empty();
        flags.insert(OpenFlags::SQLITE_OPEN_READ_WRITE);
        let conn = Connection::open_with_flags(&home_dir.join(DATABASE_FILE), flags).unwrap();
        let conn = ConnectionWrapperReal::new(conn);
        let insert = |wallet: &str, pending_payable_rowid: Option<i64>| {
            insert_payable_record_fn(
                &conn,
                wallet,
                1234567890123456,
                111_111_111,
                pending_payable_rowid,
            );
        };
        insert("0x0000000000000000000000000000000000666f6f", Some(15));
        insert(&make_wallet("foobar").to_string(), None);
        insert("0x0000000000000000000000000000000000626172", Some(16));
        insert(&make_wallet("barfoo").to_string(), None);

        let result = subject.non_pending_payables();

        assert_eq!(
            result,
            vec![
                PayableAccount {
                    wallet: make_wallet("foobar"),
                    balance_wei: 1234567890123456 as u128,
                    last_paid_timestamp: from_time_t(111_111_111),
                    pending_payable_opt: None
                },
                PayableAccount {
                    wallet: make_wallet("barfoo"),
                    balance_wei: 1234567890123456 as u128,
                    last_paid_timestamp: from_time_t(111_111_111),
                    pending_payable_opt: None
                },
            ]
        );
    }

    #[test]
    fn custom_query_handles_empty_table_in_top_records_mode() {
        let main_test_setup = |_conn: &dyn ConnectionWrapper, _insert: InsertPayableHelperFn| {};
        let subject = custom_query_test_body_for_payable(
            "custom_query_handles_empty_table_in_top_records_mode",
            main_test_setup,
        );

        let result = subject.custom_query(CustomQuery::TopRecords {
            count: 6,
            ordered_by: Balance,
        });

        assert_eq!(result, None)
    }

    type InsertPayableHelperFn<'b> =
        &'b dyn for<'a> Fn(&'a dyn ConnectionWrapper, &'a str, i128, i64, Option<i64>);

    fn insert_payable_record_fn(
        conn: &dyn ConnectionWrapper,
        wallet: &str,
        balance: i128,
        timestamp: i64,
        pending_payable_rowid: Option<i64>,
    ) {
        let (high_bytes, low_bytes) = BigIntDivider::deconstruct(balance);
        let params: &[&dyn ToSql] = &[
            &wallet,
            &high_bytes,
            &low_bytes,
            &timestamp,
            &pending_payable_rowid,
        ];
        conn
            .prepare("insert into payable (wallet_address, balance_high_b, balance_low_b, last_paid_timestamp, pending_payable_rowid) values (?, ?, ?, ?, ?)")
            .unwrap()
            .execute(params)
            .unwrap();
    }

    fn accounts_for_tests_of_top_records(
        now: i64,
    ) -> Box<dyn Fn(&dyn ConnectionWrapper, InsertPayableHelperFn)> {
        Box::new(move |conn, insert: InsertPayableHelperFn| {
            insert(
                conn,
                "0x1111111111111111111111111111111111111111",
                1_000_000_002,
                now - 86_401,
                None,
            );
            insert(
                conn,
                "0x2222222222222222222222222222222222222222",
                7_562_000_300_000,
                now - 86_001,
                None,
            );
            insert(
                conn,
                "0x3333333333333333333333333333333333333333",
                999_999_999, //balance smaller than 1 gwei
                now - 86_000,
                None,
            );
            insert(
                conn,
                "0x4444444444444444444444444444444444444444",
                10_000_000_100,
                now - 86_300,
                None,
            );
            insert(
                conn,
                "0x5555555555555555555555555555555555555555",
                10_000_000_100,
                now - 86_401,
                Some(1),
            );
        })
    }

    #[test]
    fn custom_query_in_top_records_mode_with_default_ordering() {
        //Accounts of balances smaller than one gwei don't qualify.
        //Two accounts differ only in debt's age but not balance which allows to check doubled ordering,
        //here by balance and then by age.
        let now = now_time_t();
        let main_test_setup = accounts_for_tests_of_top_records(now);
        let subject = custom_query_test_body_for_payable(
            "custom_query_in_top_records_mode_with_default_ordering",
            main_test_setup,
        );

        let result = subject
            .custom_query(CustomQuery::TopRecords {
                count: 3,
                ordered_by: Balance,
            })
            .unwrap();

        assert_eq!(
            result,
            vec![
                PayableAccount {
                    wallet: Wallet::new("0x2222222222222222222222222222222222222222"),
                    balance_wei: 7_562_000_300_000,
                    last_paid_timestamp: from_time_t(now - 86_001),
                    pending_payable_opt: None
                },
                PayableAccount {
                    wallet: Wallet::new("0x5555555555555555555555555555555555555555"),
                    balance_wei: 10_000_000_100,
                    last_paid_timestamp: from_time_t(now - 86_401),
                    pending_payable_opt: Some(PendingPayableId::new(
                        1,
                        H256::from_str(
                            "abc4546cce78230a2312e12f3acb78747340456fe5237896666100143abcd223"
                        )
                        .unwrap()
                    ))
                },
                PayableAccount {
                    wallet: Wallet::new("0x4444444444444444444444444444444444444444"),
                    balance_wei: 10_000_000_100,
                    last_paid_timestamp: from_time_t(now - 86_300),
                    pending_payable_opt: None
                },
            ]
        );
    }

    #[test]
    fn custom_query_in_top_records_mode_ordered_by_age() {
        //Accounts of balances smaller than one gwei don't qualify.
        //Two accounts differ only in balance but not in the debt's age which allows to check doubled ordering,
        //here by age and then by balance.
        let now = now_time_t();
        let main_test_setup = accounts_for_tests_of_top_records(now);
        let subject = custom_query_test_body_for_payable(
            "custom_query_in_top_records_mode_ordered_by_age",
            main_test_setup,
        );

        let result = subject
            .custom_query(CustomQuery::TopRecords {
                count: 3,
                ordered_by: Age,
            })
            .unwrap();

        assert_eq!(
            result,
            vec![
                PayableAccount {
                    wallet: Wallet::new("0x5555555555555555555555555555555555555555"),
                    balance_wei: 10_000_000_100,
                    last_paid_timestamp: from_time_t(now - 86_401),
                    pending_payable_opt: Some(PendingPayableId::new(
                        1,
                        H256::from_str(
                            "abc4546cce78230a2312e12f3acb78747340456fe5237896666100143abcd223"
                        )
                        .unwrap()
                    ))
                },
                PayableAccount {
                    wallet: Wallet::new("0x1111111111111111111111111111111111111111"),
                    balance_wei: 1_000_000_002,
                    last_paid_timestamp: from_time_t(now - 86_401),
                    pending_payable_opt: None
                },
                PayableAccount {
                    wallet: Wallet::new("0x4444444444444444444444444444444444444444"),
                    balance_wei: 10_000_000_100,
                    last_paid_timestamp: from_time_t(now - 86_300),
                    pending_payable_opt: None
                },
            ]
        );
    }

    #[test]
    fn custom_query_handles_empty_table_in_range_mode() {
        let main_test_setup = |_conn: &dyn ConnectionWrapper, _insert: InsertPayableHelperFn| {};
        let subject = custom_query_test_body_for_payable(
            "custom_query_handles_empty_table_in_range_mode",
            main_test_setup,
        );

        let result = subject.custom_query(CustomQuery::RangeQuery {
            min_age_s: 20000,
            max_age_s: 200000,
            min_amount_gwei: 500000000,
            max_amount_gwei: 3500000000,
            timestamp: SystemTime::now(),
        });

        assert_eq!(result, None)
    }

    #[test]
    fn custom_query_in_range_mode() {
        //Two accounts differ only in debt's age but not balance which allows to check doubled ordering,
        //by balance and then by age.
        let now = now_time_t();
        let main_setup = |conn: &dyn ConnectionWrapper, insert: InsertPayableHelperFn| {
            insert(
                conn,
                "0x1111111111111111111111111111111111111111",
                gwei_to_wei::<_, u64>(499_999_999), //too small
                now - 70_000,
                None,
            );
            insert(
                conn,
                "0x2222222222222222222222222222222222222222",
                gwei_to_wei::<_, u64>(1_800_456_000),
                now - 55_120,
                Some(1),
            );
            insert(
                conn,
                "0x3333333333333333333333333333333333333333",
                gwei_to_wei::<_, u64>(600_123_456),
                now - 200_001, //too old
                None,
            );
            insert(
                conn,
                "0x4444444444444444444444444444444444444444",
                gwei_to_wei::<_, u64>(1_033_456_000_u64),
                now - 19_999, //too young
                None,
            );
            insert(
                conn,
                "0x5555555555555555555555555555555555555555",
                gwei_to_wei::<_, u64>(35_000_000_001), //too big
                now - 30_786,
                None,
            );
            insert(
                conn,
                "0x6666666666666666666666666666666666666666",
                gwei_to_wei::<_, u64>(1_800_456_000u64),
                now - 100_401,
                None,
            );
            insert(
                conn,
                "0x7777777777777777777777777777777777777777",
                gwei_to_wei::<_, u64>(2_500_647_000u64),
                now - 80_333,
                None,
            );
        };
        let subject = custom_query_test_body_for_payable("custom_query_in_range_mode", main_setup);

        let result = subject
            .custom_query(CustomQuery::RangeQuery {
                min_age_s: 20000,
                max_age_s: 200000,
                min_amount_gwei: 500_000_000,
                max_amount_gwei: 35_000_000_000,
                timestamp: from_time_t(now),
            })
            .unwrap();

        assert_eq!(
            result,
            vec![
                PayableAccount {
                    wallet: Wallet::new("0x7777777777777777777777777777777777777777"),
                    balance_wei: gwei_to_wei(2_500_647_000_u32),
                    last_paid_timestamp: from_time_t(now - 80_333),
                    pending_payable_opt: None
                },
                PayableAccount {
                    wallet: Wallet::new("0x6666666666666666666666666666666666666666"),
                    balance_wei: gwei_to_wei(1_800_456_000_u32),
                    last_paid_timestamp: from_time_t(now - 100_401),
                    pending_payable_opt: None
                },
                PayableAccount {
                    wallet: Wallet::new("0x2222222222222222222222222222222222222222"),
                    balance_wei: gwei_to_wei(1_800_456_000_u32),
                    last_paid_timestamp: from_time_t(now - 55_120),
                    pending_payable_opt: Some(PendingPayableId::new(
                        1,
                        H256::from_str(
                            "abc4546cce78230a2312e12f3acb78747340456fe5237896666100143abcd223"
                        )
                        .unwrap()
                    ))
                }
            ]
        );
    }

    #[test]
    fn range_query_does_not_display_values_from_below_1_gwei() {
        let now = now_time_t();
        let timestamp_1 = now - 11_001;
        let timestamp_2 = now - 5000;
        let main_setup = |conn: &dyn ConnectionWrapper, insert: InsertPayableHelperFn| {
            insert(
                conn,
                "0x1111111111111111111111111111111111111111",
                400_005_601,
                timestamp_1,
                None,
            );
            insert(
                conn,
                "0x2222222222222222222222222222222222222222",
                30_000_300_000,
                timestamp_2,
                None,
            );
        };
        let subject = custom_query_test_body_for_payable(
            "range_query_does_not_display_values_from_below_1_gwei",
            main_setup,
        );

        let result = subject
            .custom_query(CustomQuery::RangeQuery {
                min_age_s: 0,
                max_age_s: 200000,
                min_amount_gwei: u64::MIN,
                max_amount_gwei: 35,
                timestamp: SystemTime::now(),
            })
            .unwrap();

        assert_eq!(
            result,
            vec![PayableAccount {
                wallet: Wallet::new("0x2222222222222222222222222222222222222222"),
                balance_wei: 30_000_300_000,
                last_paid_timestamp: from_time_t(timestamp_2),
                pending_payable_opt: None
            },]
        )
    }

    #[test]
    fn total_works() {
        let home_dir = ensure_node_home_directory_exists("payable_dao", "total_works");
        let conn = DbInitializerReal::default()
            .initialize(&home_dir, DbInitializationConfig::test_default())
            .unwrap();
        let timestamp = utils::now_time_t();
        insert_payable_record_fn(
            &*conn,
            "0x1111111111111111111111111111111111111111",
            999_999_999,
            timestamp - 1000,
            None,
        );
        insert_payable_record_fn(
            &*conn,
            "0x2222222222222222222222222222222222222222",
            1_000_123_123,
            timestamp - 2000,
            None,
        );
        insert_payable_record_fn(
            &*conn,
            "0x3333333333333333333333333333333333333333",
            1_000_000_000,
            timestamp - 3000,
            None,
        );
        insert_payable_record_fn(
            &*conn,
            "0x4444444444444444444444444444444444444444",
            1_000_000_001,
            timestamp - 4000,
            Some(3),
        );
        let subject = PayableDaoReal::new(conn);

        let total = subject.total();

        assert_eq!(total, 4_000_123_123)
    }

    #[test]
    #[should_panic(
        expected = "database corrupted: found negative value -999999 in payable table for row id 2"
    )]
    fn total_takes_negative_value_as_error() {
        let home_dir =
            ensure_node_home_directory_exists("payable_dao", "total_takes_negative_value_as_error");
        let conn = DbInitializerReal::default()
            .initialize(&home_dir, DbInitializationConfig::test_default())
            .unwrap();
        insert_payable_record_fn(
            &*conn,
            "0x1111111111111111111111111111111111111111",
            123_456,
            111_111_111,
            None,
        );
        insert_payable_record_fn(
            &*conn,
            "0x2222222222222222222222222222222222222222",
            -999_999,
            222_222_222,
            None,
        );
        let subject = PayableDaoReal::new(conn);

        let _ = subject.total();
    }

    #[test]
    fn correctly_totals_zero_records() {
        let home_dir =
            ensure_node_home_directory_exists("payable_dao", "correctly_totals_zero_records");
        let conn = DbInitializerReal::default()
            .initialize(&home_dir, DbInitializationConfig::test_default())
            .unwrap();
        let subject = PayableDaoReal::new(conn);

        let result = subject.total();

        assert_eq!(result, 0)
    }

    #[test]
    #[should_panic(
        expected = "Database is corrupt: PAYABLE table columns and/or types: (Err(FromSqlConversionFailure(0, Text, InvalidAddress)), Err(InvalidColumnIndex(1))"
    )]
    fn create_payable_account_panics_on_database_error() {
        assert_account_creation_fn_fails_on_finding_wrong_columns_and_value_types(
            PayableDaoReal::create_payable_account,
        );
    }

    #[test]
    fn payable_dao_implements_dao_table_identifier() {
        assert_eq!(PayableDaoReal::table_name(), "payable")
    }

    fn payable_read_only_conn(path: &Path) -> Connection {
        trick_rusqlite_with_read_only_conn(path, DbInitializerReal::create_payable_table)
    }

    fn custom_query_test_body_for_payable<F>(test_name: &str, main_setup_fn: F) -> PayableDaoReal
    where
        F: Fn(&dyn ConnectionWrapper, InsertPayableHelperFn),
    {
        let home_dir = ensure_node_home_directory_exists("payable_dao", test_name);
        let conn = DbInitializerReal::default()
            .initialize(&home_dir, DbInitializationConfig::test_default())
            .unwrap();
        main_setup_fn(conn.as_ref(), &insert_payable_record_fn);

        let pending_payable_account: &[&dyn ToSql] = &[
            &String::from("0xabc4546cce78230a2312e12f3acb78747340456fe5237896666100143abcd223"),
            &40,
            &478945,
            &177777777,
            &1,
        ];
        conn
            .prepare("insert into pending_payable (transaction_hash, amount_high_b, amount_low_b, payable_timestamp, attempt) values (?,?,?,?,?)")
            .unwrap()
            .execute(pending_payable_account)
            .unwrap();
        PayableDaoReal::new(conn)
    }
}<|MERGE_RESOLUTION|>--- conflicted
+++ resolved
@@ -406,12 +406,7 @@
     use crate::accountant::db_access_objects::utils::{
         update_rows_and_return_valid_count, VigilantRusqliteFlatten,
     };
-<<<<<<< HEAD
-    use crate::accountant::db_access_objects::payable_dao::PayableDaoError;
     use crate::database::rusqlite_wrappers::ConnectionWrapper;
-=======
-    use crate::database::connection_wrapper::ConnectionWrapper;
->>>>>>> 8582531c
     use crate::sub_lib::wallet::Wallet;
     use itertools::Itertools;
     use rusqlite::Row;
