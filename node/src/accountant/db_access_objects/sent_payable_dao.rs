--- conflicted
+++ resolved
@@ -1,5 +1,6 @@
 // Copyright (c) 2025, MASQ (https://masq.ai) and/or its affiliates. All rights reserved.
 
+use std::cmp::Ordering;
 use std::collections::{HashMap, HashSet};
 use std::fmt::{Display, Formatter};
 use std::str::FromStr;
@@ -82,8 +83,20 @@
 
 #[derive(Clone, Debug, PartialEq, Eq)]
 pub struct TxConfirmation {
-    block_info: TransactionBlock,
-    detection: Detection,
+    pub block_info: TransactionBlock,
+    pub detection: Detection,
+}
+
+impl PartialOrd for TxConfirmation {
+    fn partial_cmp(&self, other: &Self) -> Option<std::cmp::Ordering> {
+        todo!()
+    }
+}
+
+impl Ord for TxConfirmation {
+    fn cmp(&self, other: &Self) -> Ordering {
+        todo!()
+    }
 }
 
 pub enum RetrieveCondition {
@@ -110,19 +123,15 @@
 
 pub trait SentPayableDao {
     fn get_tx_identifiers(&self, hashes: &HashSet<TxHash>) -> TxIdentifiers;
-<<<<<<< HEAD
     fn insert_new_records(&self, txs: &[SentTx]) -> Result<(), SentPayableDaoError>;
     fn retrieve_txs(&self, condition: Option<RetrieveCondition>) -> Vec<SentTx>;
-    fn update_tx_blocks(
-=======
-    fn insert_new_records(&self, txs: &[Tx]) -> Result<(), SentPayableDaoError>;
-    fn retrieve_txs(&self, condition: Option<RetrieveCondition>) -> Vec<Tx>;
+    //TODO potentially atomically
     fn confirm_tx(
->>>>>>> 5860bd17
         &self,
         hash_map: &HashMap<TxHash, TxConfirmation>,
     ) -> Result<(), SentPayableDaoError>;
     fn replace_records(&self, new_txs: &[SentTx]) -> Result<(), SentPayableDaoError>;
+    //TODO potentially atomically
     fn delete_records(&self, hashes: &HashSet<TxHash>) -> Result<(), SentPayableDaoError>;
 }
 
@@ -535,27 +544,15 @@
                 [SentTx { \
                 hash: 0x00000000000000000000000000000000000000000000000000000000000004d2, \
                 receiver_address: 0x0000000000000000000000000000000000000000, \
-<<<<<<< HEAD
                 amount_minor: 0, timestamp: 1749204017, gas_price_minor: 0, \
-                nonce: 0, block_opt: None }, \
+                nonce: 0, status: Pending(Waiting) }, \
                 SentTx { \
                 hash: 0x00000000000000000000000000000000000000000000000000000000000004d2, \
                 receiver_address: 0x0000000000000000000000000000000000000000, \
                 amount_minor: 0, timestamp: 1749204020, gas_price_minor: 0, \
-                nonce: 0, block_opt: Some(TransactionBlock { \
-                block_hash: 0x0000000000000000000000000000000000000000000000000000000000000000, \
-                block_number: 0 }) }]"
-=======
-                amount: 0, timestamp: 1749204017, gas_price_wei: 0, \
-                nonce: 0, status: Pending(Waiting) }, \
-                Tx { \
-                hash: 0x00000000000000000000000000000000000000000000000000000000000004d2, \
-                receiver_address: 0x0000000000000000000000000000000000000000, \
-                amount: 0, timestamp: 1749204020, gas_price_wei: 0, \
                 nonce: 0, status: Confirmed { block_hash: \
                 \"0x000000000000000000000000000000000000000000000000000000003b9acbc8\", \
                 block_number: 7890123, detection: Reclaim } }]"
->>>>>>> 5860bd17
                     .to_string()
             ))
         );
