--- conflicted
+++ resolved
@@ -486,19 +486,12 @@
 
 #[cfg(test)]
 mod tests {
-<<<<<<< HEAD
     use std::collections::{BTreeSet, HashMap};
-    use std::str::FromStr;
-    use std::sync::{Arc, Mutex};
-    use crate::accountant::db_access_objects::sent_payable_dao::{Detection, RetrieveCondition, SentPayableDao, SentPayableDaoError, SentPayableDaoReal, Tx, TxConfirmation, TxStatus};
-=======
-    use std::collections::{HashMap, HashSet};
     use std::ops::Add;
     use std::str::FromStr;
     use std::sync::{Arc, Mutex};
     use std::time::{Duration, UNIX_EPOCH};
-    use crate::accountant::db_access_objects::sent_payable_dao::{Detection, RetrieveCondition, SentPayableDao, SentPayableDaoError, SentPayableDaoReal, TxConfirmation, TxStatus};
->>>>>>> 7a664d6e
+    use crate::accountant::db_access_objects::sent_payable_dao::{Detection, RetrieveCondition, SentPayableDao, SentPayableDaoError, SentPayableDaoReal, Tx, TxConfirmation, TxStatus};
     use crate::database::db_initializer::{
         DbInitializationConfig, DbInitializer, DbInitializerReal,
     };
@@ -511,15 +504,10 @@
     use crate::accountant::db_access_objects::sent_payable_dao::SentPayableDaoError::{EmptyInput, PartialExecution};
     use crate::accountant::db_access_objects::test_utils::{make_read_only_db_connection, TxBuilder};
     use crate::blockchain::blockchain_interface::blockchain_interface_web3::lower_level_interface_web3::{TransactionBlock};
-<<<<<<< HEAD
-    use crate::blockchain::errors::{AppRpcError, RemoteError};
-    use crate::blockchain::test_utils::{make_address, make_block_hash, make_tx_hash};
-=======
     use crate::blockchain::errors::BlockchainErrorKind;
     use crate::blockchain::errors::rpc_errors::AppRpcErrorKind;
     use crate::blockchain::errors::validation_status::{PreviousAttempts, ValidationFailureClockReal};
-    use crate::blockchain::test_utils::{make_block_hash, make_tx_hash, ValidationFailureClockMock};
->>>>>>> 7a664d6e
+    use crate::blockchain::test_utils::{make_address, make_block_hash, make_tx_hash, ValidationFailureClockMock};
 
     #[test]
     fn insert_new_records_works() {
