--- conflicted
+++ resolved
@@ -12,12 +12,9 @@
 use crate::blockchain::blockchain_interface::blockchain_interface_web3::lower_level_interface_web3::{TransactionBlock};
 use crate::database::rusqlite_wrappers::ConnectionWrapper;
 use itertools::Itertools;
-<<<<<<< HEAD
-use crate::accountant::db_access_objects::failed_payable_dao::{FailedPayableDao, FailedPayableDaoReal};
-=======
 use serde_derive::{Deserialize, Serialize};
 use crate::accountant::db_access_objects::failed_payable_dao::ValidationStatus;
->>>>>>> 5860bd17
+use crate::accountant::db_access_objects::failed_payable_dao::{FailedPayableDao, FailedPayableDaoReal};
 
 #[derive(Debug, PartialEq, Eq)]
 pub enum SentPayableDaoError {
@@ -116,13 +113,8 @@
 pub trait SentPayableDao {
     fn get_tx_identifiers(&self, hashes: &HashSet<TxHash>) -> TxIdentifiers;
     fn insert_new_records(&self, txs: &[Tx]) -> Result<(), SentPayableDaoError>;
-<<<<<<< HEAD
     fn retrieve_txs(&self, condition: Option<RetrieveCondition>) -> Vec<Tx>; // TODO: GH-605: Turn it into HashSet
-    fn update_tx_blocks(
-=======
-    fn retrieve_txs(&self, condition: Option<RetrieveCondition>) -> Vec<Tx>;
     fn confirm_tx(
->>>>>>> 5860bd17
         &self,
         hash_map: &HashMap<TxHash, TxConfirmation>,
     ) -> Result<(), SentPayableDaoError>;
@@ -198,7 +190,6 @@
              nonce, \
              status \
              ) VALUES {}",
-<<<<<<< HEAD
             join_with_separator(
                 txs,
                 |tx| {
@@ -207,12 +198,8 @@
                     let (amount_high_b, amount_low_b) = BigIntDivider::deconstruct(amount_checked);
                     let (gas_price_wei_high_b, gas_price_wei_low_b) =
                         BigIntDivider::deconstruct(gas_price_wei_checked);
-                    let block_details = match &tx.block_opt {
-                        Some(block) => format!("'{:?}', {}", block.block_hash, block.block_number),
-                        None => "null, null".to_string(),
-                    };
                     format!(
-                        "('{:?}', '{:?}', {}, {}, {}, {}, {}, {}, {})",
+                        "('{:?}', '{:?}', {}, {}, {}, {}, {}, {}, '{}')",
                         tx.hash,
                         tx.receiver_address,
                         amount_high_b,
@@ -221,32 +208,11 @@
                         gas_price_wei_high_b,
                         gas_price_wei_low_b,
                         tx.nonce,
-                        block_details
+                        tx.status
                     )
                 },
                 ", "
             )
-=======
-            comma_joined_stringifiable(txs, |tx| {
-                let amount_checked = checked_conversion::<u128, i128>(tx.amount);
-                let gas_price_wei_checked = checked_conversion::<u128, i128>(tx.gas_price_wei);
-                let (amount_high_b, amount_low_b) = BigIntDivider::deconstruct(amount_checked);
-                let (gas_price_wei_high_b, gas_price_wei_low_b) =
-                    BigIntDivider::deconstruct(gas_price_wei_checked);
-                format!(
-                    "('{:?}', '{:?}', {}, {}, {}, {}, {}, {}, '{}')",
-                    tx.hash,
-                    tx.receiver_address,
-                    amount_high_b,
-                    amount_low_b,
-                    tx.timestamp,
-                    gas_price_wei_high_b,
-                    gas_price_wei_low_b,
-                    tx.nonce,
-                    tx.status
-                )
-            })
->>>>>>> 5860bd17
         );
 
         match self.conn.prepare(&sql).expect("Internal error").execute([]) {
@@ -682,6 +648,7 @@
     #[test]
     fn retrieve_condition_display_works() {
         assert_eq!(IsPending.to_string(), "WHERE status LIKE '%\"Pending\":%'");
+        // 0x0000000000000000000000000000000000000000000000000000000123456789
         assert_eq!(
             ByHash(HashSet::from([
                 H256::from_low_u64_be(0x123456789),
@@ -689,8 +656,8 @@
             ]))
             .to_string(),
             "WHERE tx_hash IN (\
-            '0x0000000000000000000000000000000000000000000000000000000123456789', \
-            '0x0000000000000000000000000000000000000000000000000000000987654321'\
+            '0x0000000000000000000000000000000000000000000000000000000987654321', \
+            '0x0000000000000000000000000000000000000000000000000000000123456789'\
             )"
             .to_string()
         );
@@ -774,7 +741,6 @@
     }
 
     #[test]
-<<<<<<< HEAD
     fn retrieve_txs_by_hash_returns_only_existing_transactions() {
         let home_dir = ensure_node_home_directory_exists(
             "sent_payable_dao",
@@ -813,59 +779,8 @@
     }
 
     #[test]
-    #[should_panic(expected = "Invalid block details")]
-    fn retrieve_txs_enforces_complete_block_details() {
-        let home_dir = ensure_node_home_directory_exists(
-            "sent_payable_dao",
-            "retrieve_txs_enforces_complete_block_details",
-        );
-        let wrapped_conn = DbInitializerReal::default()
-            .initialize(&home_dir, DbInitializationConfig::test_default())
-            .unwrap();
-        // Insert a record with block_hash but no block_number
-        {
-            let sql = "INSERT INTO sent_payable (\
-            tx_hash, \
-            receiver_address, \
-            amount_high_b, \
-            amount_low_b, \
-            timestamp, \
-            gas_price_wei_high_b, \
-            gas_price_wei_low_b, \
-            nonce, \
-            block_hash, \
-            block_number\
-            )
-               VALUES (?1, ?2, ?3, ?4, ?5, ?6, ?7, ?8, ?9, ?10)";
-            let mut stmt = wrapped_conn.prepare(sql).unwrap();
-            stmt.execute(rusqlite::params![
-                "0x1234567890123456789012345678901234567890123456789012345678901234",
-                "0x1234567890123456789012345678901234567890",
-                0,
-                100,
-                1234567890,
-                0,
-                1000000000,
-                1,
-                "0x2345678901234567890123456789012345678901234567890123456789012345",
-                rusqlite::types::Null,
-            ])
-            .unwrap();
-        }
-        let subject = SentPayableDaoReal::new(wrapped_conn);
-
-        // This should panic due to invalid block details
-        let _ = subject.retrieve_txs(None);
-    }
-
-    #[test]
-    fn update_tx_blocks_works() {
-        let home_dir =
-            ensure_node_home_directory_exists("sent_payable_dao", "update_tx_blocks_works");
-=======
     fn confirm_tx_works() {
         let home_dir = ensure_node_home_directory_exists("sent_payable_dao", "confirm_tx_works");
->>>>>>> 5860bd17
         let wrapped_conn = DbInitializerReal::default()
             .initialize(&home_dir, DbInitializationConfig::test_default())
             .unwrap();
@@ -875,7 +790,8 @@
         subject
             .insert_new_records(&vec![tx1.clone(), tx2.clone()])
             .unwrap();
-        let updated_pre_assert_txs = subject.retrieve_txs(Some(ByHash(vec![tx1.hash, tx2.hash])));
+        let updated_pre_assert_txs =
+            subject.retrieve_txs(Some(ByHash(HashSet::from([tx1.hash, tx2.hash]))));
         let pre_assert_status_tx1 = updated_pre_assert_txs[0].status.clone();
         let pre_assert_status_tx2 = updated_pre_assert_txs[1].status.clone();
         let tx_confirmation_1 = TxConfirmation {
