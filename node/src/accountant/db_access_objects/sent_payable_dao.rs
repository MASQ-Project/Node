// Copyright (c) 2025, MASQ (https://masq.ai) and/or its affiliates. All rights reserved.

use crate::accountant::db_access_objects::utils::{
    DaoFactoryReal, TxHash, TxIdentifiers, TxRecordWithHash,
};
use crate::accountant::db_big_integer::big_int_divider::BigIntDivider;
use crate::accountant::{checked_conversion, comma_joined_stringifiable};
use crate::blockchain::blockchain_interface::data_structures::TxBlock;
use crate::blockchain::errors::validation_status::ValidationStatus;
use crate::database::rusqlite_wrappers::ConnectionWrapper;
use ethereum_types::H256;
use itertools::Itertools;
use masq_lib::utils::ExpectValue;
use serde_derive::{Deserialize, Serialize};
use std::collections::{HashMap, HashSet};
use std::fmt::{Display, Formatter};
use std::str::FromStr;
use web3::types::Address;

#[derive(Debug, PartialEq, Eq)]
pub enum SentPayableDaoError {
    EmptyInput,
    NoChange,
    InvalidInput(String),
    PartialExecution(String),
    SqlExecutionFailed(String),
}

#[derive(Clone, Debug, PartialEq, Eq)]
pub struct SentTx {
    pub hash: TxHash,
    pub receiver_address: Address,
    pub amount_minor: u128,
    pub timestamp: i64,
    pub gas_price_minor: u128,
    pub nonce: u64,
    pub status: TxStatus,
}

impl TxRecordWithHash for SentTx {
    fn hash(&self) -> TxHash {
        self.hash
    }
}

#[derive(Clone, Debug, PartialEq, Eq, Serialize, Deserialize)]
pub enum TxStatus {
    Pending(ValidationStatus),
    Confirmed {
        block_hash: String,
        block_number: u64,
        detection: Detection,
    },
}

impl FromStr for TxStatus {
    type Err = String;

    fn from_str(s: &str) -> Result<Self, Self::Err> {
        serde_json::from_str(s).map_err(|e| format!("{} in '{}'", e, s))
    }
}

impl Display for TxStatus {
    fn fmt(&self, f: &mut Formatter<'_>) -> std::fmt::Result {
        match serde_json::to_string(self) {
            Ok(json) => write!(f, "{}", json),
            // Untestable
            Err(_) => write!(f, "<invalid TxStatus>"),
        }
    }
}

#[derive(Clone, Copy, Debug, PartialEq, Eq, Serialize, Deserialize)]
pub enum Detection {
    Normal,
    Reclaim,
}

impl From<TxBlock> for TxStatus {
    fn from(tx_block: TxBlock) -> Self {
        TxStatus::Confirmed {
            block_hash: format!("{:?}", tx_block.block_hash),
            block_number: u64::try_from(tx_block.block_number).expect("block number too big"),
            detection: Detection::Normal,
        }
    }
}

#[derive(Debug, PartialEq, Eq)]
pub enum RetrieveCondition {
    IsPending,
    ByHash(Vec<TxHash>),
    ByNonce(Vec<u64>),
}

impl Display for RetrieveCondition {
    fn fmt(&self, f: &mut Formatter<'_>) -> std::fmt::Result {
        match self {
            RetrieveCondition::IsPending => {
                write!(f, r#"WHERE status LIKE '%"Pending":%'"#)
            }
            RetrieveCondition::ByHash(tx_hashes) => {
                write!(
                    f,
                    "WHERE tx_hash IN ({})",
                    comma_joined_stringifiable(tx_hashes, |hash| format!("'{:?}'", hash))
                )
            }
            RetrieveCondition::ByNonce(nonces) => {
                write!(
                    f,
                    "WHERE nonce IN ({})",
                    comma_joined_stringifiable(nonces, |nonce| nonce.to_string())
                )
            }
        }
    }
}

pub trait SentPayableDao {
    fn get_tx_identifiers(&self, hashes: &HashSet<TxHash>) -> TxIdentifiers;
    fn insert_new_records(&self, txs: &[SentTx]) -> Result<(), SentPayableDaoError>;
    fn retrieve_txs(&self, condition: Option<RetrieveCondition>) -> Vec<SentTx>;
    //TODO potentially atomically
    fn confirm_txs(&self, hash_map: &HashMap<TxHash, TxBlock>) -> Result<(), SentPayableDaoError>;
    fn replace_records(&self, new_txs: &[SentTx]) -> Result<(), SentPayableDaoError>;
    fn update_statuses(
        &self,
        hash_map: &HashMap<TxHash, TxStatus>,
    ) -> Result<(), SentPayableDaoError>;
    //TODO potentially atomically
    fn delete_records(&self, hashes: &HashSet<TxHash>) -> Result<(), SentPayableDaoError>;
}

#[derive(Debug)]
pub struct SentPayableDaoReal<'a> {
    conn: Box<dyn ConnectionWrapper + 'a>,
}

impl<'a> SentPayableDaoReal<'a> {
    pub fn new(conn: Box<dyn ConnectionWrapper + 'a>) -> Self {
        Self { conn }
    }
}

impl SentPayableDao for SentPayableDaoReal<'_> {
    fn get_tx_identifiers(&self, hashes: &HashSet<TxHash>) -> TxIdentifiers {
        let hashes_vec: Vec<TxHash> = hashes.iter().copied().collect();
        let sql = format!(
            "SELECT tx_hash, rowid FROM sent_payable WHERE tx_hash IN ({})",
            comma_joined_stringifiable(&hashes_vec, |hash| format!("'{:?}'", hash))
        );

        let mut stmt = self
            .conn
            .prepare(&sql)
            .expect("Failed to prepare SQL statement");

        stmt.query_map([], |row| {
            let tx_hash_str: String = row.get(0).expectv("tx_hash");
            let tx_hash = H256::from_str(&tx_hash_str[2..]).expect("Failed to parse H256");
            let row_id: u64 = row.get(1).expectv("rowid");

            Ok((tx_hash, row_id))
        })
        .expect("Failed to execute query")
        .filter_map(Result::ok)
        .collect()
    }

    fn insert_new_records(&self, txs: &[SentTx]) -> Result<(), SentPayableDaoError> {
        if txs.is_empty() {
            return Err(SentPayableDaoError::EmptyInput);
        }

        let unique_hashes: HashSet<TxHash> = txs.iter().map(|tx| tx.hash).collect();
        if unique_hashes.len() != txs.len() {
            return Err(SentPayableDaoError::InvalidInput(format!(
                "Duplicate hashes found in the input. Input Transactions: {:?}",
                txs
            )));
        }

        let duplicates = self.get_tx_identifiers(&unique_hashes);
        if !duplicates.is_empty() {
            return Err(SentPayableDaoError::InvalidInput(format!(
                "Duplicates detected in the database: {:?}",
                duplicates,
            )));
        }

        let sql = format!(
            "INSERT INTO sent_payable (\
             tx_hash, \
             receiver_address, \
             amount_high_b, \
             amount_low_b, \
             timestamp, \
             gas_price_wei_high_b, \
             gas_price_wei_low_b, \
             nonce, \
             status \
             ) VALUES {}",
            comma_joined_stringifiable(txs, |tx| {
                let amount_checked = checked_conversion::<u128, i128>(tx.amount_minor);
                let gas_price_wei_checked = checked_conversion::<u128, i128>(tx.gas_price_minor);
                let (amount_high_b, amount_low_b) = BigIntDivider::deconstruct(amount_checked);
                let (gas_price_wei_high_b, gas_price_wei_low_b) =
                    BigIntDivider::deconstruct(gas_price_wei_checked);
                format!(
                    "('{:?}', '{:?}', {}, {}, {}, {}, {}, {}, '{}')",
                    tx.hash,
                    tx.receiver_address,
                    amount_high_b,
                    amount_low_b,
                    tx.timestamp,
                    gas_price_wei_high_b,
                    gas_price_wei_low_b,
                    tx.nonce,
                    tx.status
                )
            })
        );

        match self.conn.prepare(&sql).expect("Internal error").execute([]) {
            Ok(inserted_rows) => {
                if inserted_rows == txs.len() {
                    Ok(())
                } else {
                    Err(SentPayableDaoError::PartialExecution(format!(
                        "Only {} out of {} records inserted",
                        inserted_rows,
                        txs.len()
                    )))
                }
            }
            Err(e) => Err(SentPayableDaoError::SqlExecutionFailed(e.to_string())),
        }
    }

    fn retrieve_txs(&self, condition_opt: Option<RetrieveCondition>) -> Vec<SentTx> {
        let raw_sql = "SELECT tx_hash, receiver_address, amount_high_b, amount_low_b, \
            timestamp, gas_price_wei_high_b, gas_price_wei_low_b, nonce, status FROM sent_payable"
            .to_string();
        let sql = match condition_opt {
            None => raw_sql,
            Some(condition) => format!("{} {}", raw_sql, condition),
        };

        let mut stmt = self
            .conn
            .prepare(&sql)
            .expect("Failed to prepare SQL statement");

        stmt.query_map([], |row| {
            let tx_hash_str: String = row.get(0).expectv("tx_hash");
            let hash = H256::from_str(&tx_hash_str[2..]).expect("Failed to parse H256");
            let receiver_address_str: String = row.get(1).expectv("receivable_address");
            let receiver_address =
                Address::from_str(&receiver_address_str[2..]).expect("Failed to parse H160");
            let amount_high_b = row.get(2).expectv("amount_high_b");
            let amount_low_b = row.get(3).expectv("amount_low_b");
            let amount_minor = BigIntDivider::reconstitute(amount_high_b, amount_low_b) as u128;
            let timestamp = row.get(4).expectv("timestamp");
            let gas_price_wei_high_b = row.get(5).expectv("gas_price_wei_high_b");
            let gas_price_wei_low_b = row.get(6).expectv("gas_price_wei_low_b");
            let gas_price_minor =
                BigIntDivider::reconstitute(gas_price_wei_high_b, gas_price_wei_low_b) as u128;
            let nonce = row.get(7).expectv("nonce");
            let status_str: String = row.get(8).expectv("status");
            let status = TxStatus::from_str(&status_str).expect("Failed to parse TxStatus");

            Ok(SentTx {
                hash,
                receiver_address,
                amount_minor,
                timestamp,
                gas_price_minor,
                nonce,
                status,
            })
        })
        .expect("Failed to execute query")
        .filter_map(Result::ok)
        .collect()
    }

    fn confirm_txs(&self, hash_map: &HashMap<TxHash, TxBlock>) -> Result<(), SentPayableDaoError> {
        if hash_map.is_empty() {
            return Err(SentPayableDaoError::EmptyInput);
        }

        for (hash, tx_block) in hash_map {
            let sql = format!(
                "UPDATE sent_payable SET status = '{}' WHERE tx_hash = '{:?}'",
                TxStatus::from(*tx_block),
                hash
            );

            match self.conn.prepare(&sql).expect("Internal error").execute([]) {
                Ok(updated_rows) => {
                    if updated_rows == 1 {
                        continue;
                    } else {
                        return Err(SentPayableDaoError::PartialExecution(format!(
                            "Failed to update status for hash {:?}",
                            hash
                        )));
                    }
                }
                Err(e) => {
                    return Err(SentPayableDaoError::SqlExecutionFailed(e.to_string()));
                }
            }
        }

        Ok(())
    }

    fn replace_records(&self, new_txs: &[SentTx]) -> Result<(), SentPayableDaoError> {
        if new_txs.is_empty() {
            return Err(SentPayableDaoError::EmptyInput);
        }

        let build_case = |value_fn: fn(&SentTx) -> String| {
            new_txs
                .iter()
                .map(|tx| format!("WHEN nonce = {} THEN {}", tx.nonce, value_fn(tx)))
                .join(" ")
        };

        let tx_hash_cases = build_case(|tx| format!("'{:?}'", tx.hash));
        let receiver_address_cases = build_case(|tx| format!("'{:?}'", tx.receiver_address));
        let amount_high_b_cases = build_case(|tx| {
            let amount_checked = checked_conversion::<u128, i128>(tx.amount_minor);
            let (high, _) = BigIntDivider::deconstruct(amount_checked);
            high.to_string()
        });
        let amount_low_b_cases = build_case(|tx| {
            let amount_checked = checked_conversion::<u128, i128>(tx.amount_minor);
            let (_, low) = BigIntDivider::deconstruct(amount_checked);
            low.to_string()
        });
        let timestamp_cases = build_case(|tx| tx.timestamp.to_string());
        let gas_price_wei_high_b_cases = build_case(|tx| {
            let gas_price_wei_checked = checked_conversion::<u128, i128>(tx.gas_price_minor);
            let (high, _) = BigIntDivider::deconstruct(gas_price_wei_checked);
            high.to_string()
        });
        let gas_price_wei_low_b_cases = build_case(|tx| {
            let gas_price_wei_checked = checked_conversion::<u128, i128>(tx.gas_price_minor);
            let (_, low) = BigIntDivider::deconstruct(gas_price_wei_checked);
            low.to_string()
        });
        let status_cases = build_case(|tx| format!("'{}'", tx.status));

        let nonces = comma_joined_stringifiable(new_txs, |tx| tx.nonce.to_string());

        let sql = format!(
            "UPDATE sent_payable \
             SET \
                tx_hash = CASE \
                    {tx_hash_cases} \
                END, \
                receiver_address = CASE \
                    {receiver_address_cases} \
                END, \
                amount_high_b = CASE \
                    {amount_high_b_cases} \
                END, \
                amount_low_b = CASE \
                    {amount_low_b_cases} \
                END, \
                timestamp = CASE \
                    {timestamp_cases} \
                END, \
                gas_price_wei_high_b = CASE \
                    {gas_price_wei_high_b_cases} \
                END, \
                gas_price_wei_low_b = CASE \
                    {gas_price_wei_low_b_cases} \
                END, \
                status = CASE \
                    {status_cases} \
                END \
            WHERE nonce IN ({nonces})",
        );

        match self.conn.prepare(&sql).expect("Internal error").execute([]) {
            Ok(updated_rows) => match updated_rows {
                0 => Err(SentPayableDaoError::NoChange),
                count if count == new_txs.len() => Ok(()),
                _ => Err(SentPayableDaoError::PartialExecution(format!(
                    "Only {} out of {} records updated",
                    updated_rows,
                    new_txs.len()
                ))),
            },
            Err(e) => Err(SentPayableDaoError::SqlExecutionFailed(e.to_string())),
        }
    }

    fn update_statuses(
        &self,
        status_updates: &HashMap<TxHash, TxStatus>,
    ) -> Result<(), SentPayableDaoError> {
        if status_updates.is_empty() {
            return Err(SentPayableDaoError::EmptyInput);
        }

        let case_statements = status_updates
            .iter()
            .map(|(hash, status)| format!("WHEN tx_hash = '{:?}' THEN '{}'", hash, status))
            .join(" ");
        let tx_hashes = comma_joined_stringifiable(&status_updates.keys().collect_vec(), |hash| {
            format!("'{:?}'", hash)
        });

        let sql = format!(
            "UPDATE sent_payable \
                SET \
                    status = CASE \
                    {case_statements} \
                END \
            WHERE tx_hash IN ({tx_hashes})"
        );

        match self.conn.prepare(&sql).expect("Internal error").execute([]) {
            Ok(rows_changed) => {
                if rows_changed == status_updates.len() {
                    Ok(())
                } else {
                    Err(SentPayableDaoError::PartialExecution(format!(
                        "Only {} of {} records had their status updated.",
                        rows_changed,
                        status_updates.len(),
                    )))
                }
            }
            Err(e) => Err(SentPayableDaoError::SqlExecutionFailed(e.to_string())),
        }
    }

    fn delete_records(&self, hashes: &HashSet<TxHash>) -> Result<(), SentPayableDaoError> {
        if hashes.is_empty() {
            return Err(SentPayableDaoError::EmptyInput);
        }

        let hashes_vec: Vec<TxHash> = hashes.iter().cloned().collect();
        let sql = format!(
            "DELETE FROM sent_payable WHERE tx_hash IN ({})",
            comma_joined_stringifiable(&hashes_vec, |hash| { format!("'{:?}'", hash) })
        );

        match self.conn.prepare(&sql).expect("Internal error").execute([]) {
            Ok(deleted_rows) => {
                if deleted_rows == hashes.len() {
                    Ok(())
                } else if deleted_rows == 0 {
                    Err(SentPayableDaoError::NoChange)
                } else {
                    Err(SentPayableDaoError::PartialExecution(format!(
                        "Only {} of the {} hashes has been deleted.",
                        deleted_rows,
                        hashes.len(),
                    )))
                }
            }
            Err(e) => Err(SentPayableDaoError::SqlExecutionFailed(e.to_string())),
        }
    }
}

pub trait SentPayableDaoFactory {
    fn make(&self) -> Box<dyn SentPayableDao>;
}

impl SentPayableDaoFactory for DaoFactoryReal {
    fn make(&self) -> Box<dyn SentPayableDao> {
        Box::new(SentPayableDaoReal::new(self.make_connection()))
    }
}

#[cfg(test)]
mod tests {
    use crate::accountant::db_access_objects::sent_payable_dao::RetrieveCondition::{
        ByHash, ByNonce, IsPending,
    };
    use crate::accountant::db_access_objects::sent_payable_dao::SentPayableDaoError::{
        EmptyInput, PartialExecution,
    };
    use crate::accountant::db_access_objects::sent_payable_dao::{
        Detection, RetrieveCondition, SentPayableDao, SentPayableDaoError, SentPayableDaoReal,
        TxStatus,
    };
    use crate::accountant::db_access_objects::test_utils::{
        make_read_only_db_connection, TxBuilder,
    };
    use crate::accountant::db_access_objects::utils::TxRecordWithHash;
    use crate::accountant::scanners::pending_payable_scanner::test_utils::ValidationFailureClockMock;
    use crate::accountant::test_utils::make_sent_tx;
    use crate::blockchain::blockchain_interface::data_structures::TxBlock;
    use crate::blockchain::errors::blockchain_db_error::app_rpc_web3_error_kind::AppRpcWeb3ErrorKind;
    use crate::blockchain::errors::validation_status::{
        PreviousAttempts, ValidationFailureClockReal, ValidationStatus,
    };
    use crate::blockchain::test_utils::{make_block_hash, make_tx_hash};
    use crate::database::db_initializer::{
        DbInitializationConfig, DbInitializer, DbInitializerReal,
    };
    use crate::database::test_utils::ConnectionWrapperMock;
    use ethereum_types::{H256, U64};
    use masq_lib::test_utils::utils::ensure_node_home_directory_exists;
<<<<<<< HEAD
    use rusqlite::Connection;
    use std::collections::{HashMap, HashSet};
    use std::ops::{Add, Sub};
    use std::str::FromStr;
    use std::sync::{Arc, Mutex};
    use std::time::{Duration, SystemTime, UNIX_EPOCH};
=======
    use rusqlite::{Connection};
    use crate::accountant::db_access_objects::failed_payable_dao::{ValidationStatus};
    use crate::accountant::db_access_objects::sent_payable_dao::RetrieveCondition::{ByHash, IsPending};
    use crate::accountant::db_access_objects::sent_payable_dao::SentPayableDaoError::{EmptyInput, PartialExecution};
    use crate::accountant::db_access_objects::test_utils::{make_read_only_db_connection, TxBuilder};
    use crate::blockchain::blockchain_interface::blockchain_interface_web3::lower_level_interface_web3::{TransactionBlock};
    use crate::blockchain::errors::BlockchainErrorKind;
    use crate::blockchain::errors::rpc_errors::AppRpcErrorKind;
    use crate::blockchain::errors::validation_status::{PreviousAttempts, ValidationFailureClockReal};
    use crate::blockchain::test_utils::{make_block_hash, make_tx_hash, ValidationFailureClockMock};
>>>>>>> a9505afe

    #[test]
    fn insert_new_records_works() {
        let home_dir =
            ensure_node_home_directory_exists("sent_payable_dao", "insert_new_records_works");
        let wrapped_conn = DbInitializerReal::default()
            .initialize(&home_dir, DbInitializationConfig::test_default())
            .unwrap();
        let tx1 = TxBuilder::default().hash(make_tx_hash(1)).build();
        let tx2 = TxBuilder::default()
            .hash(make_tx_hash(2))
            .status(TxStatus::Pending(ValidationStatus::Reattempting(
                PreviousAttempts::new(
                    BlockchainErrorKind::AppRpc(AppRpcErrorKind::ServerUnreachable),
                    &ValidationFailureClockReal::default(),
                )
                .add_attempt(
                    BlockchainErrorKind::AppRpc(AppRpcErrorKind::ServerUnreachable),
                    &ValidationFailureClockReal::default(),
                ),
            )))
            .build();
        let subject = SentPayableDaoReal::new(wrapped_conn);
        let txs = vec![tx1, tx2];

        let result = subject.insert_new_records(&txs);

        let retrieved_txs = subject.retrieve_txs(None);
        assert_eq!(result, Ok(()));
        assert_eq!(retrieved_txs, txs);
    }

    #[test]
    fn insert_new_records_throws_err_for_empty_input() {
        let home_dir = ensure_node_home_directory_exists(
            "sent_payable_dao",
            "insert_new_records_throws_err_for_empty_input",
        );
        let wrapped_conn = DbInitializerReal::default()
            .initialize(&home_dir, DbInitializationConfig::test_default())
            .unwrap();
        let subject = SentPayableDaoReal::new(wrapped_conn);
        let empty_input = vec![];

        let result = subject.insert_new_records(&empty_input);

        assert_eq!(result, Err(SentPayableDaoError::EmptyInput));
    }

    #[test]
    fn insert_new_records_throws_error_when_two_txs_with_same_hash_are_present_in_the_input() {
        let home_dir = ensure_node_home_directory_exists(
            "sent_payable_dao",
            "insert_new_records_throws_error_when_two_txs_with_same_hash_are_present_in_the_input",
        );
        let wrapped_conn = DbInitializerReal::default()
            .initialize(&home_dir, DbInitializationConfig::test_default())
            .unwrap();
        let hash = make_tx_hash(1234);
        let tx1 = TxBuilder::default()
            .hash(hash)
            .timestamp(1749204017)
            .status(TxStatus::Pending(ValidationStatus::Waiting))
            .build();
        let tx2 = TxBuilder::default()
            .hash(hash)
            .timestamp(1749204020)
            .status(TxStatus::Confirmed {
                block_hash: format!("{:?}", make_block_hash(456)),
                block_number: 7890123,
                detection: Detection::Reclaim,
            })
            .build();
        let subject = SentPayableDaoReal::new(wrapped_conn);

        let result = subject.insert_new_records(&vec![tx1, tx2]);

        assert_eq!(
            result,
            Err(SentPayableDaoError::InvalidInput(
                "Duplicate hashes found in the input. Input Transactions: \
                [SentTx { \
                hash: 0x00000000000000000000000000000000000000000000000000000000000004d2, \
                receiver_address: 0x0000000000000000000000000000000000000000, \
                amount_minor: 0, timestamp: 1749204017, gas_price_minor: 0, \
                nonce: 0, status: Pending(Waiting) }, \
                SentTx { \
                hash: 0x00000000000000000000000000000000000000000000000000000000000004d2, \
                receiver_address: 0x0000000000000000000000000000000000000000, \
                amount_minor: 0, timestamp: 1749204020, gas_price_minor: 0, \
                nonce: 0, status: Confirmed { block_hash: \
                \"0x000000000000000000000000000000000000000000000000000000003b9acbc8\", \
                block_number: 7890123, detection: Reclaim } }]"
                    .to_string()
            ))
        );
    }

    #[test]
    fn insert_new_records_throws_error_when_input_tx_hash_is_already_present_in_the_db() {
        let home_dir = ensure_node_home_directory_exists(
            "sent_payable_dao",
            "insert_new_records_throws_error_when_input_tx_hash_is_already_present_in_the_db",
        );
        let wrapped_conn = DbInitializerReal::default()
            .initialize(&home_dir, DbInitializationConfig::test_default())
            .unwrap();
        let hash = make_tx_hash(1234);
        let tx1 = TxBuilder::default().hash(hash).build();
        let tx2 = TxBuilder::default().hash(hash).build();
        let subject = SentPayableDaoReal::new(wrapped_conn);
        let initial_insertion_result = subject.insert_new_records(&vec![tx1]);

        let result = subject.insert_new_records(&vec![tx2]);

        assert_eq!(initial_insertion_result, Ok(()));
        assert_eq!(
            result,
            Err(SentPayableDaoError::InvalidInput(
                "Duplicates detected in the database: \
                {0x00000000000000000000000000000000000000000000000000000000000004d2: 1}"
                    .to_string()
            ))
        );
    }

    #[test]
    fn insert_new_records_returns_err_if_partially_executed() {
        let setup_conn = Connection::open_in_memory().unwrap();
        setup_conn
            .execute("CREATE TABLE example (id integer)", [])
            .unwrap();
        let get_tx_identifiers_stmt = setup_conn.prepare("SELECT id FROM example").unwrap();
        let faulty_insert_stmt = { setup_conn.prepare("SELECT id FROM example").unwrap() };
        let wrapped_conn = ConnectionWrapperMock::default()
            .prepare_result(Ok(get_tx_identifiers_stmt))
            .prepare_result(Ok(faulty_insert_stmt));
        let tx = TxBuilder::default().build();
        let subject = SentPayableDaoReal::new(Box::new(wrapped_conn));

        let result = subject.insert_new_records(&vec![tx]);

        assert_eq!(
            result,
            Err(SentPayableDaoError::PartialExecution(
                "Only 0 out of 1 records inserted".to_string()
            ))
        );
    }

    #[test]
    fn insert_new_records_can_throw_error() {
        let home_dir = ensure_node_home_directory_exists(
            "sent_payable_dao",
            "insert_new_records_can_throw_error",
        );
        let tx = TxBuilder::default().build();
        let wrapped_conn = make_read_only_db_connection(home_dir);
        let subject = SentPayableDaoReal::new(Box::new(wrapped_conn));

        let result = subject.insert_new_records(&vec![tx]);

        assert_eq!(
            result,
            Err(SentPayableDaoError::SqlExecutionFailed(
                "attempt to write a readonly database".to_string()
            ))
        )
    }

    #[test]
    fn get_tx_identifiers_works() {
        let home_dir =
            ensure_node_home_directory_exists("sent_payable_dao", "get_tx_identifiers_works");
        let wrapped_conn = DbInitializerReal::default()
            .initialize(&home_dir, DbInitializationConfig::test_default())
            .unwrap();
        let subject = SentPayableDaoReal::new(wrapped_conn);
        let present_hash = make_tx_hash(1);
        let absent_hash = make_tx_hash(2);
        let another_present_hash = make_tx_hash(3);
        let hashset = HashSet::from([present_hash, absent_hash, another_present_hash]);
        let present_tx = TxBuilder::default().hash(present_hash).build();
        let another_present_tx = TxBuilder::default().hash(another_present_hash).build();
        subject
            .insert_new_records(&vec![present_tx, another_present_tx])
            .unwrap();

        let result = subject.get_tx_identifiers(&hashset);

        assert_eq!(result.get(&present_hash), Some(&1u64));
        assert_eq!(result.get(&absent_hash), None);
        assert_eq!(result.get(&another_present_hash), Some(&2u64));
    }

    #[test]
    fn retrieve_condition_display_works() {
        assert_eq!(IsPending.to_string(), "WHERE status LIKE '%\"Pending\":%'");
        assert_eq!(
            ByHash(vec![
                H256::from_low_u64_be(0x123456789),
                H256::from_low_u64_be(0x987654321),
            ])
            .to_string(),
            "WHERE tx_hash IN (\
            '0x0000000000000000000000000000000000000000000000000000000123456789', \
            '0x0000000000000000000000000000000000000000000000000000000987654321'\
            )"
        );
        assert_eq!(ByNonce(vec![45, 47]).to_string(), "WHERE nonce IN (45, 47)")
    }

    #[test]
    fn can_retrieve_all_txs() {
        let home_dir =
            ensure_node_home_directory_exists("sent_payable_dao", "can_retrieve_all_txs");
        let wrapped_conn = DbInitializerReal::default()
            .initialize(&home_dir, DbInitializationConfig::test_default())
            .unwrap();
        let subject = SentPayableDaoReal::new(wrapped_conn);
        let tx1 = TxBuilder::default().hash(make_tx_hash(1)).build();
        let tx2 = TxBuilder::default().hash(make_tx_hash(2)).build();
        let tx3 = TxBuilder::default().hash(make_tx_hash(3)).build();
        subject
            .insert_new_records(&vec![tx1.clone(), tx2.clone()])
            .unwrap();
        subject.insert_new_records(&vec![tx3.clone()]).unwrap();

        let result = subject.retrieve_txs(None);

        assert_eq!(result, vec![tx1, tx2, tx3]);
    }

    #[test]
    fn can_retrieve_pending_txs() {
        let home_dir =
            ensure_node_home_directory_exists("sent_payable_dao", "can_retrieve_pending_txs");
        let wrapped_conn = DbInitializerReal::default()
            .initialize(&home_dir, DbInitializationConfig::test_default())
            .unwrap();
        let subject = SentPayableDaoReal::new(wrapped_conn);
        let tx1 = TxBuilder::default()
            .hash(make_tx_hash(1))
            .status(TxStatus::Pending(ValidationStatus::Waiting))
            .build();
        let tx2 = TxBuilder::default()
            .hash(make_tx_hash(2))
            .status(TxStatus::Pending(ValidationStatus::Reattempting(
                PreviousAttempts::new(
                    BlockchainErrorKind::AppRpc(AppRpcErrorKind::ServerUnreachable),
                    &ValidationFailureClockReal::default(),
                ),
            )))
            .build();
        let tx3 = TxBuilder::default()
            .hash(make_tx_hash(3))
            .status(TxStatus::Confirmed {
                block_hash: format!("{:?}", make_block_hash(456)),
                block_number: 456789,
                detection: Detection::Normal,
            })
            .build();
        subject
            .insert_new_records(&vec![tx1.clone(), tx2.clone(), tx3])
            .unwrap();

        let result = subject.retrieve_txs(Some(RetrieveCondition::IsPending));

        assert_eq!(result, vec![tx1, tx2]);
    }

    #[test]
    fn tx_can_be_retrieved_by_hash() {
        let home_dir =
            ensure_node_home_directory_exists("sent_payable_dao", "tx_can_be_retrieved_by_hash");
        let wrapped_conn = DbInitializerReal::default()
            .initialize(&home_dir, DbInitializationConfig::test_default())
            .unwrap();
        let subject = SentPayableDaoReal::new(wrapped_conn);
        let tx1 = TxBuilder::default().hash(make_tx_hash(1)).build();
        let tx2 = TxBuilder::default().hash(make_tx_hash(2)).build();
        let tx3 = TxBuilder::default().hash(make_tx_hash(3)).build();
        subject
            .insert_new_records(&vec![tx1.clone(), tx2, tx3.clone()])
            .unwrap();

        let result = subject.retrieve_txs(Some(ByHash(vec![tx1.hash, tx3.hash])));

        assert_eq!(result, vec![tx1, tx3]);
    }

    #[test]
    fn tx_can_be_retrieved_by_nonce() {
        let home_dir =
            ensure_node_home_directory_exists("sent_payable_dao", "tx_can_be_retrieved_by_nonce");
        let wrapped_conn = DbInitializerReal::default()
            .initialize(&home_dir, DbInitializationConfig::test_default())
            .unwrap();
        let subject = SentPayableDaoReal::new(wrapped_conn);
        let tx1 = TxBuilder::default()
            .hash(make_tx_hash(123))
            .nonce(33)
            .build();
        let tx2 = TxBuilder::default()
            .hash(make_tx_hash(456))
            .nonce(34)
            .build();
        let tx3 = TxBuilder::default()
            .hash(make_tx_hash(789))
            .nonce(35)
            .build();
        subject
            .insert_new_records(&vec![tx1.clone(), tx2, tx3.clone()])
            .unwrap();

        let result = subject.retrieve_txs(Some(ByNonce(vec![33, 35])));

        assert_eq!(result, vec![tx1, tx3]);
    }

    #[test]
    fn confirm_tx_works() {
        let home_dir = ensure_node_home_directory_exists("sent_payable_dao", "confirm_tx_works");
        let wrapped_conn = DbInitializerReal::default()
            .initialize(&home_dir, DbInitializationConfig::test_default())
            .unwrap();
        let subject = SentPayableDaoReal::new(wrapped_conn);
        let tx1 = TxBuilder::default().hash(make_tx_hash(1)).build();
        let tx2 = TxBuilder::default().hash(make_tx_hash(2)).build();
        subject
            .insert_new_records(&vec![tx1.clone(), tx2.clone()])
            .unwrap();
        let updated_pre_assert_txs = subject.retrieve_txs(Some(ByHash(vec![tx1.hash, tx2.hash])));
        let pre_assert_status_tx1 = updated_pre_assert_txs[0].status.clone();
        let pre_assert_status_tx2 = updated_pre_assert_txs[1].status.clone();
        let confirmed_tx_block_1 = TxBlock {
            block_hash: make_block_hash(3),
            block_number: U64::from(1),
        };
        let confirmed_tx_block_2 = TxBlock {
            block_hash: make_block_hash(4),
            block_number: U64::from(2),
        };
        let hash_map = HashMap::from([
            (tx1.hash, confirmed_tx_block_1.clone()),
            (tx2.hash, confirmed_tx_block_2.clone()),
        ]);

        let result = subject.confirm_txs(&hash_map);

        let updated_txs = subject.retrieve_txs(Some(ByHash(vec![tx1.hash, tx2.hash])));
        assert_eq!(result, Ok(()));
        assert_eq!(
            pre_assert_status_tx1,
            TxStatus::Pending(ValidationStatus::Waiting)
        );
        assert_eq!(
            updated_txs[0].status,
            TxStatus::Confirmed {
                block_hash: format!("{:?}", confirmed_tx_block_1.block_hash),
                block_number: confirmed_tx_block_1.block_number.as_u64(),
                detection: Detection::Normal
            }
        );
        assert_eq!(
            pre_assert_status_tx2,
            TxStatus::Pending(ValidationStatus::Waiting)
        );
        assert_eq!(
            updated_txs[1].status,
            TxStatus::Confirmed {
                block_hash: format!("{:?}", confirmed_tx_block_2.block_hash),
                block_number: confirmed_tx_block_2.block_number.as_u64(),
                detection: Detection::Normal
            }
        );
    }

    #[test]
    fn confirm_tx_returns_error_when_input_is_empty() {
        let home_dir = ensure_node_home_directory_exists(
            "sent_payable_dao",
            "confirm_tx_returns_error_when_input_is_empty",
        );
        let wrapped_conn = DbInitializerReal::default()
            .initialize(&home_dir, DbInitializationConfig::test_default())
            .unwrap();
        let subject = SentPayableDaoReal::new(wrapped_conn);
        let existent_hash = make_tx_hash(1);
        let tx = TxBuilder::default().hash(existent_hash).build();
        subject.insert_new_records(&vec![tx]).unwrap();
        let hash_map = HashMap::new();

        let result = subject.confirm_txs(&hash_map);

        assert_eq!(result, Err(SentPayableDaoError::EmptyInput));
    }

    #[test]
    fn confirm_tx_returns_error_during_partial_execution() {
        let home_dir = ensure_node_home_directory_exists(
            "sent_payable_dao",
            "confirm_tx_returns_error_during_partial_execution",
        );
        let wrapped_conn = DbInitializerReal::default()
            .initialize(&home_dir, DbInitializationConfig::test_default())
            .unwrap();
        let subject = SentPayableDaoReal::new(wrapped_conn);
        let existent_hash = make_tx_hash(1);
        let non_existent_hash = make_tx_hash(999);
        let tx = TxBuilder::default().hash(existent_hash).build();
        subject.insert_new_records(&vec![tx]).unwrap();
        let hash_map = HashMap::from([
            (
                existent_hash,
                TxBlock {
                    block_hash: make_block_hash(1),
                    block_number: U64::from(1),
                },
            ),
            (
                non_existent_hash,
                TxBlock {
                    block_hash: make_block_hash(2),
                    block_number: U64::from(2),
                },
            ),
        ]);

        let result = subject.confirm_txs(&hash_map);

        assert_eq!(
            result,
            Err(SentPayableDaoError::PartialExecution(format!(
                "Failed to update status for hash {:?}",
                non_existent_hash
            )))
        );
    }

    #[test]
    fn confirm_tx_returns_error_when_an_error_occurs_while_executing_sql() {
        let home_dir = ensure_node_home_directory_exists(
            "sent_payable_dao",
            "confirm_tx_returns_error_when_an_error_occurs_while_executing_sql",
        );
        let wrapped_conn = make_read_only_db_connection(home_dir);
        let subject = SentPayableDaoReal::new(Box::new(wrapped_conn));
        let hash = make_tx_hash(1);
        let hash_map = HashMap::from([(
            hash,
            TxBlock {
                block_hash: make_block_hash(1),
                block_number: U64::default(),
            },
        )]);

        let result = subject.confirm_txs(&hash_map);

        assert_eq!(
            result,
            Err(SentPayableDaoError::SqlExecutionFailed(
                "attempt to write a readonly database".to_string()
            ))
        )
    }

    #[test]
    fn txs_can_be_deleted() {
        let home_dir = ensure_node_home_directory_exists("sent_payable_dao", "txs_can_be_deleted");
        let wrapped_conn = DbInitializerReal::default()
            .initialize(&home_dir, DbInitializationConfig::test_default())
            .unwrap();
        let subject = SentPayableDaoReal::new(wrapped_conn);
        let tx1 = TxBuilder::default().hash(make_tx_hash(1)).build();
        let tx2 = TxBuilder::default().hash(make_tx_hash(2)).build();
        let tx3 = TxBuilder::default().hash(make_tx_hash(3)).build();
        let tx4 = TxBuilder::default().hash(make_tx_hash(4)).build();
        subject
            .insert_new_records(&vec![tx1.clone(), tx2.clone(), tx3.clone(), tx4.clone()])
            .unwrap();
        let hashset = HashSet::from([tx1.hash, tx3.hash]);

        let result = subject.delete_records(&hashset);

        let remaining_records = subject.retrieve_txs(None);
        assert_eq!(result, Ok(()));
        assert_eq!(remaining_records, vec![tx2, tx4]);
    }

    #[test]
    fn delete_records_returns_error_when_input_is_empty() {
        let home_dir = ensure_node_home_directory_exists(
            "sent_payable_dao",
            "delete_records_returns_error_when_input_is_empty",
        );
        let wrapped_conn = DbInitializerReal::default()
            .initialize(&home_dir, DbInitializationConfig::test_default())
            .unwrap();
        let subject = SentPayableDaoReal::new(wrapped_conn);

        let result = subject.delete_records(&HashSet::new());

        assert_eq!(result, Err(SentPayableDaoError::EmptyInput));
    }

    #[test]
    fn delete_records_returns_error_when_no_records_are_deleted() {
        let home_dir = ensure_node_home_directory_exists(
            "sent_payable_dao",
            "delete_records_returns_error_when_no_records_are_deleted",
        );
        let wrapped_conn = DbInitializerReal::default()
            .initialize(&home_dir, DbInitializationConfig::test_default())
            .unwrap();
        let subject = SentPayableDaoReal::new(wrapped_conn);
        let non_existent_hash = make_tx_hash(999);
        let hashset = HashSet::from([non_existent_hash]);

        let result = subject.delete_records(&hashset);

        assert_eq!(result, Err(SentPayableDaoError::NoChange));
    }

    #[test]
    fn delete_records_returns_error_when_not_all_input_records_were_deleted() {
        let home_dir = ensure_node_home_directory_exists(
            "sent_payable_dao",
            "delete_records_returns_error_when_not_all_input_records_were_deleted",
        );
        let wrapped_conn = DbInitializerReal::default()
            .initialize(&home_dir, DbInitializationConfig::test_default())
            .unwrap();
        let subject = SentPayableDaoReal::new(wrapped_conn);
        let present_hash = make_tx_hash(1);
        let absent_hash = make_tx_hash(2);
        let tx = TxBuilder::default().hash(present_hash).build();
        subject.insert_new_records(&vec![tx]).unwrap();
        let hashset = HashSet::from([present_hash, absent_hash]);

        let result = subject.delete_records(&hashset);

        assert_eq!(
            result,
            Err(SentPayableDaoError::PartialExecution(
                "Only 1 of the 2 hashes has been deleted.".to_string()
            ))
        );
    }

    #[test]
    fn delete_records_returns_a_general_error_from_sql() {
        let home_dir = ensure_node_home_directory_exists(
            "sent_payable_dao",
            "delete_records_returns_a_general_error_from_sql",
        );
        let wrapped_conn = make_read_only_db_connection(home_dir);
        let subject = SentPayableDaoReal::new(Box::new(wrapped_conn));
        let hashes = HashSet::from([make_tx_hash(1)]);

        let result = subject.delete_records(&hashes);

        assert_eq!(
            result,
            Err(SentPayableDaoError::SqlExecutionFailed(
                "attempt to write a readonly database".to_string()
            ))
        )
    }

    #[test]
    fn update_statuses_works() {
        let home_dir =
            ensure_node_home_directory_exists("sent_payable_dao", "update_statuses_works");
        let wrapped_conn = DbInitializerReal::default()
            .initialize(&home_dir, DbInitializationConfig::test_default())
            .unwrap();
        let timestamp_a = SystemTime::now().sub(Duration::from_millis(11));
        let timestamp_b = SystemTime::now().sub(Duration::from_millis(1234));
        let subject = SentPayableDaoReal::new(wrapped_conn);
        let mut tx1 = make_sent_tx(456);
        tx1.status = TxStatus::Pending(ValidationStatus::Waiting);
        let mut tx2 = make_sent_tx(789);
        tx2.status = TxStatus::Pending(ValidationStatus::Reattempting(PreviousAttempts::new(
            Box::new(AppRpcWeb3ErrorKind::ServerUnreachable),
            &ValidationFailureClockMock::default().now_result(timestamp_b),
        )));
        let mut tx3 = make_sent_tx(123);
        tx3.status = TxStatus::Pending(ValidationStatus::Waiting);
        subject
            .insert_new_records(&vec![tx1.clone(), tx2.clone(), tx3.clone()])
            .unwrap();
        let hashmap = HashMap::from([
            (
                tx1.hash,
                TxStatus::Pending(ValidationStatus::Reattempting(PreviousAttempts::new(
                    Box::new(AppRpcWeb3ErrorKind::Internal),
                    &ValidationFailureClockMock::default().now_result(timestamp_a),
                ))),
            ),
            (
                tx2.hash,
                TxStatus::Pending(ValidationStatus::Reattempting(
                    PreviousAttempts::new(
                        Box::new(AppRpcWeb3ErrorKind::ServerUnreachable),
                        &ValidationFailureClockMock::default().now_result(timestamp_b),
                    )
                    .add_attempt(
                        Box::new(AppRpcWeb3ErrorKind::ServerUnreachable),
                        &ValidationFailureClockReal::default(),
                    ),
                )),
            ),
            (
                tx3.hash,
                TxStatus::Confirmed {
                    block_hash:
                        "0x0000000000000000000000000000000000000000000000000000000000000002"
                            .to_string(),
                    block_number: 123,
                    detection: Detection::Normal,
                },
            ),
        ]);

        let result = subject.update_statuses(&hashmap);

        let updated_txs = subject.retrieve_txs(None);
        assert_eq!(result, Ok(()));
        assert_eq!(
            updated_txs[0].status,
            TxStatus::Pending(ValidationStatus::Reattempting(PreviousAttempts::new(
                Box::new(AppRpcWeb3ErrorKind::Internal),
                &ValidationFailureClockMock::default().now_result(timestamp_a)
            )))
        );
        assert_eq!(
            updated_txs[1].status,
            TxStatus::Pending(ValidationStatus::Reattempting(
                PreviousAttempts::new(
                    Box::new(AppRpcWeb3ErrorKind::ServerUnreachable),
                    &ValidationFailureClockMock::default().now_result(timestamp_b)
                )
                .add_attempt(
                    Box::new(AppRpcWeb3ErrorKind::ServerUnreachable),
                    &ValidationFailureClockReal::default()
                )
            ))
        );
        assert_eq!(
            updated_txs[2].status,
            TxStatus::Confirmed {
                block_hash: "0x0000000000000000000000000000000000000000000000000000000000000002"
                    .to_string(),
                block_number: 123,
                detection: Detection::Normal,
            }
        );
        assert_eq!(updated_txs.len(), 3)
    }

    #[test]
    fn update_statuses_handles_empty_input_error() {
        let home_dir = ensure_node_home_directory_exists(
            "sent_payable_dao",
            "update_statuses_handles_empty_input_error",
        );
        let wrapped_conn = DbInitializerReal::default()
            .initialize(&home_dir, DbInitializationConfig::test_default())
            .unwrap();
        let subject = SentPayableDaoReal::new(wrapped_conn);

        let result = subject.update_statuses(&HashMap::new());

        assert_eq!(result, Err(SentPayableDaoError::EmptyInput));
    }

    #[test]
    fn update_statuses_handles_sql_error() {
        let home_dir = ensure_node_home_directory_exists(
            "sent_payable_dao",
            "update_statuses_handles_sql_error",
        );
        let wrapped_conn = make_read_only_db_connection(home_dir);
        let subject = SentPayableDaoReal::new(Box::new(wrapped_conn));

        let result = subject.update_statuses(&HashMap::from([(
            make_tx_hash(1),
            TxStatus::Pending(ValidationStatus::Reattempting(PreviousAttempts::new(
                Box::new(AppRpcWeb3ErrorKind::ServerUnreachable),
                &ValidationFailureClockReal::default(),
            ))),
        )]));

        assert_eq!(
            result,
            Err(SentPayableDaoError::SqlExecutionFailed(
                "attempt to write a readonly database".to_string()
            ))
        );
    }

    #[test]
    fn replace_records_works_as_expected() {
        let home_dir = ensure_node_home_directory_exists(
            "sent_payable_dao",
            "replace_records_works_as_expected",
        );
        let wrapped_conn = DbInitializerReal::default()
            .initialize(&home_dir, DbInitializationConfig::test_default())
            .unwrap();
        let subject = SentPayableDaoReal::new(wrapped_conn);
        let tx1 = TxBuilder::default().hash(make_tx_hash(1)).nonce(1).build();
        let tx2 = TxBuilder::default().hash(make_tx_hash(2)).nonce(2).build();
        let tx3 = TxBuilder::default().hash(make_tx_hash(3)).nonce(3).build();
        subject
            .insert_new_records(&vec![tx1.clone(), tx2, tx3])
            .unwrap();
        let new_tx2 = TxBuilder::default()
            .hash(make_tx_hash(22))
            .status(TxStatus::Confirmed {
                block_hash: format!("{:?}", make_block_hash(123)),
                block_number: 45454545,
                detection: Detection::Normal,
            })
            .nonce(2)
            .build();
        let new_tx3 = TxBuilder::default()
            .hash(make_tx_hash(33))
            .status(TxStatus::Confirmed {
                block_hash: format!("{:?}", make_block_hash(789)),
                block_number: 45454566,
                detection: Detection::Reclaim,
            })
            .nonce(3)
            .build();

        let result = subject.replace_records(&[new_tx2.clone(), new_tx3.clone()]);

        let retrieved_txs = subject.retrieve_txs(None);
        assert_eq!(result, Ok(()));
        assert_eq!(retrieved_txs, vec![tx1, new_tx2, new_tx3]);
    }

    #[test]
    fn replace_records_uses_single_sql_statement() {
        let prepare_params = Arc::new(Mutex::new(vec![]));
        let setup_conn = Connection::open_in_memory().unwrap();
        setup_conn
            .execute("CREATE TABLE example (id integer)", [])
            .unwrap();
        let stmt = setup_conn.prepare("SELECT id FROM example").unwrap();
        let wrapped_conn = ConnectionWrapperMock::default()
            .prepare_params(&prepare_params)
            .prepare_result(Ok(stmt));
        let subject = SentPayableDaoReal::new(Box::new(wrapped_conn));
        let tx1 = TxBuilder::default().hash(make_tx_hash(1)).nonce(1).build();
        let tx2 = TxBuilder::default().hash(make_tx_hash(2)).nonce(2).build();
        let tx3 = TxBuilder::default().hash(make_tx_hash(3)).nonce(3).build();

        let _ = subject.replace_records(&[tx1, tx2, tx3]);

        let captured_params = prepare_params.lock().unwrap();
        let sql = &captured_params[0];
        assert!(sql.starts_with("UPDATE sent_payable SET"));
        assert!(sql.contains("tx_hash = CASE"));
        assert!(sql.contains("receiver_address = CASE"));
        assert!(sql.contains("amount_high_b = CASE"));
        assert!(sql.contains("amount_low_b = CASE"));
        assert!(sql.contains("timestamp = CASE"));
        assert!(sql.contains("gas_price_wei_high_b = CASE"));
        assert!(sql.contains("gas_price_wei_low_b = CASE"));
        assert!(sql.contains("status = CASE"));
        assert!(sql.contains("WHERE nonce IN (1, 2, 3)"));
        assert!(sql.contains("WHEN nonce = 1 THEN '0x0000000000000000000000000000000000000000000000000000000000000001'"));
        assert!(sql.contains("WHEN nonce = 2 THEN '0x0000000000000000000000000000000000000000000000000000000000000002'"));
        assert!(sql.contains("WHEN nonce = 3 THEN '0x0000000000000000000000000000000000000000000000000000000000000003'"));
        assert_eq!(captured_params.len(), 1);
    }

    #[test]
    fn replace_records_throws_error_for_empty_input() {
        let home_dir = ensure_node_home_directory_exists(
            "sent_payable_dao",
            "replace_records_throws_error_for_empty_input",
        );
        let wrapped_conn = DbInitializerReal::default()
            .initialize(&home_dir, DbInitializationConfig::test_default())
            .unwrap();
        let subject = SentPayableDaoReal::new(wrapped_conn);
        let tx1 = TxBuilder::default().hash(make_tx_hash(1)).nonce(1).build();
        let tx2 = TxBuilder::default().hash(make_tx_hash(2)).nonce(2).build();
        subject.insert_new_records(&vec![tx1, tx2]).unwrap();

        let result = subject.replace_records(&[]);

        assert_eq!(result, Err(EmptyInput));
    }

    #[test]
    fn replace_records_throws_partial_execution_error() {
        let home_dir = ensure_node_home_directory_exists(
            "sent_payable_dao",
            "replace_records_throws_partial_execution_error",
        );
        let wrapped_conn = DbInitializerReal::default()
            .initialize(&home_dir, DbInitializationConfig::test_default())
            .unwrap();
        let subject = SentPayableDaoReal::new(wrapped_conn);
        let tx1 = TxBuilder::default().hash(make_tx_hash(1)).nonce(1).build();
        let tx2 = TxBuilder::default().hash(make_tx_hash(2)).nonce(2).build();
        subject
            .insert_new_records(&vec![tx1.clone(), tx2.clone()])
            .unwrap();
        let new_tx2 = TxBuilder::default()
            .hash(make_tx_hash(22))
            .status(TxStatus::Confirmed {
                block_hash: format!("{:?}", make_block_hash(77777)),
                block_number: 357913,
                detection: Detection::Normal,
            })
            .nonce(2)
            .build();
        let new_tx3 = TxBuilder::default()
            .hash(make_tx_hash(33))
            .status(TxStatus::Confirmed {
                block_hash: format!("{:?}", make_block_hash(66666)),
                block_number: 353535,
                detection: Detection::Reclaim,
            })
            .nonce(3)
            .build();

        let result = subject.replace_records(&[new_tx2, new_tx3]);

        assert_eq!(
            result,
            Err(PartialExecution(
                "Only 1 out of 2 records updated".to_string()
            ))
        );
    }

    #[test]
    fn replace_records_returns_no_change_error_when_no_rows_updated() {
        let home_dir = ensure_node_home_directory_exists(
            "sent_payable_dao",
            "replace_records_returns_no_change_error_when_no_rows_updated",
        );
        let wrapped_conn = DbInitializerReal::default()
            .initialize(&home_dir, DbInitializationConfig::test_default())
            .unwrap();
        let subject = SentPayableDaoReal::new(wrapped_conn);
        let tx = TxBuilder::default().hash(make_tx_hash(1)).nonce(42).build();

        let result = subject.replace_records(&[tx]);

        assert_eq!(result, Err(SentPayableDaoError::NoChange));
    }

    #[test]
    fn replace_records_returns_a_general_error_from_sql() {
        let home_dir = ensure_node_home_directory_exists(
            "sent_payable_dao",
            "replace_records_returns_a_general_error_from_sql",
        );
        let wrapped_conn = make_read_only_db_connection(home_dir);
        let subject = SentPayableDaoReal::new(Box::new(wrapped_conn));
        let tx = TxBuilder::default().hash(make_tx_hash(1)).nonce(1).build();

        let result = subject.replace_records(&[tx]);

        assert_eq!(
            result,
            Err(SentPayableDaoError::SqlExecutionFailed(
                "attempt to write a readonly database".to_string()
            ))
        )
    }

    #[test]
    fn tx_status_from_str_works() {
        let validation_failure_clock = ValidationFailureClockMock::default()
            .now_result(UNIX_EPOCH.add(Duration::from_secs(12456)));

        assert_eq!(
            TxStatus::from_str(r#"{"Pending":"Waiting"}"#).unwrap(),
            TxStatus::Pending(ValidationStatus::Waiting)
        );

        assert_eq!(
            TxStatus::from_str(r#"{"Pending":{"Reattempting":{"InvalidResponse":{"firstSeen":{"secs_since_epoch":12456,"nanos_since_epoch":0},"attempts":1}}}}"#).unwrap(),
            TxStatus::Pending(ValidationStatus::Reattempting(PreviousAttempts::new(BlockchainErrorKind::AppRpc(AppRpcErrorKind::InvalidResponse), &validation_failure_clock)))
        );

        assert_eq!(
            TxStatus::from_str(r#"{"Confirmed":{"block_hash":"0xb4bc263299d3a82a652a8d73a6bfd8ec0ba1a63923bbb4f38147fb8a943da26a","block_number":456789,"detection":"Normal"}}"#).unwrap(),
            TxStatus::Confirmed{
                block_hash: "0xb4bc263299d3a82a652a8d73a6bfd8ec0ba1a63923bbb4f38147fb8a943da26a".to_string(),
                block_number: 456789,
                detection: Detection::Normal,
            }
        );

        assert_eq!(
            TxStatus::from_str(r#"{"Confirmed":{"block_hash":"0x6d0abc11e617442c26104c2bc63d1bc05e1e002e555aec4ab62a46e826b18f18","block_number":567890,"detection":"Reclaim"}}"#).unwrap(),
            TxStatus::Confirmed{
                    block_hash: "0x6d0abc11e617442c26104c2bc63d1bc05e1e002e555aec4ab62a46e826b18f18".to_string(),
                    block_number: 567890,
                    detection: Detection::Reclaim,
            }
        );

        // Invalid Variant
        assert_eq!(
            TxStatus::from_str("\"UnknownStatus\"").unwrap_err(),
            "unknown variant `UnknownStatus`, \
            expected `Pending` or `Confirmed` at line 1 column 15 in '\"UnknownStatus\"'"
        );

        // Invalid Input
        assert_eq!(
            TxStatus::from_str("not a failure status").unwrap_err(),
            "expected value at line 1 column 1 in 'not a failure status'"
        );
    }

    #[test]
    fn tx_status_can_be_made_from_transaction_block() {
        let tx_block = TxBlock {
            block_hash: make_block_hash(6),
            block_number: 456789_u64.into(),
        };

        assert_eq!(
            TxStatus::from(tx_block),
            TxStatus::Confirmed {
                block_hash: format!("{:?}", tx_block.block_hash),
                block_number: u64::try_from(tx_block.block_number).unwrap(),
                detection: Detection::Normal,
            }
        )
    }

    #[test]
    fn tx_record_with_hash_is_implemented_for_sent_tx() {
        let sent_tx = make_sent_tx(1234);
        let hash = sent_tx.hash;

        let hash_from_trait = sent_tx.hash();

        assert_eq!(hash_from_trait, hash);
    }
}<|MERGE_RESOLUTION|>--- conflicted
+++ resolved
@@ -501,10 +501,11 @@
     use crate::accountant::scanners::pending_payable_scanner::test_utils::ValidationFailureClockMock;
     use crate::accountant::test_utils::make_sent_tx;
     use crate::blockchain::blockchain_interface::data_structures::TxBlock;
-    use crate::blockchain::errors::blockchain_db_error::app_rpc_web3_error_kind::AppRpcWeb3ErrorKind;
+    use crate::blockchain::errors::rpc_errors::AppRpcErrorKind;
     use crate::blockchain::errors::validation_status::{
         PreviousAttempts, ValidationFailureClockReal, ValidationStatus,
     };
+    use crate::blockchain::errors::BlockchainErrorKind;
     use crate::blockchain::test_utils::{make_block_hash, make_tx_hash};
     use crate::database::db_initializer::{
         DbInitializationConfig, DbInitializer, DbInitializerReal,
@@ -512,25 +513,12 @@
     use crate::database::test_utils::ConnectionWrapperMock;
     use ethereum_types::{H256, U64};
     use masq_lib::test_utils::utils::ensure_node_home_directory_exists;
-<<<<<<< HEAD
     use rusqlite::Connection;
     use std::collections::{HashMap, HashSet};
     use std::ops::{Add, Sub};
     use std::str::FromStr;
     use std::sync::{Arc, Mutex};
     use std::time::{Duration, SystemTime, UNIX_EPOCH};
-=======
-    use rusqlite::{Connection};
-    use crate::accountant::db_access_objects::failed_payable_dao::{ValidationStatus};
-    use crate::accountant::db_access_objects::sent_payable_dao::RetrieveCondition::{ByHash, IsPending};
-    use crate::accountant::db_access_objects::sent_payable_dao::SentPayableDaoError::{EmptyInput, PartialExecution};
-    use crate::accountant::db_access_objects::test_utils::{make_read_only_db_connection, TxBuilder};
-    use crate::blockchain::blockchain_interface::blockchain_interface_web3::lower_level_interface_web3::{TransactionBlock};
-    use crate::blockchain::errors::BlockchainErrorKind;
-    use crate::blockchain::errors::rpc_errors::AppRpcErrorKind;
-    use crate::blockchain::errors::validation_status::{PreviousAttempts, ValidationFailureClockReal};
-    use crate::blockchain::test_utils::{make_block_hash, make_tx_hash, ValidationFailureClockMock};
->>>>>>> a9505afe
 
     #[test]
     fn insert_new_records_works() {
@@ -1115,7 +1103,7 @@
         tx1.status = TxStatus::Pending(ValidationStatus::Waiting);
         let mut tx2 = make_sent_tx(789);
         tx2.status = TxStatus::Pending(ValidationStatus::Reattempting(PreviousAttempts::new(
-            Box::new(AppRpcWeb3ErrorKind::ServerUnreachable),
+            BlockchainErrorKind::AppRpc(AppRpcErrorKind::ServerUnreachable),
             &ValidationFailureClockMock::default().now_result(timestamp_b),
         )));
         let mut tx3 = make_sent_tx(123);
@@ -1127,7 +1115,7 @@
             (
                 tx1.hash,
                 TxStatus::Pending(ValidationStatus::Reattempting(PreviousAttempts::new(
-                    Box::new(AppRpcWeb3ErrorKind::Internal),
+                    BlockchainErrorKind::AppRpc(AppRpcErrorKind::Internal),
                     &ValidationFailureClockMock::default().now_result(timestamp_a),
                 ))),
             ),
@@ -1135,11 +1123,11 @@
                 tx2.hash,
                 TxStatus::Pending(ValidationStatus::Reattempting(
                     PreviousAttempts::new(
-                        Box::new(AppRpcWeb3ErrorKind::ServerUnreachable),
+                        BlockchainErrorKind::AppRpc(AppRpcErrorKind::ServerUnreachable),
                         &ValidationFailureClockMock::default().now_result(timestamp_b),
                     )
                     .add_attempt(
-                        Box::new(AppRpcWeb3ErrorKind::ServerUnreachable),
+                        BlockchainErrorKind::AppRpc(AppRpcErrorKind::ServerUnreachable),
                         &ValidationFailureClockReal::default(),
                     ),
                 )),
@@ -1163,7 +1151,7 @@
         assert_eq!(
             updated_txs[0].status,
             TxStatus::Pending(ValidationStatus::Reattempting(PreviousAttempts::new(
-                Box::new(AppRpcWeb3ErrorKind::Internal),
+                BlockchainErrorKind::AppRpc(AppRpcErrorKind::Internal),
                 &ValidationFailureClockMock::default().now_result(timestamp_a)
             )))
         );
@@ -1171,11 +1159,11 @@
             updated_txs[1].status,
             TxStatus::Pending(ValidationStatus::Reattempting(
                 PreviousAttempts::new(
-                    Box::new(AppRpcWeb3ErrorKind::ServerUnreachable),
+                    BlockchainErrorKind::AppRpc(AppRpcErrorKind::ServerUnreachable),
                     &ValidationFailureClockMock::default().now_result(timestamp_b)
                 )
                 .add_attempt(
-                    Box::new(AppRpcWeb3ErrorKind::ServerUnreachable),
+                    BlockchainErrorKind::AppRpc(AppRpcErrorKind::ServerUnreachable),
                     &ValidationFailureClockReal::default()
                 )
             ))
@@ -1220,7 +1208,7 @@
         let result = subject.update_statuses(&HashMap::from([(
             make_tx_hash(1),
             TxStatus::Pending(ValidationStatus::Reattempting(PreviousAttempts::new(
-                Box::new(AppRpcWeb3ErrorKind::ServerUnreachable),
+                BlockchainErrorKind::AppRpc(AppRpcErrorKind::ServerUnreachable),
                 &ValidationFailureClockReal::default(),
             ))),
         )]));
