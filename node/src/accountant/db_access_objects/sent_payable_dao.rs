--- conflicted
+++ resolved
@@ -7,7 +7,6 @@
 use crate::accountant::db_big_integer::big_int_divider::BigIntDivider;
 use crate::accountant::{checked_conversion, comma_joined_stringifiable};
 use crate::blockchain::blockchain_interface::data_structures::TxBlock;
-use crate::blockchain::errors::ValidationStatus;
 use crate::database::rusqlite_wrappers::ConnectionWrapper;
 use ethereum_types::H256;
 use itertools::Itertools;
@@ -18,6 +17,7 @@
 use std::fmt::{Display, Formatter};
 use std::str::FromStr;
 use web3::types::Address;
+use crate::blockchain::errors::validation_status::ValidationStatus;
 
 #[derive(Debug, PartialEq, Eq)]
 pub enum SentPayableDaoError {
@@ -486,7 +486,6 @@
 
 #[cfg(test)]
 mod tests {
-<<<<<<< HEAD
     use crate::accountant::db_access_objects::sent_payable_dao::RetrieveCondition::{
         ByHash, ByNonce, IsPending,
     };
@@ -502,46 +501,24 @@
     };
     use crate::accountant::db_access_objects::utils::TxRecordWithHash;
     use crate::accountant::scanners::pending_payable_scanner::test_utils::ValidationFailureClockMock;
-    use crate::accountant::scanners::pending_payable_scanner::utils::ValidationFailureClockReal;
     use crate::accountant::test_utils::make_sent_tx;
     use crate::blockchain::blockchain_interface::data_structures::TxBlock;
-    use crate::blockchain::errors::{
-        AppRpcError, AppRpcErrorKind, LocalError, PreviousAttempts, RemoteError, ValidationStatus,
-    };
     use crate::blockchain::test_utils::{make_block_hash, make_tx_hash};
-=======
-    use std::collections::{HashMap, HashSet};
-    use std::ops::Add;
-    use std::str::FromStr;
-    use std::sync::{Arc, Mutex};
-    use std::time::{Duration, UNIX_EPOCH};
-    use crate::accountant::db_access_objects::sent_payable_dao::{Detection, RetrieveCondition, SentPayableDao, SentPayableDaoError, SentPayableDaoReal, TxConfirmation, TxStatus};
->>>>>>> 7a33d30b
     use crate::database::db_initializer::{
         DbInitializationConfig, DbInitializer, DbInitializerReal,
     };
     use crate::database::test_utils::ConnectionWrapperMock;
     use ethereum_types::{H256, U64};
     use masq_lib::test_utils::utils::ensure_node_home_directory_exists;
-<<<<<<< HEAD
-    use rusqlite::Connection;
+    use rusqlite::{Connection};
+    use crate::blockchain::errors::blockchain_db_error::app_rpc_web3_error_kind::AppRpcWeb3ErrorKind;
+    use crate::blockchain::errors::validation_status::{PreviousAttempts, ValidationFailureClockReal, ValidationStatus};
     use std::collections::{HashMap, HashSet};
     use std::fmt::format;
     use std::ops::{Add, Sub};
     use std::str::FromStr;
     use std::sync::{Arc, Mutex};
     use std::time::{Duration, SystemTime, UNIX_EPOCH};
-=======
-    use rusqlite::{Connection};
-    use crate::accountant::db_access_objects::failed_payable_dao::{ValidationStatus};
-    use crate::accountant::db_access_objects::sent_payable_dao::RetrieveCondition::{ByHash, IsPending};
-    use crate::accountant::db_access_objects::sent_payable_dao::SentPayableDaoError::{EmptyInput, PartialExecution};
-    use crate::accountant::db_access_objects::test_utils::{make_read_only_db_connection, TxBuilder};
-    use crate::blockchain::blockchain_interface::blockchain_interface_web3::lower_level_interface_web3::{TransactionBlock};
-    use crate::blockchain::errors::blockchain_db_error::app_rpc_web3_error_kind::AppRpcWeb3ErrorKind;
-    use crate::blockchain::errors::validation_status::{PreviousAttempts, ValidationFailureClockReal};
-    use crate::blockchain::test_utils::{make_block_hash, make_tx_hash, ValidationFailureClockMock};
->>>>>>> 7a33d30b
 
     #[test]
     fn insert_new_records_works() {
@@ -555,13 +532,6 @@
         let tx2 = TxBuilder::default()
             .hash(make_tx_hash(2))
             .status(TxStatus::Pending(ValidationStatus::Reattempting(
-<<<<<<< HEAD
-                PreviousAttempts::new(AppRpcErrorKind::Decoder, &validation_failure_clock)
-                    .add_attempt(
-                        AppRpcErrorKind::ServerUnreachable,
-                        &validation_failure_clock,
-                    ),
-=======
                 PreviousAttempts::new(
                     Box::new(AppRpcWeb3ErrorKind::ServerUnreachable),
                     &ValidationFailureClockReal::default(),
@@ -570,7 +540,6 @@
                     Box::new(AppRpcWeb3ErrorKind::ServerUnreachable),
                     &ValidationFailureClockReal::default(),
                 ),
->>>>>>> 7a33d30b
             )))
             .build();
         let subject = SentPayableDaoReal::new(wrapped_conn);
@@ -800,11 +769,7 @@
             .hash(make_tx_hash(2))
             .status(TxStatus::Pending(ValidationStatus::Reattempting(
                 PreviousAttempts::new(
-<<<<<<< HEAD
-                    AppRpcErrorKind::ServerUnreachable,
-=======
                     Box::new(AppRpcWeb3ErrorKind::ServerUnreachable),
->>>>>>> 7a33d30b
                     &ValidationFailureClockReal::default(),
                 ),
             )))
@@ -1139,7 +1104,7 @@
         tx1.status = TxStatus::Pending(ValidationStatus::Waiting);
         let mut tx2 = make_sent_tx(789);
         tx2.status = TxStatus::Pending(ValidationStatus::Reattempting(PreviousAttempts::new(
-            AppRpcErrorKind::ServerUnreachable,
+            Box::new(AppRpcWeb3ErrorKind::ServerUnreachable),
             &ValidationFailureClockMock::default().now_result(timestamp_b),
         )));
         let mut tx3 = make_sent_tx(123);
@@ -1151,7 +1116,7 @@
             (
                 tx1.hash,
                 TxStatus::Pending(ValidationStatus::Reattempting(PreviousAttempts::new(
-                    AppRpcErrorKind::Internal,
+                    Box::new(AppRpcWeb3ErrorKind::Internal),
                     &ValidationFailureClockMock::default().now_result(timestamp_a),
                 ))),
             ),
@@ -1159,11 +1124,11 @@
                 tx2.hash,
                 TxStatus::Pending(ValidationStatus::Reattempting(
                     PreviousAttempts::new(
-                        AppRpcErrorKind::ServerUnreachable,
+                        Box::new(AppRpcWeb3ErrorKind::ServerUnreachable),
                         &ValidationFailureClockMock::default().now_result(timestamp_b),
                     )
                     .add_attempt(
-                        AppRpcErrorKind::ServerUnreachable,
+                        Box::new(AppRpcWeb3ErrorKind::ServerUnreachable),
                         &ValidationFailureClockReal::default(),
                     ),
                 )),
@@ -1187,7 +1152,7 @@
         assert_eq!(
             updated_txs[0].status,
             TxStatus::Pending(ValidationStatus::Reattempting(PreviousAttempts::new(
-                AppRpcErrorKind::Internal,
+                Box::new(AppRpcWeb3ErrorKind::Internal),
                 &ValidationFailureClockMock::default().now_result(timestamp_a)
             )))
         );
@@ -1195,11 +1160,11 @@
             updated_txs[1].status,
             TxStatus::Pending(ValidationStatus::Reattempting(
                 PreviousAttempts::new(
-                    AppRpcErrorKind::ServerUnreachable,
+                    Box::new(AppRpcWeb3ErrorKind::ServerUnreachable),
                     &ValidationFailureClockMock::default().now_result(timestamp_b)
                 )
                 .add_attempt(
-                    AppRpcErrorKind::ServerUnreachable,
+                    Box::new(AppRpcWeb3ErrorKind::ServerUnreachable),
                     &ValidationFailureClockReal::default()
                 )
             ))
@@ -1244,7 +1209,7 @@
         let result = subject.update_statuses(&HashMap::from([(
             make_tx_hash(1),
             TxStatus::Pending(ValidationStatus::Reattempting(PreviousAttempts::new(
-                AppRpcErrorKind::ServerUnreachable,
+                Box::new(AppRpcWeb3ErrorKind::ServerUnreachable),
                 &ValidationFailureClockReal::default(),
             ))),
         )]));
@@ -1448,11 +1413,7 @@
             .now_result(UNIX_EPOCH.add(Duration::from_secs(12456)));
         assert_eq!(
             TxStatus::from_str(r#"{"Pending":{"Reattempting":{"InvalidResponse":{"firstSeen":{"secs_since_epoch":12456,"nanos_since_epoch":0},"attempts":1}}}}"#).unwrap(),
-<<<<<<< HEAD
-            TxStatus::Pending(ValidationStatus::Reattempting(PreviousAttempts::new(AppRpcErrorKind::InvalidResponse, &validation_failure_clock)))
-=======
             TxStatus::Pending(ValidationStatus::Reattempting(PreviousAttempts::new(Box::new(AppRpcWeb3ErrorKind::InvalidResponse), &validation_failure_clock)))
->>>>>>> 7a33d30b
         );
 
         assert_eq!(
