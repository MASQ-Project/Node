// Copyright (c) 2025, MASQ (https://masq.ai) and/or its affiliates. All rights reserved.
use crate::accountant::db_access_objects::sent_payable_dao::Tx;
use crate::accountant::db_access_objects::utils::{
<<<<<<< HEAD
    sql_values_of_failed_tx, DaoFactoryReal, TxHash, TxIdentifiers, VigilantRusqliteFlatten,
=======
    DaoFactoryReal, TxHash, TxIdentifiers, TxRecordWithHash, VigilantRusqliteFlatten,
>>>>>>> 647d61ac
};
use crate::accountant::db_access_objects::Transaction;
use crate::accountant::db_big_integer::big_int_divider::BigIntDivider;
<<<<<<< HEAD
use crate::accountant::{checked_conversion, join_with_separator};
use crate::blockchain::errors::rpc_errors::{AppRpcError, AppRpcErrorKind};
use crate::blockchain::errors::validation_status::PreviousAttempts;
=======
use crate::accountant::{checked_conversion, comma_joined_stringifiable};
use crate::blockchain::errors::rpc_errors::AppRpcErrorKind;
use crate::blockchain::errors::validation_status::ValidationStatus;
>>>>>>> 647d61ac
use crate::database::rusqlite_wrappers::ConnectionWrapper;
use masq_lib::utils::ExpectValue;
use serde_derive::{Deserialize, Serialize};
use std::cmp::Ordering;
use std::collections::{BTreeSet, HashMap};
use std::fmt::{Display, Formatter};
use std::str::FromStr;
use web3::types::Address;
use web3::Error as Web3Error;

#[derive(Debug, PartialEq, Eq)]
pub enum FailedPayableDaoError {
    EmptyInput,
    NoChange,
    InvalidInput(String),
    PartialExecution(String),
    SqlExecutionFailed(String),
}

#[derive(Debug, Clone, PartialEq, Eq, Hash, Serialize, Deserialize, PartialOrd, Ord)]
pub enum FailureReason {
    Submission(AppRpcError),
    Reverted,
    PendingTooLong,
}

impl Display for FailureReason {
    fn fmt(&self, f: &mut Formatter<'_>) -> std::fmt::Result {
        match serde_json::to_string(self) {
            Ok(json) => write!(f, "{}", json),
            // Untestable
            Err(_) => write!(f, "<invalid FailureReason>"),
        }
    }
}

impl FromStr for FailureReason {
    type Err = String;

    fn from_str(s: &str) -> Result<Self, Self::Err> {
        serde_json::from_str(s).map_err(|e| format!("{} in '{}'", e, s))
    }
}

#[derive(Debug, Clone, PartialEq, Eq, Hash, Serialize, Deserialize, PartialOrd, Ord)]
pub enum FailureStatus {
    RetryRequired,
    RecheckRequired(ValidationStatus),
    Concluded,
}

impl Display for FailureStatus {
    fn fmt(&self, f: &mut Formatter<'_>) -> std::fmt::Result {
        match serde_json::to_string(self) {
            Ok(json) => write!(f, "{}", json),
            // Untestable
            Err(_) => write!(f, "<invalid FailureStatus>"),
        }
    }
}

impl FromStr for FailureStatus {
    type Err = String;
    fn from_str(s: &str) -> Result<Self, Self::Err> {
        serde_json::from_str(s).map_err(|e| format!("{} in '{}'", e, s))
    }
}

<<<<<<< HEAD
#[derive(Debug, Clone, PartialEq, Eq, Hash, Serialize, Deserialize, PartialOrd, Ord)]
pub enum ValidationStatus {
    Waiting,
    Reattempting(PreviousAttempts),
}

#[derive(Clone, Debug, PartialEq, Eq, Hash)]
=======
#[derive(Clone, Debug, PartialEq, Eq)]
>>>>>>> 647d61ac
pub struct FailedTx {
    pub hash: TxHash,
    pub receiver_address: Address,
    pub amount_minor: u128,
    pub timestamp: i64,
    pub gas_price_minor: u128,
    pub nonce: u64,
    pub reason: FailureReason,
    pub status: FailureStatus,
}

<<<<<<< HEAD
impl Transaction for FailedTx {
    fn hash(&self) -> TxHash {
        self.hash
    }

    fn receiver_address(&self) -> Address {
        self.receiver_address
    }

    fn amount(&self) -> u128 {
        self.amount
    }

    fn timestamp(&self) -> i64 {
        self.timestamp
    }

    fn gas_price_wei(&self) -> u128 {
        self.gas_price_wei
    }

    fn nonce(&self) -> u64 {
        self.nonce
    }

    fn is_failed(&self) -> bool {
        true
    }
}

// PartialOrd and Ord are used to create BTreeSet
impl PartialOrd for FailedTx {
    fn partial_cmp(&self, other: &Self) -> Option<Ordering> {
        Some(self.cmp(other))
    }
}

impl Ord for FailedTx {
    fn cmp(&self, other: &Self) -> Ordering {
        // Descending Order
        other
            .timestamp
            .cmp(&self.timestamp)
            .then_with(|| other.nonce.cmp(&self.nonce))
            .then_with(|| other.amount.cmp(&self.amount))
    }
}

impl From<(&Tx, &Web3Error)> for FailedTx {
    fn from((sent_tx, error): (&Tx, &Web3Error)) -> Self {
        Self {
            hash: sent_tx.hash,
            receiver_address: sent_tx.receiver_address,
            amount: sent_tx.amount,
            timestamp: sent_tx.timestamp,
            gas_price_wei: sent_tx.gas_price_wei,
            nonce: sent_tx.nonce,
            reason: FailureReason::Submission(error.clone().into()),
            status: FailureStatus::RetryRequired,
        }
    }
}

#[derive(Debug, Clone, PartialEq, Eq)]
=======
impl TxRecordWithHash for FailedTx {
    fn hash(&self) -> TxHash {
        self.hash
    }
}

#[derive(Debug, PartialEq, Eq)]
>>>>>>> 647d61ac
pub enum FailureRetrieveCondition {
    ByTxHash(Vec<TxHash>),
    ByStatus(FailureStatus),
<<<<<<< HEAD
    ByReceiverAddresses(BTreeSet<Address>),
=======
    EveryRecheckRequiredRecord,
>>>>>>> 647d61ac
}

impl Display for FailureRetrieveCondition {
    fn fmt(&self, f: &mut Formatter<'_>) -> std::fmt::Result {
        match self {
            FailureRetrieveCondition::ByTxHash(hashes) => {
                write!(
                    f,
                    "WHERE tx_hash IN ({})",
                    comma_joined_stringifiable(hashes, |hash| format!("'{:?}'", hash))
                )
            }
            FailureRetrieveCondition::ByStatus(status) => {
                write!(f, "WHERE status = '{}'", status)
            }
<<<<<<< HEAD
            FailureRetrieveCondition::ByReceiverAddresses(addresses) => {
                write!(
                    f,
                    "WHERE receiver_address IN ({})",
                    join_with_separator(addresses, |address| format!("'{:?}'", address), ", ")
                )
=======
            FailureRetrieveCondition::EveryRecheckRequiredRecord => {
                write!(f, "WHERE status LIKE 'RecheckRequired%'")
>>>>>>> 647d61ac
            }
        }
    }
}

pub trait FailedPayableDao {
<<<<<<< HEAD
    fn get_tx_identifiers(&self, hashes: &BTreeSet<TxHash>) -> TxIdentifiers;
    fn insert_new_records(&self, txs: &BTreeSet<FailedTx>) -> Result<(), FailedPayableDaoError>;
    fn retrieve_txs(&self, condition: Option<FailureRetrieveCondition>) -> BTreeSet<FailedTx>;
=======
    fn get_tx_identifiers(&self, hashes: &HashSet<TxHash>) -> TxIdentifiers;
    //TODO potentially atomically
    fn insert_new_records(&self, txs: &[FailedTx]) -> Result<(), FailedPayableDaoError>;
    fn retrieve_txs(&self, condition: Option<FailureRetrieveCondition>) -> Vec<FailedTx>;
>>>>>>> 647d61ac
    fn update_statuses(
        &self,
        status_updates: &HashMap<TxHash, FailureStatus>,
    ) -> Result<(), FailedPayableDaoError>;
<<<<<<< HEAD
    fn delete_records(&self, hashes: &BTreeSet<TxHash>) -> Result<(), FailedPayableDaoError>;
=======
    //TODO potentially atomically
    fn delete_records(&self, hashes: &HashSet<TxHash>) -> Result<(), FailedPayableDaoError>;
>>>>>>> 647d61ac
}

#[derive(Debug)]
pub struct FailedPayableDaoReal<'a> {
    conn: Box<dyn ConnectionWrapper + 'a>,
}

impl<'a> FailedPayableDaoReal<'a> {
    pub fn new(conn: Box<dyn ConnectionWrapper + 'a>) -> Self {
        Self { conn }
    }
}

impl FailedPayableDao for FailedPayableDaoReal<'_> {
    fn get_tx_identifiers(&self, hashes: &BTreeSet<TxHash>) -> TxIdentifiers {
        let sql = format!(
            "SELECT tx_hash, rowid FROM failed_payable WHERE tx_hash IN ({})",
            join_with_separator(hashes, |hash| format!("'{:?}'", hash), ", ")
        );

        let mut stmt = self
            .conn
            .prepare(&sql)
            .unwrap_or_else(|_| panic!("Failed to prepare SQL statement"));

        stmt.query_map([], |row| {
            let tx_hash_str: String = row.get(0).expectv("tx_hash");
            let tx_hash = TxHash::from_str(&tx_hash_str[2..]).expect("Failed to parse TxHash");
            let row_id: u64 = row.get(1).expectv("row_id");

            Ok((tx_hash, row_id))
        })
        .unwrap_or_else(|_| panic!("Failed to execute query"))
        .vigilant_flatten()
        .collect()
    }

    fn insert_new_records(&self, txs: &BTreeSet<FailedTx>) -> Result<(), FailedPayableDaoError> {
        if txs.is_empty() {
            return Err(FailedPayableDaoError::EmptyInput);
        }

        let unique_hashes: BTreeSet<TxHash> = txs.iter().map(|tx| tx.hash).collect();
        if unique_hashes.len() != txs.len() {
            return Err(FailedPayableDaoError::InvalidInput(format!(
                "Duplicate hashes found in the input. Input Transactions: {:?}",
                txs
            )));
        }

        let duplicates = self.get_tx_identifiers(&unique_hashes);
        if !duplicates.is_empty() {
            return Err(FailedPayableDaoError::InvalidInput(format!(
                "Duplicates detected in the database: {:?}",
                duplicates,
            )));
        }

        let sql = format!(
            "INSERT INTO failed_payable (\
             tx_hash, \
             receiver_address, \
             amount_high_b, \
             amount_low_b, \
             timestamp, \
             gas_price_wei_high_b, \
             gas_price_wei_low_b, \
             nonce, \
             reason, \
             status
             ) VALUES {}",
<<<<<<< HEAD
            join_with_separator(txs, |tx| sql_values_of_failed_tx(tx), ", ")
=======
            comma_joined_stringifiable(txs, |tx| {
                let amount_checked = checked_conversion::<u128, i128>(tx.amount_minor);
                let gas_price_minor_checked = checked_conversion::<u128, i128>(tx.gas_price_minor);
                let (amount_high_b, amount_low_b) = BigIntDivider::deconstruct(amount_checked);
                let (gas_price_wei_high_b, gas_price_wei_low_b) =
                    BigIntDivider::deconstruct(gas_price_minor_checked);
                format!(
                    "('{:?}', '{:?}', {}, {}, {}, {}, {}, {}, '{}', '{}')",
                    tx.hash,
                    tx.receiver_address,
                    amount_high_b,
                    amount_low_b,
                    tx.timestamp,
                    gas_price_wei_high_b,
                    gas_price_wei_low_b,
                    tx.nonce,
                    tx.reason,
                    tx.status
                )
            })
>>>>>>> 647d61ac
        );

        match self.conn.prepare(&sql).expect("Internal error").execute([]) {
            Ok(inserted_rows) => {
                if inserted_rows == txs.len() {
                    Ok(())
                } else {
                    Err(FailedPayableDaoError::PartialExecution(format!(
                        "Only {} out of {} records inserted",
                        inserted_rows,
                        txs.len()
                    )))
                }
            }
            Err(e) => Err(FailedPayableDaoError::SqlExecutionFailed(e.to_string())),
        }
    }

    fn retrieve_txs(&self, condition: Option<FailureRetrieveCondition>) -> BTreeSet<FailedTx> {
        let raw_sql = "SELECT tx_hash, \
                              receiver_address, \
                              amount_high_b, \
                              amount_low_b, \
                              timestamp, \
                              gas_price_wei_high_b, \
                              gas_price_wei_low_b, \
                              nonce, \
                              reason, \
                              status \
                       FROM failed_payable"
            .to_string();
        let sql = match condition {
            None => raw_sql,
            Some(condition) => format!("{} {}", raw_sql, condition),
        };

        let mut stmt = self
            .conn
            .prepare(&sql)
            .expect("Failed to prepare SQL statement");

        stmt.query_map([], |row| {
            let tx_hash_str: String = row.get(0).expectv("tx_hash");
            let hash = TxHash::from_str(&tx_hash_str[2..]).expect("Failed to parse TxHash");
            let receiver_address_str: String = row.get(1).expectv("receiver_address");
            let receiver_address =
                Address::from_str(&receiver_address_str[2..]).expect("Failed to parse Address");
            let amount_high_b = row.get(2).expectv("amount_high_b");
            let amount_low_b = row.get(3).expectv("amount_low_b");
            let amount_minor = BigIntDivider::reconstitute(amount_high_b, amount_low_b) as u128;
            let timestamp = row.get(4).expectv("timestamp");
            let gas_price_wei_high_b = row.get(5).expectv("gas_price_wei_high_b");
            let gas_price_wei_low_b = row.get(6).expectv("gas_price_wei_low_b");
            let gas_price_minor =
                BigIntDivider::reconstitute(gas_price_wei_high_b, gas_price_wei_low_b) as u128;
            let nonce = row.get(7).expectv("nonce");
            let reason_str: String = row.get(8).expectv("reason");
            let reason =
                FailureReason::from_str(&reason_str).expect("Failed to parse FailureReason");
            let status_str: String = row.get(9).expectv("status");
            let status =
                FailureStatus::from_str(&status_str).expect("Failed to parse FailureStatus");

            Ok(FailedTx {
                hash,
                receiver_address,
                amount_minor,
                timestamp,
                gas_price_minor,
                nonce,
                reason,
                status,
            })
        })
        .expect("Failed to execute query")
        .vigilant_flatten()
        .collect()
    }

    fn update_statuses(
        &self,
        status_updates: &HashMap<TxHash, FailureStatus>,
    ) -> Result<(), FailedPayableDaoError> {
        if status_updates.is_empty() {
            return Err(FailedPayableDaoError::EmptyInput);
        }

        let case_statements = join_with_separator(
            &status_updates,
            |(hash, status)| format!("WHEN tx_hash = '{:?}' THEN '{}'", hash, status),
            " ",
        );
        let tx_hashes =
            join_with_separator(status_updates.keys(), |hash| format!("'{:?}'", hash), ", ");

        let sql = format!(
            "UPDATE failed_payable \
                SET \
                    status = CASE \
                    {case_statements} \
                END \
            WHERE tx_hash IN ({tx_hashes})"
        );

        match self.conn.prepare(&sql).expect("Internal error").execute([]) {
            Ok(rows_changed) => {
                if rows_changed == status_updates.len() {
                    Ok(())
                } else {
                    Err(FailedPayableDaoError::PartialExecution(format!(
                        "Only {} of {} records had their status updated.",
                        rows_changed,
                        status_updates.len(),
                    )))
                }
            }
            Err(e) => Err(FailedPayableDaoError::SqlExecutionFailed(e.to_string())),
        }
    }

    fn delete_records(&self, hashes: &BTreeSet<TxHash>) -> Result<(), FailedPayableDaoError> {
        if hashes.is_empty() {
            return Err(FailedPayableDaoError::EmptyInput);
        }

        let sql = format!(
            "DELETE FROM failed_payable WHERE tx_hash IN ({})",
            join_with_separator(hashes, |hash| { format!("'{:?}'", hash) }, ", ")
        );

        match self.conn.prepare(&sql).expect("Internal error").execute([]) {
            Ok(deleted_rows) => {
                if deleted_rows == hashes.len() {
                    Ok(())
                } else if deleted_rows == 0 {
                    Err(FailedPayableDaoError::NoChange)
                } else {
                    Err(FailedPayableDaoError::PartialExecution(format!(
                        "Only {} of {} hashes has been deleted.",
                        deleted_rows,
                        hashes.len(),
                    )))
                }
            }
            Err(e) => Err(FailedPayableDaoError::SqlExecutionFailed(e.to_string())),
        }
    }
}

pub trait FailedPayableDaoFactory {
    fn make(&self) -> Box<dyn FailedPayableDao>;
}

impl FailedPayableDaoFactory for DaoFactoryReal {
    fn make(&self) -> Box<dyn FailedPayableDao> {
        Box::new(FailedPayableDaoReal::new(self.make_connection()))
    }
}

#[cfg(test)]
mod tests {
    use crate::accountant::db_access_objects::failed_payable_dao::FailureReason::{
        PendingTooLong, Reverted,
    };
    use crate::accountant::db_access_objects::failed_payable_dao::FailureStatus::{
        Concluded, RecheckRequired, RetryRequired,
    };
    use crate::accountant::db_access_objects::failed_payable_dao::{
<<<<<<< HEAD
        FailedPayableDao, FailedPayableDaoError, FailedPayableDaoReal, FailedTx, FailureReason,
        FailureRetrieveCondition, FailureStatus, ValidationStatus,
=======
        FailedPayableDao, FailedPayableDaoError, FailedPayableDaoReal, FailureReason,
        FailureRetrieveCondition, FailureStatus,
>>>>>>> 647d61ac
    };
    use crate::accountant::db_access_objects::test_utils::{
        make_read_only_db_connection, FailedTxBuilder,
    };
<<<<<<< HEAD
    use crate::accountant::db_access_objects::utils::current_unix_timestamp;
    use crate::accountant::db_access_objects::Transaction;
    use crate::blockchain::errors::rpc_errors::LocalError::Decoder;
    use crate::blockchain::errors::rpc_errors::{AppRpcError, AppRpcErrorKind};
=======
    use crate::accountant::db_access_objects::utils::{current_unix_timestamp, TxRecordWithHash};
    use crate::accountant::test_utils::make_failed_tx;
    use crate::blockchain::errors::rpc_errors::{AppRpcErrorKind, LocalErrorKind, RemoteErrorKind};
>>>>>>> 647d61ac
    use crate::blockchain::errors::validation_status::{
        PreviousAttempts, ValidationFailureClockReal, ValidationStatus,
    };
    use crate::blockchain::errors::BlockchainErrorKind;
    use crate::blockchain::test_utils::{make_address, make_tx_hash, ValidationFailureClockMock};
    use crate::database::db_initializer::{
        DbInitializationConfig, DbInitializer, DbInitializerReal,
    };
    use crate::database::test_utils::ConnectionWrapperMock;
    use masq_lib::test_utils::utils::ensure_node_home_directory_exists;
    use rusqlite::Connection;
    use std::collections::{BTreeSet, HashMap};
    use std::ops::Add;
    use std::str::FromStr;
    use std::time::{Duration, SystemTime};

    #[test]
    fn insert_new_records_works() {
        let home_dir =
            ensure_node_home_directory_exists("failed_payable_dao", "insert_new_records_works");
        let wrapped_conn = DbInitializerReal::default()
            .initialize(&home_dir, DbInitializationConfig::test_default())
            .unwrap();
        let tx1 = FailedTxBuilder::default()
            .hash(make_tx_hash(1))
            .reason(Reverted)
            .nonce(1)
            .build();
        let tx2 = FailedTxBuilder::default()
            .hash(make_tx_hash(2))
            .nonce(2)
            .reason(PendingTooLong)
            .build();
        let subject = FailedPayableDaoReal::new(wrapped_conn);
        let hashset = BTreeSet::from([tx1.clone(), tx2.clone()]);

        let result = subject.insert_new_records(&hashset);

        let retrieved_txs = subject.retrieve_txs(None);
        assert_eq!(result, Ok(()));
        assert_eq!(retrieved_txs, BTreeSet::from([tx2, tx1]));
    }

    #[test]
    fn insert_new_records_throws_err_for_empty_input() {
        let home_dir = ensure_node_home_directory_exists(
            "failed_payable_dao",
            "insert_new_records_throws_err_for_empty_input",
        );
        let wrapped_conn = DbInitializerReal::default()
            .initialize(&home_dir, DbInitializationConfig::test_default())
            .unwrap();
        let subject = FailedPayableDaoReal::new(wrapped_conn);
        let empty_input = BTreeSet::new();

        let result = subject.insert_new_records(&empty_input);

        assert_eq!(result, Err(FailedPayableDaoError::EmptyInput));
    }

    #[test]
    fn insert_new_records_throws_error_when_two_txs_with_same_hash_are_present_in_the_input() {
        let home_dir = ensure_node_home_directory_exists(
            "failed_payable_dao",
            "insert_new_records_throws_error_when_two_txs_with_same_hash_are_present_in_the_input",
        );
        let wrapped_conn = DbInitializerReal::default()
            .initialize(&home_dir, DbInitializationConfig::test_default())
            .unwrap();
        let hash = make_tx_hash(123);
        let tx1 = FailedTxBuilder::default()
            .hash(hash)
            .status(RetryRequired)
            .nonce(1)
            .build();
        let tx2 = FailedTxBuilder::default()
            .hash(hash)
            .status(RecheckRequired(ValidationStatus::Waiting))
            .nonce(2)
            .build();
        let subject = FailedPayableDaoReal::new(wrapped_conn);

        let result = subject.insert_new_records(&BTreeSet::from([tx1, tx2]));

        assert_eq!(
            result,
            Err(FailedPayableDaoError::InvalidInput(
                "Duplicate hashes found in the input. Input Transactions: \
                {FailedTx { \
                hash: 0x000000000000000000000000000000000000000000000000000000000000007b, \
                receiver_address: 0x0000000000000000000000000000000000000000, \
<<<<<<< HEAD
                amount: 0, timestamp: 1719990000, gas_price_wei: 0, \
                nonce: 2, reason: PendingTooLong, status: RecheckRequired(Waiting) }, \
                FailedTx { \
                hash: 0x000000000000000000000000000000000000000000000000000000000000007b, \
                receiver_address: 0x0000000000000000000000000000000000000000, \
                amount: 0, timestamp: 1719990000, gas_price_wei: 0, \
                nonce: 1, reason: PendingTooLong, status: RetryRequired }}"
=======
                amount_minor: 0, timestamp: 0, gas_price_minor: 0, \
                nonce: 0, reason: PendingTooLong, status: RetryRequired }, \
                FailedTx { \
                hash: 0x000000000000000000000000000000000000000000000000000000000000007b, \
                receiver_address: 0x0000000000000000000000000000000000000000, \
                amount_minor: 0, timestamp: 0, gas_price_minor: 0, \
                nonce: 0, reason: PendingTooLong, status: RecheckRequired(Waiting) }]"
>>>>>>> 647d61ac
                    .to_string()
            ))
        );
    }

    #[test]
    fn insert_new_records_throws_error_when_input_tx_hash_is_already_present_in_the_db() {
        let home_dir = ensure_node_home_directory_exists(
            "failed_payable_dao",
            "insert_new_records_throws_error_when_input_tx_hash_is_already_present_in_the_db",
        );
        let wrapped_conn = DbInitializerReal::default()
            .initialize(&home_dir, DbInitializationConfig::test_default())
            .unwrap();
        let hash = make_tx_hash(123);
        let tx1 = FailedTxBuilder::default()
            .hash(hash)
            .status(RetryRequired)
            .build();
        let tx2 = FailedTxBuilder::default()
            .hash(hash)
            .status(RecheckRequired(ValidationStatus::Waiting))
            .build();
        let subject = FailedPayableDaoReal::new(wrapped_conn);
        let initial_insertion_result = subject.insert_new_records(&BTreeSet::from([tx1]));

        let result = subject.insert_new_records(&BTreeSet::from([tx2]));

        assert_eq!(initial_insertion_result, Ok(()));
        assert_eq!(
            result,
            Err(FailedPayableDaoError::InvalidInput(
                "Duplicates detected in the database: \
                {0x000000000000000000000000000000000000000000000000000000000000007b: 1}"
                    .to_string()
            ))
        );
    }

    #[test]
    fn insert_new_records_returns_err_if_partially_executed() {
        let setup_conn = Connection::open_in_memory().unwrap();
        setup_conn
            .execute("CREATE TABLE example (id integer)", [])
            .unwrap();
        let get_tx_identifiers_stmt = setup_conn.prepare("SELECT id FROM example").unwrap();
        let faulty_insert_stmt = { setup_conn.prepare("SELECT id FROM example").unwrap() };
        let wrapped_conn = ConnectionWrapperMock::default()
            .prepare_result(Ok(get_tx_identifiers_stmt))
            .prepare_result(Ok(faulty_insert_stmt));
        let tx = FailedTxBuilder::default().build();
        let subject = FailedPayableDaoReal::new(Box::new(wrapped_conn));

        let result = subject.insert_new_records(&BTreeSet::from([tx]));

        assert_eq!(
            result,
            Err(FailedPayableDaoError::PartialExecution(
                "Only 0 out of 1 records inserted".to_string()
            ))
        );
    }

    #[test]
    fn insert_new_records_can_throw_error() {
        let home_dir = ensure_node_home_directory_exists(
            "failed_payable_dao",
            "insert_new_records_can_throw_error",
        );
        let wrapped_conn = make_read_only_db_connection(home_dir);
        let tx = FailedTxBuilder::default().build();
        let subject = FailedPayableDaoReal::new(Box::new(wrapped_conn));

        let result = subject.insert_new_records(&BTreeSet::from([tx]));

        assert_eq!(
            result,
            Err(FailedPayableDaoError::SqlExecutionFailed(
                "attempt to write a readonly database".to_string()
            ))
        )
    }

    #[test]
    fn get_tx_identifiers_works() {
        let home_dir =
            ensure_node_home_directory_exists("failed_payable_dao", "get_tx_identifiers_works");
        let wrapped_conn = DbInitializerReal::default()
            .initialize(&home_dir, DbInitializationConfig::test_default())
            .unwrap();
        let subject = FailedPayableDaoReal::new(wrapped_conn);
        let present_hash = make_tx_hash(1);
        let absent_hash = make_tx_hash(2);
        let another_present_hash = make_tx_hash(3);
        let hashset = BTreeSet::from([present_hash, absent_hash, another_present_hash]);
        let present_tx = FailedTxBuilder::default()
            .hash(present_hash)
            .nonce(1)
            .build();
        let another_present_tx = FailedTxBuilder::default()
            .hash(another_present_hash)
            .nonce(2)
            .build();
        subject
            .insert_new_records(&BTreeSet::from([present_tx, another_present_tx]))
            .unwrap();

        let result = subject.get_tx_identifiers(&hashset);

        assert_eq!(result.get(&present_hash), Some(&2u64));
        assert_eq!(result.get(&absent_hash), None);
        assert_eq!(result.get(&another_present_hash), Some(&1u64));
    }

    #[test]
    fn display_for_failure_retrieve_condition_works() {
        let tx_hash_1 = make_tx_hash(123);
        let tx_hash_2 = make_tx_hash(456);
        assert_eq!(FailureRetrieveCondition::ByTxHash(vec![tx_hash_1, tx_hash_2]).to_string(),
                   "WHERE tx_hash IN ('0x000000000000000000000000000000000000000000000000000000000000007b', \
                   '0x00000000000000000000000000000000000000000000000000000000000001c8')"
        );
        assert_eq!(
            FailureRetrieveCondition::ByStatus(RetryRequired).to_string(),
            "WHERE status = '\"RetryRequired\"'"
        );
        assert_eq!(
            FailureRetrieveCondition::ByStatus(RecheckRequired(ValidationStatus::Waiting))
                .to_string(),
            "WHERE status = '{\"RecheckRequired\":\"Waiting\"}'"
        );
        assert_eq!(
            FailureRetrieveCondition::EveryRecheckRequiredRecord.to_string(),
            "WHERE status LIKE 'RecheckRequired%'"
        );
    }

    #[test]
    fn failure_reason_from_str_works() {
        // Submission error
        assert_eq!(
<<<<<<< HEAD
            FailureReason::from_str(r#"{"Submission":{"Local":{"Decoder":"am i alive?"}}}"#)
                .unwrap(),
            FailureReason::Submission(AppRpcError::Local(Decoder("am i alive?".to_string())))
=======
            FailureReason::from_str(r#"{"Submission":{"Local":"Decoder"}}"#).unwrap(),
            FailureReason::Submission(AppRpcErrorKind::Local(LocalErrorKind::Decoder))
>>>>>>> 647d61ac
        );

        // Reverted
        assert_eq!(
            FailureReason::from_str("\"Reverted\"").unwrap(),
            FailureReason::Reverted
        );

        // PendingTooLong
        assert_eq!(
            FailureReason::from_str("\"PendingTooLong\"").unwrap(),
            FailureReason::PendingTooLong
        );

        // Invalid Variant
        assert_eq!(
            FailureReason::from_str("\"UnknownReason\"").unwrap_err(),
            "unknown variant `UnknownReason`, \
            expected one of `Submission`, `Reverted`, `PendingTooLong` \
            at line 1 column 15 in '\"UnknownReason\"'"
        );

        // Invalid Input
        assert_eq!(
            FailureReason::from_str("not a failure reason").unwrap_err(),
            "expected value at line 1 column 1 in 'not a failure reason'"
        );
    }

    #[test]
    fn failure_status_from_str_works() {
        let validation_failure_clock = ValidationFailureClockMock::default().now_result(
            SystemTime::UNIX_EPOCH
                .add(Duration::from_secs(1755080031))
                .add(Duration::from_nanos(612180914)),
        );
        assert_eq!(
            FailureStatus::from_str("\"RetryRequired\"").unwrap(),
            FailureStatus::RetryRequired
        );

        assert_eq!(
            FailureStatus::from_str(r#"{"RecheckRequired":"Waiting"}"#).unwrap(),
            FailureStatus::RecheckRequired(ValidationStatus::Waiting)
        );

        assert_eq!(
<<<<<<< HEAD
            FailureStatus::from_str(r#"{"RecheckRequired":{"Reattempting":{"AppRpc":{"Unreachable":{"firstSeen":{"secs_since_epoch":1755080031,"nanos_since_epoch":612180914},"attempts":1}}}}}"#).unwrap(),
            FailureStatus::RecheckRequired(ValidationStatus::Reattempting( PreviousAttempts::new(BlockchainErrorKind::AppRpc(AppRpcErrorKind::Unreachable), &validation_failure_clock)))
=======
            FailureStatus::from_str(r#"{"RecheckRequired":{"Reattempting":[{"error":{"AppRpc":{"Remote":"Unreachable"}},"firstSeen":{"secs_since_epoch":1755080031,"nanos_since_epoch":612180914},"attempts":1}]}}"#).unwrap(),
            FailureStatus::RecheckRequired(ValidationStatus::Reattempting( PreviousAttempts::new(BlockchainErrorKind::AppRpc(AppRpcErrorKind::Remote(RemoteErrorKind::Unreachable)), &validation_failure_clock)))
>>>>>>> 647d61ac
        );

        assert_eq!(
            FailureStatus::from_str("\"Concluded\"").unwrap(),
            FailureStatus::Concluded
        );

        // Invalid Variant
        assert_eq!(
            FailureStatus::from_str("\"UnknownStatus\"").unwrap_err(),
            "unknown variant `UnknownStatus`, expected one of `RetryRequired`, `RecheckRequired`, \
            `Concluded` at line 1 column 15 in '\"UnknownStatus\"'"
        );

        // Invalid Input
        assert_eq!(
            FailureStatus::from_str("not a failure status").unwrap_err(),
            "expected value at line 1 column 1 in 'not a failure status'"
        );
    }

    #[test]
    fn retrieve_condition_display_works() {
        assert_eq!(
            FailureRetrieveCondition::ByStatus(RetryRequired).to_string(),
            "WHERE status = '\"RetryRequired\"'"
        );
        assert_eq!(
            FailureRetrieveCondition::ByReceiverAddresses(BTreeSet::from([make_address(1), make_address(2)]))
                .to_string(),
            "WHERE receiver_address IN ('0x0000000000000000000000000000000000000001', '0x0000000000000000000000000000000000000002')"
        )
    }

    #[test]
    fn can_retrieve_all_txs_ordered_by_timestamp_and_nonce() {
        let home_dir = ensure_node_home_directory_exists(
            "failed_payable_dao",
            "can_retrieve_all_txs_ordered_by_timestamp_and_nonce",
        );
        let wrapped_conn = DbInitializerReal::default()
            .initialize(&home_dir, DbInitializationConfig::test_default())
            .unwrap();
        let subject = FailedPayableDaoReal::new(wrapped_conn);
        let tx1 = FailedTxBuilder::default()
            .hash(make_tx_hash(1))
            .timestamp(1000)
            .nonce(1)
            .build();
        let tx2 = FailedTxBuilder::default()
            .hash(make_tx_hash(2))
            .timestamp(1000)
            .nonce(2)
            .build();
        let tx3 = FailedTxBuilder::default()
            .hash(make_tx_hash(3))
            .timestamp(1001)
            .nonce(1)
            .build();
        let tx4 = FailedTxBuilder::default()
            .hash(make_tx_hash(4))
            .timestamp(1001)
            .nonce(2)
            .build();

        subject
            .insert_new_records(&BTreeSet::from([tx2.clone(), tx4.clone()]))
            .unwrap();
        subject
            .insert_new_records(&BTreeSet::from([tx1.clone(), tx3.clone()]))
            .unwrap();

        let result = subject.retrieve_txs(None);

        assert_eq!(result, BTreeSet::from([tx4, tx3, tx2, tx1]));
    }

    #[test]
    fn can_retrieve_txs_to_retry() {
        let home_dir = ensure_node_home_directory_exists(
            "failed_payable_dao",
            "can_retrieve_unchecked_pending_too_long_txs",
        );
        let wrapped_conn = DbInitializerReal::default()
            .initialize(&home_dir, DbInitializationConfig::test_default())
            .unwrap();
        let subject = FailedPayableDaoReal::new(wrapped_conn);
        let now = current_unix_timestamp();
        let tx1 = FailedTxBuilder::default()
            .hash(make_tx_hash(1))
            .nonce(1)
            .timestamp(now - 3600)
            .reason(PendingTooLong)
            .status(RetryRequired)
            .build();
        let tx2 = FailedTxBuilder::default()
            .hash(make_tx_hash(2))
            .nonce(2)
            .timestamp(now - 3600)
            .reason(Reverted)
            .status(RetryRequired)
            .build();
        let tx3 = FailedTxBuilder::default()
            .hash(make_tx_hash(3))
            .nonce(3)
            .timestamp(now - 3000)
            .reason(PendingTooLong)
            .status(RecheckRequired(ValidationStatus::Reattempting(
                PreviousAttempts::new(
<<<<<<< HEAD
                    BlockchainErrorKind::AppRpc(AppRpcErrorKind::Unreachable),
=======
                    BlockchainErrorKind::AppRpc(AppRpcErrorKind::Remote(
                        RemoteErrorKind::Unreachable,
                    )),
>>>>>>> 647d61ac
                    &ValidationFailureClockReal::default(),
                ),
            )))
            .build();
        let tx4 = FailedTxBuilder::default()
            .hash(make_tx_hash(4))
            .nonce(4)
            .reason(PendingTooLong)
            .status(Concluded)
            .timestamp(now - 3000)
            .build();
        subject
            .insert_new_records(&BTreeSet::from([tx1.clone(), tx2.clone(), tx3, tx4]))
            .unwrap();

        let result = subject.retrieve_txs(Some(FailureRetrieveCondition::ByStatus(RetryRequired)));

        assert_eq!(result, BTreeSet::from([tx2, tx1]));
    }

    #[test]
    fn can_retrieve_txs_by_receiver_addresses() {
        let home_dir = ensure_node_home_directory_exists(
            "failed_payable_dao",
            "can_retrieve_txs_by_receiver_addresses",
        );
        let wrapped_conn = DbInitializerReal::default()
            .initialize(&home_dir, DbInitializationConfig::test_default())
            .unwrap();
        let subject = FailedPayableDaoReal::new(wrapped_conn);
        let address1 = make_address(1);
        let address2 = make_address(2);
        let address3 = make_address(3);
        let address4 = make_address(4);
        let tx1 = FailedTxBuilder::default()
            .hash(make_tx_hash(1))
            .receiver_address(address1)
            .nonce(1)
            .build();
        let tx2 = FailedTxBuilder::default()
            .hash(make_tx_hash(2))
            .receiver_address(address2)
            .nonce(2)
            .build();
        let tx3 = FailedTxBuilder::default()
            .hash(make_tx_hash(3))
            .receiver_address(address3)
            .nonce(3)
            .build();
        let tx4 = FailedTxBuilder::default()
            .hash(make_tx_hash(4))
            .receiver_address(address4)
            .nonce(4)
            .build();
        subject
            .insert_new_records(&BTreeSet::from([
                tx1.clone(),
                tx2.clone(),
                tx3.clone(),
                tx4.clone(),
            ]))
            .unwrap();

        let result = subject.retrieve_txs(Some(FailureRetrieveCondition::ByReceiverAddresses(
            BTreeSet::from([address1, address2, address3]),
        )));

        assert_eq!(result.len(), 3);
        assert!(result.contains(&tx1));
        assert!(result.contains(&tx2));
        assert!(result.contains(&tx3));
        assert!(!result.contains(&tx4));
    }

    #[test]
    fn update_statuses_works() {
        let home_dir =
            ensure_node_home_directory_exists("failed_payable_dao", "update_statuses_works");
        let wrapped_conn = DbInitializerReal::default()
            .initialize(&home_dir, DbInitializationConfig::test_default())
            .unwrap();
        let subject = FailedPayableDaoReal::new(wrapped_conn);
        let hash1 = make_tx_hash(1);
        let hash2 = make_tx_hash(2);
        let hash3 = make_tx_hash(3);
        let hash4 = make_tx_hash(4);
        let tx1 = FailedTxBuilder::default()
            .hash(hash1)
            .reason(Reverted)
            .status(RetryRequired)
            .nonce(4)
            .build();
        let tx2 = FailedTxBuilder::default()
            .hash(hash2)
            .reason(PendingTooLong)
            .status(RecheckRequired(ValidationStatus::Waiting))
            .nonce(3)
            .build();
        let tx3 = FailedTxBuilder::default()
            .hash(hash3)
            .reason(PendingTooLong)
            .status(RetryRequired)
            .nonce(2)
            .build();
        let tx4 = FailedTxBuilder::default()
            .hash(hash4)
            .reason(PendingTooLong)
            .status(RecheckRequired(ValidationStatus::Waiting))
            .nonce(1)
            .build();
        subject
            .insert_new_records(&BTreeSet::from([
                tx1.clone(),
                tx2.clone(),
                tx3.clone(),
                tx4.clone(),
            ]))
            .unwrap();
        let timestamp = SystemTime::now();
        let clock = ValidationFailureClockMock::default()
            .now_result(timestamp)
            .now_result(timestamp);
        let hashmap = HashMap::from([
            (tx1.hash, Concluded),
            (
                tx2.hash,
                RecheckRequired(ValidationStatus::Reattempting(PreviousAttempts::new(
<<<<<<< HEAD
                    BlockchainErrorKind::AppRpc(AppRpcErrorKind::Unreachable),
                    &ValidationFailureClockReal::default(),
=======
                    BlockchainErrorKind::AppRpc(AppRpcErrorKind::Remote(
                        RemoteErrorKind::Unreachable,
                    )),
                    &clock,
>>>>>>> 647d61ac
                ))),
            ),
            (tx3.hash, Concluded),
        ]);

<<<<<<< HEAD
        let result = subject.update_statuses(hashmap);
=======
        let result = subject.update_statuses(&hashmap);

>>>>>>> 647d61ac
        let updated_txs = subject.retrieve_txs(None);
        let find_tx = |tx_hash| updated_txs.iter().find(|tx| tx.hash == tx_hash).unwrap();
        let updated_tx1 = find_tx(hash1);
        let updated_tx2 = find_tx(hash2);
        let updated_tx3 = find_tx(hash3);
        let updated_tx4 = find_tx(hash4);
        assert_eq!(result, Ok(()));
        assert_eq!(tx1.status, RetryRequired);
        assert_eq!(updated_tx1.status, Concluded);
        assert_eq!(tx2.status, RecheckRequired(ValidationStatus::Waiting));
        assert_eq!(
            updated_tx2.status,
            RecheckRequired(ValidationStatus::Reattempting(PreviousAttempts::new(
<<<<<<< HEAD
                BlockchainErrorKind::AppRpc(AppRpcErrorKind::Unreachable),
                &ValidationFailureClockReal::default()
=======
                BlockchainErrorKind::AppRpc(AppRpcErrorKind::Remote(RemoteErrorKind::Unreachable)),
                &clock
>>>>>>> 647d61ac
            )))
        );
        assert_eq!(tx3.status, RetryRequired);
        assert_eq!(updated_tx3.status, Concluded);
        assert_eq!(tx4.status, RecheckRequired(ValidationStatus::Waiting));
        assert_eq!(
            updated_tx4.status,
            RecheckRequired(ValidationStatus::Waiting)
        );
        assert_eq!(updated_txs.len(), 4);
    }

    #[test]
    fn update_statuses_handles_empty_input_error() {
        let home_dir = ensure_node_home_directory_exists(
            "failed_payable_dao",
            "update_statuses_handles_empty_input_error",
        );
        let wrapped_conn = DbInitializerReal::default()
            .initialize(&home_dir, DbInitializationConfig::test_default())
            .unwrap();
        let subject = FailedPayableDaoReal::new(wrapped_conn);

        let result = subject.update_statuses(&HashMap::new());

        assert_eq!(result, Err(FailedPayableDaoError::EmptyInput));
    }

    #[test]
    fn update_statuses_handles_sql_error() {
        let home_dir = ensure_node_home_directory_exists(
            "failed_payable_dao",
            "update_statuses_handles_sql_error",
        );
        let wrapped_conn = make_read_only_db_connection(home_dir);
        let subject = FailedPayableDaoReal::new(Box::new(wrapped_conn));

        let result = subject.update_statuses(&HashMap::from([(make_tx_hash(1), Concluded)]));

        assert_eq!(
            result,
            Err(FailedPayableDaoError::SqlExecutionFailed(
                "attempt to write a readonly database".to_string()
            ))
        );
    }

    #[test]
    fn txs_can_be_deleted() {
        let home_dir =
            ensure_node_home_directory_exists("failed_payable_dao", "txs_can_be_deleted");
        let wrapped_conn = DbInitializerReal::default()
            .initialize(&home_dir, DbInitializationConfig::test_default())
            .unwrap();
        let subject = FailedPayableDaoReal::new(wrapped_conn);
        let tx1 = FailedTxBuilder::default()
            .hash(make_tx_hash(1))
            .nonce(1)
            .build();
        let tx2 = FailedTxBuilder::default()
            .hash(make_tx_hash(2))
            .nonce(2)
            .build();
        let tx3 = FailedTxBuilder::default()
            .hash(make_tx_hash(3))
            .nonce(3)
            .build();
        let tx4 = FailedTxBuilder::default()
            .hash(make_tx_hash(4))
            .nonce(4)
            .build();
        subject
            .insert_new_records(&BTreeSet::from([
                tx1.clone(),
                tx2.clone(),
                tx3.clone(),
                tx4.clone(),
            ]))
            .unwrap();
        let hashset = BTreeSet::from([tx1.hash, tx3.hash]);

        let result = subject.delete_records(&hashset);

        let remaining_records = subject.retrieve_txs(None);
        assert_eq!(result, Ok(()));
        assert_eq!(remaining_records, BTreeSet::from([tx4, tx2]));
    }

    #[test]
    fn delete_records_returns_error_when_input_is_empty() {
        let home_dir = ensure_node_home_directory_exists(
            "failed_payable_dao",
            "delete_records_returns_error_when_input_is_empty",
        );
        let wrapped_conn = DbInitializerReal::default()
            .initialize(&home_dir, DbInitializationConfig::test_default())
            .unwrap();
        let subject = FailedPayableDaoReal::new(wrapped_conn);

        let result = subject.delete_records(&BTreeSet::new());

        assert_eq!(result, Err(FailedPayableDaoError::EmptyInput));
    }

    #[test]
    fn delete_records_returns_error_when_no_records_are_deleted() {
        let home_dir = ensure_node_home_directory_exists(
            "failed_payable_dao",
            "delete_records_returns_error_when_no_records_are_deleted",
        );
        let wrapped_conn = DbInitializerReal::default()
            .initialize(&home_dir, DbInitializationConfig::test_default())
            .unwrap();
        let subject = FailedPayableDaoReal::new(wrapped_conn);
        let non_existent_hash = make_tx_hash(999);
        let hashset = BTreeSet::from([non_existent_hash]);

        let result = subject.delete_records(&hashset);

        assert_eq!(result, Err(FailedPayableDaoError::NoChange));
    }

    #[test]
    fn delete_records_returns_error_when_not_all_input_records_were_deleted() {
        let home_dir = ensure_node_home_directory_exists(
            "failed_payable_dao",
            "delete_records_returns_error_when_not_all_input_records_were_deleted",
        );
        let wrapped_conn = DbInitializerReal::default()
            .initialize(&home_dir, DbInitializationConfig::test_default())
            .unwrap();
        let subject = FailedPayableDaoReal::new(wrapped_conn);
        let present_hash = make_tx_hash(1);
        let absent_hash = make_tx_hash(2);
        let tx = FailedTxBuilder::default().hash(present_hash).build();
        subject.insert_new_records(&BTreeSet::from([tx])).unwrap();
        let set = BTreeSet::from([present_hash, absent_hash]);

        let result = subject.delete_records(&set);

        assert_eq!(
            result,
            Err(FailedPayableDaoError::PartialExecution(
                "Only 1 of 2 hashes has been deleted.".to_string()
            ))
        );
    }

    #[test]
    fn delete_records_returns_a_general_error_from_sql() {
        let home_dir = ensure_node_home_directory_exists(
            "failed_payable_dao",
            "delete_records_returns_a_general_error_from_sql",
        );
        let wrapped_conn = make_read_only_db_connection(home_dir);
        let subject = FailedPayableDaoReal::new(Box::new(wrapped_conn));
        let hashes = BTreeSet::from([make_tx_hash(1)]);

        let result = subject.delete_records(&hashes);

        assert_eq!(
            result,
            Err(FailedPayableDaoError::SqlExecutionFailed(
                "attempt to write a readonly database".to_string()
            ))
        )
    }

    #[test]
<<<<<<< HEAD
    fn failed_tx_ordering_in_btree_set_works() {
        let tx1 = FailedTxBuilder::default()
            .hash(make_tx_hash(1))
            .timestamp(1000)
            .nonce(1)
            .amount(100)
            .build();
        let tx2 = FailedTxBuilder::default()
            .hash(make_tx_hash(2))
            .timestamp(1000)
            .nonce(1)
            .amount(200)
            .build();
        let tx3 = FailedTxBuilder::default()
            .hash(make_tx_hash(3))
            .timestamp(1000)
            .nonce(2)
            .amount(100)
            .build();
        let tx4 = FailedTxBuilder::default()
            .hash(make_tx_hash(4))
            .timestamp(2000)
            .nonce(3)
            .amount(100)
            .build();

        let mut set = BTreeSet::new();
        set.insert(tx1.clone());
        set.insert(tx2.clone());
        set.insert(tx3.clone());
        set.insert(tx4.clone());

        let expected_order = vec![tx4, tx3, tx2, tx1];
        assert_eq!(set.into_iter().collect::<Vec<_>>(), expected_order);
    }

    #[test]
    fn transaction_trait_methods_for_failed_tx() {
        let hash = make_tx_hash(1);
        let receiver_address = make_address(1);
        let amount = 1000;
        let timestamp = 1625247600;
        let gas_price_wei = 2000;
        let nonce = 42;
        let reason = FailureReason::Reverted;
        let status = FailureStatus::RetryRequired;

        let failed_tx = FailedTx {
            hash,
            receiver_address,
            amount,
            timestamp,
            gas_price_wei,
            nonce,
            reason,
            status,
        };

        assert_eq!(failed_tx.receiver_address(), receiver_address);
        assert_eq!(failed_tx.hash(), hash);
        assert_eq!(failed_tx.amount(), amount);
        assert_eq!(failed_tx.timestamp(), timestamp);
        assert_eq!(failed_tx.gas_price_wei(), gas_price_wei);
        assert_eq!(failed_tx.nonce(), nonce);
        assert_eq!(failed_tx.is_failed(), true);
=======
    fn tx_record_with_hash_is_implemented_for_failed_tx() {
        let failed_tx = make_failed_tx(1234);
        let hash = failed_tx.hash;

        let hash_from_trait = failed_tx.hash();

        assert_eq!(hash_from_trait, hash);
>>>>>>> 647d61ac
    }
}<|MERGE_RESOLUTION|>--- conflicted
+++ resolved
@@ -1,23 +1,13 @@
 // Copyright (c) 2025, MASQ (https://masq.ai) and/or its affiliates. All rights reserved.
 use crate::accountant::db_access_objects::sent_payable_dao::Tx;
 use crate::accountant::db_access_objects::utils::{
-<<<<<<< HEAD
-    sql_values_of_failed_tx, DaoFactoryReal, TxHash, TxIdentifiers, VigilantRusqliteFlatten,
-=======
-    DaoFactoryReal, TxHash, TxIdentifiers, TxRecordWithHash, VigilantRusqliteFlatten,
->>>>>>> 647d61ac
+    sql_values_of_failed_tx, DaoFactoryReal, TxHash, TxIdentifiers, TxRecordWithHash, VigilantRusqliteFlatten,
 };
 use crate::accountant::db_access_objects::Transaction;
 use crate::accountant::db_big_integer::big_int_divider::BigIntDivider;
-<<<<<<< HEAD
 use crate::accountant::{checked_conversion, join_with_separator};
 use crate::blockchain::errors::rpc_errors::{AppRpcError, AppRpcErrorKind};
-use crate::blockchain::errors::validation_status::PreviousAttempts;
-=======
-use crate::accountant::{checked_conversion, comma_joined_stringifiable};
-use crate::blockchain::errors::rpc_errors::AppRpcErrorKind;
 use crate::blockchain::errors::validation_status::ValidationStatus;
->>>>>>> 647d61ac
 use crate::database::rusqlite_wrappers::ConnectionWrapper;
 use masq_lib::utils::ExpectValue;
 use serde_derive::{Deserialize, Serialize};
@@ -86,7 +76,6 @@
     }
 }
 
-<<<<<<< HEAD
 #[derive(Debug, Clone, PartialEq, Eq, Hash, Serialize, Deserialize, PartialOrd, Ord)]
 pub enum ValidationStatus {
     Waiting,
@@ -94,9 +83,6 @@
 }
 
 #[derive(Clone, Debug, PartialEq, Eq, Hash)]
-=======
-#[derive(Clone, Debug, PartialEq, Eq)]
->>>>>>> 647d61ac
 pub struct FailedTx {
     pub hash: TxHash,
     pub receiver_address: Address,
@@ -108,7 +94,6 @@
     pub status: FailureStatus,
 }
 
-<<<<<<< HEAD
 impl Transaction for FailedTx {
     fn hash(&self) -> TxHash {
         self.hash
@@ -173,23 +158,11 @@
 }
 
 #[derive(Debug, Clone, PartialEq, Eq)]
-=======
-impl TxRecordWithHash for FailedTx {
-    fn hash(&self) -> TxHash {
-        self.hash
-    }
-}
-
-#[derive(Debug, PartialEq, Eq)]
->>>>>>> 647d61ac
 pub enum FailureRetrieveCondition {
     ByTxHash(Vec<TxHash>),
     ByStatus(FailureStatus),
-<<<<<<< HEAD
     ByReceiverAddresses(BTreeSet<Address>),
-=======
     EveryRecheckRequiredRecord,
->>>>>>> 647d61ac
 }
 
 impl Display for FailureRetrieveCondition {
@@ -205,43 +178,31 @@
             FailureRetrieveCondition::ByStatus(status) => {
                 write!(f, "WHERE status = '{}'", status)
             }
-<<<<<<< HEAD
             FailureRetrieveCondition::ByReceiverAddresses(addresses) => {
                 write!(
                     f,
                     "WHERE receiver_address IN ({})",
                     join_with_separator(addresses, |address| format!("'{:?}'", address), ", ")
                 )
-=======
+            }
             FailureRetrieveCondition::EveryRecheckRequiredRecord => {
                 write!(f, "WHERE status LIKE 'RecheckRequired%'")
->>>>>>> 647d61ac
             }
         }
     }
 }
 
 pub trait FailedPayableDao {
-<<<<<<< HEAD
     fn get_tx_identifiers(&self, hashes: &BTreeSet<TxHash>) -> TxIdentifiers;
+    //TODO potentially atomically
     fn insert_new_records(&self, txs: &BTreeSet<FailedTx>) -> Result<(), FailedPayableDaoError>;
     fn retrieve_txs(&self, condition: Option<FailureRetrieveCondition>) -> BTreeSet<FailedTx>;
-=======
-    fn get_tx_identifiers(&self, hashes: &HashSet<TxHash>) -> TxIdentifiers;
-    //TODO potentially atomically
-    fn insert_new_records(&self, txs: &[FailedTx]) -> Result<(), FailedPayableDaoError>;
-    fn retrieve_txs(&self, condition: Option<FailureRetrieveCondition>) -> Vec<FailedTx>;
->>>>>>> 647d61ac
     fn update_statuses(
         &self,
         status_updates: &HashMap<TxHash, FailureStatus>,
     ) -> Result<(), FailedPayableDaoError>;
-<<<<<<< HEAD
+    //TODO potentially atomically
     fn delete_records(&self, hashes: &BTreeSet<TxHash>) -> Result<(), FailedPayableDaoError>;
-=======
-    //TODO potentially atomically
-    fn delete_records(&self, hashes: &HashSet<TxHash>) -> Result<(), FailedPayableDaoError>;
->>>>>>> 647d61ac
 }
 
 #[derive(Debug)]
@@ -313,30 +274,7 @@
              reason, \
              status
              ) VALUES {}",
-<<<<<<< HEAD
             join_with_separator(txs, |tx| sql_values_of_failed_tx(tx), ", ")
-=======
-            comma_joined_stringifiable(txs, |tx| {
-                let amount_checked = checked_conversion::<u128, i128>(tx.amount_minor);
-                let gas_price_minor_checked = checked_conversion::<u128, i128>(tx.gas_price_minor);
-                let (amount_high_b, amount_low_b) = BigIntDivider::deconstruct(amount_checked);
-                let (gas_price_wei_high_b, gas_price_wei_low_b) =
-                    BigIntDivider::deconstruct(gas_price_minor_checked);
-                format!(
-                    "('{:?}', '{:?}', {}, {}, {}, {}, {}, {}, '{}', '{}')",
-                    tx.hash,
-                    tx.receiver_address,
-                    amount_high_b,
-                    amount_low_b,
-                    tx.timestamp,
-                    gas_price_wei_high_b,
-                    gas_price_wei_low_b,
-                    tx.nonce,
-                    tx.reason,
-                    tx.status
-                )
-            })
->>>>>>> 647d61ac
         );
 
         match self.conn.prepare(&sql).expect("Internal error").execute([]) {
@@ -505,27 +443,16 @@
         Concluded, RecheckRequired, RetryRequired,
     };
     use crate::accountant::db_access_objects::failed_payable_dao::{
-<<<<<<< HEAD
         FailedPayableDao, FailedPayableDaoError, FailedPayableDaoReal, FailedTx, FailureReason,
-        FailureRetrieveCondition, FailureStatus, ValidationStatus,
-=======
-        FailedPayableDao, FailedPayableDaoError, FailedPayableDaoReal, FailureReason,
         FailureRetrieveCondition, FailureStatus,
->>>>>>> 647d61ac
     };
     use crate::accountant::db_access_objects::test_utils::{
         make_read_only_db_connection, FailedTxBuilder,
     };
-<<<<<<< HEAD
     use crate::accountant::db_access_objects::utils::current_unix_timestamp;
     use crate::accountant::db_access_objects::Transaction;
     use crate::blockchain::errors::rpc_errors::LocalError::Decoder;
     use crate::blockchain::errors::rpc_errors::{AppRpcError, AppRpcErrorKind};
-=======
-    use crate::accountant::db_access_objects::utils::{current_unix_timestamp, TxRecordWithHash};
-    use crate::accountant::test_utils::make_failed_tx;
-    use crate::blockchain::errors::rpc_errors::{AppRpcErrorKind, LocalErrorKind, RemoteErrorKind};
->>>>>>> 647d61ac
     use crate::blockchain::errors::validation_status::{
         PreviousAttempts, ValidationFailureClockReal, ValidationStatus,
     };
@@ -617,23 +544,13 @@
                 {FailedTx { \
                 hash: 0x000000000000000000000000000000000000000000000000000000000000007b, \
                 receiver_address: 0x0000000000000000000000000000000000000000, \
-<<<<<<< HEAD
-                amount: 0, timestamp: 1719990000, gas_price_wei: 0, \
+                amount_minor: 0, timestamp: 1719990000, gas_price_minor: 0, \
                 nonce: 2, reason: PendingTooLong, status: RecheckRequired(Waiting) }, \
                 FailedTx { \
                 hash: 0x000000000000000000000000000000000000000000000000000000000000007b, \
                 receiver_address: 0x0000000000000000000000000000000000000000, \
-                amount: 0, timestamp: 1719990000, gas_price_wei: 0, \
+                amount_minor: 0, timestamp: 1719990000, gas_price_minor: 0, \
                 nonce: 1, reason: PendingTooLong, status: RetryRequired }}"
-=======
-                amount_minor: 0, timestamp: 0, gas_price_minor: 0, \
-                nonce: 0, reason: PendingTooLong, status: RetryRequired }, \
-                FailedTx { \
-                hash: 0x000000000000000000000000000000000000000000000000000000000000007b, \
-                receiver_address: 0x0000000000000000000000000000000000000000, \
-                amount_minor: 0, timestamp: 0, gas_price_minor: 0, \
-                nonce: 0, reason: PendingTooLong, status: RecheckRequired(Waiting) }]"
->>>>>>> 647d61ac
                     .to_string()
             ))
         );
@@ -775,14 +692,8 @@
     fn failure_reason_from_str_works() {
         // Submission error
         assert_eq!(
-<<<<<<< HEAD
-            FailureReason::from_str(r#"{"Submission":{"Local":{"Decoder":"am i alive?"}}}"#)
-                .unwrap(),
-            FailureReason::Submission(AppRpcError::Local(Decoder("am i alive?".to_string())))
-=======
             FailureReason::from_str(r#"{"Submission":{"Local":"Decoder"}}"#).unwrap(),
             FailureReason::Submission(AppRpcErrorKind::Local(LocalErrorKind::Decoder))
->>>>>>> 647d61ac
         );
 
         // Reverted
@@ -830,13 +741,8 @@
         );
 
         assert_eq!(
-<<<<<<< HEAD
-            FailureStatus::from_str(r#"{"RecheckRequired":{"Reattempting":{"AppRpc":{"Unreachable":{"firstSeen":{"secs_since_epoch":1755080031,"nanos_since_epoch":612180914},"attempts":1}}}}}"#).unwrap(),
-            FailureStatus::RecheckRequired(ValidationStatus::Reattempting( PreviousAttempts::new(BlockchainErrorKind::AppRpc(AppRpcErrorKind::Unreachable), &validation_failure_clock)))
-=======
             FailureStatus::from_str(r#"{"RecheckRequired":{"Reattempting":[{"error":{"AppRpc":{"Remote":"Unreachable"}},"firstSeen":{"secs_since_epoch":1755080031,"nanos_since_epoch":612180914},"attempts":1}]}}"#).unwrap(),
             FailureStatus::RecheckRequired(ValidationStatus::Reattempting( PreviousAttempts::new(BlockchainErrorKind::AppRpc(AppRpcErrorKind::Remote(RemoteErrorKind::Unreachable)), &validation_failure_clock)))
->>>>>>> 647d61ac
         );
 
         assert_eq!(
@@ -946,13 +852,9 @@
             .reason(PendingTooLong)
             .status(RecheckRequired(ValidationStatus::Reattempting(
                 PreviousAttempts::new(
-<<<<<<< HEAD
-                    BlockchainErrorKind::AppRpc(AppRpcErrorKind::Unreachable),
-=======
                     BlockchainErrorKind::AppRpc(AppRpcErrorKind::Remote(
                         RemoteErrorKind::Unreachable,
                     )),
->>>>>>> 647d61ac
                     &ValidationFailureClockReal::default(),
                 ),
             )))
@@ -1080,26 +982,16 @@
             (
                 tx2.hash,
                 RecheckRequired(ValidationStatus::Reattempting(PreviousAttempts::new(
-<<<<<<< HEAD
-                    BlockchainErrorKind::AppRpc(AppRpcErrorKind::Unreachable),
-                    &ValidationFailureClockReal::default(),
-=======
                     BlockchainErrorKind::AppRpc(AppRpcErrorKind::Remote(
                         RemoteErrorKind::Unreachable,
                     )),
                     &clock,
->>>>>>> 647d61ac
                 ))),
             ),
             (tx3.hash, Concluded),
         ]);
 
-<<<<<<< HEAD
-        let result = subject.update_statuses(hashmap);
-=======
         let result = subject.update_statuses(&hashmap);
-
->>>>>>> 647d61ac
         let updated_txs = subject.retrieve_txs(None);
         let find_tx = |tx_hash| updated_txs.iter().find(|tx| tx.hash == tx_hash).unwrap();
         let updated_tx1 = find_tx(hash1);
@@ -1113,13 +1005,8 @@
         assert_eq!(
             updated_tx2.status,
             RecheckRequired(ValidationStatus::Reattempting(PreviousAttempts::new(
-<<<<<<< HEAD
-                BlockchainErrorKind::AppRpc(AppRpcErrorKind::Unreachable),
-                &ValidationFailureClockReal::default()
-=======
                 BlockchainErrorKind::AppRpc(AppRpcErrorKind::Remote(RemoteErrorKind::Unreachable)),
                 &clock
->>>>>>> 647d61ac
             )))
         );
         assert_eq!(tx3.status, RetryRequired);
@@ -1289,7 +1176,6 @@
     }
 
     #[test]
-<<<<<<< HEAD
     fn failed_tx_ordering_in_btree_set_works() {
         let tx1 = FailedTxBuilder::default()
             .hash(make_tx_hash(1))
@@ -1355,14 +1241,5 @@
         assert_eq!(failed_tx.gas_price_wei(), gas_price_wei);
         assert_eq!(failed_tx.nonce(), nonce);
         assert_eq!(failed_tx.is_failed(), true);
-=======
-    fn tx_record_with_hash_is_implemented_for_failed_tx() {
-        let failed_tx = make_failed_tx(1234);
-        let hash = failed_tx.hash;
-
-        let hash_from_trait = failed_tx.hash();
-
-        assert_eq!(hash_from_trait, hash);
->>>>>>> 647d61ac
     }
 }