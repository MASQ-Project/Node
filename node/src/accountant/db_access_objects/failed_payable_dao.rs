--- conflicted
+++ resolved
@@ -1,11 +1,7 @@
 // Copyright (c) 2025, MASQ (https://masq.ai) and/or its affiliates. All rights reserved.
-<<<<<<< HEAD
-use crate::accountant::db_access_objects::utils::{current_unix_timestamp, TxHash, TxIdentifiers};
-=======
 use crate::accountant::db_access_objects::utils::{
     current_unix_timestamp, TxHash, TxIdentifiers, VigilantRusqliteFlatten,
 };
->>>>>>> 36e1e9f9
 use crate::accountant::db_big_integer::big_int_divider::BigIntDivider;
 use crate::accountant::{checked_conversion, comma_joined_stringifiable};
 use crate::database::rusqlite_wrappers::ConnectionWrapper;
@@ -325,13 +321,11 @@
         FailedPayableDao, FailedPayableDaoError, FailedPayableDaoReal, FailureReason,
         FailureRetrieveCondition,
     };
-<<<<<<< HEAD
-    use crate::accountant::db_access_objects::test_utils::FailedTxBuilder;
-=======
     use crate::accountant::db_access_objects::test_utils::{
         make_read_only_db_connection, FailedTxBuilder,
     };
->>>>>>> 36e1e9f9
+    use crate::accountant::db_access_objects::utils::current_unix_timestamp;
+    use crate::accountant::db_access_objects::test_utils::FailedTxBuilder;
     use crate::accountant::db_access_objects::utils::current_unix_timestamp;
     use crate::blockchain::test_utils::make_tx_hash;
     use crate::database::db_initializer::{
@@ -594,45 +588,24 @@
         let tx1 = FailedTxBuilder::default()
             .hash(make_tx_hash(1))
             .reason(FailureReason::PendingTooLong)
-<<<<<<< HEAD
-            .checked(0)
-=======
             .checked(false)
->>>>>>> 36e1e9f9
             .timestamp(now - 3600) // 1 hour ago
             .build();
         let tx2 = FailedTxBuilder::default()
             .hash(make_tx_hash(2))
             .reason(FailureReason::PendingTooLong)
-<<<<<<< HEAD
-            .checked(1) // This one is checked
-=======
             .checked(true) // This one is checked
->>>>>>> 36e1e9f9
             .timestamp(now - 7200) // 2 hours ago
             .build();
         let tx3 = FailedTxBuilder::default()
             .hash(make_tx_hash(3))
             .reason(FailureReason::PendingTooLong)
-<<<<<<< HEAD
-            .checked(0)
-=======
             .checked(false)
->>>>>>> 36e1e9f9
             .timestamp(now - 1800) // 30 minutes ago
             .build();
         let tx4 = FailedTxBuilder::default()
             .hash(make_tx_hash(4))
             .reason(FailureReason::NonceIssue)
-<<<<<<< HEAD
-            .checked(0)
-            .timestamp(now - 3600) // 1 hour ago
-            .build();
-        let tx2 = FailedTxBuilder::default()
-            .hash(make_tx_hash(2))
-            .reason(FailureReason::PendingTooLong)
-            .checked(0) // This one is checked
-=======
             .checked(false)
             .timestamp(now - 3600) // 1 hour ago
             .build();
@@ -640,16 +613,11 @@
             .hash(make_tx_hash(5))
             .reason(FailureReason::PendingTooLong)
             .checked(false) // This one is checked
->>>>>>> 36e1e9f9
             .timestamp(now - 7200) // 2 hours ago
             .build();
 
         subject
-<<<<<<< HEAD
-            .insert_new_records(&vec![tx1.clone(), tx2, tx3.clone(), tx4])
-=======
             .insert_new_records(&vec![tx1.clone(), tx2, tx3.clone(), tx4, tx5])
->>>>>>> 36e1e9f9
             .unwrap();
 
         // Retrieve unchecked PendingTooLong transactions from the last hour
