--- conflicted
+++ resolved
@@ -5,11 +5,7 @@
 };
 use crate::accountant::db_big_integer::big_int_divider::BigIntDivider;
 use crate::accountant::{checked_conversion, comma_joined_stringifiable};
-<<<<<<< HEAD
-use crate::blockchain::errors::{AppRpcError, ValidationStatus};
-=======
-use crate::blockchain::errors::validation_status::PreviousAttempts;
->>>>>>> 7a33d30b
+use crate::blockchain::errors::validation_status::{PreviousAttempts, ValidationStatus};
 use crate::database::rusqlite_wrappers::ConnectionWrapper;
 use itertools::Itertools;
 use masq_lib::utils::ExpectValue;
@@ -77,15 +73,6 @@
     }
 }
 
-<<<<<<< HEAD
-=======
-#[derive(Debug, Clone, PartialEq, Eq, Serialize, Deserialize)]
-pub enum ValidationStatus {
-    Waiting,
-    Reattempting(PreviousAttempts),
-}
-
->>>>>>> 7a33d30b
 #[derive(Clone, Debug, PartialEq, Eq)]
 pub struct FailedTx {
     pub hash: TxHash,
@@ -404,28 +391,16 @@
     };
     use crate::accountant::db_access_objects::failed_payable_dao::{
         FailedPayableDao, FailedPayableDaoError, FailedPayableDaoReal, FailureReason,
-        FailureRetrieveCondition, FailureStatus, ValidationStatus,
+        FailureRetrieveCondition, FailureStatus,
     };
     use crate::accountant::db_access_objects::test_utils::{
         make_read_only_db_connection, FailedTxBuilder,
     };
-<<<<<<< HEAD
     use crate::accountant::db_access_objects::utils::{current_unix_timestamp, TxRecordWithHash};
     use crate::accountant::scanners::pending_payable_scanner::test_utils::ValidationFailureClockMock;
-    use crate::accountant::scanners::pending_payable_scanner::utils::ValidationFailureClockReal;
     use crate::accountant::test_utils::{make_failed_tx, make_sent_tx};
-    use crate::blockchain::errors::{
-        AppRpcError, AppRpcErrorKind, LocalError, PreviousAttempts, RemoteError,
-    };
     use crate::blockchain::test_utils::make_tx_hash;
-=======
-    use crate::accountant::db_access_objects::utils::current_unix_timestamp;
-    use crate::blockchain::errors::blockchain_db_error::app_rpc_web3_error_kind::AppRpcWeb3ErrorKind;
-    use crate::blockchain::errors::validation_status::{
-        PreviousAttempts, ValidationFailureClockReal,
-    };
-    use crate::blockchain::test_utils::{make_tx_hash, ValidationFailureClockMock};
->>>>>>> 7a33d30b
+    use crate::blockchain::errors::validation_status::{PreviousAttempts, ValidationFailureClockReal, ValidationStatus};
     use crate::database::db_initializer::{
         DbInitializationConfig, DbInitializer, DbInitializerReal,
     };
@@ -435,7 +410,8 @@
     use std::collections::{HashMap, HashSet};
     use std::ops::Add;
     use std::str::FromStr;
-    use std::time::{Duration, SystemTime};
+    use std::time::{Duration, SystemTime, UNIX_EPOCH};
+    use crate::blockchain::errors::blockchain_db_error::app_rpc_web3_error_kind::AppRpcWeb3ErrorKind;
 
     #[test]
     fn insert_new_records_works() {
@@ -650,10 +626,12 @@
 
     #[test]
     fn failure_reason_from_str_works() {
-        let validation_failure_clock = ValidationFailureClockMock::default();
+        let timestamp = UNIX_EPOCH + Duration::from_secs(1755080031);
+        let validation_failure_clock = ValidationFailureClockMock::default().now_result(timestamp);
+
         // Submission error
         assert_eq!(
-            FailureReason::from_str(r#"{"Submission":{"Local":{"Decoder"}}}"#).unwrap(),
+            FailureReason::from_str(r#"{"Submission":{"Decoder":{"firstSeen":{"secs_since_epoch":1755080031,"nanos_since_epoch":0},"attempts":1}}}"#).unwrap(),
             FailureReason::Submission(PreviousAttempts::new(
                 Box::new(AppRpcWeb3ErrorKind::Decoder),
                 &validation_failure_clock
@@ -706,11 +684,7 @@
 
         assert_eq!(
             FailureStatus::from_str(r#"{"RecheckRequired":{"Reattempting":{"ServerUnreachable":{"firstSeen":{"secs_since_epoch":1755080031,"nanos_since_epoch":612180914},"attempts":1}}}}"#).unwrap(),
-<<<<<<< HEAD
-            FailureStatus::RecheckRequired(ValidationStatus::Reattempting( PreviousAttempts::new(AppRpcErrorKind::ServerUnreachable, &validation_failure_clock)))
-=======
             FailureStatus::RecheckRequired(ValidationStatus::Reattempting( PreviousAttempts::new(Box::new(AppRpcWeb3ErrorKind::ServerUnreachable), &validation_failure_clock)))
->>>>>>> 7a33d30b
         );
 
         assert_eq!(
@@ -793,11 +767,7 @@
             .reason(PendingTooLong)
             .status(RecheckRequired(ValidationStatus::Reattempting(
                 PreviousAttempts::new(
-<<<<<<< HEAD
-                    AppRpcErrorKind::ServerUnreachable,
-=======
                     Box::new(AppRpcWeb3ErrorKind::ServerUnreachable),
->>>>>>> 7a33d30b
                     &ValidationFailureClockReal::default(),
                 ),
             )))
@@ -854,13 +824,8 @@
             (
                 tx2.hash,
                 RecheckRequired(ValidationStatus::Reattempting(PreviousAttempts::new(
-<<<<<<< HEAD
-                    AppRpcErrorKind::ServerUnreachable,
+                    Box::new(AppRpcWeb3ErrorKind::ServerUnreachable),
                     &ValidationFailureClockMock::default().now_result(now),
-=======
-                    Box::new(AppRpcWeb3ErrorKind::ServerUnreachable),
-                    &ValidationFailureClockReal::default(),
->>>>>>> 7a33d30b
                 ))),
             ),
             (tx3.hash, Concluded),
@@ -876,13 +841,8 @@
         assert_eq!(
             updated_txs[1].status,
             RecheckRequired(ValidationStatus::Reattempting(PreviousAttempts::new(
-<<<<<<< HEAD
-                AppRpcErrorKind::ServerUnreachable,
-                &ValidationFailureClockMock::default().now_result(now)
-=======
                 Box::new(AppRpcWeb3ErrorKind::ServerUnreachable),
-                &ValidationFailureClockReal::default()
->>>>>>> 7a33d30b
+                &ValidationFailureClockMock::default().now_result(now),
             )))
         );
         assert_eq!(tx3.status, RetryRequired);
