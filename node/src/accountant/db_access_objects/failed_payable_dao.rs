// Copyright (c) 2025, MASQ (https://masq.ai) and/or its affiliates. All rights reserved.
use crate::accountant::db_access_objects::utils::{
    DaoFactoryReal, TxHash, TxIdentifiers, TxRecordWithHash, VigilantRusqliteFlatten,
};
use crate::accountant::db_big_integer::big_int_divider::BigIntDivider;
use crate::accountant::{checked_conversion, comma_joined_stringifiable};
use crate::blockchain::errors::rpc_errors::AppRpcErrorKind;
<<<<<<< HEAD
use crate::blockchain::errors::validation_status::ValidationStatus;
=======
use crate::blockchain::errors::validation_status::PreviousAttempts;
>>>>>>> 24e0a8aa
use crate::database::rusqlite_wrappers::ConnectionWrapper;
use itertools::Itertools;
use masq_lib::utils::ExpectValue;
use serde_derive::{Deserialize, Serialize};
use std::collections::{HashMap, HashSet};
use std::fmt::{Display, Formatter};
use std::str::FromStr;
use web3::types::Address;

#[derive(Debug, PartialEq, Eq)]
pub enum FailedPayableDaoError {
    EmptyInput,
    NoChange,
    InvalidInput(String),
    PartialExecution(String),
    SqlExecutionFailed(String),
}

#[derive(Debug, Clone, PartialEq, Eq, Serialize, Deserialize)]
pub enum FailureReason {
    Submission(AppRpcErrorKind),
    Reverted,
    Unrecognized,
    PendingTooLong,
}

impl Display for FailureReason {
    fn fmt(&self, f: &mut Formatter<'_>) -> std::fmt::Result {
        match serde_json::to_string(self) {
            Ok(json) => write!(f, "{}", json),
            // Untestable
            Err(_) => write!(f, "<invalid FailureReason>"),
        }
    }
}

impl FromStr for FailureReason {
    type Err = String;

    fn from_str(s: &str) -> Result<Self, Self::Err> {
        serde_json::from_str(s).map_err(|e| format!("{} in '{}'", e, s))
    }
}

#[derive(Debug, Clone, PartialEq, Eq, Serialize, Deserialize)]
pub enum FailureStatus {
    RetryRequired,
    RecheckRequired(ValidationStatus),
    Concluded,
}

impl Display for FailureStatus {
    fn fmt(&self, f: &mut Formatter<'_>) -> std::fmt::Result {
        match serde_json::to_string(self) {
            Ok(json) => write!(f, "{}", json),
            // Untestable
            Err(e) => panic!(
                "cat: {:?}, line: {}, column: {}",
                e.classify(),
                e.line(),
                e.column()
            ), //write!(f, "<invalid FailureStatus>"),
        }
    }
}

impl FromStr for FailureStatus {
    type Err = String;
    fn from_str(s: &str) -> Result<Self, Self::Err> {
        serde_json::from_str(s).map_err(|e| format!("{} in '{}'", e, s))
    }
}

<<<<<<< HEAD
=======
#[derive(Debug, Clone, PartialEq, Eq, Serialize, Deserialize)]
pub enum ValidationStatus {
    Waiting,
    Reattempting(PreviousAttempts),
}

>>>>>>> 24e0a8aa
#[derive(Clone, Debug, PartialEq, Eq)]
pub struct FailedTx {
    pub hash: TxHash,
    pub receiver_address: Address,
    pub amount_minor: u128,
    pub timestamp: i64,
    pub gas_price_minor: u128,
    pub nonce: u64,
    pub reason: FailureReason,
    pub status: FailureStatus,
}

impl TxRecordWithHash for FailedTx {
    fn hash(&self) -> TxHash {
        self.hash
    }
}

#[derive(Debug, PartialEq, Eq)]
pub enum FailureRetrieveCondition {
    ByTxHash(Vec<TxHash>),
    ByStatus(FailureStatus),
    EveryRecheckRequiredRecord,
}

impl Display for FailureRetrieveCondition {
    fn fmt(&self, f: &mut Formatter<'_>) -> std::fmt::Result {
        match self {
            FailureRetrieveCondition::ByTxHash(hashes) => {
                write!(
                    f,
                    "WHERE tx_hash IN ({})",
                    comma_joined_stringifiable(hashes, |hash| format!("'{:?}'", hash))
                )
            }
            FailureRetrieveCondition::ByStatus(status) => {
                write!(f, "WHERE status = '{}'", status)
            }
            FailureRetrieveCondition::EveryRecheckRequiredRecord => {
                write!(f, "WHERE status LIKE 'RecheckRequired%'")
            }
        }
    }
}

pub trait FailedPayableDao {
    fn get_tx_identifiers(&self, hashes: &HashSet<TxHash>) -> TxIdentifiers;
    //TODO potentially atomically
    fn insert_new_records(&self, txs: &[FailedTx]) -> Result<(), FailedPayableDaoError>;
    fn retrieve_txs(&self, condition: Option<FailureRetrieveCondition>) -> Vec<FailedTx>;
    fn update_statuses(
        &self,
        status_updates: &HashMap<TxHash, FailureStatus>,
    ) -> Result<(), FailedPayableDaoError>;
    //TODO potentially atomically
    fn delete_records(&self, hashes: &HashSet<TxHash>) -> Result<(), FailedPayableDaoError>;
}

#[derive(Debug)]
pub struct FailedPayableDaoReal<'a> {
    conn: Box<dyn ConnectionWrapper + 'a>,
}

impl<'a> FailedPayableDaoReal<'a> {
    pub fn new(conn: Box<dyn ConnectionWrapper + 'a>) -> Self {
        Self { conn }
    }
}

impl FailedPayableDao for FailedPayableDaoReal<'_> {
    fn get_tx_identifiers(&self, hashes: &HashSet<TxHash>) -> TxIdentifiers {
        let hashes_vec: Vec<TxHash> = hashes.iter().copied().collect();
        let sql = format!(
            "SELECT tx_hash, rowid FROM failed_payable WHERE tx_hash IN ({})",
            comma_joined_stringifiable(&hashes_vec, |hash| format!("'{:?}'", hash))
        );

        let mut stmt = self
            .conn
            .prepare(&sql)
            .unwrap_or_else(|_| panic!("Failed to prepare SQL statement"));

        stmt.query_map([], |row| {
            let tx_hash_str: String = row.get(0).expectv("tx_hash");
            let tx_hash = TxHash::from_str(&tx_hash_str[2..]).expect("Failed to parse TxHash");
            let row_id: u64 = row.get(1).expectv("row_id");

            Ok((tx_hash, row_id))
        })
        .unwrap_or_else(|_| panic!("Failed to execute query"))
        .vigilant_flatten()
        .collect()
    }

    fn insert_new_records(&self, txs: &[FailedTx]) -> Result<(), FailedPayableDaoError> {
        if txs.is_empty() {
            return Err(FailedPayableDaoError::EmptyInput);
        }

        let unique_hashes: HashSet<TxHash> = txs.iter().map(|tx| tx.hash).collect();
        if unique_hashes.len() != txs.len() {
            return Err(FailedPayableDaoError::InvalidInput(format!(
                "Duplicate hashes found in the input. Input Transactions: {:?}",
                txs
            )));
        }

        let duplicates = self.get_tx_identifiers(&unique_hashes);
        if !duplicates.is_empty() {
            return Err(FailedPayableDaoError::InvalidInput(format!(
                "Duplicates detected in the database: {:?}",
                duplicates,
            )));
        }

        let sql = format!(
            "INSERT INTO failed_payable (\
             tx_hash, \
             receiver_address, \
             amount_high_b, \
             amount_low_b, \
             timestamp, \
             gas_price_wei_high_b, \
             gas_price_wei_low_b, \
             nonce, \
             reason, \
             status
             ) VALUES {}",
            comma_joined_stringifiable(txs, |tx| {
                let amount_checked = checked_conversion::<u128, i128>(tx.amount_minor);
                let gas_price_minor_checked = checked_conversion::<u128, i128>(tx.gas_price_minor);
                let (amount_high_b, amount_low_b) = BigIntDivider::deconstruct(amount_checked);
                let (gas_price_wei_high_b, gas_price_wei_low_b) =
                    BigIntDivider::deconstruct(gas_price_minor_checked);
                format!(
                    "('{:?}', '{:?}', {}, {}, {}, {}, {}, {}, '{}', '{}')",
                    tx.hash,
                    tx.receiver_address,
                    amount_high_b,
                    amount_low_b,
                    tx.timestamp,
                    gas_price_wei_high_b,
                    gas_price_wei_low_b,
                    tx.nonce,
                    tx.reason,
                    tx.status
                )
            })
        );

        match self.conn.prepare(&sql).expect("Internal error").execute([]) {
            Ok(inserted_rows) => {
                if inserted_rows == txs.len() {
                    Ok(())
                } else {
                    Err(FailedPayableDaoError::PartialExecution(format!(
                        "Only {} out of {} records inserted",
                        inserted_rows,
                        txs.len()
                    )))
                }
            }
            Err(e) => Err(FailedPayableDaoError::SqlExecutionFailed(e.to_string())),
        }
    }

    fn retrieve_txs(&self, condition: Option<FailureRetrieveCondition>) -> Vec<FailedTx> {
        let raw_sql = "SELECT tx_hash, \
                              receiver_address, \
                              amount_high_b, \
                              amount_low_b, \
                              timestamp, \
                              gas_price_wei_high_b, \
                              gas_price_wei_low_b, \
                              nonce, \
                              reason, \
                              status \
                       FROM failed_payable"
            .to_string();
        let sql = match condition {
            None => raw_sql,
            Some(condition) => format!("{} {}", raw_sql, condition),
        };

        let mut stmt = self
            .conn
            .prepare(&sql)
            .expect("Failed to prepare SQL statement");

        stmt.query_map([], |row| {
            let tx_hash_str: String = row.get(0).expectv("tx_hash");
            let hash = TxHash::from_str(&tx_hash_str[2..]).expect("Failed to parse TxHash");
            let receiver_address_str: String = row.get(1).expectv("receiver_address");
            let receiver_address =
                Address::from_str(&receiver_address_str[2..]).expect("Failed to parse Address");
            let amount_high_b = row.get(2).expectv("amount_high_b");
            let amount_low_b = row.get(3).expectv("amount_low_b");
            let amount_minor = BigIntDivider::reconstitute(amount_high_b, amount_low_b) as u128;
            let timestamp = row.get(4).expectv("timestamp");
            let gas_price_wei_high_b = row.get(5).expectv("gas_price_wei_high_b");
            let gas_price_wei_low_b = row.get(6).expectv("gas_price_wei_low_b");
            let gas_price_minor =
                BigIntDivider::reconstitute(gas_price_wei_high_b, gas_price_wei_low_b) as u128;
            let nonce = row.get(7).expectv("nonce");
            let reason_str: String = row.get(8).expectv("reason");
            let reason =
                FailureReason::from_str(&reason_str).expect("Failed to parse FailureReason");
            let status_str: String = row.get(9).expectv("status");
            let status =
                FailureStatus::from_str(&status_str).expect("Failed to parse FailureStatus");

            Ok(FailedTx {
                hash,
                receiver_address,
                amount_minor,
                timestamp,
                gas_price_minor,
                nonce,
                reason,
                status,
            })
        })
        .expect("Failed to execute query")
        .vigilant_flatten()
        .collect()
    }

    fn update_statuses(
        &self,
        status_updates: &HashMap<TxHash, FailureStatus>,
    ) -> Result<(), FailedPayableDaoError> {
        if status_updates.is_empty() {
            return Err(FailedPayableDaoError::EmptyInput);
        }

        let case_statements = status_updates
            .iter()
            .map(|(hash, status)| format!("WHEN tx_hash = '{:?}' THEN '{}'", hash, status))
            .join(" ");
        let tx_hashes = comma_joined_stringifiable(&status_updates.keys().collect_vec(), |hash| {
            format!("'{:?}'", hash)
        });

        let sql = format!(
            "UPDATE failed_payable \
                SET \
                    status = CASE \
                    {case_statements} \
                END \
            WHERE tx_hash IN ({tx_hashes})"
        );

        match self.conn.prepare(&sql).expect("Internal error").execute([]) {
            Ok(rows_changed) => {
                if rows_changed == status_updates.len() {
                    Ok(())
                } else {
                    Err(FailedPayableDaoError::PartialExecution(format!(
                        "Only {} of {} records had their status updated.",
                        rows_changed,
                        status_updates.len(),
                    )))
                }
            }
            Err(e) => Err(FailedPayableDaoError::SqlExecutionFailed(e.to_string())),
        }
    }

    fn delete_records(&self, hashes: &HashSet<TxHash>) -> Result<(), FailedPayableDaoError> {
        if hashes.is_empty() {
            return Err(FailedPayableDaoError::EmptyInput);
        }

        let hashes_vec: Vec<TxHash> = hashes.iter().cloned().collect();
        let sql = format!(
            "DELETE FROM failed_payable WHERE tx_hash IN ({})",
            comma_joined_stringifiable(&hashes_vec, |hash| { format!("'{:?}'", hash) })
        );

        match self.conn.prepare(&sql).expect("Internal error").execute([]) {
            Ok(deleted_rows) => {
                if deleted_rows == hashes.len() {
                    Ok(())
                } else if deleted_rows == 0 {
                    Err(FailedPayableDaoError::NoChange)
                } else {
                    Err(FailedPayableDaoError::PartialExecution(format!(
                        "Only {} of {} hashes has been deleted.",
                        deleted_rows,
                        hashes.len(),
                    )))
                }
            }
            Err(e) => Err(FailedPayableDaoError::SqlExecutionFailed(e.to_string())),
        }
    }
}

pub trait FailedPayableDaoFactory {
    fn make(&self) -> Box<dyn FailedPayableDao>;
}

impl FailedPayableDaoFactory for DaoFactoryReal {
    fn make(&self) -> Box<dyn FailedPayableDao> {
        Box::new(FailedPayableDaoReal::new(self.make_connection()))
    }
}

#[cfg(test)]
mod tests {
    use crate::accountant::db_access_objects::failed_payable_dao::FailureReason::{
        PendingTooLong, Reverted,
    };
    use crate::accountant::db_access_objects::failed_payable_dao::FailureStatus::{
        Concluded, RecheckRequired, RetryRequired,
    };
    use crate::accountant::db_access_objects::failed_payable_dao::{
        FailedPayableDao, FailedPayableDaoError, FailedPayableDaoReal, FailureReason,
        FailureRetrieveCondition, FailureStatus,
    };
    use crate::accountant::db_access_objects::test_utils::{
        make_read_only_db_connection, FailedTxBuilder,
    };
<<<<<<< HEAD
    use crate::accountant::db_access_objects::utils::{current_unix_timestamp, TxRecordWithHash};
    use crate::accountant::scanners::pending_payable_scanner::test_utils::ValidationFailureClockMock;
    use crate::accountant::test_utils::make_failed_tx;
    use crate::blockchain::errors::rpc_errors::AppRpcErrorKind;
    use crate::blockchain::errors::validation_status::{
        PreviousAttempts, ValidationFailureClockReal, ValidationStatus,
    };
    use crate::blockchain::errors::BlockchainErrorKind;
    use crate::blockchain::test_utils::make_tx_hash;
=======
    use crate::accountant::db_access_objects::utils::current_unix_timestamp;
    use crate::blockchain::errors::rpc_errors::{AppRpcErrorKind, LocalErrorKind, RemoteErrorKind};
    use crate::blockchain::errors::validation_status::{
        PreviousAttempts, ValidationFailureClockReal,
    };
    use crate::blockchain::errors::BlockchainErrorKind;
    use crate::blockchain::test_utils::{make_tx_hash, ValidationFailureClockMock};
>>>>>>> 24e0a8aa
    use crate::database::db_initializer::{
        DbInitializationConfig, DbInitializer, DbInitializerReal,
    };
    use crate::database::test_utils::ConnectionWrapperMock;
    use masq_lib::test_utils::utils::ensure_node_home_directory_exists;
    use rusqlite::Connection;
    use std::collections::{HashMap, HashSet};
    use std::ops::Add;
    use std::str::FromStr;
    use std::time::{Duration, SystemTime};

    #[test]
    fn insert_new_records_works() {
        let home_dir =
            ensure_node_home_directory_exists("failed_payable_dao", "insert_new_records_works");
        let wrapped_conn = DbInitializerReal::default()
            .initialize(&home_dir, DbInitializationConfig::test_default())
            .unwrap();
        let tx1 = FailedTxBuilder::default()
            .hash(make_tx_hash(1))
            .reason(Reverted)
            .build();
        let tx2 = FailedTxBuilder::default()
            .hash(make_tx_hash(2))
            .reason(PendingTooLong)
            .build();
        let subject = FailedPayableDaoReal::new(wrapped_conn);
        let txs = vec![tx1, tx2];

        let result = subject.insert_new_records(&txs);

        let retrieved_txs = subject.retrieve_txs(None);
        assert_eq!(result, Ok(()));
        assert_eq!(retrieved_txs, txs);
    }

    #[test]
    fn insert_new_records_throws_err_for_empty_input() {
        let home_dir = ensure_node_home_directory_exists(
            "failed_payable_dao",
            "insert_new_records_throws_err_for_empty_input",
        );
        let wrapped_conn = DbInitializerReal::default()
            .initialize(&home_dir, DbInitializationConfig::test_default())
            .unwrap();
        let subject = FailedPayableDaoReal::new(wrapped_conn);
        let empty_input = vec![];

        let result = subject.insert_new_records(&empty_input);

        assert_eq!(result, Err(FailedPayableDaoError::EmptyInput));
    }

    #[test]
    fn insert_new_records_throws_error_when_two_txs_with_same_hash_are_present_in_the_input() {
        let home_dir = ensure_node_home_directory_exists(
            "failed_payable_dao",
            "insert_new_records_throws_error_when_two_txs_with_same_hash_are_present_in_the_input",
        );
        let wrapped_conn = DbInitializerReal::default()
            .initialize(&home_dir, DbInitializationConfig::test_default())
            .unwrap();
        let hash = make_tx_hash(123);
        let tx1 = FailedTxBuilder::default()
            .hash(hash)
            .status(RetryRequired)
            .build();
        let tx2 = FailedTxBuilder::default()
            .hash(hash)
            .status(RecheckRequired(ValidationStatus::Waiting))
            .build();
        let subject = FailedPayableDaoReal::new(wrapped_conn);

        let result = subject.insert_new_records(&vec![tx1, tx2]);

        assert_eq!(
            result,
            Err(FailedPayableDaoError::InvalidInput(
                "Duplicate hashes found in the input. Input Transactions: \
                [FailedTx { \
                hash: 0x000000000000000000000000000000000000000000000000000000000000007b, \
                receiver_address: 0x0000000000000000000000000000000000000000, \
                amount_minor: 0, timestamp: 0, gas_price_minor: 0, \
                nonce: 0, reason: PendingTooLong, status: RetryRequired }, \
                FailedTx { \
                hash: 0x000000000000000000000000000000000000000000000000000000000000007b, \
                receiver_address: 0x0000000000000000000000000000000000000000, \
                amount_minor: 0, timestamp: 0, gas_price_minor: 0, \
                nonce: 0, reason: PendingTooLong, status: RecheckRequired(Waiting) }]"
                    .to_string()
            ))
        );
    }

    #[test]
    fn insert_new_records_throws_error_when_input_tx_hash_is_already_present_in_the_db() {
        let home_dir = ensure_node_home_directory_exists(
            "failed_payable_dao",
            "insert_new_records_throws_error_when_input_tx_hash_is_already_present_in_the_db",
        );
        let wrapped_conn = DbInitializerReal::default()
            .initialize(&home_dir, DbInitializationConfig::test_default())
            .unwrap();
        let hash = make_tx_hash(123);
        let tx1 = FailedTxBuilder::default()
            .hash(hash)
            .status(RetryRequired)
            .build();
        let tx2 = FailedTxBuilder::default()
            .hash(hash)
            .status(RecheckRequired(ValidationStatus::Waiting))
            .build();
        let subject = FailedPayableDaoReal::new(wrapped_conn);
        let initial_insertion_result = subject.insert_new_records(&vec![tx1]);

        let result = subject.insert_new_records(&vec![tx2]);

        assert_eq!(initial_insertion_result, Ok(()));
        assert_eq!(
            result,
            Err(FailedPayableDaoError::InvalidInput(
                "Duplicates detected in the database: \
                {0x000000000000000000000000000000000000000000000000000000000000007b: 1}"
                    .to_string()
            ))
        );
    }

    #[test]
    fn insert_new_records_returns_err_if_partially_executed() {
        let setup_conn = Connection::open_in_memory().unwrap();
        setup_conn
            .execute("CREATE TABLE example (id integer)", [])
            .unwrap();
        let get_tx_identifiers_stmt = setup_conn.prepare("SELECT id FROM example").unwrap();
        let faulty_insert_stmt = { setup_conn.prepare("SELECT id FROM example").unwrap() };
        let wrapped_conn = ConnectionWrapperMock::default()
            .prepare_result(Ok(get_tx_identifiers_stmt))
            .prepare_result(Ok(faulty_insert_stmt));
        let tx = FailedTxBuilder::default().build();
        let subject = FailedPayableDaoReal::new(Box::new(wrapped_conn));

        let result = subject.insert_new_records(&vec![tx]);

        assert_eq!(
            result,
            Err(FailedPayableDaoError::PartialExecution(
                "Only 0 out of 1 records inserted".to_string()
            ))
        );
    }

    #[test]
    fn insert_new_records_can_throw_error() {
        let home_dir = ensure_node_home_directory_exists(
            "failed_payable_dao",
            "insert_new_records_can_throw_error",
        );
        let wrapped_conn = make_read_only_db_connection(home_dir);
        let tx = FailedTxBuilder::default().build();
        let subject = FailedPayableDaoReal::new(Box::new(wrapped_conn));

        let result = subject.insert_new_records(&vec![tx]);

        assert_eq!(
            result,
            Err(FailedPayableDaoError::SqlExecutionFailed(
                "attempt to write a readonly database".to_string()
            ))
        )
    }

    #[test]
    fn get_tx_identifiers_works() {
        let home_dir =
            ensure_node_home_directory_exists("failed_payable_dao", "get_tx_identifiers_works");
        let wrapped_conn = DbInitializerReal::default()
            .initialize(&home_dir, DbInitializationConfig::test_default())
            .unwrap();
        let subject = FailedPayableDaoReal::new(wrapped_conn);
        let present_hash = make_tx_hash(1);
        let absent_hash = make_tx_hash(2);
        let another_present_hash = make_tx_hash(3);
        let hashset = HashSet::from([present_hash, absent_hash, another_present_hash]);
        let present_tx = FailedTxBuilder::default().hash(present_hash).build();
        let another_present_tx = FailedTxBuilder::default()
            .hash(another_present_hash)
            .build();
        subject
            .insert_new_records(&vec![present_tx, another_present_tx])
            .unwrap();

        let result = subject.get_tx_identifiers(&hashset);

        assert_eq!(result.get(&present_hash), Some(&1u64));
        assert_eq!(result.get(&absent_hash), None);
        assert_eq!(result.get(&another_present_hash), Some(&2u64));
    }

    #[test]
    fn display_for_failure_retrieve_condition_works() {
        let tx_hash_1 = make_tx_hash(123);
        let tx_hash_2 = make_tx_hash(456);
        assert_eq!(FailureRetrieveCondition::ByTxHash(vec![tx_hash_1, tx_hash_2]).to_string(),
                   "WHERE tx_hash IN ('0x000000000000000000000000000000000000000000000000000000000000007b', \
                   '0x00000000000000000000000000000000000000000000000000000000000001c8')"
        );
        assert_eq!(
            FailureRetrieveCondition::ByStatus(RetryRequired).to_string(),
            "WHERE status = '\"RetryRequired\"'"
        );
        assert_eq!(
            FailureRetrieveCondition::ByStatus(RecheckRequired(ValidationStatus::Waiting))
                .to_string(),
            "WHERE status = '{\"RecheckRequired\":\"Waiting\"}'"
        );
        assert_eq!(
            FailureRetrieveCondition::EveryRecheckRequiredRecord.to_string(),
            "WHERE status LIKE 'RecheckRequired%'"
        );
    }

    #[test]
    fn failure_reason_from_str_works() {
        // Submission error
        assert_eq!(
<<<<<<< HEAD
            FailureReason::from_str(r#"{"Submission":{"Decoder":{"firstSeen":{"secs_since_epoch":1755080031,"nanos_since_epoch":0},"attempts":1}}}"#).unwrap(),
            FailureReason::Submission(AppRpcErrorKind::Decoder)
=======
            FailureReason::from_str(r#"{"Submission":{"Local":"Decoder"}}"#).unwrap(),
            FailureReason::Submission(AppRpcErrorKind::Local(LocalErrorKind::Decoder))
>>>>>>> 24e0a8aa
        );

        // Reverted
        assert_eq!(
            FailureReason::from_str("\"Reverted\"").unwrap(),
            FailureReason::Reverted
        );

        // PendingTooLong
        assert_eq!(
            FailureReason::from_str("\"PendingTooLong\"").unwrap(),
            FailureReason::PendingTooLong
        );

        // Invalid Variant
        assert_eq!(
            FailureReason::from_str("\"UnknownReason\"").unwrap_err(),
            "unknown variant `UnknownReason`, \
            expected one of `Submission`, `Reverted`, `Unrecognized`, `PendingTooLong` \
            at line 1 column 15 in '\"UnknownReason\"'"
        );

        // Invalid Input
        assert_eq!(
            FailureReason::from_str("not a failure reason").unwrap_err(),
            "expected value at line 1 column 1 in 'not a failure reason'"
        );
    }

    #[test]
    fn failure_status_from_str_works() {
        let validation_failure_clock = ValidationFailureClockMock::default().now_result(
            SystemTime::UNIX_EPOCH
                .add(Duration::from_secs(1755080031))
                .add(Duration::from_nanos(612180914)),
        );
        assert_eq!(
            FailureStatus::from_str("\"RetryRequired\"").unwrap(),
            FailureStatus::RetryRequired
        );

        assert_eq!(
            FailureStatus::from_str(r#"{"RecheckRequired":"Waiting"}"#).unwrap(),
            FailureStatus::RecheckRequired(ValidationStatus::Waiting)
        );

        assert_eq!(
<<<<<<< HEAD
            FailureStatus::from_str(r#"{"RecheckRequired":{"Reattempting":{"ServerUnreachable":{"firstSeen":{"secs_since_epoch":1755080031,"nanos_since_epoch":612180914},"attempts":1}}}}"#).unwrap(),
            FailureStatus::RecheckRequired(ValidationStatus::Reattempting( PreviousAttempts::new(BlockchainErrorKind::AppRpc(AppRpcErrorKind::ServerUnreachable), &validation_failure_clock)))
=======
            FailureStatus::from_str(r#"{"RecheckRequired":{"Reattempting":[{"error":{"AppRpc":{"Remote":"Unreachable"}},"firstSeen":{"secs_since_epoch":1755080031,"nanos_since_epoch":612180914},"attempts":1}]}}"#).unwrap(),
            FailureStatus::RecheckRequired(ValidationStatus::Reattempting( PreviousAttempts::new(BlockchainErrorKind::AppRpc(AppRpcErrorKind::Remote(RemoteErrorKind::Unreachable)), &validation_failure_clock)))
>>>>>>> 24e0a8aa
        );

        assert_eq!(
            FailureStatus::from_str("\"Concluded\"").unwrap(),
            FailureStatus::Concluded
        );

        // Invalid Variant
        assert_eq!(
            FailureStatus::from_str("\"UnknownStatus\"").unwrap_err(),
            "unknown variant `UnknownStatus`, expected one of `RetryRequired`, `RecheckRequired`, \
            `Concluded` at line 1 column 15 in '\"UnknownStatus\"'"
        );

        // Invalid Input
        assert_eq!(
            FailureStatus::from_str("not a failure status").unwrap_err(),
            "expected value at line 1 column 1 in 'not a failure status'"
        );
    }

    #[test]
    fn retrieve_condition_display_works() {
        assert_eq!(
            FailureRetrieveCondition::ByStatus(RetryRequired).to_string(),
            "WHERE status = '\"RetryRequired\"'"
        );
    }

    #[test]
    fn can_retrieve_all_txs() {
        let home_dir =
            ensure_node_home_directory_exists("failed_payable_dao", "can_retrieve_all_txs");
        let wrapped_conn = DbInitializerReal::default()
            .initialize(&home_dir, DbInitializationConfig::test_default())
            .unwrap();
        let subject = FailedPayableDaoReal::new(wrapped_conn);
        let tx1 = FailedTxBuilder::default().hash(make_tx_hash(1)).build();
        let tx2 = FailedTxBuilder::default()
            .hash(make_tx_hash(2))
            .nonce(1)
            .build();
        let tx3 = FailedTxBuilder::default().hash(make_tx_hash(3)).build();
        subject
            .insert_new_records(&vec![tx1.clone(), tx2.clone()])
            .unwrap();
        subject.insert_new_records(&vec![tx3.clone()]).unwrap();

        let result = subject.retrieve_txs(None);

        assert_eq!(result, vec![tx1, tx2, tx3]);
    }

    #[test]
    fn can_retrieve_unchecked_pending_too_long_txs() {
        let home_dir = ensure_node_home_directory_exists(
            "failed_payable_dao",
            "can_retrieve_unchecked_pending_too_long_txs",
        );
        let wrapped_conn = DbInitializerReal::default()
            .initialize(&home_dir, DbInitializationConfig::test_default())
            .unwrap();
        let subject = FailedPayableDaoReal::new(wrapped_conn);
        let now = current_unix_timestamp();
        let tx1 = FailedTxBuilder::default()
            .hash(make_tx_hash(1))
            .reason(PendingTooLong)
            .timestamp(now - 3600)
            .status(RetryRequired)
            .build();
        let tx2 = FailedTxBuilder::default()
            .hash(make_tx_hash(2))
            .reason(Reverted)
            .timestamp(now - 3600)
            .status(RetryRequired)
            .build();
        let tx3 = FailedTxBuilder::default()
            .hash(make_tx_hash(3))
            .reason(PendingTooLong)
            .status(RecheckRequired(ValidationStatus::Reattempting(
                PreviousAttempts::new(
<<<<<<< HEAD
                    BlockchainErrorKind::AppRpc(AppRpcErrorKind::ServerUnreachable),
=======
                    BlockchainErrorKind::AppRpc(AppRpcErrorKind::Remote(
                        RemoteErrorKind::Unreachable,
                    )),
>>>>>>> 24e0a8aa
                    &ValidationFailureClockReal::default(),
                ),
            )))
            .build();
        let tx4 = FailedTxBuilder::default()
            .hash(make_tx_hash(4))
            .reason(PendingTooLong)
            .status(Concluded)
            .timestamp(now - 3000)
            .build();
        subject
            .insert_new_records(&vec![tx1.clone(), tx2.clone(), tx3, tx4])
            .unwrap();

        let result = subject.retrieve_txs(Some(FailureRetrieveCondition::ByStatus(RetryRequired)));

        assert_eq!(result, vec![tx1, tx2]);
    }

    #[test]
    fn update_statuses_works() {
        let home_dir =
            ensure_node_home_directory_exists("failed_payable_dao", "update_statuses_works");
        let wrapped_conn = DbInitializerReal::default()
            .initialize(&home_dir, DbInitializationConfig::test_default())
            .unwrap();
        let subject = FailedPayableDaoReal::new(wrapped_conn);
        let tx1 = FailedTxBuilder::default()
            .hash(make_tx_hash(1))
            .reason(Reverted)
            .status(RetryRequired)
            .build();
        let tx2 = FailedTxBuilder::default()
            .hash(make_tx_hash(2))
            .reason(PendingTooLong)
            .status(RecheckRequired(ValidationStatus::Waiting))
            .build();
        let tx3 = FailedTxBuilder::default()
            .hash(make_tx_hash(3))
            .reason(PendingTooLong)
            .status(RetryRequired)
            .build();
        let tx4 = FailedTxBuilder::default()
            .hash(make_tx_hash(4))
            .reason(PendingTooLong)
            .status(RecheckRequired(ValidationStatus::Waiting))
            .build();
        subject
            .insert_new_records(&vec![tx1.clone(), tx2.clone(), tx3.clone(), tx4.clone()])
            .unwrap();
<<<<<<< HEAD
        let now = SystemTime::now();
=======
        let timestamp = SystemTime::now();
        let clock = ValidationFailureClockMock::default()
            .now_result(timestamp)
            .now_result(timestamp);
>>>>>>> 24e0a8aa
        let hashmap = HashMap::from([
            (tx1.hash, Concluded),
            (
                tx2.hash,
                RecheckRequired(ValidationStatus::Reattempting(PreviousAttempts::new(
<<<<<<< HEAD
                    BlockchainErrorKind::AppRpc(AppRpcErrorKind::ServerUnreachable),
                    &ValidationFailureClockMock::default().now_result(now),
=======
                    BlockchainErrorKind::AppRpc(AppRpcErrorKind::Remote(
                        RemoteErrorKind::Unreachable,
                    )),
                    &clock,
>>>>>>> 24e0a8aa
                ))),
            ),
            (tx3.hash, Concluded),
        ]);

        let result = subject.update_statuses(&hashmap);

        let updated_txs = subject.retrieve_txs(None);
        assert_eq!(result, Ok(()));
        assert_eq!(tx1.status, RetryRequired);
        assert_eq!(updated_txs[0].status, Concluded);
        assert_eq!(tx2.status, RecheckRequired(ValidationStatus::Waiting));
        assert_eq!(
            updated_txs[1].status,
            RecheckRequired(ValidationStatus::Reattempting(PreviousAttempts::new(
<<<<<<< HEAD
                BlockchainErrorKind::AppRpc(AppRpcErrorKind::ServerUnreachable),
                &ValidationFailureClockMock::default().now_result(now),
=======
                BlockchainErrorKind::AppRpc(AppRpcErrorKind::Remote(RemoteErrorKind::Unreachable)),
                &clock
>>>>>>> 24e0a8aa
            )))
        );
        assert_eq!(tx3.status, RetryRequired);
        assert_eq!(updated_txs[2].status, Concluded);
        assert_eq!(tx4.status, RecheckRequired(ValidationStatus::Waiting));
        assert_eq!(
            updated_txs[3].status,
            RecheckRequired(ValidationStatus::Waiting)
        );
        assert_eq!(updated_txs.len(), 4);
    }

    #[test]
    fn update_statuses_handles_empty_input_error() {
        let home_dir = ensure_node_home_directory_exists(
            "failed_payable_dao",
            "update_statuses_handles_empty_input_error",
        );
        let wrapped_conn = DbInitializerReal::default()
            .initialize(&home_dir, DbInitializationConfig::test_default())
            .unwrap();
        let subject = FailedPayableDaoReal::new(wrapped_conn);

        let result = subject.update_statuses(&HashMap::new());

        assert_eq!(result, Err(FailedPayableDaoError::EmptyInput));
    }

    #[test]
    fn update_statuses_handles_sql_error() {
        let home_dir = ensure_node_home_directory_exists(
            "failed_payable_dao",
            "update_statuses_handles_sql_error",
        );
        let wrapped_conn = make_read_only_db_connection(home_dir);
        let subject = FailedPayableDaoReal::new(Box::new(wrapped_conn));

        let result = subject.update_statuses(&HashMap::from([(make_tx_hash(1), Concluded)]));

        assert_eq!(
            result,
            Err(FailedPayableDaoError::SqlExecutionFailed(
                "attempt to write a readonly database".to_string()
            ))
        );
    }

    #[test]
    fn txs_can_be_deleted() {
        let home_dir =
            ensure_node_home_directory_exists("failed_payable_dao", "txs_can_be_deleted");
        let wrapped_conn = DbInitializerReal::default()
            .initialize(&home_dir, DbInitializationConfig::test_default())
            .unwrap();
        let subject = FailedPayableDaoReal::new(wrapped_conn);
        let tx1 = FailedTxBuilder::default().hash(make_tx_hash(1)).build();
        let tx2 = FailedTxBuilder::default().hash(make_tx_hash(2)).build();
        let tx3 = FailedTxBuilder::default().hash(make_tx_hash(3)).build();
        let tx4 = FailedTxBuilder::default().hash(make_tx_hash(4)).build();
        subject
            .insert_new_records(&vec![tx1.clone(), tx2.clone(), tx3.clone(), tx4.clone()])
            .unwrap();
        let hashset = HashSet::from([tx1.hash, tx3.hash]);

        let result = subject.delete_records(&hashset);

        let remaining_records = subject.retrieve_txs(None);
        assert_eq!(result, Ok(()));
        assert_eq!(remaining_records, vec![tx2, tx4]);
    }

    #[test]
    fn delete_records_returns_error_when_input_is_empty() {
        let home_dir = ensure_node_home_directory_exists(
            "failed_payable_dao",
            "delete_records_returns_error_when_input_is_empty",
        );
        let wrapped_conn = DbInitializerReal::default()
            .initialize(&home_dir, DbInitializationConfig::test_default())
            .unwrap();
        let subject = FailedPayableDaoReal::new(wrapped_conn);

        let result = subject.delete_records(&HashSet::new());

        assert_eq!(result, Err(FailedPayableDaoError::EmptyInput));
    }

    #[test]
    fn delete_records_returns_error_when_no_records_are_deleted() {
        let home_dir = ensure_node_home_directory_exists(
            "failed_payable_dao",
            "delete_records_returns_error_when_no_records_are_deleted",
        );
        let wrapped_conn = DbInitializerReal::default()
            .initialize(&home_dir, DbInitializationConfig::test_default())
            .unwrap();
        let subject = FailedPayableDaoReal::new(wrapped_conn);
        let non_existent_hash = make_tx_hash(999);
        let hashset = HashSet::from([non_existent_hash]);

        let result = subject.delete_records(&hashset);

        assert_eq!(result, Err(FailedPayableDaoError::NoChange));
    }

    #[test]
    fn delete_records_returns_error_when_not_all_input_records_were_deleted() {
        let home_dir = ensure_node_home_directory_exists(
            "failed_payable_dao",
            "delete_records_returns_error_when_not_all_input_records_were_deleted",
        );
        let wrapped_conn = DbInitializerReal::default()
            .initialize(&home_dir, DbInitializationConfig::test_default())
            .unwrap();
        let subject = FailedPayableDaoReal::new(wrapped_conn);
        let present_hash = make_tx_hash(1);
        let absent_hash = make_tx_hash(2);
        let tx = FailedTxBuilder::default().hash(present_hash).build();
        subject.insert_new_records(&vec![tx]).unwrap();
        let hashset = HashSet::from([present_hash, absent_hash]);

        let result = subject.delete_records(&hashset);

        assert_eq!(
            result,
            Err(FailedPayableDaoError::PartialExecution(
                "Only 1 of 2 hashes has been deleted.".to_string()
            ))
        );
    }

    #[test]
    fn delete_records_returns_a_general_error_from_sql() {
        let home_dir = ensure_node_home_directory_exists(
            "failed_payable_dao",
            "delete_records_returns_a_general_error_from_sql",
        );
        let wrapped_conn = make_read_only_db_connection(home_dir);
        let subject = FailedPayableDaoReal::new(Box::new(wrapped_conn));
        let hashes = HashSet::from([make_tx_hash(1)]);

        let result = subject.delete_records(&hashes);

        assert_eq!(
            result,
            Err(FailedPayableDaoError::SqlExecutionFailed(
                "attempt to write a readonly database".to_string()
            ))
        )
    }

    #[test]
    fn tx_record_with_hash_is_implemented_for_failed_tx() {
        let failed_tx = make_failed_tx(1234);
        let hash = failed_tx.hash;

        let hash_from_trait = failed_tx.hash();

        assert_eq!(hash_from_trait, hash);
    }
}<|MERGE_RESOLUTION|>--- conflicted
+++ resolved
@@ -5,11 +5,7 @@
 use crate::accountant::db_big_integer::big_int_divider::BigIntDivider;
 use crate::accountant::{checked_conversion, comma_joined_stringifiable};
 use crate::blockchain::errors::rpc_errors::AppRpcErrorKind;
-<<<<<<< HEAD
 use crate::blockchain::errors::validation_status::ValidationStatus;
-=======
-use crate::blockchain::errors::validation_status::PreviousAttempts;
->>>>>>> 24e0a8aa
 use crate::database::rusqlite_wrappers::ConnectionWrapper;
 use itertools::Itertools;
 use masq_lib::utils::ExpectValue;
@@ -83,15 +79,6 @@
     }
 }
 
-<<<<<<< HEAD
-=======
-#[derive(Debug, Clone, PartialEq, Eq, Serialize, Deserialize)]
-pub enum ValidationStatus {
-    Waiting,
-    Reattempting(PreviousAttempts),
-}
-
->>>>>>> 24e0a8aa
 #[derive(Clone, Debug, PartialEq, Eq)]
 pub struct FailedTx {
     pub hash: TxHash,
@@ -415,25 +402,14 @@
     use crate::accountant::db_access_objects::test_utils::{
         make_read_only_db_connection, FailedTxBuilder,
     };
-<<<<<<< HEAD
     use crate::accountant::db_access_objects::utils::{current_unix_timestamp, TxRecordWithHash};
-    use crate::accountant::scanners::pending_payable_scanner::test_utils::ValidationFailureClockMock;
     use crate::accountant::test_utils::make_failed_tx;
-    use crate::blockchain::errors::rpc_errors::AppRpcErrorKind;
+    use crate::blockchain::errors::rpc_errors::{AppRpcErrorKind, LocalErrorKind, RemoteErrorKind};
     use crate::blockchain::errors::validation_status::{
         PreviousAttempts, ValidationFailureClockReal, ValidationStatus,
     };
     use crate::blockchain::errors::BlockchainErrorKind;
-    use crate::blockchain::test_utils::make_tx_hash;
-=======
-    use crate::accountant::db_access_objects::utils::current_unix_timestamp;
-    use crate::blockchain::errors::rpc_errors::{AppRpcErrorKind, LocalErrorKind, RemoteErrorKind};
-    use crate::blockchain::errors::validation_status::{
-        PreviousAttempts, ValidationFailureClockReal,
-    };
-    use crate::blockchain::errors::BlockchainErrorKind;
     use crate::blockchain::test_utils::{make_tx_hash, ValidationFailureClockMock};
->>>>>>> 24e0a8aa
     use crate::database::db_initializer::{
         DbInitializationConfig, DbInitializer, DbInitializerReal,
     };
@@ -660,13 +636,8 @@
     fn failure_reason_from_str_works() {
         // Submission error
         assert_eq!(
-<<<<<<< HEAD
-            FailureReason::from_str(r#"{"Submission":{"Decoder":{"firstSeen":{"secs_since_epoch":1755080031,"nanos_since_epoch":0},"attempts":1}}}"#).unwrap(),
-            FailureReason::Submission(AppRpcErrorKind::Decoder)
-=======
             FailureReason::from_str(r#"{"Submission":{"Local":"Decoder"}}"#).unwrap(),
             FailureReason::Submission(AppRpcErrorKind::Local(LocalErrorKind::Decoder))
->>>>>>> 24e0a8aa
         );
 
         // Reverted
@@ -714,13 +685,8 @@
         );
 
         assert_eq!(
-<<<<<<< HEAD
-            FailureStatus::from_str(r#"{"RecheckRequired":{"Reattempting":{"ServerUnreachable":{"firstSeen":{"secs_since_epoch":1755080031,"nanos_since_epoch":612180914},"attempts":1}}}}"#).unwrap(),
-            FailureStatus::RecheckRequired(ValidationStatus::Reattempting( PreviousAttempts::new(BlockchainErrorKind::AppRpc(AppRpcErrorKind::ServerUnreachable), &validation_failure_clock)))
-=======
             FailureStatus::from_str(r#"{"RecheckRequired":{"Reattempting":[{"error":{"AppRpc":{"Remote":"Unreachable"}},"firstSeen":{"secs_since_epoch":1755080031,"nanos_since_epoch":612180914},"attempts":1}]}}"#).unwrap(),
             FailureStatus::RecheckRequired(ValidationStatus::Reattempting( PreviousAttempts::new(BlockchainErrorKind::AppRpc(AppRpcErrorKind::Remote(RemoteErrorKind::Unreachable)), &validation_failure_clock)))
->>>>>>> 24e0a8aa
         );
 
         assert_eq!(
@@ -802,13 +768,9 @@
             .reason(PendingTooLong)
             .status(RecheckRequired(ValidationStatus::Reattempting(
                 PreviousAttempts::new(
-<<<<<<< HEAD
-                    BlockchainErrorKind::AppRpc(AppRpcErrorKind::ServerUnreachable),
-=======
                     BlockchainErrorKind::AppRpc(AppRpcErrorKind::Remote(
                         RemoteErrorKind::Unreachable,
                     )),
->>>>>>> 24e0a8aa
                     &ValidationFailureClockReal::default(),
                 ),
             )))
@@ -859,28 +821,19 @@
         subject
             .insert_new_records(&vec![tx1.clone(), tx2.clone(), tx3.clone(), tx4.clone()])
             .unwrap();
-<<<<<<< HEAD
-        let now = SystemTime::now();
-=======
         let timestamp = SystemTime::now();
         let clock = ValidationFailureClockMock::default()
             .now_result(timestamp)
             .now_result(timestamp);
->>>>>>> 24e0a8aa
         let hashmap = HashMap::from([
             (tx1.hash, Concluded),
             (
                 tx2.hash,
                 RecheckRequired(ValidationStatus::Reattempting(PreviousAttempts::new(
-<<<<<<< HEAD
-                    BlockchainErrorKind::AppRpc(AppRpcErrorKind::ServerUnreachable),
-                    &ValidationFailureClockMock::default().now_result(now),
-=======
                     BlockchainErrorKind::AppRpc(AppRpcErrorKind::Remote(
                         RemoteErrorKind::Unreachable,
                     )),
                     &clock,
->>>>>>> 24e0a8aa
                 ))),
             ),
             (tx3.hash, Concluded),
@@ -896,13 +849,8 @@
         assert_eq!(
             updated_txs[1].status,
             RecheckRequired(ValidationStatus::Reattempting(PreviousAttempts::new(
-<<<<<<< HEAD
-                BlockchainErrorKind::AppRpc(AppRpcErrorKind::ServerUnreachable),
-                &ValidationFailureClockMock::default().now_result(now),
-=======
                 BlockchainErrorKind::AppRpc(AppRpcErrorKind::Remote(RemoteErrorKind::Unreachable)),
                 &clock
->>>>>>> 24e0a8aa
             )))
         );
         assert_eq!(tx3.status, RetryRequired);
