--- conflicted
+++ resolved
@@ -92,23 +92,14 @@
 }
 
 pub enum FailureRetrieveCondition {
-<<<<<<< HEAD
-    ToRetry,
-=======
     ByStatus(FailureStatus),
->>>>>>> 04515c5d
 }
 
 impl Display for FailureRetrieveCondition {
     fn fmt(&self, f: &mut Formatter<'_>) -> std::fmt::Result {
         match self {
-<<<<<<< HEAD
-            FailureRetrieveCondition::ToRetry => {
-                write!(f, "WHERE status = 'Retry'",)
-=======
             FailureRetrieveCondition::ByStatus(status) => {
                 write!(f, "WHERE status = '{:?}'", status)
->>>>>>> 04515c5d
             }
         }
     }
@@ -305,10 +296,6 @@
         let case_statements = status_updates
             .iter()
             .map(|(hash, status)| format!("WHEN tx_hash = '{:?}' THEN '{:?}'", hash, status))
-<<<<<<< HEAD
-            .collect::<Vec<String>>()
-=======
->>>>>>> 04515c5d
             .join(" ");
         let tx_hashes = comma_joined_stringifiable(&status_updates.keys().collect_vec(), |hash| {
             format!("'{:?}'", hash)
@@ -460,20 +447,13 @@
             .initialize(&home_dir, DbInitializationConfig::test_default())
             .unwrap();
         let hash = make_tx_hash(123);
-<<<<<<< HEAD
-        let tx1 = FailedTxBuilder::default().hash(hash).status(Retry).build();
-        let tx2 = FailedTxBuilder::default()
-            .hash(hash)
-            .status(Recheck)
-=======
         let tx1 = FailedTxBuilder::default()
             .hash(hash)
             .status(RetryRequired)
-            .build();
+            .status(Retry).build();
         let tx2 = FailedTxBuilder::default()
             .hash(hash)
             .status(RecheckRequired)
->>>>>>> 04515c5d
             .build();
         let subject = FailedPayableDaoReal::new(wrapped_conn);
 
@@ -487,20 +467,12 @@
                 hash: 0x000000000000000000000000000000000000000000000000000000000000007b, \
                 receiver_address: 0x0000000000000000000000000000000000000000, \
                 amount: 0, timestamp: 0, gas_price_wei: 0, \
-<<<<<<< HEAD
-                nonce: 0, reason: PendingTooLong, status: Retry }, \
-=======
                 nonce: 0, reason: PendingTooLong, status: RetryRequired }, \
->>>>>>> 04515c5d
                 FailedTx { \
                 hash: 0x000000000000000000000000000000000000000000000000000000000000007b, \
                 receiver_address: 0x0000000000000000000000000000000000000000, \
                 amount: 0, timestamp: 0, gas_price_wei: 0, \
-<<<<<<< HEAD
-                nonce: 0, reason: PendingTooLong, status: Recheck }]"
-=======
                 nonce: 0, reason: PendingTooLong, status: RecheckRequired }]"
->>>>>>> 04515c5d
                     .to_string()
             ))
         );
@@ -516,20 +488,12 @@
             .initialize(&home_dir, DbInitializationConfig::test_default())
             .unwrap();
         let hash = make_tx_hash(123);
-<<<<<<< HEAD
-        let tx1 = FailedTxBuilder::default().hash(hash).status(Retry).build();
-        let tx2 = FailedTxBuilder::default()
-            .hash(hash)
-            .status(Recheck)
-=======
         let tx1 = FailedTxBuilder::default()
             .hash(hash)
-            .status(RetryRequired)
-            .build();
+            .status(RetryRequired).build();
         let tx2 = FailedTxBuilder::default()
             .hash(hash)
             .status(RecheckRequired)
->>>>>>> 04515c5d
             .build();
         let subject = FailedPayableDaoReal::new(wrapped_conn);
         let initial_insertion_result = subject.insert_new_records(&vec![tx1]);
@@ -634,16 +598,11 @@
 
     #[test]
     fn failure_status_from_str_works() {
-<<<<<<< HEAD
-        assert_eq!(FailureStatus::from_str("Retry"), Ok(Retry));
-        assert_eq!(FailureStatus::from_str("Recheck"), Ok(Recheck));
-=======
         assert_eq!(FailureStatus::from_str("RetryRequired"), Ok(RetryRequired));
         assert_eq!(
             FailureStatus::from_str("RecheckRequired"),
             Ok(RecheckRequired)
         );
->>>>>>> 04515c5d
         assert_eq!(FailureStatus::from_str("Concluded"), Ok(Concluded));
         assert_eq!(
             FailureStatus::from_str("InvalidStatus"),
@@ -654,13 +613,8 @@
     #[test]
     fn retrieve_condition_display_works() {
         assert_eq!(
-<<<<<<< HEAD
-            FailureRetrieveCondition::ToRetry.to_string(),
-            "WHERE status = 'Retry'"
-=======
             FailureRetrieveCondition::ByStatus(RetryRequired).to_string(),
             "WHERE status = 'RetryRequired'"
->>>>>>> 04515c5d
         );
     }
 
@@ -703,30 +657,18 @@
             .hash(make_tx_hash(1))
             .reason(PendingTooLong)
             .timestamp(now - 3600)
-<<<<<<< HEAD
-            .status(Retry)
-=======
             .status(RetryRequired)
->>>>>>> 04515c5d
             .build();
         let tx2 = FailedTxBuilder::default()
             .hash(make_tx_hash(2))
             .reason(NonceIssue)
             .timestamp(now - 3600)
-<<<<<<< HEAD
-            .status(Retry)
-=======
             .status(RetryRequired)
->>>>>>> 04515c5d
             .build();
         let tx3 = FailedTxBuilder::default()
             .hash(make_tx_hash(3))
             .reason(PendingTooLong)
-<<<<<<< HEAD
-            .status(Recheck)
-=======
             .status(RecheckRequired)
->>>>>>> 04515c5d
             .build();
         let tx4 = FailedTxBuilder::default()
             .hash(make_tx_hash(4))
@@ -738,11 +680,7 @@
             .insert_new_records(&vec![tx1.clone(), tx2.clone(), tx3, tx4])
             .unwrap();
 
-<<<<<<< HEAD
-        let result = subject.retrieve_txs(Some(FailureRetrieveCondition::ToRetry));
-=======
         let result = subject.retrieve_txs(Some(FailureRetrieveCondition::ByStatus(RetryRequired)));
->>>>>>> 04515c5d
 
         assert_eq!(result, vec![tx1, tx2]);
     }
@@ -758,49 +696,29 @@
         let tx1 = FailedTxBuilder::default()
             .hash(make_tx_hash(1))
             .reason(NonceIssue)
-<<<<<<< HEAD
-            .status(Retry)
-=======
             .status(RetryRequired)
->>>>>>> 04515c5d
             .build();
         let tx2 = FailedTxBuilder::default()
             .hash(make_tx_hash(2))
             .reason(PendingTooLong)
-<<<<<<< HEAD
-            .status(Retry)
-=======
             .status(RetryRequired)
->>>>>>> 04515c5d
             .build();
         let tx3 = FailedTxBuilder::default()
             .hash(make_tx_hash(3))
             .reason(PendingTooLong)
-<<<<<<< HEAD
-            .status(Recheck)
-=======
             .status(RecheckRequired)
->>>>>>> 04515c5d
             .build();
         let tx4 = FailedTxBuilder::default()
             .hash(make_tx_hash(4))
             .reason(PendingTooLong)
-<<<<<<< HEAD
-            .status(Recheck)
-=======
             .status(RecheckRequired)
->>>>>>> 04515c5d
             .build();
         subject
             .insert_new_records(&vec![tx1.clone(), tx2.clone(), tx3.clone(), tx4])
             .unwrap();
         let hashmap = HashMap::from([
             (tx1.hash, Concluded),
-<<<<<<< HEAD
-            (tx2.hash, Recheck),
-=======
             (tx2.hash, RecheckRequired),
->>>>>>> 04515c5d
             (tx3.hash, Concluded),
         ]);
 
@@ -808,16 +726,6 @@
 
         let updated_txs = subject.retrieve_txs(None);
         assert_eq!(result, Ok(()));
-<<<<<<< HEAD
-        assert_eq!(tx1.status, Retry);
-        assert_eq!(updated_txs[0].status, Concluded);
-        assert_eq!(tx2.status, Retry);
-        assert_eq!(updated_txs[1].status, Recheck);
-        assert_eq!(tx3.status, Recheck);
-        assert_eq!(updated_txs[2].status, Concluded);
-        assert_eq!(tx3.status, Recheck);
-        assert_eq!(updated_txs[3].status, Recheck);
-=======
         assert_eq!(tx1.status, RetryRequired);
         assert_eq!(updated_txs[0].status, Concluded);
         assert_eq!(tx2.status, RetryRequired);
@@ -826,7 +734,6 @@
         assert_eq!(updated_txs[2].status, Concluded);
         assert_eq!(tx3.status, RecheckRequired);
         assert_eq!(updated_txs[3].status, RecheckRequired);
->>>>>>> 04515c5d
     }
 
     #[test]
@@ -854,11 +761,7 @@
         let wrapped_conn = make_read_only_db_connection(home_dir);
         let subject = FailedPayableDaoReal::new(Box::new(wrapped_conn));
 
-<<<<<<< HEAD
-        let result = subject.update_statuses(HashMap::from([(make_tx_hash(1), Recheck)]));
-=======
         let result = subject.update_statuses(HashMap::from([(make_tx_hash(1), RecheckRequired)]));
->>>>>>> 04515c5d
 
         assert_eq!(
             result,
