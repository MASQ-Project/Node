--- conflicted
+++ resolved
@@ -12,12 +12,7 @@
 use crate::accountant::{checked_conversion, sign_conversion, PendingPayableId};
 use crate::blockchain::blockchain_bridge::PendingPayableFingerprint;
 use crate::database::connection_wrapper::ConnectionWrapper;
-<<<<<<< HEAD
 use crate::sub_lib::accountant::WEIS_OF_GWEI;
-=======
-use crate::database::dao_utils;
-use crate::database::dao_utils::{to_time_t, DaoFactoryReal};
->>>>>>> b487dc72
 use crate::sub_lib::wallet::Wallet;
 #[cfg(test)]
 use ethereum_types::{BigEndianHash, U256};
@@ -68,16 +63,12 @@
 }
 
 pub trait PayableDao: Debug + Send {
-<<<<<<< HEAD
-    fn more_money_payable(&self, wallet: &Wallet, amount: u128) -> Result<(), PayableDaoError>;
-=======
     fn more_money_payable(
         &self,
         now: SystemTime,
         wallet: &Wallet,
-        amount: u64,
+        amount: u128,
     ) -> Result<(), PayableDaoError>;
->>>>>>> b487dc72
 
     fn mark_pending_payable_rowid(
         &self,
@@ -117,33 +108,22 @@
 }
 
 impl PayableDao for PayableDaoReal {
-<<<<<<< HEAD
-    fn more_money_payable(&self, wallet: &Wallet, amount: u128) -> Result<(), PayableDaoError> {
+    fn more_money_payable(
+        &self,
+        timestamp: SystemTime,
+        wallet: &Wallet,
+        amount: u128,
+    ) -> Result<(), PayableDaoError> {
         Ok(self.blob_insert_update.upsert(self.conn.as_ref(), BlobInsertUpdateConfig {
-            insert_sql: "insert into payable (wallet_address, balance, last_paid_timestamp, pending_payable_rowid) values (:wallet,:balance,strftime('%s','now'),null)",
+            insert_sql: "insert into payable (wallet_address, balance, last_paid_timestamp, pending_payable_rowid) values (:wallet, :balance, :last_paid_timestamp, null)",
             update_sql: "update payable set balance = :updated_balance where wallet_address = :wallet",
             params: SQLExtendedParams::new(
                 vec![
                     (":wallet", &KeyParamHolder::new(wallet, "wallet_address")),
-                    (":balance", &BalanceChange::new_addition(amount))
+                    (":balance", &BalanceChange::new_addition(amount)),
+                    (":last_paid_timestamp",&to_time_t(timestamp))
                 ]),
         })?)
-=======
-    fn more_money_payable(
-        &self,
-        timestamp: SystemTime,
-        wallet: &Wallet,
-        amount: u64,
-    ) -> Result<(), PayableDaoError> {
-        let signed_amount = unsigned_to_signed(amount).map_err(PayableDaoError::SignConversion)?;
-        match self.try_increase_balance(timestamp, wallet, signed_amount) {
-            Ok(_) => Ok(()),
-            Err(e) => panic!(
-                "Database is corrupt: {}; processing payable for {}",
-                e, wallet
-            ),
-        }
->>>>>>> b487dc72
     }
 
     fn mark_pending_payable_rowid(
@@ -193,13 +173,8 @@
             .expect("Internal error");
 
         stmt.query_map([], |row| {
-<<<<<<< HEAD
-            let wallet_result: Result<Wallet, rusqlite::Error> = row.get(0);
+            let wallet_result: Result<Wallet, Error> = row.get(0);
             let balance_result = get_unsized_128(row, 1);
-=======
-            let wallet_result: Result<Wallet, Error> = row.get(0);
-            let balance_result = row.get(1);
->>>>>>> b487dc72
             let last_paid_timestamp_result = row.get(2);
             match (wallet_result, balance_result, last_paid_timestamp_result) {
                 (Ok(wallet), Ok(balance), Ok(last_paid_timestamp)) => Ok(PayableAccount {
@@ -257,13 +232,7 @@
         stmt.query_row(&[&wallet], |row| {
             let balance_result = get_unsized_128(row, 0);
             let last_paid_timestamp_result = row.get(1);
-<<<<<<< HEAD
             let pending_payable_rowid_result: Result<Option<i64>, Error> = row.get(2);
-=======
-            let wallet_result: Result<Wallet, Error> = row.get(2);
-            let pending_payable_rowid_result_opt: Result<Option<u64>, Error> = row.get(3);
-            let pending_payable_hash_result_opt: Result<Option<String>, Error> = row.get(4);
->>>>>>> b487dc72
             match (
                 balance_result,
                 last_paid_timestamp_result,
@@ -281,36 +250,7 @@
                         None => None,
                     },
                 }),
-<<<<<<< HEAD
                 e => panic!(
-=======
-                x => panic!(
-                    "Database is corrupt: PAYABLE table columns and/or types {:?}",
-                    x
-                ),
-            }
-        })
-        .expect("Database is corrupt")
-        .flatten()
-        .collect()
-    }
-
-    fn total(&self) -> u64 {
-        let mut stmt = self
-            .conn
-            .prepare("select sum(balance) from payable")
-            .expect("Internal error");
-        match stmt.query_row([], |row| {
-            let total_balance_result: Result<u64, Error> = row.get(0);
-            match total_balance_result {
-                Ok(total_balance) => Ok(total_balance),
-                Err(e)
-                    if e == Error::InvalidColumnType(0, "sum(balance)".to_string(), Type::Null) =>
-                {
-                    Ok(0)
-                }
-                Err(e) => panic!(
->>>>>>> b487dc72
                     "Database is corrupt: PAYABLE table columns and/or types: {:?}",
                     e
                 ),
@@ -323,34 +263,9 @@
 
 impl PayableDaoReal {
     pub fn new(conn: Box<dyn ConnectionWrapper>) -> PayableDaoReal {
-<<<<<<< HEAD
         PayableDaoReal {
             conn,
             blob_insert_update: Box::new(BlobInsertUpdateReal::new()),
-=======
-        PayableDaoReal { conn }
-    }
-
-    fn try_increase_balance(
-        &self,
-        timestamp: SystemTime,
-        wallet: &Wallet,
-        amount: i64,
-    ) -> Result<bool, String> {
-        let mut stmt = self
-            .conn
-            .prepare("insert into payable (wallet_address, balance, last_paid_timestamp, pending_payable_rowid) values (:address, :balance, :timestamp, null) on conflict (wallet_address) do update set balance = balance + :balance where wallet_address = :address")
-            .expect("Internal error");
-        let params: &[(&str, &dyn ToSql)] = &[
-            (":address", &wallet),
-            (":balance", &amount),
-            (":timestamp", &to_time_t(timestamp)),
-        ];
-        match stmt.execute(params) {
-            Ok(0) => Ok(false),
-            Ok(_) => Ok(true),
-            Err(e) => Err(format!("{}", e)),
->>>>>>> b487dc72
         }
     }
 
@@ -432,14 +347,9 @@
         make_pending_payable_fingerprint, InsertUpdateCoreMock,
     };
     use crate::database::connection_wrapper::ConnectionWrapperReal;
-<<<<<<< HEAD
     use crate::database::db_initializer;
     use crate::database::db_initializer::test_utils::ConnectionWrapperMock;
-    use crate::database::db_initializer::{DbInitializer, DbInitializerReal};
-=======
-    use crate::database::dao_utils::{from_time_t, to_time_t};
     use crate::database::db_initializer::{DbInitializer, DbInitializerReal, DATABASE_FILE};
->>>>>>> b487dc72
     use crate::database::db_migrations::MigratorConfig;
     use crate::test_utils::make_wallet;
     use ethereum_types::BigEndianHash;
@@ -470,29 +380,10 @@
 
             subject.account_status(&wallet).unwrap()
         };
-<<<<<<< HEAD
-        let after = dao_utils::to_time_t(SystemTime::now());
+
         assert_eq!(status.wallet, wallet);
         assert_eq!(status.balance_wei, 1234);
-        let timestamp = dao_utils::to_time_t(status.last_paid_timestamp);
-        assert!(
-            timestamp >= before,
-            "{:?} should be on or after {:?}",
-            timestamp,
-            before
-        );
-        assert!(
-            timestamp <= after,
-            "{:?} should be on or before {:?}",
-            timestamp,
-            after
-        );
-=======
-
-        assert_eq!(status.wallet, wallet);
-        assert_eq!(status.balance, 1234);
         assert_eq!(to_time_t(status.last_paid_timestamp), to_time_t(now));
->>>>>>> b487dc72
     }
 
     #[test]
@@ -506,10 +397,9 @@
         let boxed_conn = DbInitializerReal::default()
             .initialize(&home_dir, true, MigratorConfig::test_default())
             .unwrap();
-<<<<<<< HEAD
         let subject = {
             let subject = PayableDaoReal::new(boxed_conn);
-            subject.more_money_payable(&wallet, 1234).unwrap();
+            subject.more_money_payable(now, &wallet, 1234).unwrap();
             let mut flags = OpenFlags::empty();
             flags.insert(OpenFlags::SQLITE_OPEN_READ_WRITE);
             let conn =
@@ -523,30 +413,14 @@
             subject
         };
 
-        subject.more_money_payable(&wallet, 2345).unwrap();
-=======
-        let secondary_conn = Connection::open(home_dir.join(DATABASE_FILE)).unwrap();
-        let subject = PayableDaoReal::new(boxed_conn);
-        subject.more_money_payable(now, &wallet, 1234).unwrap();
-
-        let status = {
-            subject
-                .more_money_payable(SystemTime::UNIX_EPOCH, &wallet, 2345)
-                .unwrap();
-
-            account_status(&secondary_conn, &wallet).unwrap()
-        };
->>>>>>> b487dc72
+        subject
+            .more_money_payable(SystemTime::UNIX_EPOCH, &wallet, 2345)
+            .unwrap();
 
         let status = subject.account_status(&wallet).unwrap();
         assert_eq!(status.wallet, wallet);
-<<<<<<< HEAD
         assert_eq!(status.balance_wei, 3579);
-        assert_eq!(status.last_paid_timestamp, SystemTime::UNIX_EPOCH);
-=======
-        assert_eq!(status.balance, 3579);
         assert_eq!(to_time_t(status.last_paid_timestamp), to_time_t(now));
->>>>>>> b487dc72
     }
 
     #[test]
@@ -565,13 +439,7 @@
                 .unwrap(),
         );
 
-<<<<<<< HEAD
-        let _ = subject.more_money_payable(&wallet, u128::MAX);
-=======
-        let result = subject.more_money_payable(SystemTime::now(), &wallet, u64::MAX);
-
-        assert_eq!(result, Err(PayableDaoError::SignConversion(u64::MAX)));
->>>>>>> b487dc72
+        let _ = subject.more_money_payable(SystemTime::now(), &wallet, u128::MAX);
     }
 
     #[test]
@@ -825,15 +693,8 @@
         );
         let mut flags = OpenFlags::empty();
         flags.insert(OpenFlags::SQLITE_OPEN_READ_WRITE);
-<<<<<<< HEAD
-        let conn =
-            Connection::open_with_flags(&home_dir.join(db_initializer::DATABASE_FILE), flags)
-                .unwrap();
+        let conn = Connection::open_with_flags(&home_dir.join(DATABASE_FILE), flags).unwrap();
         let insert = |wallet: &str, balance: i128, pending_payable_rowid: Option<i64>| {
-=======
-        let conn = Connection::open_with_flags(&home_dir.join(DATABASE_FILE), flags).unwrap();
-        let insert = |wallet: &str, balance: i64, pending_payable_rowid: Option<i64>| {
->>>>>>> b487dc72
             let params: &[&dyn ToSql] = &[&wallet, &balance, &0i64, &pending_payable_rowid];
 
             conn
@@ -883,14 +744,7 @@
                 .unwrap(),
         );
 
-<<<<<<< HEAD
-        let _ = subject.more_money_payable(&make_wallet("foobar"), u128::MAX);
-=======
-        let result =
-            subject.more_money_payable(SystemTime::now(), &make_wallet("foobar"), u64::MAX);
-
-        assert_eq!(result, Err(PayableDaoError::SignConversion(u64::MAX)))
->>>>>>> b487dc72
+        let _ = subject.more_money_payable(SystemTime::now(), &make_wallet("foobar"), u128::MAX);
     }
 
     #[test]
@@ -1024,15 +878,9 @@
             result,
             vec![
                 PayableAccount {
-<<<<<<< HEAD
                     wallet: Wallet::new("0x5555555555555555555555555555555555555555"),
                     balance_wei: 10_000_000_100,
                     last_paid_timestamp: from_time_t(now - 86_401),
-=======
-                    wallet: Wallet::new("0x4444444444444444444444444444444444444444"),
-                    balance: 1_000_000_001,
-                    last_paid_timestamp: from_time_t(timestamp4),
->>>>>>> b487dc72
                     pending_payable_opt: Some(PendingPayableId {
                         rowid: 1,
                         hash: H256::from_str(
@@ -1042,7 +890,6 @@
                     })
                 },
                 PayableAccount {
-<<<<<<< HEAD
                     wallet: Wallet::new("0x1111111111111111111111111111111111111111"),
                     balance_wei: 1_000_000_002,
                     last_paid_timestamp: from_time_t(now - 86_401),
@@ -1052,11 +899,6 @@
                     wallet: Wallet::new("0x4444444444444444444444444444444444444444"),
                     balance_wei: 10_000_000_100,
                     last_paid_timestamp: from_time_t(now - 86_300),
-=======
-                    wallet: Wallet::new("0x3333333333333333333333333333333333333333"),
-                    balance: 1_000_000_000,
-                    last_paid_timestamp: from_time_t(timestamp3),
->>>>>>> b487dc72
                     pending_payable_opt: None
                 },
             ]
@@ -1332,8 +1174,9 @@
         let conn_id_stamp = conn.set_arbitrary_id_stamp();
         let mut subject = PayableDaoReal::new(Box::new(conn));
         subject.blob_insert_update = Box::new(insert_update_core);
-
-        let result = subject.more_money_payable(&wallet, amount);
+        let now = SystemTime::now();
+
+        let result = subject.more_money_payable(now, &wallet, amount);
 
         assert_eq!(
             result,
@@ -1349,14 +1192,15 @@
             "update payable set balance = :updated_balance where wallet_address = :wallet"
         );
         assert_eq!(insert_sql,"insert into payable (wallet_address, balance, last_paid_timestamp, pending_payable_rowid) \
-         values (:wallet,:balance,strftime('%s','now'),null)"
+         values (:wallet, :balance, :last_paid_timestamp,null)"
         );
         assert_eq!(table, "payable".to_string());
         assert_eq!(
             sql_param_names,
             convert_to_all_string_values(vec![
                 (":wallet", &wallet.to_string()),
-                (":balance", &amount.to_string())
+                (":balance", &amount.to_string()),
+                (":last_paid_timestamp", &to_time_t(now).to_string())
             ])
         )
     }
