// Copyright (c) 2019, MASQ (https://masq.ai) and/or its affiliates. All rights reserved.

pub mod client_request_payload_factory;
pub mod http_protocol_pack;
pub mod protocol_pack;
pub mod server_impersonator_http;
pub mod server_impersonator_tls;
pub mod tls_protocol_pack;

use crate::proxy_server::client_request_payload_factory::{
    ClientRequestPayloadFactory, ClientRequestPayloadFactoryReal,
};
use crate::proxy_server::http_protocol_pack::HttpProtocolPack;
use crate::proxy_server::protocol_pack::{from_ibcd, from_protocol, ProtocolPack};
use crate::proxy_server::ExitServiceSearch::{Definite, ZeroHop};
use crate::stream_messages::NonClandestineAttributes;
use crate::stream_messages::RemovedStreamType;
use crate::sub_lib::accountant::RoutingServiceConsumed;
use crate::sub_lib::accountant::{ExitServiceConsumed, ReportServicesConsumedMessage};
use crate::sub_lib::bidi_hashmap::BidiHashMap;
use crate::sub_lib::cryptde::CryptDE;
use crate::sub_lib::cryptde::PublicKey;
use crate::sub_lib::dispatcher::InboundClientData;
use crate::sub_lib::dispatcher::{Endpoint, StreamShutdownMsg};
use crate::sub_lib::hopper::{ExpiredCoresPackage, IncipientCoresPackage};
use crate::sub_lib::neighborhood::RouteQueryResponse;
use crate::sub_lib::neighborhood::{ExpectedService, UpdateNodeRecordMetadataMessage};
use crate::sub_lib::neighborhood::{ExpectedServices, RatePack};
use crate::sub_lib::neighborhood::{NRMetadataChange, RouteQueryMessage};
use crate::sub_lib::peer_actors::BindMessage;
use crate::sub_lib::proxy_client::{ClientResponsePayload_0v1, DnsResolveFailure_0v1};
use crate::sub_lib::proxy_server::ProxyServerSubs;
use crate::sub_lib::proxy_server::{AddReturnRouteMessage, StreamKeyPurge};
use crate::sub_lib::proxy_server::{
    AddRouteResultMessage, ClientRequestPayload_0v1, ProxyProtocol,
};
use crate::sub_lib::route::Route;
use crate::sub_lib::stream_handler_pool::TransmitDataMsg;
use crate::sub_lib::stream_key::StreamKey;
use crate::sub_lib::ttl_hashmap::TtlHashMap;
use crate::sub_lib::utils::{handle_ui_crash_request, MessageScheduler, NODE_MAILBOX_CAPACITY};
use crate::sub_lib::wallet::Wallet;
use actix::Context;
use actix::Handler;
use actix::Recipient;
use actix::{Actor, MailboxError};
use actix::{Addr, AsyncContext};
use masq_lib::logger::Logger;
use masq_lib::ui_gateway::NodeFromUiMessage;
use masq_lib::utils::MutabilityConflictHelper;
use regex::Regex;
use std::collections::HashMap;
use std::net::{IpAddr, Ipv4Addr, Ipv6Addr, SocketAddr};
use std::rc::Rc;
use std::str::FromStr;
use std::time::{Duration, SystemTime};
use tokio::prelude::Future;
use masq_lib::constants::TLS_PORT;

pub const CRASH_KEY: &str = "PROXYSERVER";
pub const RETURN_ROUTE_TTL: Duration = Duration::from_secs(120);

pub const STREAM_KEY_PURGE_DELAY: Duration = Duration::from_secs(30);

#[derive(Clone, Debug, PartialEq, Eq)]
pub struct Host {
    pub name: String,
    pub port: u16,
}

impl Host {
    pub fn new(name: &str, port: u16) -> Host {
        Host { name: name.to_string(), port }
    }
}

struct ProxyServerOutSubs {
    dispatcher: Recipient<TransmitDataMsg>,
    hopper: Recipient<IncipientCoresPackage>,
    accountant: Recipient<ReportServicesConsumedMessage>,
    route_source: Recipient<RouteQueryMessage>,
    update_node_record_metadata: Recipient<UpdateNodeRecordMetadataMessage>,
    add_return_route: Recipient<AddReturnRouteMessage>,
    stream_shutdown_sub: Recipient<StreamShutdownMsg>,
    route_result_sub: Recipient<AddRouteResultMessage>,
    schedule_stream_key_purge: Recipient<MessageScheduler<StreamKeyPurge>>,
}

pub struct ProxyServer {
    subs: Option<ProxyServerOutSubs>,
    client_request_payload_factory: Box<dyn ClientRequestPayloadFactory>,
    stream_key_factory: Box<dyn StreamKeyFactory>,
    keys_and_addrs: BidiHashMap<StreamKey, SocketAddr>,
    tunneled_hosts: HashMap<StreamKey, String>,
    dns_failure_retries: HashMap<StreamKey, DNSFailureRetry>,
    stream_key_routes: HashMap<StreamKey, RouteQueryResponse>,
    stream_key_ttl: HashMap<StreamKey, SystemTime>,
    is_decentralized: bool,
    consuming_wallet_balance: Option<i64>,
    main_cryptde: &'static dyn CryptDE,
    alias_cryptde: &'static dyn CryptDE,
    crashable: bool,
    logger: Logger,
    route_ids_to_return_routes: TtlHashMap<u32, AddReturnRouteMessage>,
    browser_proxy_sequence_offset: bool,
    inbound_client_data_helper_opt: Option<Box<dyn IBCDHelper>>,
    stream_key_purge_delay: Duration,
    is_running_in_integration_test: bool,
}

impl Actor for ProxyServer {
    type Context = Context<Self>;
}

impl Handler<BindMessage> for ProxyServer {
    type Result = ();

    fn handle(&mut self, msg: BindMessage, ctx: &mut Self::Context) -> Self::Result {
        ctx.set_mailbox_capacity(NODE_MAILBOX_CAPACITY);
        let subs = ProxyServerOutSubs {
            dispatcher: msg.peer_actors.dispatcher.from_dispatcher_client,
            hopper: msg.peer_actors.hopper.from_hopper_client,
            accountant: msg.peer_actors.accountant.report_services_consumed,
            route_source: msg.peer_actors.neighborhood.route_query,
            update_node_record_metadata: msg.peer_actors.neighborhood.update_node_record_metadata,
            add_return_route: msg.peer_actors.proxy_server.add_return_route,
            stream_shutdown_sub: msg.peer_actors.proxy_server.stream_shutdown_sub,
            route_result_sub: msg.peer_actors.proxy_server.route_result_sub,
            schedule_stream_key_purge: msg.peer_actors.proxy_server.schedule_stream_key_purge,
        };
        self.subs = Some(subs);
    }
}

impl Handler<InboundClientData> for ProxyServer {
    type Result = ();

    fn handle(&mut self, msg: InboundClientData, _ctx: &mut Self::Context) -> Self::Result {
        if msg.is_connect() {
            self.tls_connect(&msg);
            self.browser_proxy_sequence_offset = true;
        } else if let Err(e) =
            self.help(|helper, proxy| helper.handle_normal_client_data(proxy, msg, false))
        {
            error!(self.logger, "{}", e)
        }
    }
}

impl Handler<AddReturnRouteMessage> for ProxyServer {
    type Result = ();

    fn handle(&mut self, msg: AddReturnRouteMessage, _ctx: &mut Self::Context) -> Self::Result {
        self.route_ids_to_return_routes
            .insert(msg.return_route_id, msg);
    }
}

impl AddReturnRouteMessage {
    pub fn find_exit_node_key(&self) -> Option<&PublicKey> {
        self.expected_services
            .iter()
            .find_map(|service| match service {
                ExpectedService::Exit(public_key, _, _) => Some(public_key),
                _ => None,
            })
    }

    pub fn is_zero_hop(&self) -> bool {
        self.expected_services == vec![ExpectedService::Nothing, ExpectedService::Nothing]
    }
}

impl Handler<AddRouteResultMessage> for ProxyServer {
    type Result = ();

    fn handle(&mut self, msg: AddRouteResultMessage, _ctx: &mut Self::Context) -> Self::Result {
        let dns_failure = self
            .dns_failure_retries
            .get(&msg.stream_key)
            .unwrap_or_else(|| {
                panic!("AddRouteResultMessage Handler: stream key: {} not found within dns_failure_retries", msg.stream_key);
            });

        match msg.result {
            Ok(route_query_response) => {
                debug!(
                    self.logger,
                    "Found a new route for hostname: {:?} - stream key: {}  retries left: {}",
                    dns_failure.unsuccessful_request.target_hostname,
                    msg.stream_key,
                    dns_failure.retries_left
                );
                self.stream_key_routes
                    .insert(msg.stream_key, route_query_response);
            }
            Err(e) => {
                warning!(self.logger, "No route found for hostname: {:?} - stream key {} - retries left: {} - AddRouteResultMessage Error: {}",dns_failure.unsuccessful_request.target_hostname, msg.stream_key, dns_failure.retries_left, e);
            }
        }
    }
}

impl Handler<ExpiredCoresPackage<DnsResolveFailure_0v1>> for ProxyServer {
    type Result = ();

    fn handle(
        &mut self,
        msg: ExpiredCoresPackage<DnsResolveFailure_0v1>,
        _ctx: &mut Self::Context,
    ) -> Self::Result {
        self.handle_dns_resolve_failure(&msg)
    }
}

impl Handler<ExpiredCoresPackage<ClientResponsePayload_0v1>> for ProxyServer {
    type Result = ();

    fn handle(
        &mut self,
        msg: ExpiredCoresPackage<ClientResponsePayload_0v1>,
        _ctx: &mut Self::Context,
    ) -> Self::Result {
        self.handle_client_response_payload(msg)
    }
}

impl Handler<StreamShutdownMsg> for ProxyServer {
    type Result = ();

    fn handle(&mut self, _msg: StreamShutdownMsg, _ctx: &mut Self::Context) -> Self::Result {
        self.handle_stream_shutdown_msg(_msg)
    }
}

impl Handler<NodeFromUiMessage> for ProxyServer {
    type Result = ();

    fn handle(&mut self, msg: NodeFromUiMessage, _ctx: &mut Self::Context) -> Self::Result {
        handle_ui_crash_request(msg, &self.logger, self.crashable, CRASH_KEY)
    }
}

impl Handler<StreamKeyPurge> for ProxyServer {
    type Result = ();

    fn handle(&mut self, msg: StreamKeyPurge, _ctx: &mut Self::Context) -> Self::Result {
        self.purge_stream_key(&msg.stream_key, "scheduled message");
    }
}

impl<M: actix::Message + 'static> Handler<MessageScheduler<M>> for ProxyServer
where
    ProxyServer: Handler<M>,
{
    type Result = ();

    fn handle(&mut self, msg: MessageScheduler<M>, ctx: &mut Self::Context) -> Self::Result {
        ctx.notify_later(msg.scheduled_msg, msg.delay);
    }
}

impl ProxyServer {
    pub fn new(
        main_cryptde: &'static dyn CryptDE,
        alias_cryptde: &'static dyn CryptDE,
        is_decentralized: bool,
        consuming_wallet_balance: Option<i64>,
        crashable: bool,
        is_running_in_integration_test: bool,
    ) -> ProxyServer {
        ProxyServer {
            subs: None,
            client_request_payload_factory: Box::new(ClientRequestPayloadFactoryReal::new()),
            stream_key_factory: Box::new(StreamKeyFactoryReal {}),
            keys_and_addrs: BidiHashMap::new(),
            tunneled_hosts: HashMap::new(),
            dns_failure_retries: HashMap::new(),
            stream_key_routes: HashMap::new(),
            stream_key_ttl: HashMap::new(),
            is_decentralized,
            consuming_wallet_balance,
            main_cryptde,
            alias_cryptde,
            crashable,
            logger: Logger::new("ProxyServer"),
            route_ids_to_return_routes: TtlHashMap::new(RETURN_ROUTE_TTL),
            browser_proxy_sequence_offset: false,
            inbound_client_data_helper_opt: Some(Box::new(IBCDHelperReal::new())),
            stream_key_purge_delay: STREAM_KEY_PURGE_DELAY,
            is_running_in_integration_test,
        }
    }

    pub fn make_subs_from(addr: &Addr<ProxyServer>) -> ProxyServerSubs {
        ProxyServerSubs {
            bind: recipient!(addr, BindMessage),
            from_dispatcher: recipient!(addr, InboundClientData),
            from_hopper: recipient!(addr, ExpiredCoresPackage<ClientResponsePayload_0v1>),
            dns_failure_from_hopper: recipient!(addr, ExpiredCoresPackage<DnsResolveFailure_0v1>),
            add_return_route: recipient!(addr, AddReturnRouteMessage),
            stream_shutdown_sub: recipient!(addr, StreamShutdownMsg),
            node_from_ui: recipient!(addr, NodeFromUiMessage),
            route_result_sub: recipient!(addr, AddRouteResultMessage),
            schedule_stream_key_purge: recipient!(addr, MessageScheduler<StreamKeyPurge>),
        }
    }

    fn remove_dns_failure_retry(
        &mut self,
        stream_key: &StreamKey,
    ) -> Result<DNSFailureRetry, String> {
        match self.dns_failure_retries.remove(stream_key) {
            None => Err(format!(
                "No entry found inside dns_failure_retries hashmap for the stream_key: {:?}",
                stream_key
            )),
            Some(retry) => Ok(retry),
        }
    }

    fn retry_dns_resolution(
        &mut self,
        retry: DNSFailureRetry,
        client_addr: SocketAddr,
    ) -> DNSFailureRetry {
        let args = TryTransmitToHopperArgs::new(
            self,
            retry.unsuccessful_request.clone(),
            client_addr,
            SystemTime::now(),
            false,
        );
        let route_source = self.out_subs("Neighborhood").route_source.clone();
        let proxy_server_sub = self.out_subs("ProxyServer").route_result_sub.clone();
        let inbound_client_data_helper = self
            .inbound_client_data_helper_opt
            .as_ref()
            .expect("IBCDHelper uninitialized");

        inbound_client_data_helper.request_route_and_transmit(args, route_source, proxy_server_sub);
        retry
    }

    fn retire_stream_key(&mut self, stream_key: &StreamKey) {
        self.purge_stream_key(stream_key, "DNS resolution failure");
    }

    fn send_dns_failure_response_to_the_browser(
        &self,
        client_addr: SocketAddr,
        proxy_protocol: ProxyProtocol,
        hostname_opt: Option<String>,
    ) {
        self.subs
            .as_ref()
            .expect("Dispatcher unbound in ProxyServer")
            .dispatcher
            .try_send(TransmitDataMsg {
                endpoint: Endpoint::Socket(client_addr),
                last_data: true,
                sequence_number: Some(0), // DNS resolution errors always happen on the first request
                data: from_protocol(proxy_protocol)
                    .server_impersonator()
                    .dns_resolution_failure_response(hostname_opt),
            })
            .expect("Dispatcher is dead");
    }

    fn handle_dns_resolve_failure(&mut self, msg: &ExpiredCoresPackage<DnsResolveFailure_0v1>) {
        let return_route_info =
            match self.get_return_route_info(&msg.remaining_route, "dns resolve failure") {
                Some(rri) => rri,
                None => return, // TODO: Eventually we'll have to do something better here, but we'll probably need some heuristics.
            };
        let exit_public_key = {
            // ugly, ugly
            let self_public_key = self.main_cryptde.public_key();
            return_route_info
                .find_exit_node_key()
                .unwrap_or_else(|| {
                    if !self.is_decentralized {
                        self_public_key
                    } else {
                        panic!(
                            "Internal error: return_route_info for {} has no exit Node",
                            return_route_info.return_route_id
                        );
                    }
                })
                .clone()
        };

        let hostname_opt = return_route_info.hostname_opt.clone();
        let response = &msg.payload;

        match self.keys_and_addrs.a_to_b(&response.stream_key) {
            Some(client_addr) => {
                if let Some(server_name) = hostname_opt.clone() {
                    self.subs
                        .as_ref()
                        .expect("Neighborhood unbound in ProxyServer")
                        .update_node_record_metadata
                        .try_send(UpdateNodeRecordMetadataMessage {
                            public_key: exit_public_key,
                            metadata_change: NRMetadataChange::AddUnreachableHost {
                                hostname: server_name,
                            },
                        })
                        .expect("Neighborhood is dead");
                } else {
                    error!(
                        self.logger,
                        "Exit node {exit_public_key} complained of DNS failure, but was given no hostname to resolve."
                    );
                    // TODO: Malefactor ban the exit node because it lied about the DNS failure.
                }
                self.report_response_services_consumed(&return_route_info, 0, msg.payload_len);
                let retry = match self.remove_dns_failure_retry(&response.stream_key) {
                    Ok(retry) => retry,
                    Err(error_msg) => {
                        error!(
                            self.logger,
                            "While handling ExpiredCoresPackage: {}", error_msg
                        );
                        return;
                    }
                };
                if retry.retries_left > 0 {
                    let mut returned_retry = self.retry_dns_resolution(retry, client_addr);
                    returned_retry.retries_left -= 1;
                    self.dns_failure_retries
                        .insert(response.stream_key, returned_retry);
                } else {
                    self.retire_stream_key(&response.stream_key);
                    self.send_dns_failure_response_to_the_browser(
                        client_addr,
                        return_route_info.protocol,
                        hostname_opt,
                    );
                }
            }
            None => {
                error!(self.logger,
                    "Discarding DnsResolveFailure message for {} from an unrecognized stream key {:?}",
                    hostname_opt.unwrap_or_else(|| "<unspecified_server>".to_string()),
                    &response.stream_key
                )
            }
        }
    }

    fn schedule_stream_key_purge(&mut self, stream_key: StreamKey) {
        let host_info = match self.tunneled_hosts.get(&stream_key) {
            None => String::from(""),
            Some(hostname) => format!(", which was tunneling to the host {:?}", hostname),
        };
        debug!(
            self.logger,
            "Client closed stream referenced by stream key {:?}{}. It will be purged after {:?}.",
            &stream_key,
            host_info,
            self.stream_key_purge_delay
        );
        self.stream_key_ttl.insert(stream_key, SystemTime::now());
        self.subs
            .as_ref()
            .expect("ProxyServer Subs Unbound")
            .schedule_stream_key_purge
            .try_send(MessageScheduler {
                scheduled_msg: StreamKeyPurge { stream_key },
                delay: self.stream_key_purge_delay,
            })
            .expect("ProxyServer is dead");
    }

    fn log_straggling_packet(
        &self,
        stream_key: &StreamKey,
        packet_len: usize,
        old_timestamp: &SystemTime,
    ) {
        let duration_since = SystemTime::now()
            .duration_since(*old_timestamp)
            .expect("time calculation error");
        warning!(
            self.logger,
            "Straggling packet of length {} received for a stream key {:?} after a delay of {:?}",
            packet_len,
            stream_key,
            duration_since
        );
    }

    fn handle_client_response_payload(
        &mut self,
        msg: ExpiredCoresPackage<ClientResponsePayload_0v1>,
    ) {
        debug!(
            self.logger,
            "ExpiredCoresPackage remaining_route: {}",
            msg.remaining_route
                .to_string(vec![self.main_cryptde, self.main_cryptde])
        );
        let payload_data_len = msg.payload_len;
        let response = msg.payload;
        debug!(
            self.logger,
            "Relaying ClientResponsePayload (stream key {}, sequence {}, length {}) from Hopper to Dispatcher for client",
            response.stream_key, response.sequenced_packet.sequence_number, response.sequenced_packet.data.len()
        );
        let return_route_info =
            match self.get_return_route_info(&msg.remaining_route, "client response") {
                Some(rri) => rri,
                None => return,
            };
        self.report_response_services_consumed(
            &return_route_info,
            response.sequenced_packet.data.len(),
            payload_data_len,
        );
        let stream_key = response.stream_key;
        match self.remove_dns_failure_retry(&stream_key) {
            Ok(_) => {
                debug!(self.logger, "Successful attempt of DNS resolution, removing DNS retry entry for stream key: {}", &response.stream_key)
            }
            Err(_) => {
                trace!(
                    self.logger,
                    "No DNS retry entry found for stream key: {} during a successful attempt",
                    &response.stream_key
                )
            }
        }
        if let Some(old_timestamp) = self.stream_key_ttl.get(&stream_key) {
            self.log_straggling_packet(&stream_key, payload_data_len, old_timestamp)
        }
        match self.keys_and_addrs.a_to_b(&stream_key) {
            Some(socket_addr) => {
                let last_data = response.sequenced_packet.last_data;
                let sequence_number = Some(
                    response.sequenced_packet.sequence_number
                        + self.browser_proxy_sequence_offset as u64,
                );
                self.subs
                    .as_ref()
                    .expect("Dispatcher unbound in ProxyServer")
                    .dispatcher
                    .try_send(TransmitDataMsg {
                        endpoint: Endpoint::Socket(socket_addr),
                        last_data,
                        sequence_number,
                        data: response.sequenced_packet.data,
                    })
                    .expect("Dispatcher is dead");
                if last_data {
                    self.purge_stream_key(&stream_key, "last data received from the exit node");
                }
            }
            None => {
                // TODO GH-608: It would be really nice to be able to send an InboundClientData with last_data: true
                // back to the ProxyClient (and the distant server) so that the server could shut down
                // its stream, since the browser has shut down _its_ stream and no more data will
                // ever be accepted from the server on that stream; but we don't have enough information
                // to do so, since our stream key has been purged and all the information it keyed
                // is gone. Sorry, server!
                warning!(self.logger,
                    "Discarding {}-byte packet {} from an unrecognized stream key: {:?}; can't send response back to client",
                    response.sequenced_packet.data.len(),
                    response.sequenced_packet.sequence_number,
                    response.stream_key,
                )
            }
        }
    }

    fn tls_connect(&mut self, msg: &InboundClientData) {
        let http_data = HttpProtocolPack {}.find_host(&msg.data.clone().into());
        match http_data {
            Some(ref host) if host.port == TLS_PORT => {
<<<<<<< HEAD
                let stream_key = self.find_or_generate_stream_key(msg, Some(Host::new(&host.name, host.port)));
=======
                let stream_key = self.find_or_generate_stream_key(msg, msg.client_addr);
>>>>>>> 5240c189
                self.tunneled_hosts.insert(stream_key, host.name.clone());
                self.subs
                    .as_ref()
                    .expect("Dispatcher unbound in ProxyServer")
                    .dispatcher
                    .try_send(TransmitDataMsg {
                        endpoint: Endpoint::Socket(msg.client_addr),
                        last_data: false,
                        sequence_number: msg.sequence_number,
                        data: b"HTTP/1.1 200 OK\r\n\r\n".to_vec(),
                    })
                    .expect("Dispatcher is dead");
            }
            _ => {
                self.subs
                    .as_ref()
                    .expect("Dispatcher unbound in ProxyServer")
                    .dispatcher
                    .try_send(TransmitDataMsg {
                        endpoint: Endpoint::Socket(msg.client_addr),
                        last_data: true,
                        sequence_number: msg.sequence_number,
                        data: b"HTTP/1.1 400 Bad Request\r\nContent-Length: 0\r\n\r\n".to_vec(),
                    })
                    .expect("Dispatcher is dead");
            }
        }
    }

    fn out_subs(&self, actor_name: &str) -> &ProxyServerOutSubs {
        self.subs
            .as_ref()
            .unwrap_or_else(|| panic!("{} unbound in ProxyServer", actor_name))
    }

    fn handle_stream_shutdown_msg(&mut self, msg: StreamShutdownMsg) {
        let nca = match msg.stream_type {
            RemovedStreamType::Clandestine => {
                panic!("ProxyServer should never get ShutdownStreamMsg about clandestine stream")
            }
            RemovedStreamType::NonClandestine(nca) => nca,
        };
        let stream_key = match self.keys_and_addrs.b_to_a(&msg.peer_addr) {
            None => {
                warning!(
                    self.logger,
                    "Received instruction to shut down nonexistent stream to peer {} - ignoring",
                    msg.peer_addr
                );
                return;
            }
            Some(sk) => sk,
        };
        self.schedule_stream_key_purge(stream_key);
        if msg.report_to_counterpart {
            debug!(
                self.logger,
                "Reporting shutdown of {} to counterpart", &stream_key
            );
            let ibcd = InboundClientData {
                timestamp: SystemTime::now(),
                client_addr: msg.peer_addr,
                reception_port: Some(nca.reception_port),
                last_data: true,
                is_clandestine: false,
                sequence_number: Some(nca.sequence_number),
                data: vec![],
            };
            if let Err(e) =
                self.help(|helper, proxy| helper.handle_normal_client_data(proxy, ibcd, true))
            {
                error!(self.logger, "{}", e)
            };
        }
    }

    fn find_or_generate_stream_key(
        &mut self,
        ibcd: &InboundClientData,
<<<<<<< HEAD
        host_opt: Option<Host>,
=======
        client_addr: SocketAddr,
>>>>>>> 5240c189
    ) -> StreamKey {
        match self.keys_and_addrs.b_to_a(&ibcd.client_addr) {
            Some(stream_key) => {
                debug!(
                    self.logger,
                    "find_or_generate_stream_key() retrieved existing key {} for {}",
                    &stream_key,
                    ibcd.client_addr
                );
                stream_key
            }
            None => {
                let stream_key = self
                    .stream_key_factory
<<<<<<< HEAD
                    .make(self.main_cryptde.public_key(), Some(Host::new("booga", 0)));
                self.keys_and_addrs.insert(stream_key, ibcd.peer_addr);
=======
                    .make(self.main_cryptde.public_key(), client_addr);
                self.keys_and_addrs.insert(stream_key, ibcd.client_addr);
>>>>>>> 5240c189
                debug!(
                    self.logger,
                    "find_or_generate_stream_key() inserted new key {} for {}",
                    &stream_key,
                    ibcd.client_addr
                );
                stream_key
            }
        }
    }

    fn purge_stream_key(&mut self, stream_key: &StreamKey, reason: &str) {
        debug!(
            self.logger,
            "Retiring stream key {} due to {}", &stream_key, reason
        );
        let _ = self.keys_and_addrs.remove_a(stream_key);
        let _ = self.stream_key_routes.remove(stream_key);
        let _ = self.tunneled_hosts.remove(stream_key);
        let _ = self.stream_key_ttl.remove(stream_key);
    }

    fn make_payload(
        &mut self,
        ibcd: InboundClientData,
        stream_key: &StreamKey,
    ) -> Result<ClientRequestPayload_0v1, String> {
        let tunnelled_host = self.tunneled_hosts.get(stream_key);
        let new_ibcd = match tunnelled_host {
            Some(_) => InboundClientData {
                reception_port: Some(443),
                ..ibcd
            },
            None => ibcd,
        };
        match self.client_request_payload_factory.make(
            &new_ibcd,
            *stream_key,
            self.alias_cryptde,
            &self.logger,
        ) {
            None => Err("Couldn't create ClientRequestPayload".to_string()),
            Some(payload) => match tunnelled_host {
                Some(hostname) => Ok(ClientRequestPayload_0v1 {
                    target_hostname: Some(hostname.clone()),
                    ..payload
                }),
                None => Ok(payload),
            },
        }
    }

    fn try_transmit_to_hopper(
        args: TryTransmitToHopperArgs,
        route_query_response: RouteQueryResponse,
    ) -> Result<(), String> {
        match route_query_response.expected_services {
            ExpectedServices::RoundTrip(over, back, return_route_id) => {
                let return_route_info = AddReturnRouteMessage {
                    return_route_id,
                    expected_services: back,
                    protocol: args.payload.protocol,
                    hostname_opt: args.payload.target_hostname.clone(),
                };
                debug!(
                    args.logger,
                    "Adding expectant return route info: {:?}", return_route_info
                );
                args.add_return_route_sub
                    .try_send(return_route_info)
                    .expect("ProxyServer is dead");
                ProxyServer::transmit_to_hopper(
                    args.main_cryptde,
                    &args.hopper_sub,
                    args.timestamp,
                    args.payload,
                    route_query_response.route,
                    over,
                    &args.logger,
                    args.client_addr,
                    &args.dispatcher_sub,
                    &args.accountant_sub,
                    args.retire_stream_key_sub_opt.as_ref(),
                    args.is_decentralized,
                )
            }
            _ => panic!("Expected RoundTrip ExpectedServices but got OneWay"),
        }
    }

    fn report_on_routing_services(
        expected_services: Vec<ExpectedService>,
        logger: &Logger,
    ) -> Vec<RoutingServiceConsumed> {
        let report_of_routing_services: Vec<RoutingServiceConsumed> = expected_services
            .into_iter()
            .filter_map(|service| match service {
                ExpectedService::Routing(_, earning_wallet, rate_pack) => {
                    Some(RoutingServiceConsumed {
                        earning_wallet,
                        service_rate: rate_pack.routing_service_rate,
                        byte_rate: rate_pack.routing_byte_rate,
                    })
                }
                _ => None,
            })
            .collect();
        if report_of_routing_services.is_empty() {
            debug!(logger, "No routing services requested.");
        }
        report_of_routing_services
    }

    fn report_on_exit_service(
        expected_services: &[ExpectedService],
        payload_size: usize,
    ) -> ExitServiceConsumed {
        match expected_services.iter().fold(
            None,
            |acc: Option<(&Wallet, &RatePack)>, current_service| {
                if acc.is_some() && matches!(current_service, ExpectedService::Exit(..)) {
                    panic!(
                        "Detected more than one exit service in one-way route: {:?}",
                        expected_services
                    )
                } else if acc.is_none() {
                    match current_service {
                        ExpectedService::Exit(_, earning_wallet, rate_pack) => {
                            Some((earning_wallet, rate_pack))
                        }
                        _ => None,
                    }
                } else {
                    acc
                }
            },
        ) {
            Some((earning_wallet, rate_pack)) => ExitServiceConsumed {
                earning_wallet: earning_wallet.clone(),
                payload_size,
                service_rate: rate_pack.exit_service_rate,
                byte_rate: rate_pack.exit_byte_rate,
            },
            None => {
                panic!(
                    "Each route must demand an exit service, but this route has no such demand: {:?}",
                    expected_services
                )
            }
        }
    }

    #[allow(clippy::too_many_arguments)]
    fn transmit_to_hopper(
        main_cryptde: &'static dyn CryptDE,
        hopper: &Recipient<IncipientCoresPackage>,
        timestamp: SystemTime,
        payload: ClientRequestPayload_0v1,
        route: Route,
        expected_services: Vec<ExpectedService>,
        logger: &Logger,
        source_addr: SocketAddr,
        dispatcher: &Recipient<TransmitDataMsg>,
        accountant_sub: &Recipient<ReportServicesConsumedMessage>,
        retire_stream_key_via: Option<&Recipient<StreamShutdownMsg>>,
        is_decentralized: bool,
    ) -> Result<(), String> {
        let destination_key_opt = if is_decentralized {
            expected_services.iter().find_map(|service| match service {
                ExpectedService::Exit(public_key, _, _) => Some(public_key.clone()),
                _ => None,
            })
        } else {
            // In Zero Hop Mode the exit node public key is the same as this public key
            Some(main_cryptde.public_key().clone())
        };
        match destination_key_opt {
            None => {
                // Route not found
                Err(ProxyServer::handle_route_failure(
                    payload,
                    source_addr,
                    dispatcher,
                ))
            }
            Some(payload_destination_key) => {
                // Route found
                debug!(
                    logger,
                    "transmit to hopper with destination key {:?}", payload_destination_key
                );
                let payload_size = payload.sequenced_packet.data.len();
                let stream_key = payload.stream_key;
                let pkg = IncipientCoresPackage::new(
                    main_cryptde,
                    route,
                    payload.into(),
                    &payload_destination_key,
                )
                .expect("Key magically disappeared");
                if is_decentralized {
                    let exit =
                        ProxyServer::report_on_exit_service(&expected_services, payload_size);
                    let routing =
                        ProxyServer::report_on_routing_services(expected_services, logger);
                    accountant_sub
                        .try_send(ReportServicesConsumedMessage {
                            timestamp,
                            exit,
                            routing_payload_size: pkg.payload.len(),
                            routing,
                        })
                        .expect("Accountant is dead");
                }
                hopper.try_send(pkg).expect("Hopper is dead");
                if let Some(shutdown_sub) = retire_stream_key_via {
                    debug!(
                        logger,
                        "Last data is on the way; directing shutdown of stream {}", stream_key
                    );
                    shutdown_sub
                        .try_send(StreamShutdownMsg {
                            peer_addr: source_addr,
                            stream_type: RemovedStreamType::NonClandestine(
                                NonClandestineAttributes {
                                    // No report to counterpart; these are irrelevant
                                    reception_port: 0,
                                    sequence_number: 0,
                                },
                            ),
                            report_to_counterpart: false,
                        })
                        .expect("Proxy Server is dead");
                }
                Ok(())
            }
        }
    }

    fn handle_route_failure(
        payload: ClientRequestPayload_0v1,
        source_addr: SocketAddr,
        dispatcher: &Recipient<TransmitDataMsg>,
    ) -> String {
        let target_hostname = ProxyServer::hostname(&payload);
        let stream_key = payload.stream_key;
        ProxyServer::send_route_failure(payload, source_addr, dispatcher);
        format!(
            "Failed to find route to {} for stream key: {}",
            target_hostname, stream_key
        )
    }

    fn send_route_failure(
        payload: ClientRequestPayload_0v1,
        source_addr: SocketAddr,
        dispatcher: &Recipient<TransmitDataMsg>,
    ) {
        let data = from_protocol(payload.protocol)
            .server_impersonator()
            .route_query_failure_response(&ProxyServer::hostname(&payload));
        let msg = TransmitDataMsg {
            endpoint: Endpoint::Socket(source_addr),
            last_data: true,
            sequence_number: Some(0),
            data,
        };
        dispatcher.try_send(msg).expect("Dispatcher is dead");
    }

    fn hostname(payload: &ClientRequestPayload_0v1) -> String {
        match payload.target_hostname {
            Some(ref thn) => thn.clone(),
            None => "<unknown>".to_string(),
        }
    }

    fn get_return_route_info(
        &self,
        remaining_route: &Route,
        source: &str,
    ) -> Option<Rc<AddReturnRouteMessage>> {
        let mut mut_remaining_route = remaining_route.clone();
        mut_remaining_route
            .shift(self.main_cryptde)
            .expect("Internal error: remaining route in ProxyServer with no hops");
        let return_route_id = match mut_remaining_route.id(self.main_cryptde) {
            Ok(rri) => rri,
            Err(e) => {
                error!(self.logger, "Can't report services consumed: {}", e);
                return None;
            }
        };
        match self.route_ids_to_return_routes.get(&return_route_id) {
            Some(rri) => Some(rri),
            None => {
                error!(self.logger, "Can't report services consumed: received response with bogus return-route ID {} for {}. Ignoring", return_route_id, source);
                None
            }
        }
    }

    fn report_response_services_consumed(
        &self,
        return_route_info: &AddReturnRouteMessage,
        exit_size: usize,
        routing_size: usize,
    ) {
        let exit_service_report: ExitServiceSearch = return_route_info
            .expected_services
            .iter()
            .filter(|service| !matches!(service, ExpectedService::Nothing))
            .fold(ZeroHop, |acc, service| {
                if let Definite(..) = acc {
                    acc
                } else {
                    match service {
                        ExpectedService::Exit(_, wallet, rate_pack) => {
                            Definite(ExitServiceConsumed {
                                earning_wallet: wallet.clone(), //sadly, the whole data structure is a reference
                                payload_size: exit_size,
                                service_rate: rate_pack.exit_service_rate,
                                byte_rate: rate_pack.exit_byte_rate,
                            })
                        }
                        _ => unreachable!(
                            "Return route has to begin with an exit service if not zero hop"
                        ),
                    }
                }
            });
        let exit_service_report = match exit_service_report {
            ZeroHop => return,
            Definite(report) => report,
        };
        let routing_service_reports = return_route_info
            .expected_services
            .iter()
            .flat_map(|service| match service {
                ExpectedService::Routing(_, wallet, rate_pack) => Some(RoutingServiceConsumed {
                    earning_wallet: wallet.clone(),
                    service_rate: rate_pack.routing_service_rate,
                    byte_rate: rate_pack.routing_byte_rate,
                }),
                _ => None,
            })
            .collect::<Vec<_>>();
        let report_message = ReportServicesConsumedMessage {
            timestamp: SystemTime::now(),
            exit: exit_service_report,
            routing_payload_size: routing_size,
            routing: routing_service_reports,
        };
        self.subs
            .as_ref()
            .expect("Accountant is unbound")
            .accountant
            .try_send(report_message)
            .expect("Accountant is dead");
    }
}

impl MutabilityConflictHelper<Box<dyn IBCDHelper>> for ProxyServer {
    type Result = Result<(), String>;

    fn helper_access(&mut self) -> &mut Option<Box<dyn IBCDHelper>> {
        &mut self.inbound_client_data_helper_opt
    }
}

pub trait IBCDHelper {
    fn handle_normal_client_data(
        &self,
        proxy_s: &mut ProxyServer,
        msg: InboundClientData,
        retire_stream_key: bool,
    ) -> Result<(), String>;

    fn request_route_and_transmit(
        &self,
        tth_args: TryTransmitToHopperArgs,
        route_source: Recipient<RouteQueryMessage>,
        proxy_server_sub: Recipient<AddRouteResultMessage>,
    );
}

trait RouteQueryResponseResolver: Send {
    fn resolve_message(
        &self,
        args: TryTransmitToHopperArgs,
        proxy_server_sub: Recipient<AddRouteResultMessage>,
        route_result_opt: Result<Option<RouteQueryResponse>, MailboxError>,
    );
}
struct RouteQueryResponseResolverReal {}

impl RouteQueryResponseResolver for RouteQueryResponseResolverReal {
    fn resolve_message(
        &self,
        args: TryTransmitToHopperArgs,
        proxy_server_sub: Recipient<AddRouteResultMessage>,
        route_result_opt: Result<Option<RouteQueryResponse>, MailboxError>,
    ) {
        let stream_key = args.payload.stream_key;
        let result = match route_result_opt {
            Ok(Some(route_query_response)) => {
                match ProxyServer::try_transmit_to_hopper(args, route_query_response.clone()) {
                    Ok(()) => Ok(route_query_response),
                    Err(e) => Err(e),
                }
            }
            Ok(None) => Err(ProxyServer::handle_route_failure(
                args.payload,
                args.client_addr,
                &args.dispatcher_sub,
            )),
            Err(e) => Err(format!(
                "Neighborhood refused to answer route request: {:?}",
                e
            )),
        };
        proxy_server_sub
            .try_send(AddRouteResultMessage { stream_key, result })
            .expect("ProxyServer is dead");
    }
}

trait RouteQueryResponseResolverFactory {
    fn make(&self) -> Box<dyn RouteQueryResponseResolver>;
}
struct RouteQueryResponseResolverFactoryReal {}

impl RouteQueryResponseResolverFactory for RouteQueryResponseResolverFactoryReal {
    fn make(&self) -> Box<dyn RouteQueryResponseResolver> {
        Box::new(RouteQueryResponseResolverReal {})
    }
}
struct IBCDHelperReal {
    factory: Box<dyn RouteQueryResponseResolverFactory>,
}

impl IBCDHelperReal {
    fn new() -> Self {
        Self {
            factory: Box::new(RouteQueryResponseResolverFactoryReal {}),
        }
    }
}
impl IBCDHelper for IBCDHelperReal {
    fn handle_normal_client_data(
        &self,
        proxy: &mut ProxyServer,
        msg: InboundClientData,
        retire_stream_key: bool,
    ) -> Result<(), String> {
        let client_addr = msg.client_addr;
        if proxy.consuming_wallet_balance.is_none() && proxy.is_decentralized {
            let protocol_pack = match from_ibcd(&msg) {
                Err(e) => return Err(e),
                Ok(pp) => pp,
            };
            let data = protocol_pack
                .server_impersonator()
                .consuming_wallet_absent();
            let msg = TransmitDataMsg {
                endpoint: Endpoint::Socket(client_addr),
                last_data: true,
                sequence_number: Some(0),
                data,
            };
            proxy
                .out_subs("Dispatcher")
                .dispatcher
                .try_send(msg)
                .expect("Dispatcher is dead");
            return Err("Browser request rejected due to missing consuming wallet".to_string());
        }
<<<<<<< HEAD
        let stream_key = proxy.find_or_generate_stream_key(&msg, Some(Host::new("drive-me-in", 0)));
=======
        let stream_key = proxy.find_or_generate_stream_key(&msg, client_addr);
>>>>>>> 5240c189
        let timestamp = msg.timestamp;
        let payload = match proxy.make_payload(msg, &stream_key) {
            Ok(payload) => {
                if !proxy.is_running_in_integration_test {
                    if let Some(hostname) = &payload.target_hostname {
                        if let Err(e) = Hostname::new(hostname).validate_non_loopback_host() {
                            return Err(format!("Request to wildcard IP detected - {} (Most likely because Blockchain Service URL is not set)", e));
                        }
                    }
                }
                payload
            }
            Err(e) => return Err(e),
        };

        if proxy.dns_failure_retries.get(&stream_key).is_none() {
            let dns_failure_retry = DNSFailureRetry {
                unsuccessful_request: payload.clone(),
                retries_left: if proxy.is_decentralized { 3 } else { 0 },
            };
            proxy
                .dns_failure_retries
                .insert(stream_key, dns_failure_retry);
        }
        let tth_args =
            TryTransmitToHopperArgs::new(proxy, payload, client_addr, timestamp, retire_stream_key);
        let pld = &tth_args.payload;
        if let Some(route_query_response) = proxy.stream_key_routes.get(&pld.stream_key) {
            debug!(
                proxy.logger,
                "Transmitting down existing stream {}: sequence {}, length {}",
                pld.stream_key,
                pld.sequenced_packet.sequence_number,
                pld.sequenced_packet.data.len()
            );
            let route_query_response = route_query_response.clone();
            ProxyServer::try_transmit_to_hopper(tth_args, route_query_response)
        } else {
            let route_source = proxy.out_subs("Neighborhood").route_source.clone();
            let proxy_server_sub = proxy.out_subs("ProxyServer").route_result_sub.clone();
            self.request_route_and_transmit(tth_args, route_source, proxy_server_sub);
            Ok(())
        }
    }

    fn request_route_and_transmit(
        &self,
        tth_args: TryTransmitToHopperArgs,
        neighborhood_sub: Recipient<RouteQueryMessage>,
        proxy_server_sub: Recipient<AddRouteResultMessage>,
    ) {
        let pld = &tth_args.payload;
        let hostname_opt = pld.target_hostname.clone();
        let logger = tth_args.logger.clone();
        debug!(
            logger,
            "Getting route and opening new stream with key {} to transmit: sequence {}, length {}",
            pld.stream_key,
            pld.sequenced_packet.sequence_number,
            pld.sequenced_packet.data.len()
        );
        let payload_size = pld.sequenced_packet.data.len();
        let message_resolver = self.factory.make();

        tokio::spawn(
            neighborhood_sub
                .send(RouteQueryMessage::data_indefinite_route_request(
                    hostname_opt,
                    payload_size,
                ))
                .then(move |route_result| {
                    message_resolver.resolve_message(tth_args, proxy_server_sub, route_result);
                    Ok(())
                }),
        );
    }
}

pub struct TryTransmitToHopperArgs {
    pub main_cryptde: &'static dyn CryptDE,
    pub payload: ClientRequestPayload_0v1,
    pub client_addr: SocketAddr,
    pub timestamp: SystemTime,
    pub is_decentralized: bool,
    pub logger: Logger,
    pub retire_stream_key_sub_opt: Option<Recipient<StreamShutdownMsg>>,
    pub hopper_sub: Recipient<IncipientCoresPackage>,
    pub dispatcher_sub: Recipient<TransmitDataMsg>,
    pub accountant_sub: Recipient<ReportServicesConsumedMessage>,
    pub add_return_route_sub: Recipient<AddReturnRouteMessage>,
}

impl TryTransmitToHopperArgs {
    pub fn new(
        proxy_server: &ProxyServer,
        payload: ClientRequestPayload_0v1,
        client_addr: SocketAddr,
        timestamp: SystemTime,
        retire_stream_key: bool,
    ) -> Self {
        let retire_stream_key_sub_opt = if retire_stream_key {
            Some(
                proxy_server
                    .out_subs("ProxyServer")
                    .stream_shutdown_sub
                    .clone(),
            )
        } else {
            None
        };
        Self {
            main_cryptde: proxy_server.main_cryptde,
            payload,
            client_addr,
            timestamp,
            logger: proxy_server.logger.clone(),
            retire_stream_key_sub_opt,
            hopper_sub: proxy_server.out_subs("Hopper").hopper.clone(),
            dispatcher_sub: proxy_server.out_subs("Dispatcher").dispatcher.clone(),
            accountant_sub: proxy_server.out_subs("Accountant").accountant.clone(),
            add_return_route_sub: proxy_server
                .out_subs("ProxyServer")
                .add_return_route
                .clone(),
            is_decentralized: proxy_server.is_decentralized,
        }
    }
}

enum ExitServiceSearch {
    Definite(ExitServiceConsumed),
    ZeroHop,
}

trait StreamKeyFactory: Send {
<<<<<<< HEAD
    fn make(&self, public_key: &PublicKey, host_opt: Option<Host>) -> StreamKey;
=======
    fn make(&self, public_key: &PublicKey, client_addr: SocketAddr) -> StreamKey;
>>>>>>> 5240c189
}

struct StreamKeyFactoryReal {}

impl StreamKeyFactory for StreamKeyFactoryReal {
<<<<<<< HEAD
    fn make(&self, public_key: &PublicKey, host_opt: Option<Host>) -> StreamKey {
        StreamKey::new(public_key, host_opt)
=======
    fn make(&self, public_key: &PublicKey, client_addr: SocketAddr) -> StreamKey {
        StreamKey::new(public_key, client_addr)
>>>>>>> 5240c189
    }
}

#[derive(Clone, Debug, Eq, PartialEq)]
struct DNSFailureRetry {
    unsuccessful_request: ClientRequestPayload_0v1,
    retries_left: usize,
}

#[derive(Clone, Debug, Eq, PartialEq)]
struct Hostname {
    hostname: String,
}

impl Hostname {
    fn new(raw_url: &str) -> Self {
        let regex = Regex::new(
            r"^((http[s]?|ftp):/)?/?([^:/\s]+)((/\w+)*/)([\w\-.]+[^#?\s]+)(.*)?(#[\w\-]+)?$",
        )
        .expect("Bad Regex");
        let hostname = match regex.captures(raw_url) {
            None => raw_url.to_string(),
            Some(capture) => match capture.get(3) {
                None => raw_url.to_string(),
                Some(m) => m.as_str().to_string(),
            },
        };
        Self { hostname }
    }

    fn validate_non_loopback_host(&self) -> Result<(), String> {
        match IpAddr::from_str(&self.hostname) {
            Ok(ip_addr) => match ip_addr {
                IpAddr::V4(ipv4addr) => Self::validate_ipv4(ipv4addr),
                IpAddr::V6(ipv6addr) => Self::validate_ipv6(ipv6addr),
            },
            Err(_) => Self::validate_raw_string(&self.hostname),
        }
    }

    fn validate_ipv4(addr: Ipv4Addr) -> Result<(), String> {
        if addr.octets() == [0, 0, 0, 0] {
            Err("0.0.0.0".to_string())
        } else if addr.octets() == [127, 0, 0, 1] {
            Err("127.0.0.1".to_string())
        } else {
            Ok(())
        }
    }

    fn validate_ipv6(addr: Ipv6Addr) -> Result<(), String> {
        if addr.segments() == [0, 0, 0, 0, 0, 0, 0, 0] {
            Err("::".to_string())
        } else if addr.segments() == [0, 0, 0, 0, 0, 0, 0, 1] {
            Err("::1".to_string())
        } else {
            Ok(())
        }
    }

    fn validate_raw_string(name: &str) -> Result<(), String> {
        if name == "localhost" {
            Err("localhost".to_string())
        } else {
            Ok(())
        }
    }
}

#[cfg(test)]
mod tests {
    use super::*;
    use crate::match_every_type_id;
    use crate::proxy_server::protocol_pack::ServerImpersonator;
    use crate::proxy_server::server_impersonator_http::ServerImpersonatorHttp;
    use crate::proxy_server::server_impersonator_tls::ServerImpersonatorTls;
    use crate::stream_messages::{NonClandestineAttributes, RemovedStreamType};
    use crate::sub_lib::accountant::RoutingServiceConsumed;
    use crate::sub_lib::cryptde::{decodex, CryptData};
    use crate::sub_lib::cryptde::{encodex, PlainData};
    use crate::sub_lib::cryptde_null::CryptDENull;
    use crate::sub_lib::dispatcher::Component;
    use crate::sub_lib::hop::LiveHop;
    use crate::sub_lib::hopper::MessageType;
    use crate::sub_lib::neighborhood::ExpectedServices;
    use crate::sub_lib::neighborhood::{ExpectedService, DEFAULT_RATE_PACK};
    use crate::sub_lib::proxy_client::{ClientResponsePayload_0v1, DnsResolveFailure_0v1};
    use crate::sub_lib::proxy_server::ClientRequestPayload_0v1;
    use crate::sub_lib::proxy_server::ProxyProtocol;
    use crate::sub_lib::route::Route;
    use crate::sub_lib::route::RouteSegment;
    use crate::sub_lib::sequence_buffer::SequencedPacket;
    use crate::sub_lib::ttl_hashmap::TtlHashMap;
    use crate::sub_lib::versioned_data::VersionedData;
    use crate::test_utils::make_paying_wallet;
    use crate::test_utils::make_request_payload;
    use crate::test_utils::make_wallet;
    use crate::test_utils::recorder::make_recorder;
    use crate::test_utils::recorder::peer_actors_builder;
    use crate::test_utils::recorder::Recorder;
    use crate::test_utils::recorder_stop_conditions::{StopCondition, StopConditions};
    use crate::test_utils::unshared_test_utils::{
        prove_that_crash_request_handler_is_hooked_up, AssertionsMessage,
    };
    use crate::test_utils::zero_hop_route_response;
    use crate::test_utils::{alias_cryptde, rate_pack};
    use crate::test_utils::{main_cryptde, make_meaningless_route};
    use actix::System;
    use crossbeam_channel::unbounded;
    use masq_lib::constants::{HTTP_PORT, TLS_PORT};
    use masq_lib::test_utils::logging::init_test_logging;
    use masq_lib::test_utils::logging::TestLogHandler;
    use masq_lib::test_utils::utils::TEST_DEFAULT_CHAIN;
    use std::any::TypeId;
    use std::cell::RefCell;
    use std::net::SocketAddr;
    use std::str::FromStr;
    use std::sync::{Arc, Mutex};
    use std::thread;
    use std::time::SystemTime;

    impl Handler<AssertionsMessage<ProxyServer>> for ProxyServer {
        type Result = ();

        fn handle(
            &mut self,
            msg: AssertionsMessage<ProxyServer>,
            _ctx: &mut Self::Context,
        ) -> Self::Result {
            (msg.assertions)(self)
        }
    }

    #[derive(Default)]
    struct RouteQueryResponseResolverFactoryMock {
        make_params: Arc<Mutex<Vec<()>>>,
        make_results: RefCell<Vec<Box<dyn RouteQueryResponseResolver>>>,
    }
    impl RouteQueryResponseResolverFactory for RouteQueryResponseResolverFactoryMock {
        fn make(&self) -> Box<dyn RouteQueryResponseResolver> {
            self.make_params.lock().unwrap().push(());
            self.make_results.borrow_mut().remove(0)
        }
    }

    impl RouteQueryResponseResolverFactoryMock {
        fn make_params(mut self, params: &Arc<Mutex<Vec<()>>>) -> Self {
            self.make_params = params.clone();
            self
        }
        fn make_result(self, result: Box<dyn RouteQueryResponseResolver>) -> Self {
            self.make_results.borrow_mut().push(result);
            self
        }
    }

    #[derive(Default)]
    struct RouteQueryResponseResolverMock {
        resolve_message_params: Arc<
            Mutex<
                Vec<(
                    TryTransmitToHopperArgs,
                    Result<Option<RouteQueryResponse>, MailboxError>,
                )>,
            >,
        >,
    }

    impl RouteQueryResponseResolver for RouteQueryResponseResolverMock {
        fn resolve_message(
            &self,
            args: TryTransmitToHopperArgs,
            _proxy_server_sub: Recipient<AddRouteResultMessage>,
            route_result: Result<Option<RouteQueryResponse>, MailboxError>,
        ) {
            self.resolve_message_params
                .lock()
                .unwrap()
                .push((args, route_result));
        }
    }

    impl RouteQueryResponseResolverMock {
        fn resolve_message_params(
            mut self,
            param: &Arc<
                Mutex<
                    Vec<(
                        TryTransmitToHopperArgs,
                        Result<Option<RouteQueryResponse>, MailboxError>,
                    )>,
                >,
            >,
        ) -> Self {
            self.resolve_message_params = param.clone();
            self
        }
    }
    #[test]
    fn constants_have_correct_values() {
        assert_eq!(CRASH_KEY, "PROXYSERVER");
        assert_eq!(RETURN_ROUTE_TTL, Duration::from_secs(120));
        assert_eq!(STREAM_KEY_PURGE_DELAY, Duration::from_secs(30));
    }

    const STANDARD_CONSUMING_WALLET_BALANCE: i64 = 0;

    fn make_proxy_server_out_subs() -> ProxyServerOutSubs {
        let recorder = Recorder::new();
        let addr = recorder.start();
        ProxyServerOutSubs {
            dispatcher: recipient!(addr, TransmitDataMsg),
            hopper: recipient!(addr, IncipientCoresPackage),
            accountant: recipient!(addr, ReportServicesConsumedMessage),
            route_source: recipient!(addr, RouteQueryMessage),
            update_node_record_metadata: recipient!(addr, UpdateNodeRecordMetadataMessage),
            add_return_route: recipient!(addr, AddReturnRouteMessage),
            stream_shutdown_sub: recipient!(addr, StreamShutdownMsg),
            route_result_sub: recipient!(addr, AddRouteResultMessage),
            schedule_stream_key_purge: recipient!(addr, MessageScheduler<StreamKeyPurge>),
        }
    }

    struct StreamKeyFactoryMock {
        make_parameters: Arc<Mutex<Vec<(PublicKey, Option<Host>)>>>,
        make_results: RefCell<Vec<StreamKey>>,
    }

    impl StreamKeyFactory for StreamKeyFactoryMock {
<<<<<<< HEAD
        fn make(&self, public_key: &PublicKey, host_opt: Option<Host>) -> StreamKey {
            self.make_parameters
                .lock()
                .unwrap()
                .push((public_key.clone(), host_opt));
=======
        fn make(&self, public_key: &PublicKey, client_addr: SocketAddr) -> StreamKey {
            self.make_parameters
                .lock()
                .unwrap()
                .push((public_key.clone(), client_addr));
>>>>>>> 5240c189
            self.make_results.borrow_mut().remove(0)
        }
    }

    impl StreamKeyFactoryMock {
        fn new() -> StreamKeyFactoryMock {
            StreamKeyFactoryMock {
                make_parameters: Arc::new(Mutex::new(vec![])),
                make_results: RefCell::new(vec![]),
            }
        }

        fn make_parameters(
            mut self,
            params: &Arc<Mutex<Vec<(PublicKey, Option<Host>)>>>,
        ) -> StreamKeyFactoryMock {
            self.make_parameters = params.clone();
            self
        }

        fn make_result(self, stream_key: StreamKey) -> StreamKeyFactoryMock {
            self.make_results.borrow_mut().push(stream_key);
            self
        }
    }

    fn return_route_with_id(cryptde: &dyn CryptDE, return_route_id: u32) -> Route {
        let cover_hop = make_cover_hop(cryptde);
        let id_hop = cryptde
            .encode(
                &cryptde.public_key(),
                &PlainData::from(serde_cbor::ser::to_vec(&return_route_id).unwrap()),
            )
            .unwrap();
        Route {
            hops: vec![cover_hop, id_hop],
        }
    }

    fn make_cover_hop(cryptde: &dyn CryptDE) -> CryptData {
        encodex(
            cryptde,
            &cryptde.public_key(),
            &LiveHop {
                public_key: cryptde.public_key().clone(),
                payer: None,
                component: Component::ProxyServer,
            },
        )
        .unwrap()
    }

    #[derive(Default)]
    struct IBCDHelperMock {
        handle_normal_client_data_params: Arc<Mutex<Vec<(InboundClientData, bool)>>>,
        handle_normal_client_data_results: RefCell<Vec<Result<(), String>>>,
    }

    impl IBCDHelper for IBCDHelperMock {
        fn handle_normal_client_data(
            &self,
            _proxy_s: &mut ProxyServer,
            msg: InboundClientData,
            retire_stream_key: bool,
        ) -> Result<(), String> {
            self.handle_normal_client_data_params
                .lock()
                .unwrap()
                .push((msg, retire_stream_key));
            self.handle_normal_client_data_results
                .borrow_mut()
                .remove(0)
        }

        fn request_route_and_transmit(
            &self,
            _tth_args: TryTransmitToHopperArgs,
            _route_source: Recipient<RouteQueryMessage>,
            _proxy_server_sub: Recipient<AddRouteResultMessage>,
        ) {
            unimplemented!();
        }
    }

    impl IBCDHelperMock {
        fn handle_normal_client_data_params(
            mut self,
            params: &Arc<Mutex<Vec<(InboundClientData, bool)>>>,
        ) -> Self {
            self.handle_normal_client_data_params = params.clone();
            self
        }

        fn handle_normal_client_data_result(self, result: Result<(), String>) -> Self {
            self.handle_normal_client_data_results
                .borrow_mut()
                .push(result);
            self
        }
    }

    #[test]
    fn proxy_server_receives_http_request_with_new_stream_key_from_dispatcher_then_sends_cores_package_to_hopper(
    ) {
        init_test_logging();
        let test_name = "proxy_server_receives_http_request_with_new_stream_key_from_dispatcher_then_sends_cores_package_to_hopper";
        let main_cryptde = main_cryptde();
        let alias_cryptde = alias_cryptde();
        let http_request = b"GET /index.html HTTP/1.1\r\nHost: nowhere.com\r\n\r\n";
        let (hopper_mock, hopper_awaiter, hopper_log_arc) = make_recorder();
        let (neighborhood_mock, _, neighborhood_recording_arc) = make_recorder();
        let destination_key = PublicKey::from(&b"our destination"[..]);
        let neighborhood_mock = neighborhood_mock.route_query_response(Some(RouteQueryResponse {
            route: Route { hops: vec![] },
            expected_services: ExpectedServices::RoundTrip(
                vec![make_exit_service_from_key(destination_key.clone())],
                vec![],
                1234,
            ),
        }));
        let (proxy_server_mock, _, proxy_server_recording_arc) = make_recorder();
        let socket_addr = SocketAddr::from_str("1.2.3.4:5678").unwrap();
        let stream_key = StreamKey::make_meaningless_stream_key();
        let expected_data = http_request.to_vec();
        let msg_from_dispatcher = InboundClientData {
            timestamp: SystemTime::now(),
            client_addr: socket_addr.clone(),
            reception_port: Some(HTTP_PORT),
            sequence_number: Some(0),
            last_data: true,
            is_clandestine: false,
            data: expected_data.clone(),
        };
        let expected_http_request = PlainData::new(http_request);
        let route = Route { hops: vec![] };
        let expected_payload = ClientRequestPayload_0v1 {
            stream_key: stream_key.clone(),
            sequenced_packet: SequencedPacket {
                data: expected_http_request.into(),
                sequence_number: 0,
                last_data: true,
            },
            target_hostname: Some(String::from("nowhere.com")),
            target_port: HTTP_PORT,
            protocol: ProxyProtocol::HTTP,
            originator_public_key: alias_cryptde.public_key().clone(),
        };
        let expected_pkg = IncipientCoresPackage::new(
            main_cryptde,
            route.clone(),
            expected_payload.into(),
            &destination_key,
        )
        .unwrap();
        let make_parameters_arc = Arc::new(Mutex::new(vec![]));
        let make_parameters_arc_a = make_parameters_arc.clone();
        thread::spawn(move || {
            let stream_key_factory = StreamKeyFactoryMock::new()
                .make_parameters(&make_parameters_arc)
                .make_result(stream_key);
            let system = System::new(test_name);
            let mut subject = ProxyServer::new(
                main_cryptde,
                alias_cryptde,
                true,
                Some(STANDARD_CONSUMING_WALLET_BALANCE),
                false,
                false,
            );
            subject.logger = Logger::new(test_name);
            subject.stream_key_factory = Box::new(stream_key_factory);
            let subject_addr: Addr<ProxyServer> = subject.start();
            let mut peer_actors = peer_actors_builder()
                .hopper(hopper_mock)
                .neighborhood(neighborhood_mock)
                .proxy_server(proxy_server_mock)
                .build();
            peer_actors.proxy_server = ProxyServer::make_subs_from(&subject_addr);
            subject_addr.try_send(BindMessage { peer_actors }).unwrap();

            subject_addr.try_send(msg_from_dispatcher).unwrap();

            system.run();
        });

        hopper_awaiter.await_message_count(1);
        let recording = hopper_log_arc.lock().unwrap();
        let record = recording.get_record::<IncipientCoresPackage>(0);
        assert_eq!(record, &expected_pkg);
        let mut make_parameters = make_parameters_arc_a.lock().unwrap();
        assert_eq!(
            make_parameters.remove(0),
            (main_cryptde.public_key().clone(), Some(Host::new("nowhere.com", HTTP_PORT)))
        );
        let recording = neighborhood_recording_arc.lock().unwrap();
        let record = recording.get_record::<RouteQueryMessage>(0);
        assert_eq!(
            record,
            &RouteQueryMessage::data_indefinite_route_request(Some("nowhere.com".to_string()), 47)
        );
        let recording = proxy_server_recording_arc.lock().unwrap();
        assert_eq!(recording.len(), 0);

        TestLogHandler::new().exists_log_containing(
            &format!("DEBUG: {test_name}: Found a new route for hostname: Some(\"nowhere.com\") - stream key: {stream_key}  retries left: 3")
        );
    }

    #[test]
    fn proxy_server_receives_connect_responds_with_ok_and_stores_stream_key_and_hostname() {
        let main_cryptde = main_cryptde();
        let alias_cryptde = alias_cryptde();
        let http_request = b"CONNECT https://realdomain.nu:443 HTTP/1.1\r\nHost: https://bunkjunk.wrong:443\r\n\r\n";
        let (hopper_mock, hopper_awaiter, hopper_recording_arc) = make_recorder();
        let (neighborhood_mock, _, neighborhood_recording_arc) = make_recorder();
        let destination_key = PublicKey::from(&b"our destination"[..]);
        let neighborhood_mock = neighborhood_mock.route_query_response(Some(RouteQueryResponse {
            route: Route { hops: vec![] },
            expected_services: ExpectedServices::RoundTrip(
                vec![make_exit_service_from_key(destination_key.clone())],
                vec![],
                1234,
            ),
        }));
        let route = Route { hops: vec![] };
        let (dispatcher_mock, _, dispatcher_recording_arc) = make_recorder();
        let socket_addr = SocketAddr::from_str("1.2.3.4:5678").unwrap();
        let stream_key = StreamKey::make_meaningless_stream_key();
        let request_data = http_request.to_vec();
        let msg_from_dispatcher = InboundClientData {
            timestamp: SystemTime::now(),
            client_addr: socket_addr.clone(),
            reception_port: Some(8443),
            sequence_number: Some(0),
            last_data: false,
            is_clandestine: false,
            data: request_data.clone(),
        };
        let tunnelled_msg = InboundClientData {
            timestamp: SystemTime::now(),
            client_addr: socket_addr.clone(),
            reception_port: Some(8443),
            sequence_number: Some(0),
            last_data: false,
            is_clandestine: false,
            data: b"client hello".to_vec(),
        };
        let expected_tdm = TransmitDataMsg {
            endpoint: Endpoint::Socket(socket_addr.clone()),
            last_data: false,
            sequence_number: Some(0),
            data: b"HTTP/1.1 200 OK\r\n\r\n".to_vec(),
        };
        let expected_payload = ClientRequestPayload_0v1 {
            stream_key: stream_key.clone(),
            sequenced_packet: SequencedPacket {
                data: b"client hello".to_vec(),
                sequence_number: 0,
                last_data: false,
            },
            target_hostname: Some(String::from("realdomain.nu")),
            target_port: 443,
            protocol: ProxyProtocol::TLS,
            originator_public_key: alias_cryptde.public_key().clone(),
        };
        let expected_pkg = IncipientCoresPackage::new(
            main_cryptde,
            route.clone(),
            expected_payload.into(),
            &destination_key,
        )
        .unwrap();
        let make_parameters_arc = Arc::new(Mutex::new(vec![]));
        let make_parameters_arc_thread = make_parameters_arc.clone();

        thread::spawn(move || {
            let stream_key_factory = StreamKeyFactoryMock::new()
                .make_parameters(&make_parameters_arc_thread)
                .make_result(stream_key);
            let system = System::new(
                "proxy_server_receives_connect_responds_with_ok_and_stores_stream_key_and_hostname",
            );
            let mut subject = ProxyServer::new(
                main_cryptde,
                alias_cryptde,
                true,
                Some(STANDARD_CONSUMING_WALLET_BALANCE),
                false,
                false,
            );
            subject.stream_key_factory = Box::new(stream_key_factory);
            let subject_addr: Addr<ProxyServer> = subject.start();
            let peer_actors = peer_actors_builder()
                .dispatcher(dispatcher_mock)
                .hopper(hopper_mock)
                .neighborhood(neighborhood_mock)
                .build();
            subject_addr.try_send(BindMessage { peer_actors }).unwrap();

            subject_addr.try_send(msg_from_dispatcher).unwrap();
            subject_addr.try_send(tunnelled_msg).unwrap();
            system.run();
        });

        hopper_awaiter.await_message_count(1);
        let dispatcher_recording = dispatcher_recording_arc.lock().unwrap();
        let dispatcher_record = dispatcher_recording.get_record::<TransmitDataMsg>(0);
        assert_eq!(dispatcher_record, &expected_tdm);
        let mut make_parameters = make_parameters_arc.lock().unwrap();
        assert_eq!(
            make_parameters.remove(0),
            (main_cryptde.public_key().clone(), Some(Host::new("realdomain.nu", 443)))
        );

        let hopper_recording = hopper_recording_arc.lock().unwrap();
        let hopper_record = hopper_recording.get_record::<IncipientCoresPackage>(0);
        assert_eq!(hopper_record, &expected_pkg);

        let neighborhood_recording = neighborhood_recording_arc.lock().unwrap();
        let neighborhood_record = neighborhood_recording.get_record::<RouteQueryMessage>(0);
        assert_eq!(
            neighborhood_record,
            &RouteQueryMessage::data_indefinite_route_request(
                Some("realdomain.nu".to_string()),
                12
            )
        );
    }

    #[test]
    fn handle_client_response_payload_increments_sequence_number_when_browser_proxy_sequence_offset_is_true(
    ) {
        let system = System::new("handle_client_response_payload_increments_sequence_number_when_browser_proxy_sequence_offset_is_true");
        let (dispatcher_mock, _, dispatcher_log_arc) = make_recorder();
        let cryptde = main_cryptde();
        let mut subject = ProxyServer::new(
            cryptde,
            alias_cryptde(),
            true,
            Some(STANDARD_CONSUMING_WALLET_BALANCE),
            false,
            false,
        );
        let socket_addr = SocketAddr::from_str("1.2.3.4:5678").unwrap();
        let stream_key = StreamKey::make_meaningless_stream_key();
        subject
            .keys_and_addrs
            .insert(stream_key.clone(), socket_addr.clone());

        subject.route_ids_to_return_routes.insert(
            1234,
            AddReturnRouteMessage {
                return_route_id: 1234,
                expected_services: vec![ExpectedService::Nothing],
                protocol: ProxyProtocol::TLS,
                hostname_opt: None,
            },
        );
        let subject_addr: Addr<ProxyServer> = subject.start();
        let http_request = b"CONNECT https://realdomain.nu:443 HTTP/1.1\r\nHost: https://bunkjunk.wrong:443\r\n\r\n";
        let request_data = http_request.to_vec();
        let inbound_client_data = InboundClientData {
            timestamp: SystemTime::now(),
            client_addr: socket_addr,
            reception_port: Some(443),
            last_data: false,
            is_clandestine: false,
            sequence_number: Some(0),
            data: request_data,
        };

        let client_response_payload = ClientResponsePayload_0v1 {
            stream_key,
            sequenced_packet: SequencedPacket {
                data: b"some data".to_vec(),
                sequence_number: 0,
                last_data: false,
            },
        };

        let expired_cores_package: ExpiredCoresPackage<ClientResponsePayload_0v1> =
            ExpiredCoresPackage::new(
                SocketAddr::from_str("1.2.3.4:1234").unwrap(),
                Some(make_wallet("irrelevant")),
                return_route_with_id(cryptde, 1234),
                client_response_payload.into(),
                0,
            );

        let peer_actors = peer_actors_builder().dispatcher(dispatcher_mock).build();
        subject_addr.try_send(BindMessage { peer_actors }).unwrap();
        subject_addr.try_send(inbound_client_data).unwrap();

        subject_addr
            .try_send(expired_cores_package.clone())
            .unwrap();

        System::current().stop();
        system.run();

        let dispatcher_recording = dispatcher_log_arc.lock().unwrap();
        let record = dispatcher_recording.get_record::<TransmitDataMsg>(1);

        assert_eq!(record.sequence_number.unwrap(), 1);
    }

    #[test]
    fn proxy_server_sends_route_failure_for_connect_requests_to_ports_other_than_443() {
        let cryptde = main_cryptde();
        let http_request = b"CONNECT https://realdomain.nu:8443 HTTP/1.1\r\nHost: https://bunkjunk.wrong:443\r\n\r\n";

        let (hopper_mock, _hopper_awaiter, _hopper_recording_arc) = make_recorder();
        let (neighborhood_mock, _, _neighborhood_recording_arc) = make_recorder();
        let (dispatcher_mock, _dispatcher_awaiter, dispatcher_recording_arc) = make_recorder();

        let neighborhood_mock = neighborhood_mock.route_query_response(Some(
            zero_hop_route_response(&cryptde.public_key(), cryptde),
        ));

        let socket_addr = SocketAddr::from_str("1.2.3.4:5678").unwrap();
        let stream_key = StreamKey::make_meaningless_stream_key();
        let request_data = http_request.to_vec();
        let msg_from_dispatcher = InboundClientData {
            timestamp: SystemTime::now(),
            client_addr: socket_addr.clone(),
            reception_port: Some(8443),
            sequence_number: Some(0),
            last_data: false,
            is_clandestine: false,
            data: request_data.clone(),
        };

        let stream_key_parameters_arc = Arc::new(Mutex::new(vec![]));
        let stream_key_parameters_arc_thread = stream_key_parameters_arc.clone();

        thread::spawn(move || {
            let stream_key_factory = StreamKeyFactoryMock::new()
                .make_parameters(&stream_key_parameters_arc_thread)
                .make_result(stream_key);
            let system = System::new(
                "proxy_server_receives_connect_responds_with_ok_and_stores_stream_key_and_hostname",
            );
            let mut subject = ProxyServer::new(
                cryptde,
                alias_cryptde(),
                true,
                Some(STANDARD_CONSUMING_WALLET_BALANCE),
                false,
                false,
            );
            subject.stream_key_factory = Box::new(stream_key_factory);
            let subject_addr: Addr<ProxyServer> = subject.start();
            let peer_actors = peer_actors_builder()
                .dispatcher(dispatcher_mock)
                .hopper(hopper_mock)
                .neighborhood(neighborhood_mock)
                .build();
            subject_addr.try_send(BindMessage { peer_actors }).unwrap();

            subject_addr.try_send(msg_from_dispatcher).unwrap();
            system.run();
        });

        thread::sleep(Duration::from_millis(500));

        let expected_transmit_data_msg = TransmitDataMsg {
            endpoint: Endpoint::Socket(socket_addr),
            last_data: true,
            sequence_number: Some(0),
            data: b"HTTP/1.1 400 Bad Request\r\nContent-Length: 0\r\n\r\n".to_vec(),
        };

        let dispatcher_recording = dispatcher_recording_arc.lock().unwrap();
        let record = dispatcher_recording.get_record::<TransmitDataMsg>(0);

        assert_eq!(record, &expected_transmit_data_msg);
    }

    #[test]
    fn proxy_server_sends_error_and_shuts_down_stream_when_connect_host_unparseable() {
        let cryptde = main_cryptde();
        let http_request = "CONNECT λ:🥓:λ HTTP/1.1\r\nHost: 🥓:🥔:🥔\r\n\r\n".as_bytes();

        let (hopper_mock, _hopper_awaiter, _hopper_recording_arc) = make_recorder();
        let (neighborhood_mock, _, _neighborhood_recording_arc) = make_recorder();
        let (dispatcher_mock, _dispatcher_awaiter, dispatcher_recording_arc) = make_recorder();

        let neighborhood_mock = neighborhood_mock.route_query_response(Some(
            zero_hop_route_response(&cryptde.public_key(), cryptde),
        ));

        let socket_addr = SocketAddr::from_str("1.2.3.4:5678").unwrap();
        let stream_key = StreamKey::make_meaningless_stream_key();
        let request_data = http_request.to_vec();
        let msg_from_dispatcher = InboundClientData {
            timestamp: SystemTime::now(),
            client_addr: socket_addr.clone(),
            reception_port: Some(8443),
            sequence_number: Some(0),
            last_data: false,
            is_clandestine: false,
            data: request_data.clone(),
        };

        let stream_key_parameters_arc = Arc::new(Mutex::new(vec![]));
        let stream_key_parameters_arc_thread = stream_key_parameters_arc.clone();

        thread::spawn(move || {
            let stream_key_factory = StreamKeyFactoryMock::new()
                .make_parameters(&stream_key_parameters_arc_thread)
                .make_result(stream_key);
            let system = System::new(
                "proxy_server_receives_connect_responds_with_ok_and_stores_stream_key_and_hostname",
            );
            let mut subject = ProxyServer::new(
                cryptde,
                alias_cryptde(),
                true,
                Some(STANDARD_CONSUMING_WALLET_BALANCE),
                false,
                false,
            );
            subject.stream_key_factory = Box::new(stream_key_factory);
            let subject_addr: Addr<ProxyServer> = subject.start();
            let peer_actors = peer_actors_builder()
                .dispatcher(dispatcher_mock)
                .hopper(hopper_mock)
                .neighborhood(neighborhood_mock)
                .build();
            subject_addr.try_send(BindMessage { peer_actors }).unwrap();

            subject_addr.try_send(msg_from_dispatcher).unwrap();
            system.run();
        });

        thread::sleep(Duration::from_millis(500));

        let expected_transmit_data_msg = TransmitDataMsg {
            endpoint: Endpoint::Socket(socket_addr),
            last_data: true,
            sequence_number: Some(0),
            data: b"HTTP/1.1 400 Bad Request\r\nContent-Length: 0\r\n\r\n".to_vec(),
        };

        let dispatcher_recording = dispatcher_recording_arc.lock().unwrap();
        let record = dispatcher_recording.get_record::<TransmitDataMsg>(0);

        assert_eq!(&expected_transmit_data_msg, record);
    }

    #[test]
    fn proxy_server_receives_http_request_with_no_consuming_wallet_and_sends_impersonated_response()
    {
        init_test_logging();
        let cryptde = main_cryptde();
        let http_request = b"GET /index.html HTTP/1.1\r\nHost: nowhere.com\r\n\r\n";
        let (hopper, _, hopper_log_arc) = make_recorder();
        let (neighborhood, _, neighborhood_log_arc) = make_recorder();
        let (dispatcher, _, dispatcher_log_arc) = make_recorder();
        let socket_addr = SocketAddr::from_str("1.2.3.4:5678").unwrap();
        let stream_key = StreamKey::make_meaningless_stream_key();
        let expected_data = http_request.to_vec();
        let msg_from_dispatcher = InboundClientData {
            timestamp: SystemTime::now(),
            client_addr: socket_addr.clone(),
            reception_port: Some(HTTP_PORT),
            sequence_number: Some(0),
            last_data: true,
            is_clandestine: false,
            data: expected_data.clone(),
        };
        let stream_key_factory = StreamKeyFactoryMock::new(); // can't make any stream keys; shouldn't have to
        let system = System::new("proxy_server_receives_http_request_with_no_consuming_wallet_and_sends_impersonated_response");
        let mut subject = ProxyServer::new(cryptde, alias_cryptde(), true, None, false, false);
        subject.stream_key_factory = Box::new(stream_key_factory);
        subject.keys_and_addrs.insert(stream_key, socket_addr);
        let subject_addr: Addr<ProxyServer> = subject.start();
        let peer_actors = peer_actors_builder()
            .dispatcher(dispatcher)
            .hopper(hopper)
            .neighborhood(neighborhood)
            .build();
        subject_addr.try_send(BindMessage { peer_actors }).unwrap();

        subject_addr.try_send(msg_from_dispatcher).unwrap();

        System::current().stop();
        system.run();
        let neighborhood_recording = neighborhood_log_arc.lock().unwrap();
        assert!(neighborhood_recording.is_empty());
        let hopper_recording = hopper_log_arc.lock().unwrap();
        assert!(hopper_recording.is_empty());
        let dispatcher_recording = dispatcher_log_arc.lock().unwrap();
        let record = dispatcher_recording.get_record::<TransmitDataMsg>(0);
        let server_impersonator = ServerImpersonatorHttp {};
        assert_eq!(
            record,
            &TransmitDataMsg {
                endpoint: Endpoint::Socket(socket_addr),
                last_data: true,
                sequence_number: Some(0),
                data: server_impersonator.consuming_wallet_absent(),
            }
        );
        TestLogHandler::new().exists_log_containing(
            "ERROR: ProxyServer: Browser request rejected due to missing consuming wallet",
        );
    }

    #[test]
    fn proxy_server_receives_tls_request_with_no_consuming_wallet_and_sends_impersonated_response()
    {
        init_test_logging();
        let cryptde = main_cryptde();
        let tls_request = b"Fake TLS request";
        let (hopper, _, hopper_log_arc) = make_recorder();
        let (neighborhood, _, neighborhood_log_arc) = make_recorder();
        let (dispatcher, _, dispatcher_log_arc) = make_recorder();
        let socket_addr = SocketAddr::from_str("1.2.3.4:5678").unwrap();
        let stream_key = StreamKey::make_meaningless_stream_key();
        let expected_data = tls_request.to_vec();
        let msg_from_dispatcher = InboundClientData {
            timestamp: SystemTime::now(),
            client_addr: socket_addr.clone(),
            reception_port: Some(TLS_PORT),
            sequence_number: Some(0),
            last_data: true,
            is_clandestine: false,
            data: expected_data.clone(),
        };
        let stream_key_factory = StreamKeyFactoryMock::new(); // can't make any stream keys; shouldn't have to
        let system = System::new("proxy_server_receives_tls_request_with_no_consuming_wallet_and_sends_impersonated_response");
        let mut subject = ProxyServer::new(cryptde, alias_cryptde(), true, None, false, false);
        subject.stream_key_factory = Box::new(stream_key_factory);
        subject.keys_and_addrs.insert(stream_key, socket_addr);
        let subject_addr: Addr<ProxyServer> = subject.start();
        let peer_actors = peer_actors_builder()
            .dispatcher(dispatcher)
            .hopper(hopper)
            .neighborhood(neighborhood)
            .build();
        subject_addr.try_send(BindMessage { peer_actors }).unwrap();

        subject_addr.try_send(msg_from_dispatcher).unwrap();

        System::current().stop();
        system.run();
        let neighborhood_recording = neighborhood_log_arc.lock().unwrap();
        assert!(neighborhood_recording.is_empty());
        let hopper_recording = hopper_log_arc.lock().unwrap();
        assert!(hopper_recording.is_empty());
        let dispatcher_recording = dispatcher_log_arc.lock().unwrap();
        let record = dispatcher_recording.get_record::<TransmitDataMsg>(0);
        let server_impersonator = ServerImpersonatorTls {};
        assert_eq!(
            record,
            &TransmitDataMsg {
                endpoint: Endpoint::Socket(socket_addr),
                last_data: true,
                sequence_number: Some(0),
                data: server_impersonator.consuming_wallet_absent(),
            }
        );
        TestLogHandler::new().exists_log_containing(
            "ERROR: ProxyServer: Browser request rejected due to missing consuming wallet",
        );
    }

    #[test]
    fn proxy_server_receives_http_request_with_no_consuming_wallet_in_zero_hop_mode_and_handles_normally(
    ) {
        init_test_logging();
        let main_cryptde = main_cryptde();
        let alias_cryptde = alias_cryptde();
        let expected_data = b"GET /index.html HTTP/1.1\r\nHost: nowhere.com\r\n\r\n".to_vec();
        let expected_data_inner = expected_data.clone();
        let expected_route = zero_hop_route_response(main_cryptde.public_key(), main_cryptde);
        let stream_key = StreamKey::make_meaningless_stream_key();
        let (hopper, hopper_awaiter, hopper_log_arc) = make_recorder();
        let neighborhood = Recorder::new().route_query_response(Some(expected_route.clone()));
        let neighborhood_log_arc = neighborhood.get_recording();
        let (dispatcher, _, dispatcher_log_arc) = make_recorder();
        thread::spawn(move || {
            let socket_addr = SocketAddr::from_str("1.2.3.4:5678").unwrap();
            let msg_from_dispatcher = InboundClientData {
                timestamp: SystemTime::now(),
                client_addr: socket_addr.clone(),
                reception_port: Some(HTTP_PORT),
                sequence_number: Some(0),
                last_data: true,
                is_clandestine: false,
                data: expected_data_inner,
            };
            let stream_key_factory = StreamKeyFactoryMock::new(); // can't make any stream keys; shouldn't have to
            let system = System::new("proxy_server_receives_http_request_with_no_consuming_wallet_in_zero_hop_mode_and_handles_normally");
            let mut subject =
                ProxyServer::new(main_cryptde, alias_cryptde, false, None, false, false);
            subject.stream_key_factory = Box::new(stream_key_factory);
            subject.keys_and_addrs.insert(stream_key, socket_addr);
            let subject_addr: Addr<ProxyServer> = subject.start();
            let peer_actors = peer_actors_builder()
                .dispatcher(dispatcher)
                .hopper(hopper)
                .neighborhood(neighborhood)
                .build();
            subject_addr.try_send(BindMessage { peer_actors }).unwrap();

            subject_addr.try_send(msg_from_dispatcher).unwrap();

            system.run();
        });
        hopper_awaiter.await_message_count(1);
        let neighborhood_recording = neighborhood_log_arc.lock().unwrap();
        assert_eq!(
            neighborhood_recording.get_record::<RouteQueryMessage>(0),
            &RouteQueryMessage {
                target_key_opt: None,
                target_component: Component::ProxyClient,
                return_component_opt: Some(Component::ProxyServer),
                payload_size: 47,
                hostname_opt: Some("nowhere.com".to_string())
            }
        );
        let dispatcher_recording = dispatcher_log_arc.lock().unwrap();
        assert!(dispatcher_recording.is_empty());
        let hopper_recording = hopper_log_arc.lock().unwrap();
        assert_eq!(
            hopper_recording.get_record::<IncipientCoresPackage>(0),
            &IncipientCoresPackage::new(
                main_cryptde,
                expected_route.route,
                MessageType::ClientRequest(VersionedData::new(
                    &crate::sub_lib::migrations::client_request_payload::MIGRATIONS,
                    &ClientRequestPayload_0v1 {
                        stream_key,
                        sequenced_packet: SequencedPacket::new(expected_data, 0, true),
                        target_hostname: Some("nowhere.com".to_string()),
                        target_port: 80,
                        protocol: ProxyProtocol::HTTP,
                        originator_public_key: alias_cryptde.public_key().clone(),
                    }
                )),
                main_cryptde.public_key()
            )
            .unwrap()
        );
    }

    #[test]
    fn proxy_server_receives_tls_request_with_no_consuming_wallet_in_zero_hop_mode_and_handles_normally(
    ) {
        init_test_logging();
        let main_cryptde = main_cryptde();
        let alias_cryptde = alias_cryptde();
        let expected_data = b"Fake TLS request".to_vec();
        let expected_data_inner = expected_data.clone();
        let expected_route = zero_hop_route_response(main_cryptde.public_key(), main_cryptde);
        let stream_key = StreamKey::make_meaningless_stream_key();
        let (hopper, hopper_awaiter, hopper_log_arc) = make_recorder();
        let neighborhood = Recorder::new().route_query_response(Some(expected_route.clone()));
        let neighborhood_log_arc = neighborhood.get_recording();
        let (dispatcher, _, dispatcher_log_arc) = make_recorder();
        thread::spawn(move || {
            let socket_addr = SocketAddr::from_str("1.2.3.4:5678").unwrap();
            let msg_from_dispatcher = InboundClientData {
                timestamp: SystemTime::now(),
                client_addr: socket_addr.clone(),
                reception_port: Some(TLS_PORT),
                sequence_number: Some(0),
                last_data: true,
                is_clandestine: false,
                data: expected_data_inner,
            };
            let stream_key_factory = StreamKeyFactoryMock::new(); // can't make any stream keys; shouldn't have to
            let system = System::new("proxy_server_receives_tls_request_with_no_consuming_wallet_in_zero_hop_mode_and_handles_normally");
            let mut subject =
                ProxyServer::new(main_cryptde, alias_cryptde, false, None, false, false);
            subject.stream_key_factory = Box::new(stream_key_factory);
            subject.keys_and_addrs.insert(stream_key, socket_addr);
            let subject_addr: Addr<ProxyServer> = subject.start();
            let peer_actors = peer_actors_builder()
                .dispatcher(dispatcher)
                .hopper(hopper)
                .neighborhood(neighborhood)
                .build();
            subject_addr.try_send(BindMessage { peer_actors }).unwrap();

            subject_addr.try_send(msg_from_dispatcher).unwrap();

            system.run();
        });
        hopper_awaiter.await_message_count(1);
        let neighborhood_recording = neighborhood_log_arc.lock().unwrap();
        assert_eq!(
            neighborhood_recording.get_record::<RouteQueryMessage>(0),
            &RouteQueryMessage {
                target_key_opt: None,
                target_component: Component::ProxyClient,
                return_component_opt: Some(Component::ProxyServer),
                payload_size: 16,
                hostname_opt: None
            }
        );
        let dispatcher_recording = dispatcher_log_arc.lock().unwrap();
        assert!(dispatcher_recording.is_empty());
        let hopper_recording = hopper_log_arc.lock().unwrap();
        assert_eq!(
            hopper_recording.get_record::<IncipientCoresPackage>(0),
            &IncipientCoresPackage::new(
                main_cryptde,
                expected_route.route,
                MessageType::ClientRequest(VersionedData::new(
                    &crate::sub_lib::migrations::client_request_payload::MIGRATIONS,
                    &ClientRequestPayload_0v1 {
                        stream_key,
                        sequenced_packet: SequencedPacket::new(expected_data, 0, true),
                        target_hostname: None,
                        target_port: 443,
                        protocol: ProxyProtocol::TLS,
                        originator_public_key: alias_cryptde.public_key().clone(),
                    }
                ),),
                main_cryptde.public_key()
            )
            .unwrap()
        );
    }

    #[test]
    fn proxy_server_receives_http_request_with_existing_stream_key_from_dispatcher_then_sends_cores_package_to_hopper(
    ) {
        let main_cryptde = main_cryptde();
        let alias_cryptde = alias_cryptde();
        let http_request = b"GET /index.html HTTP/1.1\r\nHost: nowhere.com\r\n\r\n";
        let hopper_mock = Recorder::new();
        let hopper_log_arc = hopper_mock.get_recording();
        let hopper_awaiter = hopper_mock.get_awaiter();
        let destination_key = PublicKey::from(&b"our destination"[..]);
        let neighborhood_mock = Recorder::new().route_query_response(Some(RouteQueryResponse {
            route: Route { hops: vec![] },
            expected_services: ExpectedServices::RoundTrip(
                vec![make_exit_service_from_key(destination_key.clone())],
                vec![],
                1234,
            ),
        }));
        let socket_addr = SocketAddr::from_str("1.2.3.4:5678").unwrap();
        let stream_key = StreamKey::make_meaningless_stream_key();
        let expected_data = http_request.to_vec();
        let msg_from_dispatcher = InboundClientData {
            timestamp: SystemTime::now(),
            client_addr: socket_addr.clone(),
            reception_port: Some(HTTP_PORT),
            sequence_number: Some(0),
            last_data: true,
            is_clandestine: false,
            data: expected_data.clone(),
        };
        let expected_http_request = PlainData::new(http_request);
        let route = Route { hops: vec![] };
        let expected_payload = ClientRequestPayload_0v1 {
            stream_key: stream_key.clone(),
            sequenced_packet: SequencedPacket {
                data: expected_http_request.into(),
                sequence_number: 0,
                last_data: true,
            },
            target_hostname: Some(String::from("nowhere.com")),
            target_port: HTTP_PORT,
            protocol: ProxyProtocol::HTTP,
            originator_public_key: alias_cryptde.public_key().clone(),
        };
        let expected_pkg = IncipientCoresPackage::new(
            main_cryptde,
            route.clone(),
            expected_payload.into(),
            &destination_key,
        )
        .unwrap();
        thread::spawn(move || {
            let stream_key_factory = StreamKeyFactoryMock::new(); // can't make any stream keys; shouldn't have to
            let system = System::new("proxy_server_receives_http_request_from_dispatcher_then_sends_cores_package_to_hopper");
            let mut subject = ProxyServer::new(
                main_cryptde,
                alias_cryptde,
                true,
                Some(STANDARD_CONSUMING_WALLET_BALANCE),
                false,
                false,
            );
            subject.stream_key_factory = Box::new(stream_key_factory);
            subject.keys_and_addrs.insert(stream_key, socket_addr);
            let subject_addr: Addr<ProxyServer> = subject.start();
            let peer_actors = peer_actors_builder()
                .hopper(hopper_mock)
                .neighborhood(neighborhood_mock)
                .build();
            subject_addr.try_send(BindMessage { peer_actors }).unwrap();

            subject_addr.try_send(msg_from_dispatcher).unwrap();

            system.run();
        });

        hopper_awaiter.await_message_count(1);
        let recording = hopper_log_arc.lock().unwrap();
        let record = recording.get_record::<IncipientCoresPackage>(0);
        assert_eq!(record, &expected_pkg);
    }

    #[test]
    fn proxy_server_receives_http_request_from_dispatcher_then_sends_multihop_cores_package_to_hopper(
    ) {
        let main_cryptde = main_cryptde();
        let alias_cryptde = alias_cryptde();
        let consuming_wallet = make_paying_wallet(b"paying wallet");
        let earning_wallet = make_wallet("earning wallet");
        let http_request = b"GET /index.html HTTP/1.1\r\nHost: nowhere.com\r\n\r\n";
        let hopper_mock = Recorder::new();
        let hopper_log_arc = hopper_mock.get_recording();
        let hopper_awaiter = hopper_mock.get_awaiter();
        let payload_destination_key = PublicKey::new(&[3]);
        let route = Route::round_trip(
            RouteSegment::new(
                vec![
                    &main_cryptde.public_key(),
                    &PublicKey::new(&[1]),
                    &PublicKey::new(&[2]),
                    &payload_destination_key,
                ],
                Component::ProxyClient,
            ),
            RouteSegment::new(
                vec![
                    &payload_destination_key,
                    &PublicKey::new(&[2]),
                    &PublicKey::new(&[1]),
                    &main_cryptde.public_key(),
                ],
                Component::ProxyServer,
            ),
            main_cryptde,
            Some(consuming_wallet),
            1234,
            Some(TEST_DEFAULT_CHAIN.rec().contract),
        )
        .unwrap();
        let (neighborhood_mock, _, neighborhood_recording_arc) = make_recorder();
        let neighborhood_mock = neighborhood_mock.route_query_response(Some(RouteQueryResponse {
            route: route.clone(),
            expected_services: ExpectedServices::RoundTrip(
                vec![
                    ExpectedService::Exit(
                        PublicKey::new(&[3]),
                        earning_wallet.clone(),
                        rate_pack(101),
                    ),
                    ExpectedService::Nothing,
                ],
                vec![
                    ExpectedService::Nothing,
                    ExpectedService::Exit(PublicKey::new(&[3]), earning_wallet, rate_pack(102)),
                ],
                1234,
            ),
        }));
        let socket_addr = SocketAddr::from_str("1.2.3.4:5678").unwrap();
        let stream_key = StreamKey::make_meaningless_stream_key();
        let expected_data = http_request.to_vec();
        let msg_from_dispatcher = InboundClientData {
            timestamp: SystemTime::now(),
            client_addr: socket_addr.clone(),
            reception_port: Some(HTTP_PORT),
            sequence_number: Some(0),
            last_data: true,
            is_clandestine: false,
            data: expected_data.clone(),
        };
        let expected_http_request = PlainData::new(http_request);
        let expected_payload = ClientRequestPayload_0v1 {
            stream_key: stream_key.clone(),
            sequenced_packet: SequencedPacket {
                data: expected_http_request.into(),
                sequence_number: 0,
                last_data: true,
            },
            target_hostname: Some(String::from("nowhere.com")),
            target_port: HTTP_PORT,
            protocol: ProxyProtocol::HTTP,
            originator_public_key: alias_cryptde.public_key().clone(),
        };
        let expected_pkg = IncipientCoresPackage::new(
            main_cryptde,
            route.clone(),
            expected_payload.into(),
            &payload_destination_key,
        )
        .unwrap();
        thread::spawn(move || {
            let stream_key_factory = StreamKeyFactoryMock::new().make_result(stream_key);
            let system = System::new("proxy_server_receives_http_request_from_dispatcher_then_sends_multihop_cores_package_to_hopper");
            let mut subject = ProxyServer::new(
                main_cryptde,
                alias_cryptde,
                true,
                Some(STANDARD_CONSUMING_WALLET_BALANCE),
                false,
                false,
            );
            subject.stream_key_factory = Box::new(stream_key_factory);
            let subject_addr: Addr<ProxyServer> = subject.start();
            let peer_actors = peer_actors_builder()
                .hopper(hopper_mock)
                .neighborhood(neighborhood_mock)
                .build();
            subject_addr.try_send(BindMessage { peer_actors }).unwrap();

            subject_addr.try_send(msg_from_dispatcher).unwrap();

            system.run();
        });

        hopper_awaiter.await_message_count(1);
        let recording = hopper_log_arc.lock().unwrap();
        let record = recording.get_record::<IncipientCoresPackage>(0);
        assert_eq!(record, &expected_pkg);
        let recording = neighborhood_recording_arc.lock().unwrap();
        let record = recording.get_record::<RouteQueryMessage>(0);
        assert_eq!(
            record,
            &RouteQueryMessage::data_indefinite_route_request(Some("nowhere.com".to_string()), 47)
        );
    }

    #[test]
    fn proxy_server_sends_a_message_when_dns_retry_found_a_route() {
        let cryptde = main_cryptde();
        let http_request = b"GET /index.html HTTP/1.1\r\nHost: nowhere.com\r\n\r\n";
        let (proxy_server_mock, proxy_server_awaiter, proxy_server_recording_arc) = make_recorder();
        let expected_service = ExpectedService::Exit(
            main_cryptde().public_key().clone(),
            make_wallet("walletAddress"),
            DEFAULT_RATE_PACK,
        );
        let route_query_response = Some(RouteQueryResponse {
            route: Route { hops: vec![] },
            expected_services: ExpectedServices::RoundTrip(
                vec![expected_service.clone()],
                vec![expected_service],
                123,
            ),
        });
        let (neighborhood_mock, _, _) = make_recorder();
        let neighborhood_mock =
            neighborhood_mock.route_query_response(route_query_response.clone());
        let socket_addr = SocketAddr::from_str("1.2.3.4:5678").unwrap();
        let stream_key = StreamKey::make_meaningless_stream_key();
        let expected_data = http_request.to_vec();
        let msg_from_dispatcher = InboundClientData {
            timestamp: SystemTime::now(),
            client_addr: socket_addr.clone(),
            reception_port: Some(HTTP_PORT),
            sequence_number: Some(0),
            last_data: true,
            is_clandestine: false,
            data: expected_data.clone(),
        };

        thread::spawn(move || {
            let stream_key_factory = StreamKeyFactoryMock::new().make_result(stream_key);
            let system = System::new("proxy_server_sends_a_message_when_dns_retry_found_a_route");
            let mut subject = ProxyServer::new(
                cryptde,
                alias_cryptde(),
                true,
                Some(STANDARD_CONSUMING_WALLET_BALANCE),
                false,
                false,
            );
            subject.stream_key_factory = Box::new(stream_key_factory);
            let subject_addr: Addr<ProxyServer> = subject.start();
            let mut peer_actors = peer_actors_builder()
                .proxy_server(proxy_server_mock)
                .neighborhood(neighborhood_mock)
                .build();
            // Get the dns_retry_result recipient so we can partially mock it...
            let dns_retry_result_recipient = peer_actors.proxy_server.route_result_sub;
            peer_actors.proxy_server = ProxyServer::make_subs_from(&subject_addr);
            peer_actors.proxy_server.route_result_sub = dns_retry_result_recipient; //Partial mocking
            subject_addr.try_send(BindMessage { peer_actors }).unwrap();

            subject_addr.try_send(msg_from_dispatcher).unwrap();

            system.run();
        });
        let expected_route_result_message = AddRouteResultMessage {
            stream_key,
            result: Ok(route_query_response.unwrap()),
        };
        proxy_server_awaiter.await_message_count(1);
        let recording = proxy_server_recording_arc.lock().unwrap();
        let message = recording.get_record::<AddRouteResultMessage>(0);
        assert_eq!(message, &expected_route_result_message);
    }

    #[test]
    fn proxy_server_sends_a_message_when_dns_retry_cannot_find_a_route() {
        let test_name = "proxy_server_sends_a_message_when_dns_retry_cannot_find_a_route";
        let cryptde = main_cryptde();
        let http_request = b"GET /index.html HTTP/1.1\r\nHost: nowhere.com\r\n\r\n";
        let (proxy_server_mock, _, proxy_server_recording_arc) = make_recorder();
        let proxy_server_mock =
            proxy_server_mock.system_stop_conditions(match_every_type_id!(AddRouteResultMessage));
        let route_query_response = None;
        let (neighborhood_mock, _, _) = make_recorder();
        let neighborhood_mock =
            neighborhood_mock.route_query_response(route_query_response.clone());
        let socket_addr = SocketAddr::from_str("1.2.3.4:5678").unwrap();
        let stream_key = StreamKey::make_meaningless_stream_key();
        let expected_data = http_request.to_vec();
        let msg_from_dispatcher = InboundClientData {
            timestamp: SystemTime::now(),
            client_addr: socket_addr.clone(),
            reception_port: Some(HTTP_PORT),
            sequence_number: Some(0),
            last_data: true,
            is_clandestine: false,
            data: expected_data.clone(),
        };
        let stream_key_factory = StreamKeyFactoryMock::new().make_result(stream_key);
        let system = System::new(test_name);
        let mut subject = ProxyServer::new(
            cryptde,
            alias_cryptde(),
            true,
            Some(STANDARD_CONSUMING_WALLET_BALANCE),
            false,
            false,
        );
        subject.logger = Logger::new(test_name);
        subject.stream_key_factory = Box::new(stream_key_factory);
        let subject_addr: Addr<ProxyServer> = subject.start();
        let mut peer_actors = peer_actors_builder()
            .proxy_server(proxy_server_mock)
            .neighborhood(neighborhood_mock)
            .build();
        // Get the dns_retry_result recipient so we can partially mock it...
        let dns_retry_result_recipient = peer_actors.proxy_server.route_result_sub;
        peer_actors.proxy_server.route_result_sub = dns_retry_result_recipient; //Partial mocking
        subject_addr.try_send(BindMessage { peer_actors }).unwrap();

        subject_addr.try_send(msg_from_dispatcher).unwrap();

        system.run();
        let recording = proxy_server_recording_arc.lock().unwrap();
        let message = recording.get_record::<AddRouteResultMessage>(0);
        assert_eq!(message.stream_key, stream_key);
        assert_eq!(
            message.result,
            Err(format!(
                "Failed to find route to nowhere.com for stream key: {stream_key}"
            ))
        );
    }

    #[test]
    fn proxy_server_sends_a_message_with_error_when_quad_zeros_are_detected() {
        init_test_logging();
        let test_name = "proxy_server_sends_a_message_with_error_when_quad_zeros_are_detected";
        let cryptde = main_cryptde();
        let http_request = b"GET /index.html HTTP/1.1\r\nHost: 0.0.0.0\r\n\r\n";
        let socket_addr = SocketAddr::from_str("1.2.3.4:5678").unwrap();
        let stream_key = StreamKey::make_meaningless_stream_key();
        let expected_data = http_request.to_vec();
        let msg_from_dispatcher = InboundClientData {
            timestamp: SystemTime::now(),
            client_addr: socket_addr.clone(),
            reception_port: Some(HTTP_PORT),
            sequence_number: Some(0),
            last_data: true,
            is_clandestine: false,
            data: expected_data.clone(),
        };
        let stream_key_factory = StreamKeyFactoryMock::new().make_result(stream_key);
        let system = System::new(test_name);
        let mut subject = ProxyServer::new(
            cryptde,
            alias_cryptde(),
            true,
            Some(STANDARD_CONSUMING_WALLET_BALANCE),
            false,
            false,
        );
        subject.stream_key_factory = Box::new(stream_key_factory);
        subject.logger = Logger::new(test_name);
        let subject_addr: Addr<ProxyServer> = subject.start();
        let peer_actors = peer_actors_builder().build();
        subject_addr.try_send(BindMessage { peer_actors }).unwrap();

        subject_addr.try_send(msg_from_dispatcher).unwrap();

        System::current().stop();
        system.run();

        TestLogHandler::new().exists_log_containing(&format!("ERROR: {test_name}: Request to wildcard IP detected - 0.0.0.0 (Most likely because Blockchain Service URL is not set)"));
    }

    #[test]
    fn proxy_server_uses_existing_route() {
        let main_cryptde = main_cryptde();
        let alias_cryptde = alias_cryptde();
        let http_request = b"GET /index.html HTTP/1.1\r\nHost: nowhere.com\r\n\r\n";
        let destination_key = PublicKey::from(&b"our destination"[..]);
        let route_query_response = RouteQueryResponse {
            route: Route { hops: vec![] },
            expected_services: ExpectedServices::RoundTrip(
                vec![make_exit_service_from_key(destination_key.clone())],
                vec![],
                1234,
            ),
        };
        let (hopper_mock, hopper_awaiter, hopper_recording_arc) = make_recorder();
        let socket_addr = SocketAddr::from_str("1.2.3.4:5678").unwrap();
        let stream_key = StreamKey::make_meaningless_stream_key();
        let expected_data = http_request.to_vec();
        let msg_from_dispatcher = InboundClientData {
            timestamp: SystemTime::now(),
            client_addr: socket_addr.clone(),
            reception_port: Some(HTTP_PORT),
            sequence_number: Some(0),
            last_data: true,
            is_clandestine: false,
            data: expected_data.clone(),
        };
        let expected_payload = ClientRequestPayload_0v1 {
            stream_key: stream_key.clone(),
            sequenced_packet: SequencedPacket {
                data: PlainData::new(http_request).into(),
                sequence_number: 0,
                last_data: true,
            },
            target_hostname: Some(String::from("nowhere.com")),
            target_port: HTTP_PORT,
            protocol: ProxyProtocol::HTTP,
            originator_public_key: alias_cryptde.public_key().clone(),
        };
        let expected_pkg = IncipientCoresPackage::new(
            main_cryptde,
            Route { hops: vec![] },
            expected_payload.into(),
            &destination_key,
        )
        .unwrap();

        thread::spawn(move || {
            let stream_key_factory = StreamKeyFactoryMock::new().make_result(stream_key);
            let system = System::new("proxy_server_uses_existing_route");
            let mut subject = ProxyServer::new(
                main_cryptde,
                alias_cryptde,
                true,
                Some(STANDARD_CONSUMING_WALLET_BALANCE),
                false,
                false,
            );
            subject.stream_key_factory = Box::new(stream_key_factory);
            subject
                .stream_key_routes
                .insert(stream_key, route_query_response);
            let subject_addr: Addr<ProxyServer> = subject.start();
            let peer_actors = peer_actors_builder().hopper(hopper_mock).build();
            subject_addr.try_send(BindMessage { peer_actors }).unwrap();
            subject_addr.try_send(msg_from_dispatcher).unwrap();

            System::current().stop();
            system.run();
        });

        hopper_awaiter.await_message_count(1);
        let recording = hopper_recording_arc.lock().unwrap();
        let record = recording.get_record::<IncipientCoresPackage>(0);
        assert_eq!(record, &expected_pkg);
    }

    #[test]
    fn proxy_server_sends_message_to_accountant_about_all_services_consumed_on_the_route_over() {
        let cryptde = main_cryptde();
        let now = SystemTime::now();
        let exit_earning_wallet = make_wallet("exit earning wallet");
        let route_1_earning_wallet = make_wallet("route 1 earning wallet");
        let route_2_earning_wallet = make_wallet("route 2 earning wallet");
        let http_request = b"GET /index.html HTTP/1.1\r\nHost: nowhere.com\r\n\r\n";
        let (accountant_mock, _, accountant_recording_arc) = make_recorder();
        let (hopper_mock, _, hopper_recording_arc) = make_recorder();
        let (proxy_server_mock, _, proxy_server_recording_arc) = make_recorder();
        let routing_node_1_rate_pack = rate_pack(101);
        let routing_node_2_rate_pack = rate_pack(102);
        let exit_node_rate_pack = rate_pack(103);
        let route_query_response = RouteQueryResponse {
            route: make_meaningless_route(),
            expected_services: ExpectedServices::RoundTrip(
                vec![
                    ExpectedService::Nothing,
                    ExpectedService::Routing(
                        PublicKey::new(&[1]),
                        route_1_earning_wallet.clone(),
                        routing_node_1_rate_pack,
                    ),
                    ExpectedService::Routing(
                        PublicKey::new(&[2]),
                        route_2_earning_wallet.clone(),
                        routing_node_2_rate_pack,
                    ),
                    ExpectedService::Exit(
                        PublicKey::new(&[3]),
                        exit_earning_wallet.clone(),
                        exit_node_rate_pack,
                    ),
                ],
                vec![
                    ExpectedService::Exit(
                        PublicKey::new(&[3]),
                        make_wallet("some wallet 1"),
                        rate_pack(104),
                    ),
                    ExpectedService::Routing(
                        PublicKey::new(&[2]),
                        make_wallet("some wallet 2"),
                        rate_pack(105),
                    ),
                    ExpectedService::Routing(
                        PublicKey::new(&[1]),
                        make_wallet("some wallet 3"),
                        rate_pack(106),
                    ),
                    ExpectedService::Nothing,
                ],
                0,
            ),
        };
        let source_addr = SocketAddr::from_str("1.2.3.4:5678").unwrap();
        let stream_key = StreamKey::make_meaningless_stream_key();
        let expected_data = http_request.to_vec();
        let system =
            System::new("proxy_server_sends_message_to_accountant_for_all_services_consumed");
        let peer_actors = peer_actors_builder()
            .accountant(accountant_mock)
            .hopper(hopper_mock)
            .proxy_server(proxy_server_mock)
            .build();
        let exit_payload_size = expected_data.len();
        let payload = ClientRequestPayload_0v1 {
            stream_key,
            sequenced_packet: SequencedPacket::new(expected_data, 0, false),
            target_hostname: Some("nowhere.com".to_string()),
            target_port: HTTP_PORT,
            protocol: ProxyProtocol::HTTP,
            originator_public_key: PublicKey::new(b"originator_public_key"),
        };
        let logger = Logger::new("test");
        let tth_args = TryTransmitToHopperArgs {
            main_cryptde: cryptde,
            payload,
            client_addr: source_addr,
            timestamp: now,
            is_decentralized: true,
            logger,
            hopper_sub: peer_actors.hopper.from_hopper_client,
            dispatcher_sub: peer_actors.dispatcher.from_dispatcher_client,
            accountant_sub: peer_actors.accountant.report_services_consumed,
            add_return_route_sub: peer_actors.proxy_server.add_return_route,
            retire_stream_key_sub_opt: None,
        };

        let result = ProxyServer::try_transmit_to_hopper(tth_args, route_query_response);

        System::current().stop();
        system.run();
        let recording = hopper_recording_arc.lock().unwrap();
        let record = recording.get_record::<IncipientCoresPackage>(0);
        let payload_enc_length = record.payload.len();
        let recording = accountant_recording_arc.lock().unwrap();
        let record = recording.get_record::<ReportServicesConsumedMessage>(0);
        assert_eq!(recording.len(), 1);
        assert_eq!(
            record,
            &ReportServicesConsumedMessage {
                timestamp: now,
                exit: ExitServiceConsumed {
                    earning_wallet: exit_earning_wallet,
                    payload_size: exit_payload_size,
                    service_rate: exit_node_rate_pack.exit_service_rate,
                    byte_rate: exit_node_rate_pack.exit_byte_rate
                },
                routing_payload_size: payload_enc_length,
                routing: vec![
                    RoutingServiceConsumed {
                        earning_wallet: route_1_earning_wallet,
                        service_rate: routing_node_1_rate_pack.routing_service_rate,
                        byte_rate: routing_node_1_rate_pack.routing_byte_rate,
                    },
                    RoutingServiceConsumed {
                        earning_wallet: route_2_earning_wallet,
                        service_rate: routing_node_2_rate_pack.routing_service_rate,
                        byte_rate: routing_node_2_rate_pack.routing_byte_rate,
                    }
                ]
            }
        );
        let recording = proxy_server_recording_arc.lock().unwrap();
        let _ = recording.get_record::<AddReturnRouteMessage>(0); // don't care about this, other than type
        assert_eq!(recording.len(), 1); // No StreamShutdownMsg: that's the important thing
        assert_eq!(result, Ok(()));
    }

    #[test]
    fn try_transmit_to_hopper_orders_stream_shutdown_if_directed_to_do_so() {
        let cryptde = main_cryptde();
        let http_request = b"GET /index.html HTTP/1.1\r\nHost: nowhere.com\r\n\r\n";
        let (proxy_server_mock, _, proxy_server_recording_arc) = make_recorder();
        let route_query_response = RouteQueryResponse {
            route: make_meaningless_route(),
            expected_services: ExpectedServices::RoundTrip(
                vec![ExpectedService::Nothing],
                vec![ExpectedService::Nothing],
                0,
            ),
        };
        let source_addr = SocketAddr::from_str("1.2.3.4:5678").unwrap();
        let stream_key = StreamKey::make_meaningless_stream_key();
        let expected_data = http_request.to_vec();
        let system =
            System::new("proxy_server_sends_message_to_accountant_for_routing_service_consumed");
        let peer_actors = peer_actors_builder()
            .proxy_server(proxy_server_mock)
            .build();
        let payload = ClientRequestPayload_0v1 {
            stream_key,
            sequenced_packet: SequencedPacket::new(expected_data, 0, false),
            target_hostname: Some("nowhere.com".to_string()),
            target_port: HTTP_PORT,
            protocol: ProxyProtocol::HTTP,
            originator_public_key: PublicKey::new(b"originator_public_key"),
        };
        let logger = Logger::new("test");
        let tth_args = TryTransmitToHopperArgs {
            main_cryptde: cryptde,
            payload,
            client_addr: source_addr,
            timestamp: SystemTime::now(),
            is_decentralized: false,
            logger,
            hopper_sub: peer_actors.hopper.from_hopper_client,
            dispatcher_sub: peer_actors.dispatcher.from_dispatcher_client,
            accountant_sub: peer_actors.accountant.report_services_consumed,
            add_return_route_sub: peer_actors.proxy_server.add_return_route,
            retire_stream_key_sub_opt: Some(peer_actors.proxy_server.stream_shutdown_sub),
        };

        let result = ProxyServer::try_transmit_to_hopper(tth_args, route_query_response);

        System::current().stop();
        system.run();
        let recording = proxy_server_recording_arc.lock().unwrap();
        let record = recording.get_record::<AddReturnRouteMessage>(0);
        assert_eq!(
            record,
            &AddReturnRouteMessage {
                return_route_id: 0,
                expected_services: vec![ExpectedService::Nothing],
                protocol: ProxyProtocol::HTTP,
                hostname_opt: Some("nowhere.com".to_string())
            }
        );
        let record = recording.get_record::<StreamShutdownMsg>(1);
        assert_eq!(
            record,
            &StreamShutdownMsg {
                peer_addr: source_addr,
                stream_type: RemovedStreamType::NonClandestine(NonClandestineAttributes {
                    reception_port: 0,
                    sequence_number: 0,
                }),
                report_to_counterpart: false
            }
        );
        assert_eq!(result, Ok(()));
    }

    #[test]
    fn proxy_server_logs_messages_when_routing_services_are_not_requested() {
        init_test_logging();
        let cryptde = main_cryptde();
        let http_request = b"GET /index.html HTTP/1.1\r\nHost: nowhere.com\r\n\r\n";
        let (accountant_mock, accountant_awaiter, _) = make_recorder();
        let (neighborhood_mock, _, _) = make_recorder();
        let mut route_query_response = zero_hop_route_response(&cryptde.public_key(), cryptde);
        route_query_response.expected_services = ExpectedServices::RoundTrip(
            vec![ExpectedService::Exit(
                cryptde.public_key().clone(),
                make_wallet("exit wallet"),
                rate_pack(3),
            )],
            vec![],
            0,
        );
        let neighborhood_mock =
            neighborhood_mock.route_query_response(Some(route_query_response.clone()));
        let socket_addr = SocketAddr::from_str("1.2.3.4:5678").unwrap();
        let stream_key = StreamKey::make_meaningless_stream_key();
        let expected_data = http_request.to_vec();
        let msg_from_dispatcher = InboundClientData {
            timestamp: SystemTime::now(),
            client_addr: socket_addr.clone(),
            reception_port: Some(HTTP_PORT),
            sequence_number: Some(0),
            last_data: true,
            is_clandestine: false,
            data: expected_data.clone(),
        };
        thread::spawn(move || {
            let stream_key_factory = StreamKeyFactoryMock::new().make_result(stream_key);
            let system =
                System::new("proxy_server_logs_messages_when_routing_services_are_not_requested");
            let mut subject = ProxyServer::new(
                cryptde,
                alias_cryptde(),
                true,
                Some(STANDARD_CONSUMING_WALLET_BALANCE),
                false,
                false,
            );
            subject.stream_key_factory = Box::new(stream_key_factory);
            let subject_addr: Addr<ProxyServer> = subject.start();
            let peer_actors = peer_actors_builder()
                .accountant(accountant_mock)
                .neighborhood(neighborhood_mock)
                .build();
            subject_addr.try_send(BindMessage { peer_actors }).unwrap();
            subject_addr.try_send(msg_from_dispatcher).unwrap();
            system.run();
        });

        TestLogHandler::new()
            .await_log_containing("DEBUG: ProxyServer: No routing services requested.", 1000);
        //report about consumed services is sent anyway, exit service is mandatory ever
        accountant_awaiter.await_message_count(1)
    }

    #[test]
    #[should_panic(
        expected = "AddRouteResultMessage Handler: stream key: AAAAAAAAAAAAAAAAAAAAAAAAAAA not found within dns_failure_retries"
    )]
    fn route_result_message_handler_panics_when_dns_retries_hashmap_doesnt_contain_a_stream_key() {
        let system = System::new("route_result_message_handler_panics_when_dns_retries_hashmap_doesnt_contain_a_stream_key");
        let subject = ProxyServer::new(
            main_cryptde(),
            alias_cryptde(),
            true,
            Some(STANDARD_CONSUMING_WALLET_BALANCE),
            false,
            false,
        );
        let subject_addr: Addr<ProxyServer> = subject.start();
        let peer_actors = peer_actors_builder().build();
        subject_addr.try_send(BindMessage { peer_actors }).unwrap();

        subject_addr
            .try_send(AddRouteResultMessage {
                stream_key: StreamKey::make_meaningless_stream_key(),
                result: Err("Some Error".to_string()),
            })
            .unwrap();

        system.run();
    }

    #[test]
    #[should_panic(
        expected = "Each route must demand an exit service, but this route has no such demand: [Routing(0x726F7574696E675F6B65795F31, \
    Wallet { kind: Address(0x00000000726f7574696e675f77616c6c65745f31) }, RatePack { routing_byte_rate: 9, \
    routing_service_rate: 208, exit_byte_rate: 11, exit_service_rate: 408 })]"
    )]
    fn proxy_server_panics_when_exit_services_are_not_requested_in_non_zero_hop_mode() {
        let expected_services = vec![ExpectedService::Routing(
            PublicKey::from(&b"routing_key_1"[..]),
            make_wallet("routing_wallet_1"),
            rate_pack(8),
        )];

        ProxyServer::report_on_exit_service(&expected_services, 10000);
    }

    #[test]
    #[should_panic(
        expected = "Detected more than one exit service in one-way route: [Exit(0x65786974206B65792031, Wallet { kind: \
    Address(0x00000000000000657869742077616c6c65742031) }, RatePack { routing_byte_rate: 7, routing_service_rate: \
    206, exit_byte_rate: 9, exit_service_rate: 406 }), Exit(0x65786974206B65792032, Wallet { kind: \
    Address(0x00000000000000657869742077616c6c65742032) }, RatePack { routing_byte_rate: 6, routing_service_rate: \
    205, exit_byte_rate: 8, exit_service_rate: 405 })]"
    )]
    fn proxy_server_panics_when_there_are_more_than_one_exit_services_in_the_route() {
        let expected_services = vec![
            ExpectedService::Exit(
                PublicKey::from(&b"exit key 1"[..]),
                make_wallet("exit wallet 1"),
                rate_pack(6),
            ),
            ExpectedService::Exit(
                PublicKey::from(&b"exit key 2"[..]),
                make_wallet("exit wallet 2"),
                rate_pack(5),
            ),
        ];

        ProxyServer::report_on_exit_service(&expected_services, 10000);
    }

    #[test]
    fn proxy_server_receives_http_request_from_dispatcher_but_neighborhood_cant_make_route() {
        init_test_logging();
        let test_name =
            "proxy_server_receives_http_request_from_dispatcher_but_neighborhood_cant_make_route";
        let cryptde = main_cryptde();
        let http_request = b"GET /index.html HTTP/1.1\r\nHost: nowhere.com\r\n\r\n";
        let (neighborhood_mock, _, neighborhood_recording_arc) = make_recorder();
        let neighborhood_mock = neighborhood_mock.route_query_response(None);
        let dispatcher = Recorder::new();
        let dispatcher_awaiter = dispatcher.get_awaiter();
        let dispatcher_recording_arc = dispatcher.get_recording();
        let socket_addr = SocketAddr::from_str("1.2.3.4:5678").unwrap();
        let expected_data = http_request.to_vec();
        let stream_key = StreamKey::make_meaningless_stream_key();
        let msg_from_dispatcher = InboundClientData {
            timestamp: SystemTime::now(),
            client_addr: socket_addr.clone(),
            reception_port: Some(HTTP_PORT),
            sequence_number: Some(0),
            last_data: true,
            data: expected_data.clone(),
            is_clandestine: false,
        };
        thread::spawn(move || {
            let system = System::new(test_name);
            let mut subject = ProxyServer::new(
                cryptde,
                alias_cryptde(),
                true,
                Some(STANDARD_CONSUMING_WALLET_BALANCE),
                false,
                false,
            );
            subject.stream_key_factory =
                Box::new(StreamKeyFactoryMock::new().make_result(stream_key));
            subject.logger = Logger::new(test_name);
            let subject_addr: Addr<ProxyServer> = subject.start();
            let mut peer_actors = peer_actors_builder()
                .dispatcher(dispatcher)
                .neighborhood(neighborhood_mock)
                .build();
            peer_actors.proxy_server = ProxyServer::make_subs_from(&subject_addr);
            subject_addr.try_send(BindMessage { peer_actors }).unwrap();

            subject_addr.try_send(msg_from_dispatcher).unwrap();

            system.run();
        });

        dispatcher_awaiter.await_message_count(1);
        let recording = dispatcher_recording_arc.lock().unwrap();
        let record = recording.get_record::<TransmitDataMsg>(0);
        let expected_msg = TransmitDataMsg {
            endpoint: Endpoint::Socket(SocketAddr::from_str("1.2.3.4:5678").unwrap()),
            last_data: true,
            sequence_number: Some(0),
            data: ServerImpersonatorHttp {}.route_query_failure_response("nowhere.com"),
        };
        assert_eq!(record, &expected_msg);
        let recording = neighborhood_recording_arc.lock().unwrap();
        let record = recording.get_record::<RouteQueryMessage>(0);
        assert_eq!(
            record,
            &RouteQueryMessage::data_indefinite_route_request(Some("nowhere.com".to_string()), 47)
        );
        TestLogHandler::new().exists_log_containing(&format!(
            "WARN: {test_name}: No route found for hostname: Some(\"nowhere.com\") - stream key {stream_key} - retries left: 3 - AddRouteResultMessage Error: Failed to find route to nowhere.com"
        ));
    }

    #[test]
    #[should_panic(expected = "Expected RoundTrip ExpectedServices but got OneWay")]
    fn proxy_server_panics_if_it_receives_a_one_way_route_from_a_request_for_a_round_trip_route() {
        let _system = System::new("proxy_server_panics_if_it_receives_a_one_way_route_from_a_request_for_a_round_trip_route");
        let peer_actors = peer_actors_builder().build();

        let cryptde = main_cryptde();
        let route_result = RouteQueryResponse {
            route: make_meaningless_route(),
            expected_services: ExpectedServices::OneWay(vec![
                ExpectedService::Nothing,
                ExpectedService::Routing(
                    PublicKey::new(&[1]),
                    make_wallet("earning wallet 1"),
                    rate_pack(101),
                ),
                ExpectedService::Routing(
                    PublicKey::new(&[2]),
                    make_wallet("earning wallet 2"),
                    rate_pack(102),
                ),
                ExpectedService::Exit(
                    PublicKey::new(&[3]),
                    make_wallet("exit earning wallet"),
                    rate_pack(103),
                ),
            ]),
        };
        let payload = ClientRequestPayload_0v1 {
            stream_key: StreamKey::make_meaningless_stream_key(),
            sequenced_packet: SequencedPacket {
                data: vec![],
                sequence_number: 0,
                last_data: false,
            },
            target_hostname: None,
            target_port: 0,
            protocol: ProxyProtocol::TLS,
            originator_public_key: cryptde.public_key().clone(),
        };
        let logger = Logger::new("ProxyServer");
        let source_addr = SocketAddr::from_str("1.2.3.4:5678").unwrap();
        let tth_args = TryTransmitToHopperArgs {
            main_cryptde: cryptde,
            payload,
            client_addr: source_addr,
            timestamp: SystemTime::now(),
            is_decentralized: true,
            logger,
            hopper_sub: peer_actors.hopper.from_hopper_client,
            dispatcher_sub: peer_actors.dispatcher.from_dispatcher_client,
            accountant_sub: peer_actors.accountant.report_services_consumed,
            add_return_route_sub: peer_actors.proxy_server.add_return_route,
            retire_stream_key_sub_opt: None,
        };

        let _result = ProxyServer::try_transmit_to_hopper(tth_args, route_result);
    }

    #[test]
    #[should_panic(expected = "Return route has to begin with an exit service if not zero hop")]
    fn report_response_services_consumed_does_not_allow_for_other_order_than_started_at_exit_service(
    ) {
        let main_cryptde = main_cryptde();
        let alias_cryptde = alias_cryptde();
        let subject = ProxyServer::new(
            main_cryptde,
            alias_cryptde,
            true,
            Some(STANDARD_CONSUMING_WALLET_BALANCE),
            false,
            false,
        );
        let add_return_route_message = AddReturnRouteMessage {
            return_route_id: 0,
            expected_services: vec![
                ExpectedService::Routing(
                    PublicKey::from(&b"key"[..]),
                    make_wallet("some wallet"),
                    rate_pack(10),
                ),
                ExpectedService::Exit(
                    PublicKey::from(&b"exit_key"[..]),
                    make_wallet("exit"),
                    rate_pack(11),
                ),
            ],
            protocol: ProxyProtocol::HTTP,
            hostname_opt: None,
        };

        subject.report_response_services_consumed(&add_return_route_message, 1234, 3456);
    }

    #[test]
    fn proxy_server_receives_http_request_from_dispatcher_but_neighborhood_cant_make_route_with_no_expected_services(
    ) {
        init_test_logging();
        let test_name = "proxy_server_receives_http_request_from_dispatcher_but_neighborhood_cant_make_route_with_no_expected_services";
        let cryptde = main_cryptde();
        let public_key = &cryptde.public_key();
        let http_request = b"GET /index.html HTTP/1.1\r\nHost: nowhere.com\r\n\r\n";
        let (neighborhood_mock, _, neighborhood_recording_arc) = make_recorder();
        let route_query_response = RouteQueryResponse {
            route: Route::round_trip(
                RouteSegment::new(vec![public_key, public_key], Component::ProxyClient),
                RouteSegment::new(vec![public_key, public_key], Component::ProxyServer),
                cryptde,
                None,
                1234,
                None,
            )
            .unwrap(),
            expected_services: ExpectedServices::RoundTrip(vec![], vec![], 1234),
        };
        let neighborhood_mock = neighborhood_mock.route_query_response(Some(route_query_response));
        let dispatcher = Recorder::new();
        let dispatcher_awaiter = dispatcher.get_awaiter();
        let dispatcher_recording_arc = dispatcher.get_recording();
        let socket_addr = SocketAddr::from_str("1.2.3.4:5678").unwrap();
        let expected_data = http_request.to_vec();
        let msg_from_dispatcher = InboundClientData {
            timestamp: SystemTime::now(),
            client_addr: socket_addr.clone(),
            reception_port: Some(HTTP_PORT),
            sequence_number: Some(0),
            last_data: true,
            data: expected_data.clone(),
            is_clandestine: false,
        };
        let stream_key = StreamKey::make_meaningless_stream_key();
        thread::spawn(move || {
            let system = System::new(test_name);
            let mut subject = ProxyServer::new(
                cryptde,
                alias_cryptde(),
                true,
                Some(STANDARD_CONSUMING_WALLET_BALANCE),
                false,
                false,
            );
            subject.logger = Logger::new(test_name);
            subject.stream_key_factory =
                Box::new(StreamKeyFactoryMock::new().make_result(stream_key));
            let subject_addr: Addr<ProxyServer> = subject.start();
            let mut peer_actors = peer_actors_builder()
                .dispatcher(dispatcher)
                .neighborhood(neighborhood_mock)
                .build();
            peer_actors.proxy_server = ProxyServer::make_subs_from(&subject_addr);
            subject_addr.try_send(BindMessage { peer_actors }).unwrap();

            subject_addr.try_send(msg_from_dispatcher).unwrap();

            system.run();
        });

        dispatcher_awaiter.await_message_count(1);
        let recording = dispatcher_recording_arc.lock().unwrap();
        let record = recording.get_record::<TransmitDataMsg>(0);
        let expected_msg = TransmitDataMsg {
            endpoint: Endpoint::Socket(SocketAddr::from_str("1.2.3.4:5678").unwrap()),
            last_data: true,
            sequence_number: Some(0),
            data: ServerImpersonatorHttp {}.route_query_failure_response("nowhere.com"),
        };
        assert_eq!(record, &expected_msg);
        let recording = neighborhood_recording_arc.lock().unwrap();
        let record = recording.get_record::<RouteQueryMessage>(0);
        assert_eq!(
            record,
            &RouteQueryMessage::data_indefinite_route_request(Some("nowhere.com".to_string()), 47)
        );
        TestLogHandler::new().exists_log_containing(&format!(
            "WARN: {test_name}: No route found for hostname: Some(\"nowhere.com\") - stream key {stream_key} - retries left: 3 - AddRouteResultMessage Error: Failed to find route to nowhere.com"
        ));
    }

    #[test]
    fn proxy_server_receives_tls_client_hello_from_dispatcher_then_sends_cores_package_to_hopper() {
        let tls_request = &[
            0x16, // content_type: Handshake
            0x00, 0x00, 0x00, 0x00, // version, length: don't care
            0x01, // handshake_type: ClientHello
            0x00, 0x00, 0x00, 0x00, 0x00, // length, version: don't care
            0x00, 0x00, 0x00, 0x00, 0x00, 0x00, 0x00, 0x00, 0x00, 0x00, 0x00, 0x00, 0x00, 0x00,
            0x00, 0x00, // random: don't care
            0x00, 0x00, 0x00, 0x00, 0x00, 0x00, 0x00, 0x00, 0x00, 0x00, 0x00, 0x00, 0x00, 0x00,
            0x00, 0x00, // random: don't care
            0x00, // session_id_length
            0x00, 0x00, // cipher_suites_length
            0x00, // compression_methods_length
            0x00, 0x13, // extensions_length
            0x00, 0x00, // extension_type: server_name
            0x00, 0x0F, // extension_length
            0x00, 0x0D, // server_name_list_length
            0x00, // server_name_type
            0x00, 0x0A, // server_name_length
            b's', b'e', b'r', b'v', b'e', b'r', b'.', b'c', b'o', b'm', // server_name
        ];
        let main_cryptde = main_cryptde();
        let alias_cryptde = alias_cryptde();
        let hopper_mock = Recorder::new();
        let hopper_log_arc = hopper_mock.get_recording();
        let hopper_awaiter = hopper_mock.get_awaiter();
        let destination_key = PublicKey::from(&b"our destination"[..]);
        let neighborhood_mock = Recorder::new().route_query_response(Some(RouteQueryResponse {
            route: Route { hops: vec![] },
            expected_services: ExpectedServices::RoundTrip(
                vec![make_exit_service_from_key(destination_key.clone())],
                vec![],
                1234,
            ),
        }));
        let stream_key = StreamKey::make_meaningless_stream_key();
        let socket_addr = SocketAddr::from_str("1.2.3.4:5678").unwrap();
        let expected_data = tls_request.to_vec();
        let msg_from_dispatcher = InboundClientData {
            timestamp: SystemTime::now(),
            client_addr: socket_addr.clone(),
            reception_port: Some(TLS_PORT),
            sequence_number: Some(0),
            last_data: false,
            is_clandestine: false,
            data: expected_data.clone(),
        };
        let expected_tls_request = PlainData::new(tls_request);
        let route = Route { hops: vec![] };
        let expected_payload = ClientRequestPayload_0v1 {
            stream_key: stream_key.clone(),
            sequenced_packet: SequencedPacket {
                data: expected_tls_request.into(),
                sequence_number: 0,
                last_data: false,
            },
            target_hostname: Some(String::from("server.com")),
            target_port: TLS_PORT,
            protocol: ProxyProtocol::TLS,
            originator_public_key: alias_cryptde.public_key().clone(),
        };
        let expected_pkg = IncipientCoresPackage::new(
            main_cryptde,
            route.clone(),
            expected_payload.into(),
            &destination_key,
        )
        .unwrap();
        thread::spawn(move || {
            let mut subject = ProxyServer::new(
                main_cryptde,
                alias_cryptde,
                true,
                Some(STANDARD_CONSUMING_WALLET_BALANCE),
                false,
                false,
            );
            subject.stream_key_factory =
                Box::new(StreamKeyFactoryMock::new().make_result(stream_key.clone()));
            let system = System::new("proxy_server_receives_tls_client_hello_from_dispatcher_then_sends_cores_package_to_hopper");
            let subject_addr: Addr<ProxyServer> = subject.start();
            let peer_actors = peer_actors_builder()
                .hopper(hopper_mock)
                .neighborhood(neighborhood_mock)
                .build();
            subject_addr.try_send(BindMessage { peer_actors }).unwrap();

            subject_addr.try_send(msg_from_dispatcher).unwrap();

            system.run();
        });

        hopper_awaiter.await_message_count(1);
        let recording = hopper_log_arc.lock().unwrap();
        let record = recording.get_record::<IncipientCoresPackage>(0);
        assert_eq!(record, &expected_pkg);
    }

    #[test]
    fn proxy_server_receives_tls_handshake_packet_other_than_client_hello_from_dispatcher_then_sends_cores_package_to_hopper(
    ) {
        let tls_request = &[
            0x16, // content_type: Handshake
            0x00, 0x00, 0x00, 0x00, // version, length: don't care
            0x10, // handshake_type: ClientKeyExchange (not important--just not ClientHello)
            0x00, 0x00, 0x00, // length: 0
        ];
        let main_cryptde = main_cryptde();
        let alias_cryptde = alias_cryptde();
        let hopper_mock = Recorder::new();
        let hopper_log_arc = hopper_mock.get_recording();
        let hopper_awaiter = hopper_mock.get_awaiter();
        let destination_key = PublicKey::from(&b"our destination"[..]);
        let neighborhood_mock = Recorder::new().route_query_response(Some(RouteQueryResponse {
            route: Route { hops: vec![] },
            expected_services: ExpectedServices::RoundTrip(
                vec![make_exit_service_from_key(destination_key.clone())],
                vec![],
                1234,
            ),
        }));
        let stream_key = StreamKey::make_meaningless_stream_key();
        let socket_addr = SocketAddr::from_str("1.2.3.4:5678").unwrap();
        let expected_data = tls_request.to_vec();
        let msg_from_dispatcher = InboundClientData {
            timestamp: SystemTime::now(),
            client_addr: socket_addr.clone(),
            reception_port: Some(TLS_PORT),
            sequence_number: Some(0),
            last_data: false,
            is_clandestine: false,
            data: expected_data.clone(),
        };
        let expected_tls_request = PlainData::new(tls_request);
        let route = Route { hops: vec![] };
        let expected_payload = ClientRequestPayload_0v1 {
            stream_key: stream_key.clone(),
            sequenced_packet: SequencedPacket {
                data: expected_tls_request.into(),
                sequence_number: 0,
                last_data: false,
            },
            target_hostname: None,
            target_port: TLS_PORT,
            protocol: ProxyProtocol::TLS,
            originator_public_key: alias_cryptde.public_key().clone(),
        };
        let expected_pkg = IncipientCoresPackage::new(
            main_cryptde,
            route.clone(),
            expected_payload.into(),
            &destination_key,
        )
        .unwrap();
        thread::spawn(move || {
            let mut subject = ProxyServer::new(
                main_cryptde,
                alias_cryptde,
                true,
                Some(STANDARD_CONSUMING_WALLET_BALANCE),
                false,
                false,
            );
            subject.stream_key_factory =
                Box::new(StreamKeyFactoryMock::new().make_result(stream_key.clone()));
            let system = System::new("proxy_server_receives_tls_client_hello_from_dispatcher_then_sends_cores_package_to_hopper");
            let subject_addr: Addr<ProxyServer> = subject.start();
            let peer_actors = peer_actors_builder()
                .hopper(hopper_mock)
                .neighborhood(neighborhood_mock)
                .build();
            subject_addr.try_send(BindMessage { peer_actors }).unwrap();

            subject_addr.try_send(msg_from_dispatcher).unwrap();

            system.run();
        });

        hopper_awaiter.await_message_count(1);
        let recording = hopper_log_arc.lock().unwrap();
        let record = recording.get_record::<IncipientCoresPackage>(0);
        assert_eq!(record, &expected_pkg);
    }

    #[test]
    fn proxy_server_receives_tls_packet_other_than_handshake_from_dispatcher_then_sends_cores_package_to_hopper(
    ) {
        let test_name = "proxy_server_receives_tls_packet_other_than_handshake_from_dispatcher_then_sends_cores_package_to_hopper";
        let tls_request = &[
            0xFF, // content_type: don't care, just not Handshake
            0x00, 0x00, 0x00, 0x00, // version, length: don't care
        ];
        let main_cryptde = main_cryptde();
        let alias_cryptde = alias_cryptde();
        let hopper_mock = Recorder::new();
        let hopper_log_arc = hopper_mock.get_recording();
        let hopper_awaiter = hopper_mock.get_awaiter();
        let destination_key = PublicKey::from(&b"our destination"[..]);
        let neighborhood_mock = Recorder::new().route_query_response(Some(RouteQueryResponse {
            route: Route { hops: vec![] },
            expected_services: ExpectedServices::RoundTrip(
                vec![make_exit_service_from_key(destination_key.clone())],
                vec![],
                1234,
            ),
        }));
        let client_addr = SocketAddr::from_str("1.2.3.4:5678").unwrap();
        let stream_key = StreamKey::make_meaningful_stream_key(test_name);
        let expected_data = tls_request.to_vec();
        let msg_from_dispatcher = InboundClientData {
            timestamp: SystemTime::now(),
            client_addr: client_addr,
            reception_port: Some(TLS_PORT),
            sequence_number: Some(0),
            last_data: true,
            is_clandestine: false,
            data: expected_data.clone(),
        };
        let expected_tls_request = PlainData::new(tls_request);
        let route = Route { hops: vec![] };
        let expected_payload = ClientRequestPayload_0v1 {
            stream_key: stream_key.clone(),
            sequenced_packet: SequencedPacket {
                data: expected_tls_request.into(),
                sequence_number: 0,
                last_data: true,
            },
            target_hostname: None,
            target_port: TLS_PORT,
            protocol: ProxyProtocol::TLS,
            originator_public_key: alias_cryptde.public_key().clone(),
        };
        let expected_pkg = IncipientCoresPackage::new(
            main_cryptde,
            route.clone(),
            expected_payload.into(),
            &destination_key,
        )
        .unwrap();
        thread::spawn(move || {
            let mut subject = ProxyServer::new(
                main_cryptde,
                alias_cryptde,
                true,
                Some(STANDARD_CONSUMING_WALLET_BALANCE),
                false,
                false,
            );
            subject.keys_and_addrs.insert(stream_key, client_addr);
            let system = System::new(test_name);
            let subject_addr: Addr<ProxyServer> = subject.start();
            let peer_actors = peer_actors_builder()
                .hopper(hopper_mock)
                .neighborhood(neighborhood_mock)
                .build();
            subject_addr.try_send(BindMessage { peer_actors }).unwrap();

            subject_addr.try_send(msg_from_dispatcher).unwrap();

            system.run();
        });

        hopper_awaiter.await_message_count(1);
        let recording = hopper_log_arc.lock().unwrap();
        let record = recording.get_record::<IncipientCoresPackage>(0);
        assert_eq!(record, &expected_pkg);
    }

    #[test]
    fn proxy_server_receives_tls_client_hello_from_dispatcher_but_neighborhood_cant_make_route() {
        init_test_logging();
        let cryptde = main_cryptde();
        let tls_request = [
            0x16, // content_type: Handshake
            0x00, 0x00, 0x00, 0x00, // version, length: don't care
            0x01, // handshake_type: ClientHello
            0x00, 0x00, 0x00, 0x00, 0x00, // length, version: don't care
            0x00, 0x00, 0x00, 0x00, 0x00, 0x00, 0x00, 0x00, 0x00, 0x00, 0x00, 0x00, 0x00, 0x00,
            0x00, 0x00, // random: don't care
            0x00, 0x00, 0x00, 0x00, 0x00, 0x00, 0x00, 0x00, 0x00, 0x00, 0x00, 0x00, 0x00, 0x00,
            0x00, 0x00, // random: don't care
            0x00, // session_id_length
            0x00, 0x00, // cipher_suites_length
            0x00, // compression_methods_length
            0x00, 0x13, // extensions_length
            0x00, 0x00, // extension_type: server_name
            0x00, 0x0F, // extension_length
            0x00, 0x0D, // server_name_list_length
            0x00, // server_name_type
            0x00, 0x0A, // server_name_length
            b's', b'e', b'r', b'v', b'e', b'r', b'.', b'c', b'o', b'm', // server_name
        ]
        .to_vec();
        let test_name = "proxy_server_receives_tls_client_hello_from_dispatcher_but_neighborhood_cant_make_route";
        let dispatcher = Recorder::new();
        let dispatcher_awaiter = dispatcher.get_awaiter();
        let dispatcher_recording_arc = dispatcher.get_recording();
        let neighborhood = Recorder::new().route_query_response(None);
        let socket_addr = SocketAddr::from_str("1.2.3.4:5678").unwrap();
        let stream_key = StreamKey::make_meaningless_stream_key();
        let msg_from_dispatcher = InboundClientData {
            timestamp: SystemTime::now(),
            client_addr: socket_addr.clone(),
            reception_port: Some(TLS_PORT),
            sequence_number: Some(0),
            last_data: true,
            data: tls_request,
            is_clandestine: false,
        };
        thread::spawn(move || {
            let system = System::new(test_name);
            let mut subject = ProxyServer::new(
                cryptde,
                alias_cryptde(),
                true,
                Some(STANDARD_CONSUMING_WALLET_BALANCE),
                false,
                false,
            );
            subject.logger = Logger::new(test_name);
            subject.stream_key_factory =
                Box::new(StreamKeyFactoryMock::new().make_result(stream_key));
            let subject_addr: Addr<ProxyServer> = subject.start();
            let peer_actors = peer_actors_builder()
                .dispatcher(dispatcher)
                .neighborhood(neighborhood)
                .build();
            subject_addr.try_send(BindMessage { peer_actors }).unwrap();

            subject_addr.try_send(msg_from_dispatcher).unwrap();

            system.run();
        });
        dispatcher_awaiter.await_message_count(1);
        let recording = dispatcher_recording_arc.lock().unwrap();
        let record = recording.get_record::<TransmitDataMsg>(0);
        let expected_msg = TransmitDataMsg {
            endpoint: Endpoint::Socket(SocketAddr::from_str("1.2.3.4:5678").unwrap()),
            last_data: true,
            sequence_number: Some(0),
            data: ServerImpersonatorTls {}.route_query_failure_response("ignored"),
        };
        assert_eq!(record, &expected_msg);
    }

    #[test]
    fn proxy_server_receives_terminal_response_from_hopper() {
        init_test_logging();
        let test_name = "proxy_server_receives_terminal_response_from_hopper";
        let system = System::new(test_name);
        let (dispatcher, _, dispatcher_recording_arc) = make_recorder();
        let cryptde = main_cryptde();
        let mut subject = ProxyServer::new(
            cryptde,
            alias_cryptde(),
            true,
            Some(STANDARD_CONSUMING_WALLET_BALANCE),
            false,
            false,
        );
        subject.logger = Logger::new(test_name);
        let socket_addr = SocketAddr::from_str("1.2.3.4:5678").unwrap();
        let stream_key = StreamKey::make_meaningful_stream_key(test_name);
        subject
            .keys_and_addrs
            .insert(stream_key.clone(), socket_addr.clone());
        subject.route_ids_to_return_routes.insert(
            1234,
            AddReturnRouteMessage {
                return_route_id: 1234,
                expected_services: vec![ExpectedService::Nothing],
                protocol: ProxyProtocol::TLS,
                hostname_opt: None,
            },
        );
        let subject_addr: Addr<ProxyServer> = subject.start();
        let remaining_route = return_route_with_id(cryptde, 1234);
        let client_response_payload = ClientResponsePayload_0v1 {
            stream_key: stream_key.clone(),
            sequenced_packet: SequencedPacket {
                data: b"16 bytes of data".to_vec(),
                sequence_number: 12345678,
                last_data: true,
            },
        };
        let first_expired_cores_package = ExpiredCoresPackage::new(
            SocketAddr::from_str("1.2.3.4:1234").unwrap(),
            Some(make_wallet("consuming")),
            remaining_route,
            client_response_payload,
            0,
        );
        let second_expired_cores_package = first_expired_cores_package.clone();
        let peer_actors = peer_actors_builder().dispatcher(dispatcher).build();
        subject_addr.try_send(BindMessage { peer_actors }).unwrap();

        subject_addr.try_send(first_expired_cores_package).unwrap(); // This will purge the stream key records
        subject_addr.try_send(second_expired_cores_package).unwrap(); // This will be discarded

        System::current().stop();
        system.run();
        let dispatcher_recording = dispatcher_recording_arc.lock().unwrap();
        let transmit_data_msg = dispatcher_recording.get_record::<TransmitDataMsg>(0);
        assert_eq!(transmit_data_msg.endpoint, Endpoint::Socket(socket_addr));
        assert_eq!(transmit_data_msg.last_data, true);
        assert_eq!(transmit_data_msg.data, b"16 bytes of data".to_vec());
        let tlh = TestLogHandler::new();
        tlh.exists_log_containing(&format!(
            "DEBUG: {test_name}: Retiring stream key {:?} due to last data received from the exit node",
            stream_key
        ));
        tlh.exists_log_containing(&format!(
            "WARN: {test_name}: Discarding 16-byte packet 12345678 from an unrecognized stream key: {:?}",
            stream_key
        ));
    }

    #[test]
    #[should_panic(expected = "time calculation error")]
    fn log_straggling_packet_panics_if_timestamp_is_wrong() {
        let subject = ProxyServer::new(
            main_cryptde(),
            alias_cryptde(),
            true,
            Some(STANDARD_CONSUMING_WALLET_BALANCE),
            false,
            false,
        );
        let stream_key = StreamKey::make_meaningless_stream_key();
        let timestamp = SystemTime::now()
            .checked_add(Duration::from_secs(10))
            .unwrap();
        let _ = subject.log_straggling_packet(&stream_key, 10, &timestamp);
    }

    #[test]
    fn handle_client_response_payload_purges_stream_keys_for_terminal_response() {
        let cryptde = main_cryptde();
        let mut subject = ProxyServer::new(
            cryptde,
            alias_cryptde(),
            true,
            Some(STANDARD_CONSUMING_WALLET_BALANCE),
            false,
            false,
        );
        subject.subs = Some(make_proxy_server_out_subs());

        let stream_key = StreamKey::make_meaningless_stream_key();
        let socket_addr = SocketAddr::from_str("1.2.3.4:5678").unwrap();
        subject
            .keys_and_addrs
            .insert(stream_key.clone(), socket_addr.clone());
        subject.stream_key_routes.insert(
            stream_key.clone(),
            RouteQueryResponse {
                route: Route { hops: vec![] },
                expected_services: ExpectedServices::RoundTrip(vec![], vec![], 1234),
            },
        );
        subject
            .tunneled_hosts
            .insert(stream_key.clone(), "hostname".to_string());
        subject.route_ids_to_return_routes.insert(
            1234,
            AddReturnRouteMessage {
                return_route_id: 1234,
                expected_services: vec![],
                protocol: ProxyProtocol::HTTP,
                hostname_opt: None,
            },
        );
        let client_response_payload = ClientResponsePayload_0v1 {
            stream_key: stream_key.clone(),
            sequenced_packet: SequencedPacket::new(vec![], 1, true),
        };
        let (dispatcher_mock, _, _) = make_recorder();
        let peer_actors = peer_actors_builder().dispatcher(dispatcher_mock).build();
        subject.subs.as_mut().unwrap().dispatcher = peer_actors.dispatcher.from_dispatcher_client;
        let expired_cores_package: ExpiredCoresPackage<ClientResponsePayload_0v1> =
            ExpiredCoresPackage::new(
                SocketAddr::from_str("1.2.3.4:1234").unwrap(),
                Some(make_wallet("irrelevant")),
                return_route_with_id(cryptde, 1234),
                client_response_payload.into(),
                0,
            );

        subject.handle_client_response_payload(expired_cores_package);

        assert!(subject.keys_and_addrs.is_empty());
        assert!(subject.stream_key_routes.is_empty());
        assert!(subject.tunneled_hosts.is_empty());
    }

    #[test]
    fn proxy_server_schedules_stream_key_purge_once_shutdown_order_is_received_for_stream() {
        let common_msg = StreamShutdownMsg {
            peer_addr: SocketAddr::from_str("1.2.3.4:5678").unwrap(),
            stream_type: RemovedStreamType::NonClandestine(NonClandestineAttributes {
                reception_port: 0,
                sequence_number: 0,
            }),
            report_to_counterpart: true,
        };
        assert_stream_is_purged_with_a_delay(StreamShutdownMsg {
            report_to_counterpart: true,
            ..common_msg.clone()
        });
        assert_stream_is_purged_with_a_delay(StreamShutdownMsg {
            report_to_counterpart: false,
            ..common_msg
        });
    }

    fn assert_stream_is_purged_with_a_delay(msg: StreamShutdownMsg) {
        /*
        +------------------------------------------------------------------+
        | (0ms)                                                            |
        | Stream shutdown is ordered                                       |
        +------------------------------------------------------------------+
                      |
                      v
        +------------------------------------------------------------------+
        | (400ms) (stream_key_purge_delay_in_millis - offset_in_millis)    |
        | Pre-purge assertion message finds records                        |
        +------------------------------------------------------------------+
                      |
                      v
        +------------------------------------------------------------------+
        | (500ms) (stream_key_purge_delay_in_millis)                       |
        | Stream is purged                                                 |
        +------------------------------------------------------------------+
                      |
                      v
        +------------------------------------------------------------------+
        | (600ms) (stream_key_purge_delay_in_millis + offset_in_millis)    |
        | Post-purge assertion message finds no records                    |
        +------------------------------------------------------------------+
        */

        init_test_logging();
        let test_name =
            "proxy_server_schedules_stream_key_purge_once_shutdown_order_is_received_for_stream";
        let cryptde = main_cryptde();
        let stream_key_purge_delay_in_millis = 500;
        let offset_in_millis = 100;
        let mut subject = ProxyServer::new(
            cryptde,
            alias_cryptde(),
            true,
            Some(STANDARD_CONSUMING_WALLET_BALANCE),
            false,
            false,
        );
        subject.stream_key_purge_delay = Duration::from_millis(stream_key_purge_delay_in_millis);
        subject.logger = Logger::new(&test_name);
        subject.subs = Some(make_proxy_server_out_subs());
        let stream_key = StreamKey::make_meaningful_stream_key(&test_name);
        subject
            .keys_and_addrs
            .insert(stream_key.clone(), msg.peer_addr.clone());
        subject.stream_key_routes.insert(
            stream_key.clone(),
            RouteQueryResponse {
                route: Route { hops: vec![] },
                expected_services: ExpectedServices::RoundTrip(vec![], vec![], 1234),
            },
        );
        subject
            .tunneled_hosts
            .insert(stream_key.clone(), "hostname".to_string());
        subject.route_ids_to_return_routes.insert(
            1234,
            AddReturnRouteMessage {
                return_route_id: 1234,
                expected_services: vec![],
                protocol: ProxyProtocol::HTTP,
                hostname_opt: None,
            },
        );
        let proxy_server_addr = subject.start();
        let schedule_stream_key_purge_sub = proxy_server_addr.clone().recipient();
        let mut peer_actors = peer_actors_builder().build();
        peer_actors.proxy_server.schedule_stream_key_purge = schedule_stream_key_purge_sub;
        let system = System::new(test_name);
        let bind_msg = BindMessage { peer_actors };
        proxy_server_addr.try_send(bind_msg).unwrap();
        let time_before_sending_package = SystemTime::now();

        proxy_server_addr.try_send(msg).unwrap();

        let time_after_sending_package = time_before_sending_package
            .checked_add(Duration::from_secs(1))
            .unwrap();
        let pre_purge_assertions = AssertionsMessage {
            assertions: Box::new(move |proxy_server: &mut ProxyServer| {
                let purge_timestamp = proxy_server
                    .stream_key_ttl
                    .get(&stream_key)
                    .unwrap()
                    .clone();
                assert!(
                    time_before_sending_package <= purge_timestamp
                        && purge_timestamp <= time_after_sending_package
                );
                assert!(!proxy_server.keys_and_addrs.is_empty());
                assert!(!proxy_server.stream_key_routes.is_empty());
                assert!(!proxy_server.tunneled_hosts.is_empty());
                TestLogHandler::new().exists_log_containing(&format!(
                    "DEBUG: {test_name}: Client closed stream referenced by stream key {:?}, \
                    which was tunneling to the host \"hostname\". \
                    It will be purged after {stream_key_purge_delay_in_millis}ms.",
                    stream_key
                ));
            }),
        };
        proxy_server_addr
            .try_send(MessageScheduler {
                scheduled_msg: pre_purge_assertions,
                delay: Duration::from_millis(stream_key_purge_delay_in_millis - offset_in_millis), // 400ms
            })
            .unwrap();
        let post_purge_assertions = AssertionsMessage {
            assertions: Box::new(move |proxy_server: &mut ProxyServer| {
                assert!(proxy_server.keys_and_addrs.is_empty());
                assert!(proxy_server.stream_key_routes.is_empty());
                assert!(proxy_server.tunneled_hosts.is_empty());
                assert!(proxy_server.stream_key_ttl.is_empty());
                TestLogHandler::new().exists_log_containing(&format!(
                    "DEBUG: {test_name}: Retiring stream key {:?}",
                    stream_key
                ));
                System::current().stop();
            }),
        };
        proxy_server_addr
            .try_send(MessageScheduler {
                scheduled_msg: post_purge_assertions,
                delay: Duration::from_millis(stream_key_purge_delay_in_millis + offset_in_millis), // 600ms
            })
            .unwrap();
        system.run();
    }

    #[test]
    fn straggling_packets_are_logged() {
        init_test_logging();
        let test_name = "straggling_packets_are_logged";
        let cryptde = main_cryptde();
        let mut subject = ProxyServer::new(
            cryptde,
            alias_cryptde(),
            true,
            Some(STANDARD_CONSUMING_WALLET_BALANCE),
            false,
            false,
        );
        subject.logger = Logger::new(test_name);
        subject.subs = Some(make_proxy_server_out_subs());
        let stream_key = StreamKey::make_meaningful_stream_key(test_name);
        let socket_addr = SocketAddr::from_str("1.2.3.4:5678").unwrap();
        subject
            .keys_and_addrs
            .insert(stream_key.clone(), socket_addr.clone());
        subject.stream_key_routes.insert(
            stream_key.clone(),
            RouteQueryResponse {
                route: Route { hops: vec![] },
                expected_services: ExpectedServices::RoundTrip(vec![], vec![], 1234),
            },
        );
        subject
            .tunneled_hosts
            .insert(stream_key.clone(), "hostname".to_string());
        subject.route_ids_to_return_routes.insert(
            1234,
            AddReturnRouteMessage {
                return_route_id: 1234,
                expected_services: vec![],
                protocol: ProxyProtocol::HTTP,
                hostname_opt: None,
            },
        );
        let proxy_server_addr = subject.start();
        let schedule_stream_key_purge_sub = proxy_server_addr.clone().recipient();
        let mut peer_actors = peer_actors_builder().build();
        peer_actors.proxy_server.schedule_stream_key_purge = schedule_stream_key_purge_sub;

        let system = System::new(test_name);
        let bind_msg = BindMessage { peer_actors };
        proxy_server_addr.try_send(bind_msg).unwrap();
        let stream_shutdown_msg = StreamShutdownMsg {
            peer_addr: socket_addr,
            stream_type: RemovedStreamType::NonClandestine(NonClandestineAttributes {
                reception_port: 0,
                sequence_number: 0,
            }),
            report_to_counterpart: true,
        };
        let client_response_payload = ClientResponsePayload_0v1 {
            stream_key: stream_key.clone(),
            sequenced_packet: SequencedPacket::new(vec![], 1, true),
        };
        let expired_cores_package: ExpiredCoresPackage<ClientResponsePayload_0v1> =
            ExpiredCoresPackage::new(
                SocketAddr::from_str("1.2.3.4:1234").unwrap(),
                Some(make_wallet("irrelevant")),
                return_route_with_id(cryptde, 1234),
                client_response_payload.into(),
                0,
            );
        proxy_server_addr.try_send(stream_shutdown_msg).unwrap();

        proxy_server_addr.try_send(expired_cores_package).unwrap();

        System::current().stop();
        system.run();
        TestLogHandler::new().exists_log_containing(&format!(
            "WARN: {test_name}: Straggling packet of length 0 received for a \
            stream key {:?} after a delay of",
            stream_key
        ));
    }

    #[test]
    fn proxy_server_receives_nonterminal_response_from_hopper() {
        let system = System::new("proxy_server_receives_nonterminal_response_from_hopper");
        let (dispatcher_mock, _, dispatcher_log_arc) = make_recorder();
        let (accountant, _, accountant_recording_arc) = make_recorder();
        let cryptde = main_cryptde();
        let mut subject = ProxyServer::new(
            cryptde,
            alias_cryptde(),
            true,
            Some(STANDARD_CONSUMING_WALLET_BALANCE),
            false,
            false,
        );
        let socket_addr = SocketAddr::from_str("1.2.3.4:5678").unwrap();
        let stream_key = StreamKey::make_meaningless_stream_key();
        let irrelevant_public_key = PublicKey::from(&b"irrelevant"[..]);
        subject
            .keys_and_addrs
            .insert(stream_key.clone(), socket_addr.clone());
        let incoming_route_d_wallet = make_wallet("D Earning");
        let incoming_route_e_wallet = make_wallet("E Earning");
        let incoming_route_f_wallet = make_wallet("F Earning");
        let rate_pack_d = rate_pack(101);
        let rate_pack_e = rate_pack(102);
        let rate_pack_f = rate_pack(103);
        subject.route_ids_to_return_routes.insert(
            1234,
            AddReturnRouteMessage {
                return_route_id: 1234,
                expected_services: vec![
                    ExpectedService::Exit(
                        irrelevant_public_key.clone(),
                        incoming_route_d_wallet.clone(),
                        rate_pack_d,
                    ),
                    ExpectedService::Routing(
                        irrelevant_public_key.clone(),
                        incoming_route_e_wallet.clone(),
                        rate_pack_e,
                    ),
                    ExpectedService::Routing(
                        irrelevant_public_key.clone(),
                        incoming_route_f_wallet.clone(),
                        rate_pack_f,
                    ),
                    ExpectedService::Nothing,
                ],
                protocol: ProxyProtocol::TLS,
                hostname_opt: None,
            },
        );
        let incoming_route_g_wallet = make_wallet("G Earning");
        let incoming_route_h_wallet = make_wallet("H Earning");
        let incoming_route_i_wallet = make_wallet("I Earning");
        let rate_pack_g = rate_pack(104);
        let rate_pack_h = rate_pack(105);
        let rate_pack_i = rate_pack(106);
        subject.route_ids_to_return_routes.insert(
            1235,
            AddReturnRouteMessage {
                return_route_id: 1235,
                expected_services: vec![
                    ExpectedService::Exit(
                        irrelevant_public_key.clone(),
                        incoming_route_g_wallet.clone(),
                        rate_pack_g,
                    ),
                    ExpectedService::Routing(
                        irrelevant_public_key.clone(),
                        incoming_route_h_wallet.clone(),
                        rate_pack_h,
                    ),
                    ExpectedService::Routing(
                        irrelevant_public_key.clone(),
                        incoming_route_i_wallet.clone(),
                        rate_pack_i,
                    ),
                    ExpectedService::Nothing,
                ],
                protocol: ProxyProtocol::TLS,
                hostname_opt: None,
            },
        );
        let subject_addr: Addr<ProxyServer> = subject.start();
        let first_client_response_payload = ClientResponsePayload_0v1 {
            stream_key,
            sequenced_packet: SequencedPacket {
                data: b"some data".to_vec(),
                sequence_number: 4321,
                last_data: false,
            },
        };
        let first_exit_size = first_client_response_payload.sequenced_packet.data.len();
        let first_expired_cores_package: ExpiredCoresPackage<ClientResponsePayload_0v1> =
            ExpiredCoresPackage::new(
                SocketAddr::from_str("1.2.3.4:1234").unwrap(),
                Some(make_wallet("irrelevant")),
                return_route_with_id(cryptde, 1234),
                first_client_response_payload.into(),
                0,
            );
        let routing_size = first_expired_cores_package.payload_len;
        let second_client_response_payload = ClientResponsePayload_0v1 {
            stream_key,
            sequenced_packet: SequencedPacket {
                data: b"other data".to_vec(),
                sequence_number: 4322,
                last_data: false,
            },
        };
        let second_exit_size = second_client_response_payload.sequenced_packet.data.len();
        let second_expired_cores_package: ExpiredCoresPackage<ClientResponsePayload_0v1> =
            ExpiredCoresPackage::new(
                SocketAddr::from_str("1.2.3.5:1235").unwrap(),
                Some(make_wallet("irrelevant")),
                return_route_with_id(cryptde, 1235),
                second_client_response_payload.into(),
                0,
            );
        let peer_actors = peer_actors_builder()
            .dispatcher(dispatcher_mock)
            .accountant(accountant)
            .build();
        subject_addr.try_send(BindMessage { peer_actors }).unwrap();
        let before = SystemTime::now();

        subject_addr
            .try_send(first_expired_cores_package.clone())
            .unwrap();
        subject_addr
            .try_send(second_expired_cores_package.clone())
            .unwrap();

        System::current().stop();
        system.run();
        let after = SystemTime::now();
        let dispatcher_recording = dispatcher_log_arc.lock().unwrap();
        let record = dispatcher_recording.get_record::<TransmitDataMsg>(0);
        assert_eq!(record.endpoint, Endpoint::Socket(socket_addr));
        assert_eq!(record.last_data, false);
        assert_eq!(record.data, b"some data".to_vec());
        let record = dispatcher_recording.get_record::<TransmitDataMsg>(1);
        assert_eq!(record.endpoint, Endpoint::Socket(socket_addr));
        assert_eq!(record.last_data, false);
        assert_eq!(record.data, b"other data".to_vec());
        let accountant_recording = accountant_recording_arc.lock().unwrap();
        let first_report = accountant_recording.get_record::<ReportServicesConsumedMessage>(0);
        let first_report_timestamp = first_report.timestamp;
        assert_eq!(
            first_report,
            &ReportServicesConsumedMessage {
                timestamp: first_report_timestamp,
                exit: ExitServiceConsumed {
                    earning_wallet: incoming_route_d_wallet,
                    payload_size: first_exit_size,
                    service_rate: rate_pack_d.exit_service_rate,
                    byte_rate: rate_pack_d.exit_byte_rate
                },
                routing_payload_size: routing_size,
                routing: vec![
                    RoutingServiceConsumed {
                        earning_wallet: incoming_route_e_wallet,
                        service_rate: rate_pack_e.routing_service_rate,
                        byte_rate: rate_pack_e.routing_byte_rate
                    },
                    RoutingServiceConsumed {
                        earning_wallet: incoming_route_f_wallet,
                        service_rate: rate_pack_f.routing_service_rate,
                        byte_rate: rate_pack_f.routing_byte_rate
                    }
                ]
            }
        );
        assert!(before <= first_report_timestamp && first_report_timestamp <= after);
        let second_report = accountant_recording.get_record::<ReportServicesConsumedMessage>(1);
        let second_report_timestamp = second_report.timestamp;
        let routing_size = second_expired_cores_package.payload_len;
        assert_eq!(
            second_report,
            &ReportServicesConsumedMessage {
                timestamp: second_report_timestamp,
                exit: ExitServiceConsumed {
                    earning_wallet: incoming_route_g_wallet,
                    payload_size: second_exit_size,
                    service_rate: rate_pack_g.exit_service_rate,
                    byte_rate: rate_pack_g.exit_byte_rate
                },
                routing_payload_size: routing_size,
                routing: vec![
                    RoutingServiceConsumed {
                        earning_wallet: incoming_route_h_wallet,
                        service_rate: rate_pack_h.routing_service_rate,
                        byte_rate: rate_pack_h.routing_byte_rate
                    },
                    RoutingServiceConsumed {
                        earning_wallet: incoming_route_i_wallet,
                        service_rate: rate_pack_i.routing_service_rate,
                        byte_rate: rate_pack_i.routing_byte_rate
                    }
                ]
            }
        );
        assert!(before <= second_report_timestamp && second_report_timestamp <= after);
        assert_eq!(accountant_recording.len(), 2);
    }

    #[test]
    fn dns_retry_entry_is_removed_after_a_successful_client_response() {
        init_test_logging();
        let test_name = "dns_retry_entry_is_removed_after_a_successful_client_response";
        let system = System::new(test_name);
        let cryptde = main_cryptde();
        let mut subject = ProxyServer::new(
            cryptde,
            alias_cryptde(),
            true,
            Some(STANDARD_CONSUMING_WALLET_BALANCE),
            false,
            false,
        );
        let socket_addr = SocketAddr::from_str("1.2.3.4:5678").unwrap();
        let stream_key = StreamKey::make_meaningless_stream_key();
        let stream_key_clone = stream_key.clone();
        let irrelevant_public_key = PublicKey::from(&b"irrelevant"[..]);
        subject
            .keys_and_addrs
            .insert(stream_key.clone(), socket_addr.clone());
        subject.logger = Logger::new(test_name);
        let mut dns_failure_retries_hash_map = HashMap::new();
        let mut dns_fail_client_payload = make_request_payload(111, cryptde);
        dns_fail_client_payload.stream_key = stream_key;
        dns_failure_retries_hash_map.insert(
            stream_key,
            DNSFailureRetry {
                unsuccessful_request: dns_fail_client_payload,
                retries_left: 3,
            },
        );
        subject.dns_failure_retries = dns_failure_retries_hash_map;
        let incoming_route_d_wallet = make_wallet("D Earning");
        let incoming_route_e_wallet = make_wallet("E Earning");
        let incoming_route_f_wallet = make_wallet("F Earning");
        let rate_pack_d = rate_pack(101);
        let rate_pack_e = rate_pack(102);
        let rate_pack_f = rate_pack(103);
        subject.route_ids_to_return_routes.insert(
            1234,
            AddReturnRouteMessage {
                return_route_id: 1234,
                expected_services: vec![
                    ExpectedService::Exit(
                        irrelevant_public_key.clone(),
                        incoming_route_d_wallet.clone(),
                        rate_pack_d,
                    ),
                    ExpectedService::Routing(
                        irrelevant_public_key.clone(),
                        incoming_route_e_wallet.clone(),
                        rate_pack_e,
                    ),
                    ExpectedService::Routing(
                        irrelevant_public_key.clone(),
                        incoming_route_f_wallet.clone(),
                        rate_pack_f,
                    ),
                    ExpectedService::Nothing,
                ],
                protocol: ProxyProtocol::TLS,
                hostname_opt: None,
            },
        );
        let subject_addr: Addr<ProxyServer> = subject.start();
        let first_client_response_payload = ClientResponsePayload_0v1 {
            stream_key,
            sequenced_packet: SequencedPacket {
                data: b"some data".to_vec(),
                sequence_number: 4321,
                last_data: false,
            },
        };
        let first_expired_cores_package: ExpiredCoresPackage<ClientResponsePayload_0v1> =
            ExpiredCoresPackage::new(
                SocketAddr::from_str("1.2.3.4:1234").unwrap(),
                Some(make_wallet("irrelevant")),
                return_route_with_id(cryptde, 1234),
                first_client_response_payload.into(),
                0,
            );
        let peer_actors = peer_actors_builder().build();
        subject_addr.try_send(BindMessage { peer_actors }).unwrap();

        subject_addr.try_send(first_expired_cores_package).unwrap();

        subject_addr
            .try_send(AssertionsMessage {
                assertions: Box::new(move |proxy_server: &mut ProxyServer| {
                    let retry_opt = proxy_server.dns_failure_retries.get(&stream_key);
                    assert_eq!(retry_opt, None);
                }),
            })
            .unwrap();
        System::current().stop();
        system.run();
        TestLogHandler::new().exists_log_containing(&format!("DEBUG: {test_name}: Successful attempt of DNS resolution, removing DNS retry entry for stream key: {stream_key_clone}"));
    }

    #[test]
    fn proxy_server_records_services_consumed_even_after_browser_stream_is_gone() {
        let system =
            System::new("proxy_server_records_services_consumed_even_after_browser_stream_is_gone");
        let (dispatcher_mock, _, dispatcher_log_arc) = make_recorder();
        let (accountant, _, accountant_recording_arc) = make_recorder();
        let cryptde = main_cryptde();
        let mut subject = ProxyServer::new(
            cryptde,
            alias_cryptde(),
            true,
            Some(STANDARD_CONSUMING_WALLET_BALANCE),
            false,
            false,
        );
        let stream_key = StreamKey::make_meaningless_stream_key();
        let irrelevant_public_key = PublicKey::from(&b"irrelevant"[..]);
        // subject.keys_and_addrs contains no browser stream
        let incoming_route_d_wallet = make_wallet("D Earning");
        let incoming_route_e_wallet = make_wallet("E Earning");
        let rate_pack_d = rate_pack(101);
        let rate_pack_e = rate_pack(102);
        subject.route_ids_to_return_routes.insert(
            1234,
            AddReturnRouteMessage {
                return_route_id: 1234,
                expected_services: vec![
                    ExpectedService::Exit(
                        irrelevant_public_key.clone(),
                        incoming_route_d_wallet.clone(),
                        rate_pack_d,
                    ),
                    ExpectedService::Routing(
                        irrelevant_public_key.clone(),
                        incoming_route_e_wallet.clone(),
                        rate_pack_e,
                    ),
                ],
                protocol: ProxyProtocol::TLS,
                hostname_opt: None,
            },
        );
        let subject_addr: Addr<ProxyServer> = subject.start();
        let client_response_payload = ClientResponsePayload_0v1 {
            stream_key,
            sequenced_packet: SequencedPacket {
                data: b"some data".to_vec(),
                sequence_number: 4321,
                last_data: false,
            },
        };
        let exit_size = client_response_payload.sequenced_packet.data.len();
        let expired_cores_package: ExpiredCoresPackage<ClientResponsePayload_0v1> =
            ExpiredCoresPackage::new(
                SocketAddr::from_str("1.2.3.4:1234").unwrap(),
                Some(make_wallet("irrelevant")),
                return_route_with_id(cryptde, 1234),
                client_response_payload.into(),
                0,
            );
        let routing_size = expired_cores_package.payload_len;
        let peer_actors = peer_actors_builder()
            .dispatcher(dispatcher_mock)
            .accountant(accountant)
            .build();
        let before = SystemTime::now();
        subject_addr.try_send(BindMessage { peer_actors }).unwrap();

        subject_addr
            .try_send(expired_cores_package.clone())
            .unwrap();

        System::current().stop();
        system.run();
        let after = SystemTime::now();
        let dispatcher_recording = dispatcher_log_arc.lock().unwrap();
        assert_eq!(dispatcher_recording.len(), 0);
        let accountant_recording = accountant_recording_arc.lock().unwrap();
        let services_consumed_report =
            accountant_recording.get_record::<ReportServicesConsumedMessage>(0);
        let returned_timestamp = services_consumed_report.timestamp;
        assert_eq!(
            services_consumed_report,
            &ReportServicesConsumedMessage {
                timestamp: returned_timestamp,
                exit: ExitServiceConsumed {
                    earning_wallet: incoming_route_d_wallet,
                    payload_size: exit_size,
                    service_rate: rate_pack_d.exit_service_rate,
                    byte_rate: rate_pack_d.exit_byte_rate
                },
                routing_payload_size: routing_size,
                routing: vec![RoutingServiceConsumed {
                    earning_wallet: incoming_route_e_wallet,
                    service_rate: rate_pack_e.routing_service_rate,
                    byte_rate: rate_pack_e.routing_byte_rate
                }]
            }
        );
        assert!(before <= returned_timestamp && returned_timestamp <= after);
        assert_eq!(accountant_recording.len(), 1);
    }

    #[test]
    fn handle_dns_resolve_failure_sends_message_to_dispatcher() {
        let system = System::new("proxy_server_receives_response_from_routing_services");
        let (dispatcher_mock, _, dispatcher_log_arc) = make_recorder();
        let cryptde = main_cryptde();
        let mut subject = ProxyServer::new(
            cryptde,
            alias_cryptde(),
            true,
            Some(STANDARD_CONSUMING_WALLET_BALANCE),
            false,
            false,
        );

        let stream_key = StreamKey::make_meaningless_stream_key();
        let socket_addr = SocketAddr::from_str("1.2.3.4:5678").unwrap();
        let mut dns_failure_retries_hash_map = HashMap::new();
        let client_payload = make_request_payload(111, cryptde);
        dns_failure_retries_hash_map.insert(
            stream_key,
            DNSFailureRetry {
                unsuccessful_request: client_payload,
                retries_left: 0,
            },
        );
        subject.dns_failure_retries = dns_failure_retries_hash_map;
        subject
            .keys_and_addrs
            .insert(stream_key.clone(), socket_addr.clone());
        let exit_public_key = PublicKey::from(&b"exit_key"[..]);
        let exit_wallet = make_wallet("exit wallet");
        let subject_addr: Addr<ProxyServer> = subject.start();
        let dns_resolve_failure = DnsResolveFailure_0v1::new(stream_key);
        let expired_cores_package: ExpiredCoresPackage<DnsResolveFailure_0v1> =
            ExpiredCoresPackage::new(
                SocketAddr::from_str("1.2.3.4:1234").unwrap(),
                Some(make_wallet("irrelevant")),
                return_route_with_id(cryptde, 1234),
                dns_resolve_failure.into(),
                0,
            );

        let peer_actors = peer_actors_builder().dispatcher(dispatcher_mock).build();
        subject_addr.try_send(BindMessage { peer_actors }).unwrap();
        subject_addr
            .try_send(AddReturnRouteMessage {
                return_route_id: 1234,
                expected_services: vec![ExpectedService::Exit(
                    exit_public_key.clone(),
                    exit_wallet,
                    rate_pack(10),
                )],
                protocol: ProxyProtocol::HTTP,
                hostname_opt: Some("server.com".to_string()),
            })
            .unwrap();
        subject_addr.try_send(expired_cores_package).unwrap();

        System::current().stop();
        system.run();

        let dispatcher_recording = dispatcher_log_arc.lock().unwrap();
        let record = dispatcher_recording.get_record::<TransmitDataMsg>(0);
        assert_eq!(
            TransmitDataMsg {
                endpoint: Endpoint::Socket(socket_addr),
                last_data: true,
                sequence_number: Some(0),
                data: ServerImpersonatorHttp {}
                    .dns_resolution_failure_response(Some("server.com".to_string()),),
            },
            *record
        );
    }

    #[test]
    fn handle_dns_resolve_failure_reports_services_consumed() {
        let system = System::new("proxy_server_records_accounting");
        let (accountant, _, accountant_recording_arc) = make_recorder();
        let cryptde = main_cryptde();
        let mut subject = ProxyServer::new(
            cryptde,
            alias_cryptde(),
            true,
            Some(STANDARD_CONSUMING_WALLET_BALANCE),
            false,
            false,
        );
        let socket_addr = SocketAddr::from_str("1.2.3.4:5678").unwrap();
        let stream_key = StreamKey::make_meaningless_stream_key();
        let irrelevant_public_key = PublicKey::from(&b"irrelevant"[..]);
        let mut dns_failure_retries_hash_map = HashMap::new();
        let client_payload = make_request_payload(111, cryptde);
        dns_failure_retries_hash_map.insert(
            stream_key,
            DNSFailureRetry {
                unsuccessful_request: client_payload,
                retries_left: 0,
            },
        );
        subject.dns_failure_retries = dns_failure_retries_hash_map;
        subject
            .keys_and_addrs
            .insert(stream_key.clone(), socket_addr.clone());
        let incoming_route_d_wallet = make_wallet("D Earning");
        let incoming_route_e_wallet = make_wallet("E Earning");
        let incoming_route_f_wallet = make_wallet("F Earning");
        let rate_pack_d = rate_pack(101);
        let rate_pack_e = rate_pack(102);
        let rate_pack_f = rate_pack(103);
        subject.route_ids_to_return_routes.insert(
            1234,
            AddReturnRouteMessage {
                return_route_id: 1234,
                expected_services: vec![
                    ExpectedService::Exit(
                        irrelevant_public_key.clone(),
                        incoming_route_d_wallet.clone(),
                        rate_pack_d,
                    ),
                    ExpectedService::Routing(
                        irrelevant_public_key.clone(),
                        incoming_route_e_wallet.clone(),
                        rate_pack_e,
                    ),
                    ExpectedService::Routing(
                        irrelevant_public_key.clone(),
                        incoming_route_f_wallet.clone(),
                        rate_pack_f,
                    ),
                    ExpectedService::Nothing,
                ],
                protocol: ProxyProtocol::TLS,
                hostname_opt: Some("server.com".to_string()),
            },
        );
        let subject_addr: Addr<ProxyServer> = subject.start();
        let dns_resolve_failure_payload = DnsResolveFailure_0v1::new(stream_key);
        let expired_cores_package: ExpiredCoresPackage<DnsResolveFailure_0v1> =
            ExpiredCoresPackage::new(
                SocketAddr::from_str("1.2.3.4:1234").unwrap(),
                Some(make_wallet("irrelevant")),
                return_route_with_id(cryptde, 1234),
                dns_resolve_failure_payload.into(),
                0,
            );
        let routing_size = expired_cores_package.payload_len;
        let peer_actors = peer_actors_builder().accountant(accountant).build();
        subject_addr.try_send(BindMessage { peer_actors }).unwrap();
        let before = SystemTime::now();

        subject_addr
            .try_send(expired_cores_package.clone())
            .unwrap();

        System::current().stop();
        system.run();
        let after = SystemTime::now();
        let accountant_recording = accountant_recording_arc.lock().unwrap();
        let services_consumed_message =
            accountant_recording.get_record::<ReportServicesConsumedMessage>(0);
        let returned_timestamp = services_consumed_message.timestamp;
        assert_eq!(
            services_consumed_message,
            &ReportServicesConsumedMessage {
                timestamp: returned_timestamp,
                exit: ExitServiceConsumed {
                    earning_wallet: incoming_route_d_wallet,
                    payload_size: 0,
                    service_rate: rate_pack_d.exit_service_rate,
                    byte_rate: rate_pack_d.exit_byte_rate
                },
                routing_payload_size: routing_size,
                routing: vec![
                    RoutingServiceConsumed {
                        earning_wallet: incoming_route_e_wallet,
                        service_rate: rate_pack_e.routing_service_rate,
                        byte_rate: rate_pack_e.routing_byte_rate
                    },
                    RoutingServiceConsumed {
                        earning_wallet: incoming_route_f_wallet,
                        service_rate: rate_pack_f.routing_service_rate,
                        byte_rate: rate_pack_f.routing_byte_rate
                    }
                ]
            }
        );
        assert!(before <= returned_timestamp && returned_timestamp <= after);
        assert_eq!(accountant_recording.len(), 1);
    }

    #[test]
    fn handle_dns_resolve_failure_sends_message_to_neighborhood() {
        init_test_logging();
        let test_name = "handle_dns_resolve_failure_sends_message_to_neighborhood";
        let system = System::new(test_name);
        let (neighborhood_mock, _, neighborhood_log_arc) = make_recorder();
        let cryptde = main_cryptde();
        let mut subject = ProxyServer::new(
            cryptde,
            alias_cryptde(),
            true,
            Some(STANDARD_CONSUMING_WALLET_BALANCE),
            false,
            false,
        );
        let stream_key = StreamKey::make_meaningless_stream_key();
        let socket_addr = SocketAddr::from_str("1.2.3.4:5678").unwrap();
        let mut dns_failure_retries_hash_map = HashMap::new();
        let client_payload = make_request_payload(111, cryptde);
        dns_failure_retries_hash_map.insert(
            stream_key,
            DNSFailureRetry {
                unsuccessful_request: client_payload,
                retries_left: 0,
            },
        );
        subject.logger = Logger::new(test_name);
        subject.dns_failure_retries = dns_failure_retries_hash_map;
        subject
            .keys_and_addrs
            .insert(stream_key.clone(), socket_addr.clone());
        let exit_public_key = PublicKey::from(&b"exit_key"[..]);
        let exit_wallet = make_wallet("exit wallet");
        subject.route_ids_to_return_routes.insert(
            1234,
            AddReturnRouteMessage {
                return_route_id: 1234,
                expected_services: vec![ExpectedService::Exit(
                    exit_public_key.clone(),
                    exit_wallet,
                    rate_pack(10),
                )],
                protocol: ProxyProtocol::HTTP,
                hostname_opt: Some("server.com".to_string()),
            },
        );
        let subject_addr: Addr<ProxyServer> = subject.start();
        let dns_resolve_failure = DnsResolveFailure_0v1::new(stream_key);
        let expired_cores_package: ExpiredCoresPackage<DnsResolveFailure_0v1> =
            ExpiredCoresPackage::new(
                SocketAddr::from_str("1.2.3.4:1234").unwrap(),
                Some(make_wallet("irrelevant")),
                return_route_with_id(cryptde, 1234),
                dns_resolve_failure.into(),
                0,
            );
        let peer_actors = peer_actors_builder()
            .neighborhood(neighborhood_mock)
            .build();

        subject_addr.try_send(BindMessage { peer_actors }).unwrap();
        subject_addr.try_send(expired_cores_package).unwrap();

        System::current().stop();
        system.run();
        let neighborhood_recording = neighborhood_log_arc.lock().unwrap();
        let record = neighborhood_recording.get_record::<UpdateNodeRecordMetadataMessage>(0);
        assert_eq!(
            record,
            &UpdateNodeRecordMetadataMessage {
                public_key: exit_public_key.clone(),
                metadata_change: NRMetadataChange::AddUnreachableHost {
                    hostname: "server.com".to_string()
                }
            }
        );
        TestLogHandler::new().exists_no_log_containing(&format!(
            "ERROR: {test_name}: Exit node {exit_public_key} complained of DNS failure, but was given no hostname to resolve."
        ));
    }

    #[test]
    fn handle_dns_resolve_failure_does_not_send_message_to_neighborhood_when_server_is_not_specified(
    ) {
        init_test_logging();
        let test_name = "handle_dns_resolve_failure_does_not_send_message_to_neighborhood_when_server_is_not_specified";
        let system = System::new(test_name);
        let (neighborhood, _, neighborhood_recording_arc) = make_recorder();
        let cryptde = main_cryptde();
        let mut subject = ProxyServer::new(
            cryptde,
            alias_cryptde(),
            true,
            Some(STANDARD_CONSUMING_WALLET_BALANCE),
            false,
            false,
        );
        let stream_key = StreamKey::make_meaningless_stream_key();
        let socket_addr = SocketAddr::from_str("1.2.3.4:5678").unwrap();
        let mut dns_failure_retries_hash_map = HashMap::new();
        let client_payload = make_request_payload(111, cryptde);
        dns_failure_retries_hash_map.insert(
            stream_key,
            DNSFailureRetry {
                unsuccessful_request: client_payload,
                retries_left: 0,
            },
        );
        subject.logger = Logger::new(test_name);
        subject.dns_failure_retries = dns_failure_retries_hash_map;
        subject
            .keys_and_addrs
            .insert(stream_key.clone(), socket_addr);
        let exit_public_key = PublicKey::from(&b"exit_key"[..]);
        let exit_wallet = make_wallet("exit wallet");
        subject.route_ids_to_return_routes.insert(
            1234,
            AddReturnRouteMessage {
                return_route_id: 1234,
                expected_services: vec![ExpectedService::Exit(
                    exit_public_key.clone(),
                    exit_wallet,
                    rate_pack(10),
                )],
                protocol: ProxyProtocol::HTTP,
                hostname_opt: None,
            },
        );
        let subject_addr: Addr<ProxyServer> = subject.start();
        let dns_resolve_failure = DnsResolveFailure_0v1::new(stream_key);
        let expired_cores_package: ExpiredCoresPackage<DnsResolveFailure_0v1> =
            ExpiredCoresPackage::new(
                SocketAddr::from_str("1.2.3.4:1234").unwrap(),
                Some(make_wallet("irrelevant")),
                return_route_with_id(cryptde, 1234),
                dns_resolve_failure.into(),
                0,
            );
        let peer_actors = peer_actors_builder().neighborhood(neighborhood).build();

        subject_addr.try_send(BindMessage { peer_actors }).unwrap();
        subject_addr.try_send(expired_cores_package).unwrap();

        System::current().stop();
        system.run();
        let neighborhood_recording = neighborhood_recording_arc.lock().unwrap();
        let record_opt =
            neighborhood_recording.get_record_opt::<UpdateNodeRecordMetadataMessage>(0);
        assert_eq!(record_opt, None);
        TestLogHandler::new().exists_log_containing(&format!(
            "ERROR: {test_name}: Exit node {exit_public_key} complained of DNS failure, but was given no hostname to resolve."
        ));
    }

    #[test]
    fn handle_dns_resolve_failure_logs_when_stream_key_be_gone_but_server_name_be_not() {
        init_test_logging();
        let system = System::new("test");
        let (neighborhood_mock, _, _) = make_recorder();
        let cryptde = main_cryptde();
        let mut subject = ProxyServer::new(
            cryptde,
            alias_cryptde(),
            true,
            Some(STANDARD_CONSUMING_WALLET_BALANCE),
            false,
            false,
        );
        let stream_key = StreamKey::make_meaningless_stream_key();
        let return_route_id = 1234;
        let socket_addr = SocketAddr::from_str("1.2.3.4:5678").unwrap();
        let mut dns_failure_retries_hash_map = HashMap::new();
        let client_payload = make_request_payload(111, cryptde);
        dns_failure_retries_hash_map.insert(
            stream_key,
            DNSFailureRetry {
                unsuccessful_request: client_payload,
                retries_left: 0,
            },
        );
        subject.dns_failure_retries = dns_failure_retries_hash_map;
        subject
            .keys_and_addrs
            .insert(stream_key.clone(), socket_addr.clone());
        let exit_public_key = PublicKey::from(&b"exit_key"[..]);
        let exit_wallet = make_wallet("exit wallet");
        subject.route_ids_to_return_routes.insert(
            return_route_id,
            AddReturnRouteMessage {
                return_route_id,
                expected_services: vec![ExpectedService::Exit(
                    exit_public_key.clone(),
                    exit_wallet,
                    rate_pack(10),
                )],
                protocol: ProxyProtocol::HTTP,
                hostname_opt: Some("server.com".to_string()),
            },
        );
        let subject_addr: Addr<ProxyServer> = subject.start();
        let dns_resolve_failure = DnsResolveFailure_0v1::new(stream_key);
        let expired_cores_package: ExpiredCoresPackage<DnsResolveFailure_0v1> =
            ExpiredCoresPackage::new(
                SocketAddr::from_str("1.2.3.4:1234").unwrap(),
                Some(make_wallet("irrelevant")),
                return_route_with_id(cryptde, return_route_id),
                dns_resolve_failure.into(),
                0,
            );
        let already_used_expired_cores_package = expired_cores_package.clone();
        let peer_actors = peer_actors_builder()
            .neighborhood(neighborhood_mock)
            .build();
        subject_addr.try_send(BindMessage { peer_actors }).unwrap();

        subject_addr.try_send(expired_cores_package).unwrap();
        subject_addr
            .try_send(already_used_expired_cores_package)
            .unwrap();

        System::current().stop();
        system.run();
        TestLogHandler::new().exists_log_containing(
            format!(
                "Discarding DnsResolveFailure message for {} from an unrecognized stream key {:?}",
                "server.com", stream_key
            )
            .as_str(),
        );
    }

    #[test]
    fn handle_dns_resolve_failure_logs_when_stream_key_and_server_name_are_both_missing() {
        init_test_logging();
        let system = System::new("test");
        let (neighborhood_mock, _, _) = make_recorder();
        let cryptde = main_cryptde();
        let mut subject = ProxyServer::new(
            cryptde,
            alias_cryptde(),
            true,
            Some(STANDARD_CONSUMING_WALLET_BALANCE),
            false,
            false,
        );
        let stream_key = StreamKey::make_meaningless_stream_key();
        let return_route_id = 1234;
        let socket_addr = SocketAddr::from_str("1.2.3.4:5678").unwrap();
        let mut dns_failure_retries_hash_map = HashMap::new();
        let client_payload = make_request_payload(111, cryptde);
        dns_failure_retries_hash_map.insert(
            stream_key,
            DNSFailureRetry {
                unsuccessful_request: client_payload,
                retries_left: 0,
            },
        );
        subject.dns_failure_retries = dns_failure_retries_hash_map;
        subject
            .keys_and_addrs
            .insert(stream_key.clone(), socket_addr.clone());
        let exit_public_key = PublicKey::from(&b"exit_key"[..]);
        let exit_wallet = make_wallet("exit wallet");
        subject.route_ids_to_return_routes.insert(
            return_route_id,
            AddReturnRouteMessage {
                return_route_id,
                expected_services: vec![ExpectedService::Exit(
                    exit_public_key.clone(),
                    exit_wallet,
                    rate_pack(10),
                )],
                protocol: ProxyProtocol::HTTP,
                hostname_opt: None,
            },
        );
        let subject_addr: Addr<ProxyServer> = subject.start();
        let dns_resolve_failure = DnsResolveFailure_0v1::new(stream_key);
        let expired_cores_package: ExpiredCoresPackage<DnsResolveFailure_0v1> =
            ExpiredCoresPackage::new(
                SocketAddr::from_str("1.2.3.4:1234").unwrap(),
                Some(make_wallet("irrelevant")),
                return_route_with_id(cryptde, return_route_id),
                dns_resolve_failure.into(),
                0,
            );
        let already_used_expired_cores_package = expired_cores_package.clone();
        let peer_actors = peer_actors_builder()
            .neighborhood(neighborhood_mock)
            .build();
        subject_addr.try_send(BindMessage { peer_actors }).unwrap();

        subject_addr.try_send(expired_cores_package).unwrap();
        subject_addr
            .try_send(already_used_expired_cores_package)
            .unwrap();

        System::current().stop();
        system.run();
        TestLogHandler::new().exists_log_containing(
            &format!(
                "Discarding DnsResolveFailure message for <unspecified_server> from an unrecognized stream key {:?}",
                stream_key
            )
        );
    }

    #[test]
    fn handle_dns_resolve_failure_purges_stream_keys() {
        let cryptde = main_cryptde();
        let (neighborhood_mock, _, _) = make_recorder();
        let (dispatcher_mock, _, _) = make_recorder();
        let mut subject = ProxyServer::new(
            cryptde,
            alias_cryptde(),
            true,
            Some(STANDARD_CONSUMING_WALLET_BALANCE),
            false,
            false,
        );
        subject.subs = Some(make_proxy_server_out_subs());
        let peer_actors = peer_actors_builder()
            .neighborhood(neighborhood_mock)
            .dispatcher(dispatcher_mock)
            .build();
        subject.subs.as_mut().unwrap().update_node_record_metadata =
            peer_actors.neighborhood.update_node_record_metadata;
        subject.subs.as_mut().unwrap().dispatcher = peer_actors.dispatcher.from_dispatcher_client;
        let stream_key = StreamKey::make_meaningless_stream_key();
        let socket_addr = SocketAddr::from_str("1.2.3.4:5678").unwrap();
        let mut dns_failure_retries_hash_map = HashMap::new();
        let client_payload = make_request_payload(111, cryptde);
        dns_failure_retries_hash_map.insert(
            stream_key,
            DNSFailureRetry {
                unsuccessful_request: client_payload,
                retries_left: 0,
            },
        );
        subject.dns_failure_retries = dns_failure_retries_hash_map;
        subject
            .keys_and_addrs
            .insert(stream_key.clone(), socket_addr.clone());
        subject
            .tunneled_hosts
            .insert(stream_key.clone(), "tunneled host".to_string());
        subject.stream_key_routes.insert(
            stream_key.clone(),
            RouteQueryResponse {
                route: Route { hops: vec![] },
                expected_services: ExpectedServices::OneWay(vec![]),
            },
        );
        subject.route_ids_to_return_routes.insert(
            1234,
            AddReturnRouteMessage {
                return_route_id: 1234,
                expected_services: vec![
                    make_exit_service_from_key(PublicKey::new(b"exit_node")),
                    ExpectedService::Nothing,
                ],
                protocol: ProxyProtocol::HTTP,
                hostname_opt: None,
            },
        );
        let dns_resolve_failure = DnsResolveFailure_0v1::new(stream_key);
        let expired_cores_package: ExpiredCoresPackage<DnsResolveFailure_0v1> =
            ExpiredCoresPackage::new(
                SocketAddr::from_str("1.2.3.4:1234").unwrap(),
                Some(make_wallet("irrelevant")),
                return_route_with_id(cryptde, 1234),
                dns_resolve_failure.into(),
                0,
            );

        subject.handle_dns_resolve_failure(&expired_cores_package);

        assert!(subject.keys_and_addrs.is_empty());
        assert!(subject.stream_key_routes.is_empty());
        assert!(subject.tunneled_hosts.is_empty());
    }

    #[test]
    fn handle_dns_resolve_failure_zero_hop() {
        let system = System::new("handle_dns_resolve_failure_zero_hop");
        let (dispatcher_mock, _, dispatcher_recording_arc) = make_recorder();
        let (neighborhood_mock, _, neighborhood_recording_arc) = make_recorder();
        let cryptde = main_cryptde();
        let this_node_public_key = cryptde.public_key();
        let mut subject = ProxyServer::new(
            cryptde,
            alias_cryptde(),
            false, //meaning ZeroHop
            Some(STANDARD_CONSUMING_WALLET_BALANCE),
            false,
            false,
        );
        let stream_key = StreamKey::make_meaningless_stream_key();
        let socket_addr = SocketAddr::from_str("1.2.3.4:5678").unwrap();
        let mut dns_failure_retries_hash_map = HashMap::new();
        let client_payload = make_request_payload(111, cryptde);
        dns_failure_retries_hash_map.insert(
            stream_key,
            DNSFailureRetry {
                unsuccessful_request: client_payload,
                retries_left: 0,
            },
        );
        subject.dns_failure_retries = dns_failure_retries_hash_map;
        subject
            .keys_and_addrs
            .insert(stream_key.clone(), socket_addr.clone());
        subject.route_ids_to_return_routes.insert(
            1234,
            AddReturnRouteMessage {
                return_route_id: 1234,
                expected_services: vec![ExpectedService::Nothing, ExpectedService::Nothing],
                protocol: ProxyProtocol::HTTP,
                hostname_opt: Some("server.com".to_string()),
            },
        );
        let subject_addr: Addr<ProxyServer> = subject.start();
        let dns_resolve_failure = DnsResolveFailure_0v1::new(stream_key);
        let expired_cores_package: ExpiredCoresPackage<DnsResolveFailure_0v1> =
            ExpiredCoresPackage::new(
                SocketAddr::from_str("1.2.3.4:1234").unwrap(),
                Some(make_wallet("irrelevant")),
                return_route_with_id(cryptde, 1234),
                dns_resolve_failure.into(),
                0,
            );
        let peer_actors = peer_actors_builder()
            .dispatcher(dispatcher_mock)
            .neighborhood(neighborhood_mock)
            .build();
        subject_addr.try_send(BindMessage { peer_actors }).unwrap();

        subject_addr.try_send(expired_cores_package).unwrap();

        System::current().stop();
        system.run();
        let neighborhood_recording = neighborhood_recording_arc.lock().unwrap();
        let msg = neighborhood_recording.get_record::<UpdateNodeRecordMetadataMessage>(0);
        assert_eq!(
            msg,
            &UpdateNodeRecordMetadataMessage {
                public_key: this_node_public_key.clone(),
                metadata_change: NRMetadataChange::AddUnreachableHost {
                    hostname: "server.com".to_string()
                }
            }
        );
        let dispatcher_recording = dispatcher_recording_arc.lock().unwrap();
        let record = dispatcher_recording.get_record::<TransmitDataMsg>(0);
        assert_eq!(
            TransmitDataMsg {
                endpoint: Endpoint::Socket(socket_addr),
                last_data: true,
                sequence_number: Some(0),
                data: ServerImpersonatorHttp {}
                    .dns_resolution_failure_response(Some("server.com".to_string()),),
            },
            *record
        );
    }

    #[test]
    fn handle_dns_resolve_failure_sent_request_retry() {
        let system = System::new("test");
        let resolve_message_params_arc = Arc::new(Mutex::new(vec![]));
        let (neighborhood_mock, _, _) = make_recorder();
        let exit_public_key = PublicKey::from(&b"exit_key"[..]);
        let exit_wallet = make_wallet("exit wallet");
        let expected_services = vec![ExpectedService::Exit(
            exit_public_key.clone(),
            exit_wallet,
            rate_pack(10),
        )];
        let route_query_response_expected = RouteQueryResponse {
            route: make_meaningless_route(),
            expected_services: ExpectedServices::RoundTrip(
                expected_services.clone(),
                expected_services.clone(),
                1234,
            ),
        };
        let neighborhood_mock = neighborhood_mock
            .system_stop_conditions(match_every_type_id!(RouteQueryMessage))
            .route_query_response(Some(route_query_response_expected.clone()));
        let cryptde = main_cryptde();
        let mut subject = ProxyServer::new(
            cryptde,
            alias_cryptde(),
            true,
            Some(STANDARD_CONSUMING_WALLET_BALANCE),
            false,
            false,
        );
        let socket_addr = SocketAddr::from_str("1.2.3.4:5678").unwrap();
        let mut dns_failure_retries_hash_map = HashMap::new();
        let client_payload = make_request_payload(111, cryptde);
        let stream_key = client_payload.stream_key;
        dns_failure_retries_hash_map.insert(
            stream_key,
            DNSFailureRetry {
                unsuccessful_request: client_payload.clone(),
                retries_left: 3,
            },
        );
        subject.dns_failure_retries = dns_failure_retries_hash_map;
        subject
            .keys_and_addrs
            .insert(stream_key.clone(), socket_addr.clone());
        subject.route_ids_to_return_routes.insert(
            1234,
            AddReturnRouteMessage {
                return_route_id: 1234,
                expected_services: expected_services.clone(),
                protocol: ProxyProtocol::HTTP,
                hostname_opt: Some("server.com".to_string()),
            },
        );
        let message_resolver = RouteQueryResponseResolverMock::default()
            .resolve_message_params(&resolve_message_params_arc);
        let message_resolver_factory = RouteQueryResponseResolverFactoryMock::default()
            .make_result(Box::new(message_resolver));
        subject.inbound_client_data_helper_opt = Some(Box::new(IBCDHelperReal {
            factory: Box::new(message_resolver_factory),
        }));
        let subject_addr: Addr<ProxyServer> = subject.start();
        let dns_resolve_failure = DnsResolveFailure_0v1::new(stream_key);
        let expired_cores_package: ExpiredCoresPackage<DnsResolveFailure_0v1> =
            ExpiredCoresPackage::new(
                SocketAddr::from_str("1.2.3.4:1234").unwrap(),
                Some(make_wallet("irrelevant")),
                return_route_with_id(cryptde, 1234),
                dns_resolve_failure.into(),
                0,
            );
        let peer_actors = peer_actors_builder()
            .neighborhood(neighborhood_mock)
            .build();
        subject_addr.try_send(BindMessage { peer_actors }).unwrap();

        subject_addr.try_send(expired_cores_package).unwrap();

        subject_addr
            .try_send(AssertionsMessage {
                assertions: Box::new(move |proxy_server: &mut ProxyServer| {
                    let retry = proxy_server.dns_failure_retries.get(&stream_key).unwrap();
                    assert_eq!(retry.retries_left, 2);
                }),
            })
            .unwrap();
        let before = SystemTime::now();
        system.run();
        let after = SystemTime::now();
        let mut resolve_message_params = resolve_message_params_arc.lock().unwrap();
        let (transmit_to_hopper_args, route_query_message_response) =
            resolve_message_params.remove(0);
        let args = transmit_to_hopper_args;
        assert!(resolve_message_params.is_empty());
        assert_eq!(args.payload, client_payload);
        assert_eq!(args.client_addr, socket_addr);
        assert!(before <= args.timestamp && args.timestamp <= after);
        assert!(args.retire_stream_key_sub_opt.is_none());
        assert_eq!(args.is_decentralized, true);
        assert_eq!(
            route_query_message_response.unwrap().unwrap(),
            route_query_response_expected
        );
    }

    #[test]
    fn handle_dns_resolve_failure_logs_error_when_there_is_no_entry_in_the_hashmap_for_the_stream_key(
    ) {
        init_test_logging();
        let test_name = "handle_dns_resolve_failure_logs_error_when_there_is_no_entry_in_the_hashmap_for_the_stream_key";
        let system = System::new(test_name);
        let exit_public_key = PublicKey::from(&b"exit_key"[..]);
        let exit_wallet = make_wallet("exit wallet");
        let expected_services = vec![ExpectedService::Exit(
            exit_public_key.clone(),
            exit_wallet,
            rate_pack(10),
        )];
        let cryptde = main_cryptde();
        let mut subject = ProxyServer::new(
            cryptde,
            alias_cryptde(),
            true,
            Some(STANDARD_CONSUMING_WALLET_BALANCE),
            false,
            false,
        );
        let stream_key = StreamKey::make_meaningless_stream_key();
        let socket_addr = SocketAddr::from_str("1.2.3.4:5678").unwrap();
        subject.logger = Logger::new(test_name);
        subject
            .keys_and_addrs
            .insert(stream_key.clone(), socket_addr.clone());
        subject.route_ids_to_return_routes.insert(
            1234,
            AddReturnRouteMessage {
                return_route_id: 1234,
                expected_services: expected_services.clone(),
                protocol: ProxyProtocol::HTTP,
                hostname_opt: Some("server.com".to_string()),
            },
        );
        let subject_addr: Addr<ProxyServer> = subject.start();
        let dns_resolve_failure = DnsResolveFailure_0v1::new(stream_key);
        let expired_cores_package: ExpiredCoresPackage<DnsResolveFailure_0v1> =
            ExpiredCoresPackage::new(
                SocketAddr::from_str("1.2.3.4:1234").unwrap(),
                Some(make_wallet("irrelevant")),
                return_route_with_id(cryptde, 1234),
                dns_resolve_failure.into(),
                0,
            );
        let peer_actors = peer_actors_builder().build();
        subject_addr.try_send(BindMessage { peer_actors }).unwrap();

        subject_addr.try_send(expired_cores_package).unwrap();

        System::current().stop();
        system.run();
        TestLogHandler::new().exists_log_containing(&format!("ERROR: {test_name}: While handling ExpiredCoresPackage: No entry found inside dns_failure_retries hashmap for the stream_key: AAAAAAAAAAAAAAAAAAAAAAAAAAA"));
    }

    #[test]
    fn handle_dns_resolve_failure_sent_request_retry_three_times() {
        init_test_logging();
        let test_name = "handle_dns_resolve_failure_sent_request_retry_three_times";
        let make_params_arc = Arc::new(Mutex::new(vec![]));
        let system = System::new(test_name);
        let (neighborhood_mock, _, _) = make_recorder();
        let exit_public_key = PublicKey::from(&b"exit_key"[..]);
        let exit_wallet = make_wallet("exit wallet");
        let expected_services = vec![ExpectedService::Exit(
            exit_public_key.clone(),
            exit_wallet,
            rate_pack(10),
        )];
        let route_query_response_expected = RouteQueryResponse {
            route: make_meaningless_route(),
            expected_services: ExpectedServices::RoundTrip(
                expected_services.clone(),
                expected_services.clone(),
                1234,
            ),
        };
        let neighborhood_mock = neighborhood_mock
            .system_stop_conditions(match_every_type_id!(
                RouteQueryMessage,
                RouteQueryMessage,
                RouteQueryMessage
            ))
            .route_query_response(Some(route_query_response_expected.clone()));
        let cryptde = main_cryptde();
        let mut subject = ProxyServer::new(
            cryptde,
            alias_cryptde(),
            true,
            Some(STANDARD_CONSUMING_WALLET_BALANCE),
            false,
            false,
        );
        subject.logger = Logger::new(test_name);
        let socket_addr = SocketAddr::from_str("1.2.3.4:5678").unwrap();
        let mut dns_failure_retries_hash_map = HashMap::new();
        let client_payload = make_request_payload(111, cryptde);
        let stream_key = client_payload.stream_key;
        let stream_key_clone = stream_key.clone();
        dns_failure_retries_hash_map.insert(
            stream_key,
            DNSFailureRetry {
                unsuccessful_request: client_payload.clone(),
                retries_left: 3,
            },
        );
        subject.dns_failure_retries = dns_failure_retries_hash_map;
        subject
            .keys_and_addrs
            .insert(stream_key.clone(), socket_addr.clone());
        subject.route_ids_to_return_routes.insert(
            1234,
            AddReturnRouteMessage {
                return_route_id: 1234,
                expected_services: expected_services.clone(),
                protocol: ProxyProtocol::HTTP,
                hostname_opt: Some("server.com".to_string()),
            },
        );
        let message_resolver_factory = RouteQueryResponseResolverFactoryMock::default()
            .make_params(&make_params_arc)
            .make_result(Box::new(RouteQueryResponseResolverMock::default()))
            .make_result(Box::new(RouteQueryResponseResolverMock::default()))
            .make_result(Box::new(RouteQueryResponseResolverMock::default()))
            .make_result(Box::new(RouteQueryResponseResolverMock::default()));
        subject.inbound_client_data_helper_opt = Some(Box::new(IBCDHelperReal {
            factory: Box::new(message_resolver_factory),
        }));
        let subject_addr: Addr<ProxyServer> = subject.start();
        let dns_resolve_failure = DnsResolveFailure_0v1::new(stream_key);
        let expired_cores_package: ExpiredCoresPackage<DnsResolveFailure_0v1> =
            ExpiredCoresPackage::new(
                SocketAddr::from_str("1.2.3.4:1234").unwrap(),
                Some(make_wallet("irrelevant")),
                return_route_with_id(cryptde, 1234),
                dns_resolve_failure.into(),
                0,
            );
        let peer_actors = peer_actors_builder()
            .neighborhood(neighborhood_mock)
            .build();
        subject_addr.try_send(BindMessage { peer_actors }).unwrap();

        subject_addr
            .try_send(expired_cores_package.clone())
            .unwrap();
        subject_addr
            .try_send(expired_cores_package.clone())
            .unwrap();
        subject_addr
            .try_send(expired_cores_package.clone())
            .unwrap();
        subject_addr.try_send(expired_cores_package).unwrap();

        subject_addr
            .try_send(AssertionsMessage {
                assertions: Box::new(move |proxy_server: &mut ProxyServer| {
                    assert_eq!(proxy_server.keys_and_addrs.a_to_b(&stream_key), None);
                    assert_eq!(proxy_server.stream_key_routes.get(&stream_key), None);
                    assert_eq!(proxy_server.tunneled_hosts.get(&stream_key), None);
                    assert_eq!(proxy_server.dns_failure_retries.get(&stream_key), None);
                }),
            })
            .unwrap();
        system.run();
        let make_params = make_params_arc.lock().unwrap();
        assert_eq!(make_params.len(), 3);
        TestLogHandler::new().exists_log_containing(&format!(
            "DEBUG: {test_name}: Retiring stream key {stream_key_clone} due to DNS resolution failure"
        ));
    }

    #[test]
    #[should_panic(expected = "Dispatcher unbound in ProxyServer")]
    fn panics_if_dispatcher_is_unbound() {
        let system = System::new("panics_if_dispatcher_is_unbound");
        let cryptde = main_cryptde();
        let socket_addr = SocketAddr::from_str("1.2.3.4:5678").unwrap();
        let stream_key = StreamKey::make_meaningless_stream_key();
        let mut subject = ProxyServer::new(
            cryptde,
            alias_cryptde(),
            true,
            Some(STANDARD_CONSUMING_WALLET_BALANCE),
            false,
            false,
        );
        subject
            .keys_and_addrs
            .insert(stream_key.clone(), socket_addr.clone());
        let remaining_route = return_route_with_id(cryptde, 4321);
        subject.route_ids_to_return_routes.insert(
            4321,
            AddReturnRouteMessage {
                return_route_id: 4321,
                expected_services: vec![ExpectedService::Nothing],
                protocol: ProxyProtocol::HTTP,
                hostname_opt: None,
            },
        );
        let subject_addr: Addr<ProxyServer> = subject.start();

        let client_response_payload = ClientResponsePayload_0v1 {
            stream_key,
            sequenced_packet: SequencedPacket {
                data: b"data".to_vec(),
                sequence_number: 0,
                last_data: true,
            },
        };
        let expired_cores_package = ExpiredCoresPackage::new(
            SocketAddr::from_str("1.2.3.4:1234").unwrap(),
            Some(make_wallet("consuming")),
            remaining_route,
            client_response_payload,
            0,
        );

        subject_addr.try_send(expired_cores_package).unwrap();

        System::current().stop();
        system.run();
    }

    #[test]
    #[should_panic(expected = "Hopper unbound in ProxyServer")]
    fn panics_if_hopper_is_unbound() {
        let system = System::new("panics_if_hopper_is_unbound");
        let http_request = b"GET /index.html HTTP/1.1\r\nHost: nowhere.com\r\n\r\n";
        let subject = ProxyServer::new(
            main_cryptde(),
            alias_cryptde(),
            true,
            Some(STANDARD_CONSUMING_WALLET_BALANCE),
            false,
            false,
        );
        let socket_addr = SocketAddr::from_str("1.2.3.4:5678").unwrap();
        let expected_data = http_request.to_vec();
        let msg_from_dispatcher = InboundClientData {
            timestamp: SystemTime::now(),
            client_addr: socket_addr.clone(),
            reception_port: Some(80),
            sequence_number: Some(0),
            last_data: false,
            is_clandestine: false,
            data: expected_data.clone(),
        };
        let subject_addr: Addr<ProxyServer> = subject.start();

        subject_addr.try_send(msg_from_dispatcher).unwrap();

        System::current().stop();
        system.run();
    }

    #[test]
    fn report_response_services_consumed_complains_and_drops_package_if_return_route_id_is_unrecognized(
    ) {
        init_test_logging();
        let cryptde = main_cryptde();
        let (dispatcher, _, dispatcher_recording_arc) = make_recorder();
        let (accountant, _, accountant_recording_arc) = make_recorder();
        let system = System::new("report_response_services_consumed_complains_and_drops_package_if_return_route_id_is_unrecognized");
        let mut subject = ProxyServer::new(
            cryptde,
            alias_cryptde(),
            true,
            Some(STANDARD_CONSUMING_WALLET_BALANCE),
            false,
            false,
        );
        let stream_key = StreamKey::make_meaningless_stream_key();
        subject
            .keys_and_addrs
            .insert(stream_key, SocketAddr::from_str("1.2.3.4:5678").unwrap());
        let subject_addr: Addr<ProxyServer> = subject.start();
        let peer_actors = peer_actors_builder()
            .dispatcher(dispatcher)
            .accountant(accountant)
            .build();
        let client_response_payload = ClientResponsePayload_0v1 {
            stream_key,
            sequenced_packet: SequencedPacket {
                data: b"some data".to_vec(),
                sequence_number: 4321,
                last_data: false,
            },
        };
        let expired_cores_package = ExpiredCoresPackage::new(
            SocketAddr::from_str("1.2.3.4:1234").unwrap(),
            Some(make_wallet("irrelevant")),
            return_route_with_id(cryptde, 1234),
            client_response_payload,
            0,
        );
        subject_addr.try_send(BindMessage { peer_actors }).unwrap();

        subject_addr.try_send(expired_cores_package).unwrap();

        System::current().stop();
        system.run();
        TestLogHandler::new().exists_log_containing("ERROR: ProxyServer: Can't report services consumed: received response with bogus return-route ID 1234 for client response. Ignoring");
        assert_eq!(dispatcher_recording_arc.lock().unwrap().len(), 0);
        assert_eq!(accountant_recording_arc.lock().unwrap().len(), 0);
    }

    #[test]
    fn report_response_services_consumed_complains_and_drops_package_if_return_route_id_is_unreadable(
    ) {
        init_test_logging();
        let cryptde = main_cryptde();
        let (dispatcher, _, dispatcher_recording_arc) = make_recorder();
        let (accountant, _, accountant_recording_arc) = make_recorder();
        let system = System::new("report_response_services_consumed_complains_and_drops_package_if_return_route_id_is_unreadable");
        let mut subject = ProxyServer::new(
            cryptde,
            alias_cryptde(),
            true,
            Some(STANDARD_CONSUMING_WALLET_BALANCE),
            false,
            false,
        );
        let stream_key = StreamKey::make_meaningless_stream_key();
        subject
            .keys_and_addrs
            .insert(stream_key, SocketAddr::from_str("1.2.3.4:5678").unwrap());
        let subject_addr: Addr<ProxyServer> = subject.start();
        let peer_actors = peer_actors_builder()
            .dispatcher(dispatcher)
            .accountant(accountant)
            .build();
        let client_response_payload = ClientResponsePayload_0v1 {
            stream_key,
            sequenced_packet: SequencedPacket {
                data: b"some data".to_vec(),
                sequence_number: 4321,
                last_data: false,
            },
        };
        let expired_cores_package = ExpiredCoresPackage::new(
            SocketAddr::from_str("1.2.3.4:1234").unwrap(),
            Some(make_wallet("irrelevant")),
            Route {
                hops: vec![make_cover_hop(cryptde), CryptData::new(&[0])],
            },
            client_response_payload,
            0,
        );
        subject_addr.try_send(BindMessage { peer_actors }).unwrap();

        subject_addr.try_send(expired_cores_package).unwrap();

        System::current().stop();
        system.run();
        TestLogHandler::new().exists_log_containing(
            "ERROR: ProxyServer: Can't report services consumed: DecryptionError(InvalidKey(\"Could not decrypt with",
        );
        assert_eq!(dispatcher_recording_arc.lock().unwrap().len(), 0);
        assert_eq!(accountant_recording_arc.lock().unwrap().len(), 0);
    }

    #[test]
    fn return_route_ids_expire_when_instructed() {
        init_test_logging();
        let cryptde = main_cryptde();
        let stream_key = StreamKey::make_meaningless_stream_key();

        let (tx, rx) = unbounded();
        thread::spawn(move || {
            let system = System::new("report_response_services_consumed_complains_and_drops_package_if_return_route_id_does_not_exist");
            let mut subject = ProxyServer::new(
                cryptde,
                alias_cryptde(),
                true,
                Some(STANDARD_CONSUMING_WALLET_BALANCE),
                false,
                false,
            );
            subject.route_ids_to_return_routes = TtlHashMap::new(Duration::from_millis(250));
            subject
                .keys_and_addrs
                .insert(stream_key, SocketAddr::from_str("1.2.3.4:5678").unwrap());
            subject.route_ids_to_return_routes.insert(
                1234,
                AddReturnRouteMessage {
                    return_route_id: 1234,
                    expected_services: vec![],
                    protocol: ProxyProtocol::TLS,
                    hostname_opt: None,
                },
            );
            let subject_addr: Addr<ProxyServer> = subject.start();
            let peer_actors = peer_actors_builder().build();
            subject_addr.try_send(BindMessage { peer_actors }).unwrap();
            tx.send(subject_addr).unwrap();

            system.run();
        });

        let subject_addr = rx.recv().unwrap();

        thread::sleep(Duration::from_millis(300));

        let client_response_payload = ClientResponsePayload_0v1 {
            stream_key,
            sequenced_packet: SequencedPacket {
                data: b"some data".to_vec(),
                sequence_number: 4321,
                last_data: false,
            },
        };
        let expired_cores_package = ExpiredCoresPackage::new(
            SocketAddr::from_str("1.2.3.4:1234").unwrap(),
            Some(make_wallet("irrelevant")),
            return_route_with_id(cryptde, 1234),
            client_response_payload,
            0,
        );
        subject_addr.try_send(expired_cores_package).unwrap();

        TestLogHandler::new().await_log_containing("ERROR: ProxyServer: Can't report services consumed: received response with bogus return-route ID 1234 for client response. Ignoring", 1000);
    }

    #[test]
    fn handle_stream_shutdown_msg_handles_unknown_peer_addr() {
        let mut subject =
            ProxyServer::new(main_cryptde(), alias_cryptde(), true, None, false, false);
        let unaffected_socket_addr = SocketAddr::from_str("2.3.4.5:6789").unwrap();
        let unaffected_stream_key = StreamKey::make_meaningful_stream_key("unaffected");
        subject
            .keys_and_addrs
            .insert(unaffected_stream_key, unaffected_socket_addr);
        subject.stream_key_routes.insert(
            unaffected_stream_key,
            RouteQueryResponse {
                route: Route { hops: vec![] },
                expected_services: ExpectedServices::RoundTrip(vec![], vec![], 1234),
            },
        );
        subject
            .tunneled_hosts
            .insert(unaffected_stream_key, "blah".to_string());

        subject.handle_stream_shutdown_msg(StreamShutdownMsg {
            peer_addr: SocketAddr::from_str("1.2.3.4:5678").unwrap(),
            stream_type: RemovedStreamType::NonClandestine(NonClandestineAttributes {
                reception_port: HTTP_PORT,
                sequence_number: 1234,
            }),
            report_to_counterpart: true,
        });

        // Subject is unbound but didn't panic; therefore, no attempt to send to Hopper: perfect!
        assert!(subject
            .keys_and_addrs
            .a_to_b(&unaffected_stream_key)
            .is_some());
        assert!(subject
            .stream_key_routes
            .contains_key(&unaffected_stream_key));
        assert!(subject.tunneled_hosts.contains_key(&unaffected_stream_key));
    }

    #[test]
    fn handle_stream_shutdown_msg_reports_to_counterpart_through_tunnel_when_necessary() {
        let system = System::new("test");
        let mut subject = ProxyServer::new(
            main_cryptde(),
            alias_cryptde(),
            true,
            Some(STANDARD_CONSUMING_WALLET_BALANCE),
            false,
            false,
        );
        let unaffected_socket_addr = SocketAddr::from_str("2.3.4.5:6789").unwrap();
        let unaffected_stream_key = StreamKey::make_meaningful_stream_key("unaffected");
        let affected_socket_addr = SocketAddr::from_str("3.4.5.6:7890").unwrap();
        let affected_stream_key = StreamKey::make_meaningful_stream_key("affected");
        let affected_cryptde = CryptDENull::from(&PublicKey::new(b"affected"), TEST_DEFAULT_CHAIN);
        subject
            .keys_and_addrs
            .insert(unaffected_stream_key, unaffected_socket_addr);
        subject
            .keys_and_addrs
            .insert(affected_stream_key, affected_socket_addr);
        subject.stream_key_routes.insert(
            unaffected_stream_key,
            RouteQueryResponse {
                route: Route { hops: vec![] },
                expected_services: ExpectedServices::RoundTrip(vec![], vec![], 1234),
            },
        );
        let affected_route = Route::round_trip(
            RouteSegment::new(
                vec![main_cryptde().public_key(), affected_cryptde.public_key()],
                Component::ProxyClient,
            ),
            RouteSegment::new(
                vec![affected_cryptde.public_key(), main_cryptde().public_key()],
                Component::ProxyServer,
            ),
            main_cryptde(),
            Some(make_paying_wallet(b"consuming")),
            1234,
            Some(TEST_DEFAULT_CHAIN.rec().contract),
        )
        .unwrap();
        let affected_expected_services = vec![ExpectedService::Exit(
            affected_cryptde.public_key().clone(),
            make_paying_wallet(b"1234"),
            DEFAULT_RATE_PACK,
        )];
        subject.stream_key_routes.insert(
            affected_stream_key,
            RouteQueryResponse {
                route: affected_route.clone(),
                expected_services: ExpectedServices::RoundTrip(
                    affected_expected_services,
                    vec![],
                    1234,
                ),
            },
        );
        subject
            .tunneled_hosts
            .insert(unaffected_stream_key, "blah".to_string());
        subject
            .tunneled_hosts
            .insert(affected_stream_key, "tunneled.com".to_string());
        let subject_addr = subject.start();
        let (hopper, _, hopper_recording_arc) = make_recorder();
        let (proxy_server, _, proxy_server_recording_arc) = make_recorder();
        let peer_actors = peer_actors_builder()
            .hopper(hopper)
            .proxy_server(proxy_server)
            .build();
        subject_addr.try_send(BindMessage { peer_actors }).unwrap();

        subject_addr
            .try_send(StreamShutdownMsg {
                peer_addr: affected_socket_addr,
                stream_type: RemovedStreamType::NonClandestine(NonClandestineAttributes {
                    reception_port: TLS_PORT,
                    sequence_number: 1234,
                }),
                report_to_counterpart: true,
            })
            .unwrap();

        System::current().stop();
        system.run();
        let recording = hopper_recording_arc.lock().unwrap();
        let record = recording.get_record::<IncipientCoresPackage>(0);
        assert_eq!(record.route, affected_route);
        let payload = decodex::<MessageType>(&affected_cryptde, &record.payload).unwrap();
        match payload {
            MessageType::ClientRequest(vd) => assert_eq!(
                vd.extract(&crate::sub_lib::migrations::client_request_payload::MIGRATIONS)
                    .unwrap(),
                ClientRequestPayload_0v1 {
                    stream_key: affected_stream_key,
                    sequenced_packet: SequencedPacket::new(vec![], 1234, true),
                    target_hostname: Some(String::from("tunneled.com")),
                    target_port: 443,
                    protocol: ProxyProtocol::TLS,
                    originator_public_key: alias_cryptde().public_key().clone(),
                }
            ),
            other => panic!("Wrong payload type: {:?}", other),
        }
        let recording = proxy_server_recording_arc.lock().unwrap();
        let record = recording.get_record::<StreamShutdownMsg>(recording.len() - 1);
        assert_eq!(
            record,
            &StreamShutdownMsg {
                peer_addr: affected_socket_addr,
                stream_type: RemovedStreamType::NonClandestine(NonClandestineAttributes {
                    reception_port: 0,
                    sequence_number: 0
                }),
                report_to_counterpart: false
            }
        );
    }

    #[test]
    fn handle_stream_shutdown_msg_reports_to_counterpart_without_tunnel_when_necessary() {
        init_test_logging();
        let test_name =
            "handle_stream_shutdown_msg_reports_to_counterpart_without_tunnel_when_necessary";
        let system = System::new(test_name);
        let mut subject = ProxyServer::new(
            main_cryptde(),
            alias_cryptde(),
            true,
            Some(STANDARD_CONSUMING_WALLET_BALANCE),
            false,
            false,
        );
        let unaffected_socket_addr = SocketAddr::from_str("2.3.4.5:6789").unwrap();
        let unaffected_stream_key = StreamKey::make_meaningful_stream_key("unaffected");
        let affected_socket_addr = SocketAddr::from_str("3.4.5.6:7890").unwrap();
        let affected_stream_key = StreamKey::make_meaningful_stream_key("affected");
        let affected_cryptde = CryptDENull::from(&PublicKey::new(b"affected"), TEST_DEFAULT_CHAIN);
        subject
            .keys_and_addrs
            .insert(unaffected_stream_key, unaffected_socket_addr);
        subject
            .keys_and_addrs
            .insert(affected_stream_key, affected_socket_addr);
        subject.stream_key_routes.insert(
            unaffected_stream_key,
            RouteQueryResponse {
                route: Route { hops: vec![] },
                expected_services: ExpectedServices::RoundTrip(vec![], vec![], 1234),
            },
        );
        let affected_route = Route::round_trip(
            RouteSegment::new(
                vec![main_cryptde().public_key(), affected_cryptde.public_key()],
                Component::ProxyClient,
            ),
            RouteSegment::new(
                vec![affected_cryptde.public_key(), main_cryptde().public_key()],
                Component::ProxyServer,
            ),
            main_cryptde(),
            Some(make_paying_wallet(b"consuming")),
            1234,
            Some(TEST_DEFAULT_CHAIN.rec().contract),
        )
        .unwrap();
        let affected_expected_services = vec![ExpectedService::Exit(
            affected_cryptde.public_key().clone(),
            make_paying_wallet(b"1234"),
            DEFAULT_RATE_PACK,
        )];
        subject.stream_key_routes.insert(
            affected_stream_key,
            RouteQueryResponse {
                route: affected_route.clone(),
                expected_services: ExpectedServices::RoundTrip(
                    affected_expected_services,
                    vec![],
                    1234,
                ),
            },
        );
        subject.logger = Logger::new(test_name);
        let subject_addr = subject.start();
        let (hopper, _, hopper_recording_arc) = make_recorder();
        let (proxy_server, _, proxy_server_recording_arc) = make_recorder();
        let peer_actors = peer_actors_builder()
            .hopper(hopper)
            .proxy_server(proxy_server)
            .build();
        subject_addr.try_send(BindMessage { peer_actors }).unwrap();

        subject_addr
            .try_send(StreamShutdownMsg {
                peer_addr: affected_socket_addr,
                stream_type: RemovedStreamType::NonClandestine(NonClandestineAttributes {
                    reception_port: HTTP_PORT,
                    sequence_number: 1234,
                }),
                report_to_counterpart: true,
            })
            .unwrap();

        System::current().stop();
        system.run();
        let recording = hopper_recording_arc.lock().unwrap();
        let record = recording.get_record::<IncipientCoresPackage>(0);
        assert_eq!(record.route, affected_route);
        let payload = decodex::<MessageType>(&affected_cryptde, &record.payload).unwrap();
        match payload {
            MessageType::ClientRequest(vd) => assert_eq!(
                vd.extract(&crate::sub_lib::migrations::client_request_payload::MIGRATIONS)
                    .unwrap(),
                ClientRequestPayload_0v1 {
                    stream_key: affected_stream_key,
                    sequenced_packet: SequencedPacket::new(vec![], 1234, true),
                    target_hostname: None,
                    target_port: HTTP_PORT,
                    protocol: ProxyProtocol::HTTP,
                    originator_public_key: alias_cryptde().public_key().clone(),
                }
            ),
            other => panic!("Wrong payload type: {:?}", other),
        }
        let recording = proxy_server_recording_arc.lock().unwrap();
        let record = recording.get_record::<StreamShutdownMsg>(recording.len() - 1);
        assert_eq!(
            record,
            &StreamShutdownMsg {
                peer_addr: affected_socket_addr,
                stream_type: RemovedStreamType::NonClandestine(NonClandestineAttributes {
                    reception_port: 0,
                    sequence_number: 0
                }),
                report_to_counterpart: false
            }
        );
        TestLogHandler::new().exists_log_containing(&format!(
            "DEBUG: {test_name}: Client closed stream referenced by stream key {:?}. \
            It will be purged after {:?}.",
            &affected_stream_key, STREAM_KEY_PURGE_DELAY
        ));
    }

    #[test]
    fn handle_stream_shutdown_msg_logs_errors_from_handling_normal_client_data() {
        init_test_logging();
        let mut subject =
            ProxyServer::new(main_cryptde(), alias_cryptde(), true, Some(0), false, false);
        subject.subs = Some(make_proxy_server_out_subs());
        let helper = IBCDHelperMock::default()
            .handle_normal_client_data_result(Err("Our help is not welcome".to_string()));
        subject.inbound_client_data_helper_opt = Some(Box::new(helper));
        let socket_addr = SocketAddr::from_str("3.4.5.6:7777").unwrap();
        let stream_key = StreamKey::make_meaningful_stream_key("All Things Must Pass");
        subject.keys_and_addrs.insert(stream_key, socket_addr);
        let msg = StreamShutdownMsg {
            peer_addr: socket_addr,
            stream_type: RemovedStreamType::NonClandestine(NonClandestineAttributes {
                reception_port: HTTP_PORT,
                sequence_number: 1234,
            }),
            report_to_counterpart: true,
        };

        subject.handle_stream_shutdown_msg(msg);

        TestLogHandler::new().exists_log_containing("ERROR: ProxyServer: Our help is not welcome");
    }

    #[test]
    fn stream_shutdown_msg_populates_correct_inbound_client_data_msg() {
        let help_to_handle_normal_client_data_params_arc = Arc::new(Mutex::new(vec![]));
        let mut subject =
            ProxyServer::new(main_cryptde(), alias_cryptde(), true, Some(0), false, false);
        subject.subs = Some(make_proxy_server_out_subs());
        let icd_helper = IBCDHelperMock::default()
            .handle_normal_client_data_params(&help_to_handle_normal_client_data_params_arc)
            .handle_normal_client_data_result(Ok(()));
        subject.inbound_client_data_helper_opt = Some(Box::new(icd_helper));
        let socket_addr = SocketAddr::from_str("3.4.5.6:7890").unwrap();
        let stream_key = StreamKey::make_meaningful_stream_key("All Things Must Pass");
        subject.keys_and_addrs.insert(stream_key, socket_addr);
        subject.stream_key_routes.insert(
            stream_key,
            RouteQueryResponse {
                route: Route { hops: vec![] },
                expected_services: ExpectedServices::RoundTrip(vec![], vec![], 0),
            },
        );
        subject
            .tunneled_hosts
            .insert(stream_key, "blah".to_string());
        let msg = StreamShutdownMsg {
            peer_addr: socket_addr,
            stream_type: RemovedStreamType::NonClandestine(NonClandestineAttributes {
                reception_port: HTTP_PORT,
                sequence_number: 1234,
            }),
            report_to_counterpart: true,
        };
        let before = SystemTime::now();

        subject.handle_stream_shutdown_msg(msg);

        let after = SystemTime::now();
        let handle_normal_client_data =
            help_to_handle_normal_client_data_params_arc.lock().unwrap();
        let (inbound_client_data_msg, retire_stream_key) = &handle_normal_client_data[0];
        assert_eq!(inbound_client_data_msg.client_addr, socket_addr);
        assert_eq!(inbound_client_data_msg.data, Vec::<u8>::new());
        assert_eq!(inbound_client_data_msg.last_data, true);
        assert_eq!(inbound_client_data_msg.is_clandestine, false);
        let actual_timestamp = inbound_client_data_msg.timestamp;
        assert!(before <= actual_timestamp && actual_timestamp <= after);
        assert_eq!(*retire_stream_key, true)
    }

    #[test]
    fn help_to_handle_normal_client_data_missing_consuming_wallet_and_protocol_pack_not_found() {
        let mut proxy_server =
            ProxyServer::new(main_cryptde(), alias_cryptde(), true, None, false, false);
        proxy_server.subs = Some(make_proxy_server_out_subs());
        let inbound_client_data_msg = InboundClientData {
            timestamp: SystemTime::now(),
            client_addr: SocketAddr::from_str("1.2.3.4:4578").unwrap(),
            reception_port: None,
            last_data: true,
            is_clandestine: false,
            sequence_number: Some(123),
            data: vec![],
        };

        let result = IBCDHelperReal::new().handle_normal_client_data(
            &mut proxy_server,
            inbound_client_data_msg,
            true,
        );

        assert_eq!(
            result,
            Err("No origin port specified with 0-byte non-clandestine packet: []".to_string())
        );
    }

    #[test]
    fn resolve_message_handles_mailbox_error_from_neighborhood() {
        let cryptde = main_cryptde();
        let payload = make_request_payload(111, cryptde);
        let stream_key = payload.stream_key;
        let (proxy_server, _, proxy_server_recording_arc) = make_recorder();
        let addr = proxy_server.start();
        let proxy_server_sub = recipient!(&addr, AddRouteResultMessage);
        let tth_args = TryTransmitToHopperArgs {
            main_cryptde: cryptde,
            payload,
            client_addr: SocketAddr::from_str("1.2.3.4:1234").unwrap(),
            timestamp: SystemTime::now(),
            is_decentralized: false,
            logger: Logger::new("test"),
            hopper_sub: recipient!(&addr, IncipientCoresPackage),
            dispatcher_sub: recipient!(&addr, TransmitDataMsg),
            accountant_sub: recipient!(&addr, ReportServicesConsumedMessage),
            add_return_route_sub: recipient!(&addr, AddReturnRouteMessage),
            retire_stream_key_sub_opt: None,
        };
        let subject = RouteQueryResponseResolverReal {};
        let system = System::new("resolve_message_handles_mailbox_error_from_neighborhood");

        subject.resolve_message(tth_args, proxy_server_sub, Err(MailboxError::Timeout));

        System::current().stop();
        system.run();
        let proxy_server_recording = proxy_server_recording_arc.lock().unwrap();
        let message = proxy_server_recording.get_record::<AddRouteResultMessage>(0);
        let expected_error_message = "Neighborhood refused to answer route request: MailboxError(Message delivery timed out)";
        assert_eq!(
            message,
            &AddRouteResultMessage {
                stream_key,
                result: Err(expected_error_message.to_string())
            }
        );
    }

    #[derive(Default)]
    struct ClientRequestPayloadFactoryMock {
        make_results: RefCell<Vec<Option<ClientRequestPayload_0v1>>>,
    }

    impl ClientRequestPayloadFactory for ClientRequestPayloadFactoryMock {
        fn make(
            &self,
            _ibcd: &InboundClientData,
            _stream_key: StreamKey,
            _cryptde: &dyn CryptDE,
            _logger: &Logger,
        ) -> Option<ClientRequestPayload_0v1> {
            self.make_results.borrow_mut().remove(0)
        }
    }

    impl ClientRequestPayloadFactoryMock {
        fn make_result(self, result: Option<ClientRequestPayload_0v1>) -> Self {
            self.make_results.borrow_mut().push(result);
            self
        }
    }

    #[test]
    fn help_to_handle_normal_client_data_make_payload_failed() {
        let mut proxy_server = ProxyServer::new(
            main_cryptde(),
            alias_cryptde(),
            true,
            Some(STANDARD_CONSUMING_WALLET_BALANCE),
            false,
            false,
        );
        proxy_server.subs = Some(make_proxy_server_out_subs());
        proxy_server.client_request_payload_factory =
            Box::new(ClientRequestPayloadFactoryMock::default().make_result(None));
        let inbound_client_data_msg = InboundClientData {
            timestamp: SystemTime::now(),
            client_addr: SocketAddr::from_str("1.2.3.4:4578").unwrap(),
            reception_port: Some(568),
            last_data: true,
            is_clandestine: false,
            sequence_number: Some(123),
            data: vec![],
        };

        let result = IBCDHelperReal::new().handle_normal_client_data(
            &mut proxy_server,
            inbound_client_data_msg,
            true,
        );

        assert_eq!(
            result,
            Err("Couldn't create ClientRequestPayload".to_string())
        );
    }

    #[test]
    fn new_http_request_creates_new_entry_inside_dns_retries_hashmap() {
        let main_cryptde = main_cryptde();
        let alias_cryptde = alias_cryptde();
        let http_request = b"GET /index.html HTTP/1.1\r\nHost: nowhere.com\r\n\r\n";
        let (neighborhood_mock, _, _) = make_recorder();
        let destination_key = PublicKey::from(&b"our destination"[..]);
        let neighborhood_mock = neighborhood_mock.route_query_response(Some(RouteQueryResponse {
            route: Route { hops: vec![] },
            expected_services: ExpectedServices::RoundTrip(
                vec![make_exit_service_from_key(destination_key.clone())],
                vec![],
                1234,
            ),
        }));
        let socket_addr = SocketAddr::from_str("1.2.3.4:5678").unwrap();
        let stream_key = StreamKey::make_meaningless_stream_key();
        let expected_data = http_request.to_vec();
        let msg_from_dispatcher = InboundClientData {
            timestamp: SystemTime::now(),
            client_addr: socket_addr.clone(),
            reception_port: Some(HTTP_PORT),
            sequence_number: Some(0),
            last_data: true,
            is_clandestine: false,
            data: expected_data.clone(),
        };
        let expected_payload = ClientRequestPayloadFactoryReal::new()
            .make(
                &msg_from_dispatcher,
                stream_key.clone(),
                alias_cryptde,
                &Logger::new("test"),
            )
            .unwrap();
        let stream_key_factory = StreamKeyFactoryMock::new().make_result(stream_key.clone());
        let system = System::new(
            "proxy_server_receives_http_request_from_dispatcher_then_sends_cores_package_to_hopper",
        );
        let mut subject = ProxyServer::new(
            main_cryptde,
            alias_cryptde,
            true,
            Some(STANDARD_CONSUMING_WALLET_BALANCE),
            false,
            false,
        );
        subject.stream_key_factory = Box::new(stream_key_factory);
        let subject_addr: Addr<ProxyServer> = subject.start();
        let peer_actors = peer_actors_builder()
            .neighborhood(neighborhood_mock)
            .build();
        subject_addr.try_send(BindMessage { peer_actors }).unwrap();

        subject_addr.try_send(msg_from_dispatcher).unwrap();

        subject_addr
            .try_send(AssertionsMessage {
                assertions: Box::new(move |proxy_server: &mut ProxyServer| {
                    let dns_retry = proxy_server.dns_failure_retries.get(&stream_key).unwrap();
                    assert_eq!(dns_retry.retries_left, 3);
                    assert_eq!(dns_retry.unsuccessful_request, expected_payload);
                }),
            })
            .unwrap();
        System::current().stop();
        system.run();
    }

    #[test]
    fn new_http_request_creates_new_exhausted_entry_inside_dns_retries_hashmap_zero_hop() {
        let main_cryptde = main_cryptde();
        let alias_cryptde = alias_cryptde();
        let http_request = b"GET /index.html HTTP/1.1\r\nHost: nowhere.com\r\n\r\n";
        let (neighborhood_mock, _, _) = make_recorder();
        let destination_key = PublicKey::from(&b"our destination"[..]);
        let neighborhood_mock = neighborhood_mock.route_query_response(Some(RouteQueryResponse {
            route: Route { hops: vec![] },
            expected_services: ExpectedServices::RoundTrip(
                vec![make_exit_service_from_key(destination_key.clone())],
                vec![],
                1234,
            ),
        }));
        let socket_addr = SocketAddr::from_str("1.2.3.4:5678").unwrap();
        let stream_key = StreamKey::make_meaningless_stream_key();
        let expected_data = http_request.to_vec();
        let msg_from_dispatcher = InboundClientData {
            timestamp: SystemTime::now(),
            client_addr: socket_addr.clone(),
            reception_port: Some(HTTP_PORT),
            sequence_number: Some(0),
            last_data: true,
            is_clandestine: false,
            data: expected_data.clone(),
        };
        let expected_payload = ClientRequestPayloadFactoryReal::new()
            .make(
                &msg_from_dispatcher,
                stream_key.clone(),
                alias_cryptde,
                &Logger::new("test"),
            )
            .unwrap();
        let stream_key_factory = StreamKeyFactoryMock::new().make_result(stream_key.clone());
        let system = System::new(
            "new_http_request_creates_new_exhausted_entry_inside_dns_retries_hashmap_zero_hop",
        );
        let mut subject = ProxyServer::new(
            main_cryptde,
            alias_cryptde,
            false,
            Some(STANDARD_CONSUMING_WALLET_BALANCE),
            false,
            false,
        );
        subject.stream_key_factory = Box::new(stream_key_factory);
        let subject_addr: Addr<ProxyServer> = subject.start();
        let peer_actors = peer_actors_builder()
            .neighborhood(neighborhood_mock)
            .build();
        subject_addr.try_send(BindMessage { peer_actors }).unwrap();

        subject_addr.try_send(msg_from_dispatcher).unwrap();

        subject_addr
            .try_send(AssertionsMessage {
                assertions: Box::new(move |proxy_server: &mut ProxyServer| {
                    let dns_retry = proxy_server.dns_failure_retries.get(&stream_key).unwrap();
                    assert_eq!(dns_retry.retries_left, 0);
                    assert_eq!(dns_retry.unsuccessful_request, expected_payload);
                }),
            })
            .unwrap();
        System::current().stop();
        system.run();
    }

    #[test]
    fn hostname_works() {
        assert_on_hostname("https://example.com/folder/file.html", "example.com");
        assert_on_hostname("example.com/index.php?arg=test", "example.com");
        assert_on_hostname("sub.example.com/index.php?arg=test", "sub.example.com");
        assert_on_hostname("1.1.1.1", "1.1.1.1");
        assert_on_hostname("", "");
        assert_on_hostname("example", "example");
        assert_on_hostname(
            "htttttps://example.com/folder/file.html",
            "htttttps://example.com/folder/file.html",
        );
    }

    fn assert_on_hostname(raw_url: &str, expected_hostname: &str) {
        let clean_hostname = Hostname::new(raw_url);
        let expected_result = Hostname {
            hostname: expected_hostname.to_string(),
        };
        assert_eq!(expected_result, clean_hostname);
    }

    #[test]
    fn hostname_is_valid_works() {
        // IPv4
        assert_eq!(
            Hostname::new("0.0.0.0").validate_non_loopback_host(),
            Err("0.0.0.0".to_string())
        );
        assert_eq!(
            Hostname::new("192.168.1.158").validate_non_loopback_host(),
            Ok(())
        );
        // IPv6
        assert_eq!(
            Hostname::new("0:0:0:0:0:0:0:0").validate_non_loopback_host(),
            Err("::".to_string())
        );
        assert_eq!(
            Hostname::new("0:0:0:0:0:0:0:1").validate_non_loopback_host(),
            Err("::1".to_string())
        );
        assert_eq!(
            Hostname::new("2001:0db8:85a3:0000:0000:8a2e:0370:7334").validate_non_loopback_host(),
            Ok(())
        );
        // Hostname
        assert_eq!(
            Hostname::new("localhost").validate_non_loopback_host(),
            Err("localhost".to_string())
        );
        assert_eq!(
            Hostname::new("example.com").validate_non_loopback_host(),
            Ok(())
        );
        assert_eq!(
            Hostname::new("https://example.com").validate_non_loopback_host(),
            Ok(())
        );
    }

    #[test]
    fn proxy_server_field_test_is_running_in_integration_test() {
        let is_running_in_integration_test = false;
        let http_request = b"GET /index.html HTTP/1.1\r\nHost: localhost\r\n\r\n";
        let expected_data = http_request.to_vec();
        let mut proxy_server = ProxyServer::new(
            main_cryptde(),
            alias_cryptde(),
            true,
            Some(58),
            false,
            is_running_in_integration_test,
        );
        proxy_server.subs = Some(make_proxy_server_out_subs());
        let inbound_client_data_msg = InboundClientData {
            timestamp: SystemTime::now(),
            client_addr: SocketAddr::from_str("1.2.3.4:4578").unwrap(),
            reception_port: Some(80),
            last_data: true,
            is_clandestine: false,
            sequence_number: Some(123),
            data: expected_data,
        };

        let result = IBCDHelperReal::new().handle_normal_client_data(
            &mut proxy_server,
            inbound_client_data_msg,
            true,
        );

        assert_eq!(
            result,
            Err("Request to wildcard IP detected - localhost (Most likely because Blockchain Service URL is not set)".to_string())
        );
    }

    #[test]
    #[should_panic(
        expected = "ProxyServer should never get ShutdownStreamMsg about clandestine stream"
    )]
    fn handle_stream_shutdown_complains_about_clandestine_message() {
        let system = System::new("test");
        let subject = ProxyServer::new(main_cryptde(), alias_cryptde(), true, None, false, false);
        let subject_addr = subject.start();

        subject_addr
            .try_send(StreamShutdownMsg {
                peer_addr: SocketAddr::from_str("1.2.3.4:5678").unwrap(),
                stream_type: RemovedStreamType::Clandestine,
                report_to_counterpart: false,
            })
            .unwrap();

        System::current().stop();
        system.run();
    }

    #[test]
    #[should_panic(
        expected = "panic message (processed with: node_lib::sub_lib::utils::crash_request_analyzer)"
    )]
    fn proxy_server_can_be_crashed_properly_but_not_improperly() {
        let proxy_server =
            ProxyServer::new(main_cryptde(), alias_cryptde(), true, None, true, false);

        prove_that_crash_request_handler_is_hooked_up(proxy_server, CRASH_KEY);
    }

    #[test]
    fn find_or_generate_stream_key_prioritizes_existing_stream_key_first() {
        let host = Host::new("host", 1234);
        let stream_key = StreamKey::new(main_cryptde().public_key(), Some(host.clone()));
        let socket_addr = SocketAddr::from_str("1.2.3.4:4321").unwrap();
        let mut subject = ProxyServer::new(main_cryptde(), alias_cryptde(), true, None, false, false);
        subject.keys_and_addrs.insert(stream_key, socket_addr);
        let ibcd = InboundClientData{
            timestamp: SystemTime::now(),
            peer_addr: socket_addr,
            reception_port: Some(2222),
            last_data: true,
            is_clandestine: false,
            sequence_number: Some(333),
            data: b"GET /index.html HTTP/1.1\r\nHost: header.com:3333\r\n\r\n".to_vec(),
        };

        let result = subject.find_or_generate_stream_key(&ibcd, Some(Host::new("passed.in", 9999)));

        assert_eq!(result, stream_key);
    }

    #[test]
    fn find_or_generate_stream_key_prioritizes_passed_in_host_second() {
        let host = Host::new("host.com", 3333);
        let stream_key = StreamKey::new(main_cryptde().public_key(), Some(host.clone()));
        let socket_addr = SocketAddr::from_str("1.2.3.4:4321").unwrap();
        let mut subject = ProxyServer::new(main_cryptde(), alias_cryptde(),
            true, None, false, false);
        let ibcd = InboundClientData{
            timestamp: SystemTime::now(),
            peer_addr: socket_addr,
            reception_port: Some(2222),
            last_data: true,
            is_clandestine: false,
            sequence_number: Some(333),
            data: b"GET /index.html HTTP/1.1\r\nHost: header.com:4444\r\n\r\n".to_vec(),
        };

        let result = subject.find_or_generate_stream_key(&ibcd, Some(host.clone()));

        let stream_key = StreamKey::new(main_cryptde().public_key(), Some(host.clone()));
        assert_eq!(result, stream_key);
        assert_eq!(subject.keys_and_addrs.a_to_b(&stream_key), Some(socket_addr));
    }

    #[test]
    fn find_or_generate_stream_key_prioritizes_http_data_host_third() {
        let host = Host::new("host.com", 3333);
        let stream_key = StreamKey::new(main_cryptde().public_key(), Some(host.clone()));
        let socket_addr = SocketAddr::from_str("1.2.3.4:4321").unwrap();
        let mut subject = ProxyServer::new(main_cryptde(), alias_cryptde(),
            true, None, false, false);
        let ibcd = InboundClientData{
            timestamp: SystemTime::now(),
            peer_addr: socket_addr,
            reception_port: Some(2222),
            last_data: true,
            is_clandestine: false,
            sequence_number: Some(333),
            data: b"GET /index.html HTTP/1.1\r\nHost: header.com:4444\r\n\r\n".to_vec(),
        };

        let result = subject.find_or_generate_stream_key(&ibcd, None);

        let host = Host::new("header.com", 4444);
        let stream_key = StreamKey::new(main_cryptde().public_key(),
                                        Some(host));
        assert_eq!(result, stream_key);
        assert_eq!(subject.keys_and_addrs.a_to_b(&stream_key), Some(socket_addr));
    }

    #[test]
    fn find_or_generate_stream_key_prioritizes_tls_data_host_third() {
        let host = Host::new("host.com", 3333);
        let stream_key = StreamKey::new(main_cryptde().public_key(), Some(host.clone()));
        let socket_addr = SocketAddr::from_str("1.2.3.4:4321").unwrap();
        let mut subject = ProxyServer::new(main_cryptde(), alias_cryptde(),
            true, None, false, false);
        let ibcd = InboundClientData{
            timestamp: SystemTime::now(),
            peer_addr: socket_addr,
            reception_port: Some(2222),
            last_data: true,
            is_clandestine: false,
            sequence_number: Some(333),
            data: vec![
                0x16, // content_type: Handshake
                0x00, 0x00, 0x00, 0x00, // version, length: don't care
                0x01, // handshake_type: ClientHello
                0x00, 0x00, 0x00, 0x00, 0x00, // length, version: don't care
                0x00, 0x00, 0x00, 0x00, 0x00, 0x00, 0x00, 0x00,
                0x00, 0x00, 0x00, 0x00, 0x00, 0x00, 0x00, 0x00,
                0x00, 0x00, 0x00, 0x00, 0x00, 0x00, 0x00, 0x00,
                0x00, 0x00, 0x00, 0x00, 0x00, 0x00, 0x00, 0x00, // random: don't care
                0x01, // session_id_length
                0x00, // session_id: don't care
                0x00, 0x01, // cipher_suites_length
                0x00, // cipher_suite: don't care
                0x01, // compression_methods_length
                0x00, // compression_method: don't care
                0x00, 0x13, // extensions_length
                0x00, 0x00, // extension_type: server_name
                0x00, 0x0F, // extension_length
                0x00, 0x0D, // server_name_list_length
                0x00, // server_name_type
                0x00, 0x0A, // server_name_length
                b's', b'e', b'r', b'v', b'e', b'r', b'.', b'c',
                b'o', b'm', // server_name
            ],
        };

        let result = subject.find_or_generate_stream_key(&ibcd, None);

        let host = Host::new("server.com", 443);
        let stream_key = StreamKey::new(main_cryptde().public_key(),
            Some(host));
        assert_eq!(result, stream_key);
        assert_eq!(subject.keys_and_addrs.a_to_b(&stream_key), Some(socket_addr));
    }

    #[test]
    fn find_or_generate_stream_key_uses_random_garbage_as_last_resort() {
        let host = Host::new("host.com", 3333);
        let stream_key = StreamKey::new(main_cryptde().public_key(), Some(host.clone()));
        let socket_addr = SocketAddr::from_str("1.2.3.4:4321").unwrap();
        let mut subject = ProxyServer::new(main_cryptde(), alias_cryptde(),
            true, None, false, false);
        let ibcd = InboundClientData{
            timestamp: SystemTime::now(),
            peer_addr: socket_addr,
            reception_port: Some(2222),
            last_data: true,
            is_clandestine: false,
            sequence_number: Some(333),
            data: vec![],
        };

        let result = subject.find_or_generate_stream_key(&ibcd, None);

        let host = Host::new("44444444", 0x3434);
        let stream_key = StreamKey::new(main_cryptde().public_key(),
            Some(host));
        assert_eq!(result, stream_key);
        assert_eq!(subject.keys_and_addrs.a_to_b(&stream_key), Some(socket_addr));
    }

    fn make_exit_service_from_key(public_key: PublicKey) -> ExpectedService {
        ExpectedService::Exit(public_key, make_wallet("exit wallet"), rate_pack(100))
    }
}<|MERGE_RESOLUTION|>--- conflicted
+++ resolved
@@ -61,18 +61,6 @@
 pub const RETURN_ROUTE_TTL: Duration = Duration::from_secs(120);
 
 pub const STREAM_KEY_PURGE_DELAY: Duration = Duration::from_secs(30);
-
-#[derive(Clone, Debug, PartialEq, Eq)]
-pub struct Host {
-    pub name: String,
-    pub port: u16,
-}
-
-impl Host {
-    pub fn new(name: &str, port: u16) -> Host {
-        Host { name: name.to_string(), port }
-    }
-}
 
 struct ProxyServerOutSubs {
     dispatcher: Recipient<TransmitDataMsg>,
@@ -578,11 +566,7 @@
         let http_data = HttpProtocolPack {}.find_host(&msg.data.clone().into());
         match http_data {
             Some(ref host) if host.port == TLS_PORT => {
-<<<<<<< HEAD
-                let stream_key = self.find_or_generate_stream_key(msg, Some(Host::new(&host.name, host.port)));
-=======
-                let stream_key = self.find_or_generate_stream_key(msg, msg.client_addr);
->>>>>>> 5240c189
+                let stream_key = self.find_or_generate_stream_key(msg);
                 self.tunneled_hosts.insert(stream_key, host.name.clone());
                 self.subs
                     .as_ref()
@@ -662,11 +646,6 @@
     fn find_or_generate_stream_key(
         &mut self,
         ibcd: &InboundClientData,
-<<<<<<< HEAD
-        host_opt: Option<Host>,
-=======
-        client_addr: SocketAddr,
->>>>>>> 5240c189
     ) -> StreamKey {
         match self.keys_and_addrs.b_to_a(&ibcd.client_addr) {
             Some(stream_key) => {
@@ -681,13 +660,8 @@
             None => {
                 let stream_key = self
                     .stream_key_factory
-<<<<<<< HEAD
-                    .make(self.main_cryptde.public_key(), Some(Host::new("booga", 0)));
-                self.keys_and_addrs.insert(stream_key, ibcd.peer_addr);
-=======
-                    .make(self.main_cryptde.public_key(), client_addr);
+                    .make(self.main_cryptde.public_key(), ibcd.client_addr);
                 self.keys_and_addrs.insert(stream_key, ibcd.client_addr);
->>>>>>> 5240c189
                 debug!(
                     self.logger,
                     "find_or_generate_stream_key() inserted new key {} for {}",
@@ -1165,11 +1139,7 @@
                 .expect("Dispatcher is dead");
             return Err("Browser request rejected due to missing consuming wallet".to_string());
         }
-<<<<<<< HEAD
-        let stream_key = proxy.find_or_generate_stream_key(&msg, Some(Host::new("drive-me-in", 0)));
-=======
-        let stream_key = proxy.find_or_generate_stream_key(&msg, client_addr);
->>>>>>> 5240c189
+        let stream_key = proxy.find_or_generate_stream_key(&msg);
         let timestamp = msg.timestamp;
         let payload = match proxy.make_payload(msg, &stream_key) {
             Ok(payload) => {
@@ -1305,23 +1275,14 @@
 }
 
 trait StreamKeyFactory: Send {
-<<<<<<< HEAD
-    fn make(&self, public_key: &PublicKey, host_opt: Option<Host>) -> StreamKey;
-=======
     fn make(&self, public_key: &PublicKey, client_addr: SocketAddr) -> StreamKey;
->>>>>>> 5240c189
 }
 
 struct StreamKeyFactoryReal {}
 
 impl StreamKeyFactory for StreamKeyFactoryReal {
-<<<<<<< HEAD
-    fn make(&self, public_key: &PublicKey, host_opt: Option<Host>) -> StreamKey {
-        StreamKey::new(public_key, host_opt)
-=======
     fn make(&self, public_key: &PublicKey, client_addr: SocketAddr) -> StreamKey {
         StreamKey::new(public_key, client_addr)
->>>>>>> 5240c189
     }
 }
 
@@ -1546,24 +1507,16 @@
     }
 
     struct StreamKeyFactoryMock {
-        make_parameters: Arc<Mutex<Vec<(PublicKey, Option<Host>)>>>,
+        make_parameters: Arc<Mutex<Vec<(PublicKey, SocketAddr)>>>,
         make_results: RefCell<Vec<StreamKey>>,
     }
 
     impl StreamKeyFactory for StreamKeyFactoryMock {
-<<<<<<< HEAD
-        fn make(&self, public_key: &PublicKey, host_opt: Option<Host>) -> StreamKey {
-            self.make_parameters
-                .lock()
-                .unwrap()
-                .push((public_key.clone(), host_opt));
-=======
         fn make(&self, public_key: &PublicKey, client_addr: SocketAddr) -> StreamKey {
             self.make_parameters
                 .lock()
                 .unwrap()
                 .push((public_key.clone(), client_addr));
->>>>>>> 5240c189
             self.make_results.borrow_mut().remove(0)
         }
     }
@@ -1578,7 +1531,7 @@
 
         fn make_parameters(
             mut self,
-            params: &Arc<Mutex<Vec<(PublicKey, Option<Host>)>>>,
+            params: &Arc<Mutex<Vec<(PublicKey, SocketAddr)>>>,
         ) -> StreamKeyFactoryMock {
             self.make_parameters = params.clone();
             self
@@ -1690,7 +1643,7 @@
         let expected_data = http_request.to_vec();
         let msg_from_dispatcher = InboundClientData {
             timestamp: SystemTime::now(),
-            client_addr: socket_addr.clone(),
+            client_addr: socket_addr,
             reception_port: Some(HTTP_PORT),
             sequence_number: Some(0),
             last_data: true,
@@ -1756,7 +1709,7 @@
         let mut make_parameters = make_parameters_arc_a.lock().unwrap();
         assert_eq!(
             make_parameters.remove(0),
-            (main_cryptde.public_key().clone(), Some(Host::new("nowhere.com", HTTP_PORT)))
+            (main_cryptde.public_key().clone(), socket_addr)
         );
         let recording = neighborhood_recording_arc.lock().unwrap();
         let record = recording.get_record::<RouteQueryMessage>(0);
@@ -1804,7 +1757,7 @@
         };
         let tunnelled_msg = InboundClientData {
             timestamp: SystemTime::now(),
-            client_addr: socket_addr.clone(),
+            client_addr: socket_addr,
             reception_port: Some(8443),
             sequence_number: Some(0),
             last_data: false,
@@ -1812,7 +1765,7 @@
             data: b"client hello".to_vec(),
         };
         let expected_tdm = TransmitDataMsg {
-            endpoint: Endpoint::Socket(socket_addr.clone()),
+            endpoint: Endpoint::Socket(socket_addr),
             last_data: false,
             sequence_number: Some(0),
             data: b"HTTP/1.1 200 OK\r\n\r\n".to_vec(),
@@ -1875,7 +1828,7 @@
         let mut make_parameters = make_parameters_arc.lock().unwrap();
         assert_eq!(
             make_parameters.remove(0),
-            (main_cryptde.public_key().clone(), Some(Host::new("realdomain.nu", 443)))
+            (main_cryptde.public_key().clone(), socket_addr)
         );
 
         let hopper_recording = hopper_recording_arc.lock().unwrap();
@@ -6513,14 +6466,13 @@
 
     #[test]
     fn find_or_generate_stream_key_prioritizes_existing_stream_key_first() {
-        let host = Host::new("host", 1234);
-        let stream_key = StreamKey::new(main_cryptde().public_key(), Some(host.clone()));
         let socket_addr = SocketAddr::from_str("1.2.3.4:4321").unwrap();
+        let stream_key = StreamKey::new(main_cryptde().public_key(), socket_addr);
         let mut subject = ProxyServer::new(main_cryptde(), alias_cryptde(), true, None, false, false);
         subject.keys_and_addrs.insert(stream_key, socket_addr);
         let ibcd = InboundClientData{
             timestamp: SystemTime::now(),
-            peer_addr: socket_addr,
+            client_addr: socket_addr,
             reception_port: Some(2222),
             last_data: true,
             is_clandestine: false,
@@ -6528,21 +6480,21 @@
             data: b"GET /index.html HTTP/1.1\r\nHost: header.com:3333\r\n\r\n".to_vec(),
         };
 
-        let result = subject.find_or_generate_stream_key(&ibcd, Some(Host::new("passed.in", 9999)));
+        let result = subject.find_or_generate_stream_key(&ibcd);
 
         assert_eq!(result, stream_key);
-    }
-
-    #[test]
-    fn find_or_generate_stream_key_prioritizes_passed_in_host_second() {
-        let host = Host::new("host.com", 3333);
-        let stream_key = StreamKey::new(main_cryptde().public_key(), Some(host.clone()));
+        assert_eq!(subject.keys_and_addrs.a_to_b(&stream_key), Some(socket_addr));
+    }
+
+    #[test]
+    fn find_or_generate_stream_key_creates_stream_key_if_necessary() {
         let socket_addr = SocketAddr::from_str("1.2.3.4:4321").unwrap();
+        let stream_key = StreamKey::new(main_cryptde().public_key(), socket_addr);
         let mut subject = ProxyServer::new(main_cryptde(), alias_cryptde(),
             true, None, false, false);
         let ibcd = InboundClientData{
             timestamp: SystemTime::now(),
-            peer_addr: socket_addr,
+            client_addr: socket_addr,
             reception_port: Some(2222),
             last_data: true,
             is_clandestine: false,
@@ -6550,114 +6502,12 @@
             data: b"GET /index.html HTTP/1.1\r\nHost: header.com:4444\r\n\r\n".to_vec(),
         };
 
-        let result = subject.find_or_generate_stream_key(&ibcd, Some(host.clone()));
-
-        let stream_key = StreamKey::new(main_cryptde().public_key(), Some(host.clone()));
+        let result = subject.find_or_generate_stream_key(&ibcd);
+
         assert_eq!(result, stream_key);
         assert_eq!(subject.keys_and_addrs.a_to_b(&stream_key), Some(socket_addr));
     }
 
-    #[test]
-    fn find_or_generate_stream_key_prioritizes_http_data_host_third() {
-        let host = Host::new("host.com", 3333);
-        let stream_key = StreamKey::new(main_cryptde().public_key(), Some(host.clone()));
-        let socket_addr = SocketAddr::from_str("1.2.3.4:4321").unwrap();
-        let mut subject = ProxyServer::new(main_cryptde(), alias_cryptde(),
-            true, None, false, false);
-        let ibcd = InboundClientData{
-            timestamp: SystemTime::now(),
-            peer_addr: socket_addr,
-            reception_port: Some(2222),
-            last_data: true,
-            is_clandestine: false,
-            sequence_number: Some(333),
-            data: b"GET /index.html HTTP/1.1\r\nHost: header.com:4444\r\n\r\n".to_vec(),
-        };
-
-        let result = subject.find_or_generate_stream_key(&ibcd, None);
-
-        let host = Host::new("header.com", 4444);
-        let stream_key = StreamKey::new(main_cryptde().public_key(),
-                                        Some(host));
-        assert_eq!(result, stream_key);
-        assert_eq!(subject.keys_and_addrs.a_to_b(&stream_key), Some(socket_addr));
-    }
-
-    #[test]
-    fn find_or_generate_stream_key_prioritizes_tls_data_host_third() {
-        let host = Host::new("host.com", 3333);
-        let stream_key = StreamKey::new(main_cryptde().public_key(), Some(host.clone()));
-        let socket_addr = SocketAddr::from_str("1.2.3.4:4321").unwrap();
-        let mut subject = ProxyServer::new(main_cryptde(), alias_cryptde(),
-            true, None, false, false);
-        let ibcd = InboundClientData{
-            timestamp: SystemTime::now(),
-            peer_addr: socket_addr,
-            reception_port: Some(2222),
-            last_data: true,
-            is_clandestine: false,
-            sequence_number: Some(333),
-            data: vec![
-                0x16, // content_type: Handshake
-                0x00, 0x00, 0x00, 0x00, // version, length: don't care
-                0x01, // handshake_type: ClientHello
-                0x00, 0x00, 0x00, 0x00, 0x00, // length, version: don't care
-                0x00, 0x00, 0x00, 0x00, 0x00, 0x00, 0x00, 0x00,
-                0x00, 0x00, 0x00, 0x00, 0x00, 0x00, 0x00, 0x00,
-                0x00, 0x00, 0x00, 0x00, 0x00, 0x00, 0x00, 0x00,
-                0x00, 0x00, 0x00, 0x00, 0x00, 0x00, 0x00, 0x00, // random: don't care
-                0x01, // session_id_length
-                0x00, // session_id: don't care
-                0x00, 0x01, // cipher_suites_length
-                0x00, // cipher_suite: don't care
-                0x01, // compression_methods_length
-                0x00, // compression_method: don't care
-                0x00, 0x13, // extensions_length
-                0x00, 0x00, // extension_type: server_name
-                0x00, 0x0F, // extension_length
-                0x00, 0x0D, // server_name_list_length
-                0x00, // server_name_type
-                0x00, 0x0A, // server_name_length
-                b's', b'e', b'r', b'v', b'e', b'r', b'.', b'c',
-                b'o', b'm', // server_name
-            ],
-        };
-
-        let result = subject.find_or_generate_stream_key(&ibcd, None);
-
-        let host = Host::new("server.com", 443);
-        let stream_key = StreamKey::new(main_cryptde().public_key(),
-            Some(host));
-        assert_eq!(result, stream_key);
-        assert_eq!(subject.keys_and_addrs.a_to_b(&stream_key), Some(socket_addr));
-    }
-
-    #[test]
-    fn find_or_generate_stream_key_uses_random_garbage_as_last_resort() {
-        let host = Host::new("host.com", 3333);
-        let stream_key = StreamKey::new(main_cryptde().public_key(), Some(host.clone()));
-        let socket_addr = SocketAddr::from_str("1.2.3.4:4321").unwrap();
-        let mut subject = ProxyServer::new(main_cryptde(), alias_cryptde(),
-            true, None, false, false);
-        let ibcd = InboundClientData{
-            timestamp: SystemTime::now(),
-            peer_addr: socket_addr,
-            reception_port: Some(2222),
-            last_data: true,
-            is_clandestine: false,
-            sequence_number: Some(333),
-            data: vec![],
-        };
-
-        let result = subject.find_or_generate_stream_key(&ibcd, None);
-
-        let host = Host::new("44444444", 0x3434);
-        let stream_key = StreamKey::new(main_cryptde().public_key(),
-            Some(host));
-        assert_eq!(result, stream_key);
-        assert_eq!(subject.keys_and_addrs.a_to_b(&stream_key), Some(socket_addr));
-    }
-
     fn make_exit_service_from_key(public_key: PublicKey) -> ExpectedService {
         ExpectedService::Exit(public_key, make_wallet("exit wallet"), rate_pack(100))
     }
