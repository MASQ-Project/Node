// Copyright (c) 2019, MASQ (https://masq.ai) and/or its affiliates. All rights reserved.

pub mod client_request_payload_factory;
pub mod http_protocol_pack;
pub mod protocol_pack;
pub mod server_impersonator_http;
pub mod server_impersonator_tls;
pub mod tls_protocol_pack;

use crate::bootstrapper::CryptDEPair;
use crate::proxy_server::client_request_payload_factory::{
    ClientRequestPayloadFactory, ClientRequestPayloadFactoryReal,
};
use crate::proxy_server::http_protocol_pack::HttpProtocolPack;
use crate::proxy_server::protocol_pack::{from_ibcd, from_protocol, ProtocolPack};
use crate::proxy_server::ExitServiceSearch::{Definite, ZeroHop};
use crate::stream_messages::NonClandestineAttributes;
use crate::stream_messages::RemovedStreamType;
use crate::sub_lib::accountant::RoutingServiceConsumed;
use crate::sub_lib::accountant::{ExitServiceConsumed, ReportServicesConsumedMessage};
use crate::sub_lib::bidi_hashmap::BidiHashMap;
use crate::sub_lib::cryptde::CryptDE;
use crate::sub_lib::cryptde::PublicKey;
use crate::sub_lib::dispatcher::InboundClientData;
use crate::sub_lib::dispatcher::{Endpoint, StreamShutdownMsg};
use crate::sub_lib::hopper::{ExpiredCoresPackage, IncipientCoresPackage};
use crate::sub_lib::neighborhood::RouteQueryResponse;
use crate::sub_lib::neighborhood::{ExpectedService, UpdateNodeRecordMetadataMessage};
use crate::sub_lib::neighborhood::{ExpectedServices, RatePack};
use crate::sub_lib::neighborhood::{NRMetadataChange, RouteQueryMessage};
use crate::sub_lib::peer_actors::BindMessage;
use crate::sub_lib::proxy_client::{ClientResponsePayload_0v1, DnsResolveFailure_0v1};
use crate::sub_lib::proxy_server::ProxyServerSubs;
use crate::sub_lib::proxy_server::{AddReturnRouteMessage, StreamKeyPurge};
use crate::sub_lib::proxy_server::{
    AddRouteResultMessage, ClientRequestPayload_0v1, ProxyProtocol,
};
use crate::sub_lib::route::Route;
use crate::sub_lib::stream_handler_pool::TransmitDataMsg;
use crate::sub_lib::stream_key::StreamKey;
use crate::sub_lib::ttl_hashmap::TtlHashMap;
use crate::sub_lib::utils::{handle_ui_crash_request, MessageScheduler, NODE_MAILBOX_CAPACITY};
use crate::sub_lib::wallet::Wallet;
use actix::Context;
use actix::Handler;
use actix::Recipient;
use actix::{Actor, MailboxError};
use actix::{Addr, AsyncContext};
use masq_lib::constants::TLS_PORT;
use masq_lib::logger::Logger;
use masq_lib::ui_gateway::NodeFromUiMessage;
use masq_lib::utils::MutabilityConflictHelper;
use regex::Regex;
use std::collections::HashMap;
use std::net::{IpAddr, Ipv4Addr, Ipv6Addr, SocketAddr};
use std::rc::Rc;
use std::str::FromStr;
use std::time::{Duration, SystemTime};
use tokio::prelude::Future;

pub const CRASH_KEY: &str = "PROXYSERVER";
pub const RETURN_ROUTE_TTL: Duration = Duration::from_secs(120);

pub const STREAM_KEY_PURGE_DELAY: Duration = Duration::from_secs(30);

struct ProxyServerOutSubs {
    dispatcher: Recipient<TransmitDataMsg>,
    hopper: Recipient<IncipientCoresPackage>,
    accountant: Recipient<ReportServicesConsumedMessage>,
    route_source: Recipient<RouteQueryMessage>,
    update_node_record_metadata: Recipient<UpdateNodeRecordMetadataMessage>,
    add_return_route: Recipient<AddReturnRouteMessage>,
    stream_shutdown_sub: Recipient<StreamShutdownMsg>,
    route_result_sub: Recipient<AddRouteResultMessage>,
    schedule_stream_key_purge: Recipient<MessageScheduler<StreamKeyPurge>>,
}

pub struct ProxyServer {
    subs: Option<ProxyServerOutSubs>,
    client_request_payload_factory: Box<dyn ClientRequestPayloadFactory>,
    stream_key_factory: Box<dyn StreamKeyFactory>,
    keys_and_addrs: BidiHashMap<StreamKey, SocketAddr>,
    tunneled_hosts: HashMap<StreamKey, String>,
    dns_failure_retries: HashMap<StreamKey, DNSFailureRetry>,
    stream_key_routes: HashMap<StreamKey, RouteQueryResponse>,
    stream_key_ttl: HashMap<StreamKey, SystemTime>,
    is_decentralized: bool,
    consuming_wallet_balance: Option<i64>,
    cryptde_pair: CryptDEPair,
    crashable: bool,
    logger: Logger,
    route_ids_to_return_routes: TtlHashMap<u32, AddReturnRouteMessage>,
    browser_proxy_sequence_offset: bool,
    inbound_client_data_helper_opt: Option<Box<dyn IBCDHelper>>,
    stream_key_purge_delay: Duration,
    is_running_in_integration_test: bool,
}

impl Actor for ProxyServer {
    type Context = Context<Self>;
}

impl Handler<BindMessage> for ProxyServer {
    type Result = ();

    fn handle(&mut self, msg: BindMessage, ctx: &mut Self::Context) -> Self::Result {
        ctx.set_mailbox_capacity(NODE_MAILBOX_CAPACITY);
        let subs = ProxyServerOutSubs {
            dispatcher: msg.peer_actors.dispatcher.from_dispatcher_client,
            hopper: msg.peer_actors.hopper.from_hopper_client,
            accountant: msg.peer_actors.accountant.report_services_consumed,
            route_source: msg.peer_actors.neighborhood.route_query,
            update_node_record_metadata: msg.peer_actors.neighborhood.update_node_record_metadata,
            add_return_route: msg.peer_actors.proxy_server.add_return_route,
            stream_shutdown_sub: msg.peer_actors.proxy_server.stream_shutdown_sub,
            route_result_sub: msg.peer_actors.proxy_server.route_result_sub,
            schedule_stream_key_purge: msg.peer_actors.proxy_server.schedule_stream_key_purge,
        };
        self.subs = Some(subs);
    }
}

impl Handler<InboundClientData> for ProxyServer {
    type Result = ();

    fn handle(&mut self, msg: InboundClientData, _ctx: &mut Self::Context) -> Self::Result {
        if msg.is_connect() {
            self.tls_connect(&msg);
            self.browser_proxy_sequence_offset = true;
        } else if let Err(e) =
            self.help(|helper, proxy| helper.handle_normal_client_data(proxy, msg, false))
        {
            error!(self.logger, "{}", e)
        }
    }
}

impl Handler<AddReturnRouteMessage> for ProxyServer {
    type Result = ();

    fn handle(&mut self, msg: AddReturnRouteMessage, _ctx: &mut Self::Context) -> Self::Result {
        self.route_ids_to_return_routes
            .insert(msg.return_route_id, msg);
    }
}

impl AddReturnRouteMessage {
    pub fn find_exit_node_key(&self) -> Option<&PublicKey> {
        self.expected_services
            .iter()
            .find_map(|service| match service {
                ExpectedService::Exit(public_key, _, _) => Some(public_key),
                _ => None,
            })
    }

    pub fn is_zero_hop(&self) -> bool {
        self.expected_services == vec![ExpectedService::Nothing, ExpectedService::Nothing]
    }
}

impl Handler<AddRouteResultMessage> for ProxyServer {
    type Result = ();

    fn handle(&mut self, msg: AddRouteResultMessage, _ctx: &mut Self::Context) -> Self::Result {
        let dns_failure = self
            .dns_failure_retries
            .get(&msg.stream_key)
            .unwrap_or_else(|| {
                panic!("AddRouteResultMessage Handler: stream key: {} not found within dns_failure_retries", msg.stream_key);
            });

        match msg.result {
            Ok(route_query_response) => {
                debug!(
                    self.logger,
                    "Found a new route for hostname: {:?} - stream key: {}  retries left: {}",
                    dns_failure.unsuccessful_request.target_hostname,
                    msg.stream_key,
                    dns_failure.retries_left
                );
                self.stream_key_routes
                    .insert(msg.stream_key, route_query_response);
            }
            Err(e) => {
                warning!(self.logger, "No route found for hostname: {:?} - stream key {} - retries left: {} - AddRouteResultMessage Error: {}",dns_failure.unsuccessful_request.target_hostname, msg.stream_key, dns_failure.retries_left, e);
            }
        }
    }
}

impl Handler<ExpiredCoresPackage<DnsResolveFailure_0v1>> for ProxyServer {
    type Result = ();

    fn handle(
        &mut self,
        msg: ExpiredCoresPackage<DnsResolveFailure_0v1>,
        _ctx: &mut Self::Context,
    ) -> Self::Result {
        self.handle_dns_resolve_failure(&msg)
    }
}

impl Handler<ExpiredCoresPackage<ClientResponsePayload_0v1>> for ProxyServer {
    type Result = ();

    fn handle(
        &mut self,
        msg: ExpiredCoresPackage<ClientResponsePayload_0v1>,
        _ctx: &mut Self::Context,
    ) -> Self::Result {
        self.handle_client_response_payload(msg)
    }
}

impl Handler<StreamShutdownMsg> for ProxyServer {
    type Result = ();

    fn handle(&mut self, _msg: StreamShutdownMsg, _ctx: &mut Self::Context) -> Self::Result {
        self.handle_stream_shutdown_msg(_msg)
    }
}

impl Handler<NodeFromUiMessage> for ProxyServer {
    type Result = ();

    fn handle(&mut self, msg: NodeFromUiMessage, _ctx: &mut Self::Context) -> Self::Result {
        handle_ui_crash_request(msg, &self.logger, self.crashable, CRASH_KEY)
    }
}

impl Handler<StreamKeyPurge> for ProxyServer {
    type Result = ();

    fn handle(&mut self, msg: StreamKeyPurge, _ctx: &mut Self::Context) -> Self::Result {
        self.purge_stream_key(&msg.stream_key, "scheduled message");
    }
}

impl<M: actix::Message + 'static> Handler<MessageScheduler<M>> for ProxyServer
where
    ProxyServer: Handler<M>,
{
    type Result = ();

    fn handle(&mut self, msg: MessageScheduler<M>, ctx: &mut Self::Context) -> Self::Result {
        ctx.notify_later(msg.scheduled_msg, msg.delay);
    }
}

impl ProxyServer {
    pub fn new(
        cryptde_pair: CryptDEPair,
        is_decentralized: bool,
        consuming_wallet_balance: Option<i64>,
        crashable: bool,
        is_running_in_integration_test: bool,
    ) -> ProxyServer {
        ProxyServer {
            subs: None,
            client_request_payload_factory: Box::new(ClientRequestPayloadFactoryReal::new()),
            stream_key_factory: Box::new(StreamKeyFactoryReal {}),
            keys_and_addrs: BidiHashMap::new(),
            tunneled_hosts: HashMap::new(),
            dns_failure_retries: HashMap::new(),
            stream_key_routes: HashMap::new(),
            stream_key_ttl: HashMap::new(),
            is_decentralized,
            consuming_wallet_balance,
            cryptde_pair,
            crashable,
            logger: Logger::new("ProxyServer"),
            route_ids_to_return_routes: TtlHashMap::new(RETURN_ROUTE_TTL),
            browser_proxy_sequence_offset: false,
            inbound_client_data_helper_opt: Some(Box::new(IBCDHelperReal::new())),
            stream_key_purge_delay: STREAM_KEY_PURGE_DELAY,
            is_running_in_integration_test,
        }
    }

    pub fn make_subs_from(addr: &Addr<ProxyServer>) -> ProxyServerSubs {
        ProxyServerSubs {
            bind: recipient!(addr, BindMessage),
            from_dispatcher: recipient!(addr, InboundClientData),
            from_hopper: recipient!(addr, ExpiredCoresPackage<ClientResponsePayload_0v1>),
            dns_failure_from_hopper: recipient!(addr, ExpiredCoresPackage<DnsResolveFailure_0v1>),
            add_return_route: recipient!(addr, AddReturnRouteMessage),
            stream_shutdown_sub: recipient!(addr, StreamShutdownMsg),
            node_from_ui: recipient!(addr, NodeFromUiMessage),
            route_result_sub: recipient!(addr, AddRouteResultMessage),
            schedule_stream_key_purge: recipient!(addr, MessageScheduler<StreamKeyPurge>),
        }
    }

    fn remove_dns_failure_retry(
        &mut self,
        stream_key: &StreamKey,
    ) -> Result<DNSFailureRetry, String> {
        match self.dns_failure_retries.remove(stream_key) {
            None => Err(format!(
                "No entry found inside dns_failure_retries hashmap for the stream_key: {:?}",
                stream_key
            )),
            Some(retry) => Ok(retry),
        }
    }

    fn retry_dns_resolution(
        &mut self,
        retry: DNSFailureRetry,
        client_addr: SocketAddr,
    ) -> DNSFailureRetry {
        let args = TransmitToHopperArgs::new(
            self,
            retry.unsuccessful_request.clone(),
            client_addr,
            SystemTime::now(),
            false,
        );
        let add_return_route_sub = self.out_subs("ProxyServer").add_return_route.clone();
        let route_source = self.out_subs("Neighborhood").route_source.clone();
        let proxy_server_sub = self.out_subs("ProxyServer").route_result_sub.clone();
        let inbound_client_data_helper = self
            .inbound_client_data_helper_opt
            .as_ref()
            .expect("IBCDHelper uninitialized");

        inbound_client_data_helper.request_route_and_transmit(
            args,
            add_return_route_sub,
            route_source,
            proxy_server_sub,
        );
        retry
    }

    fn retire_stream_key(&mut self, stream_key: &StreamKey) {
        self.purge_stream_key(stream_key, "DNS resolution failure");
    }

    fn send_dns_failure_response_to_the_browser(
        &self,
        client_addr: SocketAddr,
        proxy_protocol: ProxyProtocol,
        hostname_opt: Option<String>,
    ) {
        self.subs
            .as_ref()
            .expect("Dispatcher unbound in ProxyServer")
            .dispatcher
            .try_send(TransmitDataMsg {
                endpoint: Endpoint::Socket(client_addr),
                last_data: true,
                sequence_number: Some(0), // DNS resolution errors always happen on the first request
                data: from_protocol(proxy_protocol)
                    .server_impersonator()
                    .dns_resolution_failure_response(hostname_opt),
            })
            .expect("Dispatcher is dead");
    }

    fn handle_dns_resolve_failure(&mut self, msg: &ExpiredCoresPackage<DnsResolveFailure_0v1>) {
        let return_route_info =
            match self.get_return_route_info(&msg.remaining_route, "dns resolve failure") {
                Some(rri) => rri,
                None => return, // TODO: Eventually we'll have to do something better here, but we'll probably need some heuristics.
            };
        let exit_public_key = {
            // ugly, ugly
            let self_public_key = self.cryptde_pair.main.as_ref().public_key();
            return_route_info
                .find_exit_node_key()
                .unwrap_or_else(|| {
                    if !self.is_decentralized {
                        self_public_key
                    } else {
                        panic!(
                            "Internal error: return_route_info for {} has no exit Node",
                            return_route_info.return_route_id
                        );
                    }
                })
                .clone()
        };

        let hostname_opt = return_route_info.hostname_opt.clone();
        let response = &msg.payload;

        match self.keys_and_addrs.a_to_b(&response.stream_key) {
            Some(client_addr) => {
                if let Some(server_name) = hostname_opt.clone() {
                    self.subs
                        .as_ref()
                        .expect("Neighborhood unbound in ProxyServer")
                        .update_node_record_metadata
                        .try_send(UpdateNodeRecordMetadataMessage {
                            public_key: exit_public_key,
                            metadata_change: NRMetadataChange::AddUnreachableHost {
                                hostname: server_name,
                            },
                        })
                        .expect("Neighborhood is dead");
                } else {
                    error!(
                        self.logger,
                        "Exit node {exit_public_key} complained of DNS failure, but was given no hostname to resolve."
                    );
                    // TODO: Malefactor ban the exit node because it lied about the DNS failure.
                }
                self.report_response_services_consumed(&return_route_info, 0, msg.payload_len);
                let retry = match self.remove_dns_failure_retry(&response.stream_key) {
                    Ok(retry) => retry,
                    Err(error_msg) => {
                        error!(
                            self.logger,
                            "While handling ExpiredCoresPackage: {}", error_msg
                        );
                        return;
                    }
                };
                if retry.retries_left > 0 {
                    let mut returned_retry = self.retry_dns_resolution(retry, client_addr);
                    returned_retry.retries_left -= 1;
                    self.dns_failure_retries
                        .insert(response.stream_key, returned_retry);
                } else {
                    self.retire_stream_key(&response.stream_key);
                    self.send_dns_failure_response_to_the_browser(
                        client_addr,
                        return_route_info.protocol,
                        hostname_opt,
                    );
                }
            }
            None => {
                error!(self.logger,
                    "Discarding DnsResolveFailure message for {} from an unrecognized stream key {:?}",
                    hostname_opt.unwrap_or_else(|| "<unspecified_server>".to_string()),
                    &response.stream_key
                )
            }
        }
    }

    fn schedule_stream_key_purge(&mut self, stream_key: StreamKey) {
        let host_info = match self.tunneled_hosts.get(&stream_key) {
            None => String::from(""),
            Some(hostname) => format!(", which was tunneling to the host {:?}", hostname),
        };
        debug!(
            self.logger,
            "Client closed stream referenced by stream key {:?}{}. It will be purged after {:?}.",
            &stream_key,
            host_info,
            self.stream_key_purge_delay
        );
        self.stream_key_ttl.insert(stream_key, SystemTime::now());
        self.subs
            .as_ref()
            .expect("ProxyServer Subs Unbound")
            .schedule_stream_key_purge
            .try_send(MessageScheduler {
                scheduled_msg: StreamKeyPurge { stream_key },
                delay: self.stream_key_purge_delay,
            })
            .expect("ProxyServer is dead");
    }

    fn log_straggling_packet(
        &self,
        stream_key: &StreamKey,
        packet_len: usize,
        old_timestamp: &SystemTime,
    ) {
        let duration_since = SystemTime::now()
            .duration_since(*old_timestamp)
            .expect("time calculation error");
        debug!(
            self.logger,
            "Straggling packet of length {} received for a stream key {:?} after a delay of {:?}",
            packet_len,
            stream_key,
            duration_since
        );
    }

    fn handle_client_response_payload(
        &mut self,
        msg: ExpiredCoresPackage<ClientResponsePayload_0v1>,
    ) {
        debug!(
            self.logger,
            "ExpiredCoresPackage remaining_route: {}",
            msg.remaining_route.to_string(vec![
                self.cryptde_pair.main.as_ref(),
                self.cryptde_pair.main.as_ref()
            ])
        );
        let payload_data_len = msg.payload_len;
        let response = msg.payload;
        debug!(
            self.logger,
            "Relaying ClientResponsePayload (stream key {}, sequence {}, length {}) from Hopper to Dispatcher for client",
            response.stream_key, response.sequenced_packet.sequence_number, response.sequenced_packet.data.len()
        );
        let return_route_info =
            match self.get_return_route_info(&msg.remaining_route, "client response") {
                Some(rri) => rri,
                None => return,
            };
        self.report_response_services_consumed(
            &return_route_info,
            response.sequenced_packet.data.len(),
            payload_data_len,
        );
        let stream_key = response.stream_key;
        match self.remove_dns_failure_retry(&stream_key) {
            Ok(_) => {
                debug!(self.logger, "Successful attempt of DNS resolution, removing DNS retry entry for stream key: {}", &response.stream_key)
            }
            Err(_) => {
                trace!(
                    self.logger,
                    "No DNS retry entry found for stream key: {} during a successful attempt",
                    &response.stream_key
                )
            }
        }
        if let Some(old_timestamp) = self.stream_key_ttl.get(&stream_key) {
            self.log_straggling_packet(&stream_key, payload_data_len, old_timestamp)
        } else {
            match self.keys_and_addrs.a_to_b(&stream_key) {
                Some(socket_addr) => {
                    let last_data = response.sequenced_packet.last_data;
                    let sequence_number = Some(
                        response.sequenced_packet.sequence_number
                            + self.browser_proxy_sequence_offset as u64,
                    );
                    self.subs
                        .as_ref()
                        .expect("Dispatcher unbound in ProxyServer")
                        .dispatcher
                        .try_send(TransmitDataMsg {
                            endpoint: Endpoint::Socket(socket_addr),
                            last_data,
                            sequence_number,
                            data: response.sequenced_packet.data,
                        })
                        .expect("Dispatcher is dead");
                    if last_data {
                        self.purge_stream_key(&stream_key, "last data received from the exit node");
                    }
                }
                None => {
                    // TODO GH-608: It would be really nice to be able to send an InboundClientData with last_data: true
                    // back to the ProxyClient (and the distant server) so that the server could shut down
                    // its stream, since the browser has shut down _its_ stream and no more data will
                    // ever be accepted from the server on that stream; but we don't have enough information
                    // to do so, since our stream key has been purged and all the information it keyed
                    // is gone. Sorry, server!
                    warning!(self.logger,
                        "Discarding {}-byte packet {} from an unrecognized stream key: {:?}; can't send response back to client",
                        response.sequenced_packet.data.len(),
                        response.sequenced_packet.sequence_number,
                        response.stream_key,
                    )
                }
            }
        }
    }

    fn tls_connect(&mut self, msg: &InboundClientData) {
        let http_data = HttpProtocolPack {}.find_host(&msg.data.clone().into());
        match http_data {
            Some(ref host) if host.port == TLS_PORT => {
                let stream_key = self.find_or_generate_stream_key(msg);
                self.tunneled_hosts.insert(stream_key, host.name.clone());
                self.subs
                    .as_ref()
                    .expect("Dispatcher unbound in ProxyServer")
                    .dispatcher
                    .try_send(TransmitDataMsg {
                        endpoint: Endpoint::Socket(msg.client_addr),
                        last_data: false,
                        sequence_number: msg.sequence_number,
                        data: b"HTTP/1.1 200 OK\r\n\r\n".to_vec(),
                    })
                    .expect("Dispatcher is dead");
            }
            _ => {
                self.subs
                    .as_ref()
                    .expect("Dispatcher unbound in ProxyServer")
                    .dispatcher
                    .try_send(TransmitDataMsg {
                        endpoint: Endpoint::Socket(msg.client_addr),
                        last_data: true,
                        sequence_number: msg.sequence_number,
                        data: b"HTTP/1.1 400 Bad Request\r\nContent-Length: 0\r\n\r\n".to_vec(),
                    })
                    .expect("Dispatcher is dead");
            }
        }
    }

    fn out_subs(&self, actor_name: &str) -> &ProxyServerOutSubs {
        self.subs
            .as_ref()
            .unwrap_or_else(|| panic!("{} unbound in ProxyServer", actor_name))
    }

    fn handle_stream_shutdown_msg(&mut self, msg: StreamShutdownMsg) {
        let nca = match msg.stream_type {
            RemovedStreamType::Clandestine => {
                panic!("ProxyServer should never get ShutdownStreamMsg about clandestine stream")
            }
            RemovedStreamType::NonClandestine(nca) => nca,
        };
        let stream_key = match self.keys_and_addrs.b_to_a(&msg.peer_addr) {
            None => {
                warning!(
                    self.logger,
                    "Received instruction to shut down nonexistent stream to peer {} - ignoring",
                    msg.peer_addr
                );
                return;
            }
            Some(sk) => sk,
        };
        self.schedule_stream_key_purge(stream_key);
        if msg.report_to_counterpart {
            debug!(
                self.logger,
                "Reporting shutdown of {} to counterpart", &stream_key
            );
            let ibcd = InboundClientData {
                timestamp: SystemTime::now(),
                client_addr: msg.peer_addr,
                reception_port: Some(nca.reception_port),
                last_data: true,
                is_clandestine: false,
                sequence_number: Some(nca.sequence_number),
                data: vec![],
            };
            if let Err(e) =
                self.help(|helper, proxy| helper.handle_normal_client_data(proxy, ibcd, true))
            {
                error!(self.logger, "{}", e)
            };
        }
    }

    fn find_or_generate_stream_key(&mut self, ibcd: &InboundClientData) -> StreamKey {
        match self.keys_and_addrs.b_to_a(&ibcd.client_addr) {
            Some(stream_key) => {
                debug!(
                    self.logger,
                    "find_or_generate_stream_key() retrieved existing key {} for {}",
                    &stream_key,
                    ibcd.client_addr
                );
                stream_key
            }
            None => {
                let stream_key = self.stream_key_factory.make(
                    self.cryptde_pair.main.as_ref().public_key(),
                    ibcd.client_addr,
                );
                self.keys_and_addrs.insert(stream_key, ibcd.client_addr);
                debug!(
                    self.logger,
                    "find_or_generate_stream_key() inserted new key {} for {}",
                    &stream_key,
                    ibcd.client_addr
                );
                stream_key
            }
        }
    }

    fn purge_stream_key(&mut self, stream_key: &StreamKey, reason: &str) {
        debug!(
            self.logger,
            "Retiring stream key {} due to {}", &stream_key, reason
        );
        let _ = self.keys_and_addrs.remove_a(stream_key);
        let _ = self.stream_key_routes.remove(stream_key);
        let _ = self.tunneled_hosts.remove(stream_key);
        let _ = self.stream_key_ttl.remove(stream_key);
    }

    fn make_payload(
        &mut self,
        ibcd: InboundClientData,
        stream_key: &StreamKey,
    ) -> Result<ClientRequestPayload_0v1, String> {
        let tunnelled_host = self.tunneled_hosts.get(stream_key);
        let new_ibcd = match tunnelled_host {
            Some(_) => InboundClientData {
                reception_port: Some(443),
                ..ibcd
            },
            None => ibcd,
        };
        match self.client_request_payload_factory.make(
            &new_ibcd,
            *stream_key,
            self.cryptde_pair.alias.as_ref(),
            &self.logger,
        ) {
            None => Err("Couldn't create ClientRequestPayload".to_string()),
            Some(payload) => match tunnelled_host {
                Some(hostname) => Ok(ClientRequestPayload_0v1 {
                    target_hostname: Some(hostname.clone()),
                    ..payload
                }),
                None => Ok(payload),
            },
        }
    }

    fn try_transmit_to_hopper(
        args: TransmitToHopperArgs,
        add_return_route_sub: Recipient<AddReturnRouteMessage>,
        route_query_response: RouteQueryResponse,
    ) -> Result<(), String> {
        match route_query_response.expected_services {
            ExpectedServices::RoundTrip(over, back, return_route_id) => {
                let return_route_info = AddReturnRouteMessage {
                    return_route_id,
                    expected_services: back,
                    protocol: args.payload.protocol,
                    hostname_opt: args.payload.target_hostname.clone(),
                };
                debug!(
                    args.logger,
                    "Adding expectant return route info: {:?}", return_route_info
                );
                add_return_route_sub
                    .try_send(return_route_info)
                    .expect("ProxyServer is dead");
                ProxyServer::transmit_to_hopper(args, route_query_response.route, over)
            }
            _ => panic!("Expected RoundTrip ExpectedServices but got OneWay"),
        }
    }

    fn report_on_routing_services(
        expected_services: Vec<ExpectedService>,
        logger: &Logger,
    ) -> Vec<RoutingServiceConsumed> {
        let report_of_routing_services: Vec<RoutingServiceConsumed> = expected_services
            .into_iter()
            .filter_map(|service| match service {
                ExpectedService::Routing(_, earning_wallet, rate_pack) => {
                    Some(RoutingServiceConsumed {
                        earning_wallet,
                        service_rate: rate_pack.routing_service_rate,
                        byte_rate: rate_pack.routing_byte_rate,
                    })
                }
                _ => None,
            })
            .collect();
        if report_of_routing_services.is_empty() {
            debug!(logger, "No routing services requested.");
        }
        report_of_routing_services
    }

    fn report_on_exit_service(
        expected_services: &[ExpectedService],
        payload_size: usize,
    ) -> ExitServiceConsumed {
        match expected_services.iter().fold(
            None,
            |acc: Option<(&Wallet, &RatePack)>, current_service| {
                if acc.is_some() && matches!(current_service, ExpectedService::Exit(..)) {
                    panic!(
                        "Detected more than one exit service in one-way route: {:?}",
                        expected_services
                    )
                } else if acc.is_none() {
                    match current_service {
                        ExpectedService::Exit(_, earning_wallet, rate_pack) => {
                            Some((earning_wallet, rate_pack))
                        }
                        _ => None,
                    }
                } else {
                    acc
                }
            },
        ) {
            Some((earning_wallet, rate_pack)) => ExitServiceConsumed {
                earning_wallet: earning_wallet.clone(),
                payload_size,
                service_rate: rate_pack.exit_service_rate,
                byte_rate: rate_pack.exit_byte_rate,
            },
            None => {
                panic!(
                    "Each route must demand an exit service, but this route has no such demand: {:?}",
                    expected_services
                )
            }
        }
    }

    fn transmit_to_hopper(
        args: TransmitToHopperArgs,
        route: Route,
        expected_services: Vec<ExpectedService>,
    ) -> Result<(), String> {
        let logger = args.logger;
        let destination_key_opt = if args.is_decentralized {
            expected_services.iter().find_map(|service| match service {
                ExpectedService::Exit(public_key, _, _) => Some(public_key.clone()),
                _ => None,
            })
        } else {
            // In Zero Hop Mode the exit node public key is the same as this public key
            Some(args.main_cryptde.public_key().clone())
        };
        match destination_key_opt {
            None => {
                // Route not found
                Err(ProxyServer::handle_route_failure(
                    args.payload,
                    args.client_addr,
                    &args.dispatcher_sub,
                ))
            }
            Some(payload_destination_key) => {
                // Route found
                debug!(
                    logger,
                    "transmit to hopper with destination key {:?}", payload_destination_key
                );
                let payload = args.payload;
                let payload_size = payload.sequenced_packet.data.len();
                let stream_key = payload.stream_key;
                let pkg = IncipientCoresPackage::new(
                    args.main_cryptde.as_ref(),
                    route,
                    payload.into(),
                    &payload_destination_key,
                )
                .expect("Key magically disappeared");
                if args.is_decentralized {
                    let exit =
                        ProxyServer::report_on_exit_service(&expected_services, payload_size);
                    let routing =
                        ProxyServer::report_on_routing_services(expected_services, &logger);
                    args.accountant_sub
                        .try_send(ReportServicesConsumedMessage {
                            timestamp: args.timestamp,
                            exit,
                            routing_payload_size: pkg.payload.len(),
                            routing,
                        })
                        .expect("Accountant is dead");
                }
                args.hopper_sub.try_send(pkg).expect("Hopper is dead");
                if let Some(shutdown_sub) = args.retire_stream_key_sub_opt {
                    debug!(
                        logger,
                        "Last data is on the way; directing shutdown of stream {}", stream_key
                    );
                    shutdown_sub
                        .try_send(StreamShutdownMsg {
                            peer_addr: args.client_addr,
                            stream_type: RemovedStreamType::NonClandestine(
                                NonClandestineAttributes {
                                    // No report to counterpart; these are irrelevant
                                    reception_port: 0,
                                    sequence_number: 0,
                                },
                            ),
                            report_to_counterpart: false,
                        })
                        .expect("Proxy Server is dead");
                }
                Ok(())
            }
        }
    }

    fn handle_route_failure(
        payload: ClientRequestPayload_0v1,
        source_addr: SocketAddr,
        dispatcher: &Recipient<TransmitDataMsg>,
    ) -> String {
        let target_hostname = ProxyServer::hostname(&payload);
        let stream_key = payload.stream_key;
        ProxyServer::send_route_failure(payload, source_addr, dispatcher);
        format!(
            "Failed to find route to {} for stream key: {}",
            target_hostname, stream_key
        )
    }

    fn send_route_failure(
        payload: ClientRequestPayload_0v1,
        source_addr: SocketAddr,
        dispatcher: &Recipient<TransmitDataMsg>,
    ) {
        let data = from_protocol(payload.protocol)
            .server_impersonator()
            .route_query_failure_response(&ProxyServer::hostname(&payload));
        let msg = TransmitDataMsg {
            endpoint: Endpoint::Socket(source_addr),
            last_data: true,
            sequence_number: Some(0),
            data,
        };
        dispatcher.try_send(msg).expect("Dispatcher is dead");
    }

    fn hostname(payload: &ClientRequestPayload_0v1) -> String {
        match payload.target_hostname {
            Some(ref thn) => thn.clone(),
            None => "<unknown>".to_string(),
        }
    }

    fn get_return_route_info(
        &self,
        remaining_route: &Route,
        source: &str,
    ) -> Option<Rc<AddReturnRouteMessage>> {
        let mut mut_remaining_route = remaining_route.clone();
        mut_remaining_route
            .shift(self.cryptde_pair.main.as_ref())
            .expect("Internal error: remaining route in ProxyServer with no hops");
        let return_route_id = match mut_remaining_route.id(self.cryptde_pair.main.as_ref()) {
            Ok(rri) => rri,
            Err(e) => {
                error!(self.logger, "Can't report services consumed: {}", e);
                return None;
            }
        };
        match self.route_ids_to_return_routes.get(&return_route_id) {
            Some(rri) => Some(rri),
            None => {
                error!(self.logger, "Can't report services consumed: received response with bogus return-route ID {} for {}. Ignoring", return_route_id, source);
                None
            }
        }
    }

    fn report_response_services_consumed(
        &self,
        return_route_info: &AddReturnRouteMessage,
        exit_size: usize,
        routing_size: usize,
    ) {
        let exit_service_report: ExitServiceSearch = return_route_info
            .expected_services
            .iter()
            .filter(|service| !matches!(service, ExpectedService::Nothing))
            .fold(ZeroHop, |acc, service| {
                if let Definite(..) = acc {
                    acc
                } else {
                    match service {
                        ExpectedService::Exit(_, wallet, rate_pack) => {
                            Definite(ExitServiceConsumed {
                                earning_wallet: wallet.clone(), //sadly, the whole data structure is a reference
                                payload_size: exit_size,
                                service_rate: rate_pack.exit_service_rate,
                                byte_rate: rate_pack.exit_byte_rate,
                            })
                        }
                        _ => unreachable!(
                            "Return route has to begin with an exit service if not zero hop"
                        ),
                    }
                }
            });
        let exit_service_report = match exit_service_report {
            ZeroHop => return,
            Definite(report) => report,
        };
        let routing_service_reports = return_route_info
            .expected_services
            .iter()
            .flat_map(|service| match service {
                ExpectedService::Routing(_, wallet, rate_pack) => Some(RoutingServiceConsumed {
                    earning_wallet: wallet.clone(),
                    service_rate: rate_pack.routing_service_rate,
                    byte_rate: rate_pack.routing_byte_rate,
                }),
                _ => None,
            })
            .collect::<Vec<_>>();
        let report_message = ReportServicesConsumedMessage {
            timestamp: SystemTime::now(),
            exit: exit_service_report,
            routing_payload_size: routing_size,
            routing: routing_service_reports,
        };
        self.subs
            .as_ref()
            .expect("Accountant is unbound")
            .accountant
            .try_send(report_message)
            .expect("Accountant is dead");
    }
}

impl MutabilityConflictHelper<Box<dyn IBCDHelper>> for ProxyServer {
    type Result = Result<(), String>;

    fn helper_access(&mut self) -> &mut Option<Box<dyn IBCDHelper>> {
        &mut self.inbound_client_data_helper_opt
    }
}

pub trait IBCDHelper {
    fn handle_normal_client_data(
        &self,
        proxy_s: &mut ProxyServer,
        msg: InboundClientData,
        retire_stream_key: bool,
    ) -> Result<(), String>;

    fn request_route_and_transmit(
        &self,
        args: TransmitToHopperArgs,
        add_return_route_sub: Recipient<AddReturnRouteMessage>,
        route_source: Recipient<RouteQueryMessage>,
        proxy_server_sub: Recipient<AddRouteResultMessage>,
    );
}

trait RouteQueryResponseResolver: Send {
    fn resolve_message(
        &self,
        args: TransmitToHopperArgs,
        add_return_route_sub: Recipient<AddReturnRouteMessage>,
        proxy_server_sub: Recipient<AddRouteResultMessage>,
        route_result_opt: Result<Option<RouteQueryResponse>, MailboxError>,
    );
}
struct RouteQueryResponseResolverReal {}

impl RouteQueryResponseResolver for RouteQueryResponseResolverReal {
    fn resolve_message(
        &self,
        args: TransmitToHopperArgs,
        add_return_route_sub: Recipient<AddReturnRouteMessage>,
        proxy_server_sub: Recipient<AddRouteResultMessage>,
        route_result_opt: Result<Option<RouteQueryResponse>, MailboxError>,
    ) {
        let stream_key = args.payload.stream_key;
        let result = match route_result_opt {
            Ok(Some(route_query_response)) => {
                match ProxyServer::try_transmit_to_hopper(
                    args,
                    add_return_route_sub,
                    route_query_response.clone(),
                ) {
                    Ok(()) => Ok(route_query_response),
                    Err(e) => Err(e),
                }
            }
            Ok(None) => Err(ProxyServer::handle_route_failure(
                args.payload,
                args.client_addr,
                &args.dispatcher_sub,
            )),
            Err(e) => Err(format!(
                "Neighborhood refused to answer route request: {:?}",
                e
            )),
        };
        proxy_server_sub
            .try_send(AddRouteResultMessage { stream_key, result })
            .expect("ProxyServer is dead");
    }
}

trait RouteQueryResponseResolverFactory {
    fn make(&self) -> Box<dyn RouteQueryResponseResolver>;
}
struct RouteQueryResponseResolverFactoryReal {}

impl RouteQueryResponseResolverFactory for RouteQueryResponseResolverFactoryReal {
    fn make(&self) -> Box<dyn RouteQueryResponseResolver> {
        Box::new(RouteQueryResponseResolverReal {})
    }
}
struct IBCDHelperReal {
    factory: Box<dyn RouteQueryResponseResolverFactory>,
}

impl IBCDHelperReal {
    fn new() -> Self {
        Self {
            factory: Box::new(RouteQueryResponseResolverFactoryReal {}),
        }
    }
}
impl IBCDHelper for IBCDHelperReal {
    fn handle_normal_client_data(
        &self,
        proxy: &mut ProxyServer,
        msg: InboundClientData,
        retire_stream_key: bool,
    ) -> Result<(), String> {
        let client_addr = msg.client_addr;
        if proxy.consuming_wallet_balance.is_none() && proxy.is_decentralized {
            let protocol_pack = match from_ibcd(&msg) {
                Err(e) => return Err(e),
                Ok(pp) => pp,
            };
            let data = protocol_pack
                .server_impersonator()
                .consuming_wallet_absent();
            let msg = TransmitDataMsg {
                endpoint: Endpoint::Socket(client_addr),
                last_data: true,
                sequence_number: Some(0),
                data,
            };
            proxy
                .out_subs("Dispatcher")
                .dispatcher
                .try_send(msg)
                .expect("Dispatcher is dead");
            return Err("Browser request rejected due to missing consuming wallet".to_string());
        }
        let stream_key = proxy.find_or_generate_stream_key(&msg);
        let timestamp = msg.timestamp;
        let payload = match proxy.make_payload(msg, &stream_key) {
            Ok(payload) => {
                if !proxy.is_running_in_integration_test {
                    if let Some(hostname) = &payload.target_hostname {
                        if let Err(e) = Hostname::new(hostname).validate_non_loopback_host() {
                            return Err(format!("Request to wildcard IP detected - {} (Most likely because Blockchain Service URL is not set)", e));
                        }
                    }
                }
                payload
            }
            Err(e) => return Err(e),
        };

        if proxy.dns_failure_retries.get(&stream_key).is_none() {
            let dns_failure_retry = DNSFailureRetry {
                unsuccessful_request: payload.clone(),
                retries_left: if proxy.is_decentralized { 3 } else { 0 },
            };
            proxy
                .dns_failure_retries
                .insert(stream_key, dns_failure_retry);
        }
        let args =
            TransmitToHopperArgs::new(proxy, payload, client_addr, timestamp, retire_stream_key);
        let add_return_route_sub = proxy.out_subs("ProxysServer").add_return_route.clone();
        let pld = &args.payload;
        if let Some(route_query_response) = proxy.stream_key_routes.get(&pld.stream_key) {
            debug!(
                proxy.logger,
                "Transmitting down existing stream {}: sequence {}, length {}",
                pld.stream_key,
                pld.sequenced_packet.sequence_number,
                pld.sequenced_packet.data.len()
            );
            let route_query_response = route_query_response.clone();
            ProxyServer::try_transmit_to_hopper(args, add_return_route_sub, route_query_response)
        } else {
            let route_source = proxy.out_subs("Neighborhood").route_source.clone();
            let proxy_server_sub = proxy.out_subs("ProxyServer").route_result_sub.clone();
            self.request_route_and_transmit(
                args,
                add_return_route_sub,
                route_source,
                proxy_server_sub,
            );
            Ok(())
        }
    }

    fn request_route_and_transmit(
        &self,
        args: TransmitToHopperArgs,
        add_return_route_sub: Recipient<AddReturnRouteMessage>,
        neighborhood_sub: Recipient<RouteQueryMessage>,
        proxy_server_sub: Recipient<AddRouteResultMessage>,
    ) {
        let pld = &args.payload;
        let hostname_opt = pld.target_hostname.clone();
        let logger = args.logger.clone();
        debug!(
            logger,
            "Getting route and opening new stream with key {} to transmit: sequence {}, length {}",
            pld.stream_key,
            pld.sequenced_packet.sequence_number,
            pld.sequenced_packet.data.len()
        );
        let payload_size = pld.sequenced_packet.data.len();
        let message_resolver = self.factory.make();

        tokio::spawn(
            neighborhood_sub
                .send(RouteQueryMessage::data_indefinite_route_request(
                    hostname_opt,
                    payload_size,
                ))
                .then(move |route_result| {
                    message_resolver.resolve_message(
                        args,
                        add_return_route_sub,
                        proxy_server_sub,
                        route_result,
                    );
                    Ok(())
                }),
        );
    }
}

pub struct TransmitToHopperArgs {
    pub main_cryptde: Box<dyn CryptDE>,
    pub payload: ClientRequestPayload_0v1,
    pub client_addr: SocketAddr,
    pub timestamp: SystemTime,
    pub is_decentralized: bool,
    pub logger: Logger,
    pub retire_stream_key_sub_opt: Option<Recipient<StreamShutdownMsg>>,
    pub hopper_sub: Recipient<IncipientCoresPackage>,
    pub dispatcher_sub: Recipient<TransmitDataMsg>,
    pub accountant_sub: Recipient<ReportServicesConsumedMessage>,
}

impl TransmitToHopperArgs {
    pub fn new(
        proxy_server: &ProxyServer,
        payload: ClientRequestPayload_0v1,
        client_addr: SocketAddr,
        timestamp: SystemTime,
        retire_stream_key: bool,
    ) -> Self {
        let retire_stream_key_sub_opt = if retire_stream_key {
            Some(
                proxy_server
                    .out_subs("ProxyServer")
                    .stream_shutdown_sub
                    .clone(),
            )
        } else {
            None
        };
        Self {
            main_cryptde: proxy_server.cryptde_pair.main.dup(),
            payload,
            client_addr,
            timestamp,
            logger: proxy_server.logger.clone(),
            retire_stream_key_sub_opt,
            hopper_sub: proxy_server.out_subs("Hopper").hopper.clone(),
            dispatcher_sub: proxy_server.out_subs("Dispatcher").dispatcher.clone(),
            accountant_sub: proxy_server.out_subs("Accountant").accountant.clone(),
            is_decentralized: proxy_server.is_decentralized,
        }
    }
}

enum ExitServiceSearch {
    Definite(ExitServiceConsumed),
    ZeroHop,
}

trait StreamKeyFactory: Send {
    fn make(&self, public_key: &PublicKey, client_addr: SocketAddr) -> StreamKey;
}

struct StreamKeyFactoryReal {}

impl StreamKeyFactory for StreamKeyFactoryReal {
    fn make(&self, public_key: &PublicKey, client_addr: SocketAddr) -> StreamKey {
        StreamKey::new(public_key, client_addr)
    }
}

#[derive(Clone, Debug, Eq, PartialEq)]
struct DNSFailureRetry {
    unsuccessful_request: ClientRequestPayload_0v1,
    retries_left: usize,
}

#[derive(Clone, Debug, Eq, PartialEq)]
struct Hostname {
    hostname: String,
}

impl Hostname {
    fn new(raw_url: &str) -> Self {
        let regex = Regex::new(
            r"^((http[s]?|ftp):/)?/?([^:/\s]+)((/\w+)*/)([\w\-.]+[^#?\s]+)(.*)?(#[\w\-]+)?$",
        )
        .expect("Bad Regex");
        let hostname = match regex.captures(raw_url) {
            None => raw_url.to_string(),
            Some(capture) => match capture.get(3) {
                None => raw_url.to_string(),
                Some(m) => m.as_str().to_string(),
            },
        };
        Self { hostname }
    }

    fn validate_non_loopback_host(&self) -> Result<(), String> {
        match IpAddr::from_str(&self.hostname) {
            Ok(ip_addr) => match ip_addr {
                IpAddr::V4(ipv4addr) => Self::validate_ipv4(ipv4addr),
                IpAddr::V6(ipv6addr) => Self::validate_ipv6(ipv6addr),
            },
            Err(_) => Self::validate_raw_string(&self.hostname),
        }
    }

    fn validate_ipv4(addr: Ipv4Addr) -> Result<(), String> {
        if addr.octets() == [0, 0, 0, 0] {
            Err("0.0.0.0".to_string())
        } else if addr.octets() == [127, 0, 0, 1] {
            Err("127.0.0.1".to_string())
        } else {
            Ok(())
        }
    }

    fn validate_ipv6(addr: Ipv6Addr) -> Result<(), String> {
        if addr.segments() == [0, 0, 0, 0, 0, 0, 0, 0] {
            Err("::".to_string())
        } else if addr.segments() == [0, 0, 0, 0, 0, 0, 0, 1] {
            Err("::1".to_string())
        } else {
            Ok(())
        }
    }

    fn validate_raw_string(name: &str) -> Result<(), String> {
        if name == "localhost" {
            Err("localhost".to_string())
        } else {
            Ok(())
        }
    }
}

#[cfg(test)]
mod tests {
    use super::*;
<<<<<<< HEAD
    use crate::match_lazily_every_type_id;
=======
    use crate::bootstrapper::CryptDEPair;
    use crate::match_every_type_id;
>>>>>>> ded8ac03
    use crate::proxy_server::protocol_pack::ServerImpersonator;
    use crate::proxy_server::server_impersonator_http::ServerImpersonatorHttp;
    use crate::proxy_server::server_impersonator_tls::ServerImpersonatorTls;
    use crate::stream_messages::{NonClandestineAttributes, RemovedStreamType};
    use crate::sub_lib::accountant::RoutingServiceConsumed;
    use crate::sub_lib::cryptde::{decodex, CryptData};
    use crate::sub_lib::cryptde::{encodex, PlainData};
    use crate::sub_lib::cryptde_null::CryptDENull;
    use crate::sub_lib::dispatcher::Component;
    use crate::sub_lib::hop::LiveHop;
    use crate::sub_lib::hopper::MessageType;
    use crate::sub_lib::neighborhood::ExpectedServices;
    use crate::sub_lib::neighborhood::{ExpectedService, DEFAULT_RATE_PACK};
    use crate::sub_lib::proxy_client::{ClientResponsePayload_0v1, DnsResolveFailure_0v1};
    use crate::sub_lib::proxy_server::ClientRequestPayload_0v1;
    use crate::sub_lib::proxy_server::ProxyProtocol;
    use crate::sub_lib::route::Route;
    use crate::sub_lib::route::RouteSegment;
    use crate::sub_lib::sequence_buffer::SequencedPacket;
    use crate::sub_lib::ttl_hashmap::TtlHashMap;
    use crate::sub_lib::versioned_data::VersionedData;
    use crate::test_utils::make_meaningless_route;
    use crate::test_utils::make_paying_wallet;
    use crate::test_utils::make_wallet;
    use crate::test_utils::rate_pack;
    use crate::test_utils::recorder::make_recorder;
    use crate::test_utils::recorder::peer_actors_builder;
    use crate::test_utils::recorder::Recorder;
    use crate::test_utils::recorder_stop_conditions::StopConditions;
    use crate::test_utils::unshared_test_utils::{
        make_request_payload, prove_that_crash_request_handler_is_hooked_up, AssertionsMessage,
    };
    use crate::test_utils::zero_hop_route_response;
    use actix::System;
    use crossbeam_channel::unbounded;
    use lazy_static::lazy_static;
    use masq_lib::constants::{HTTP_PORT, TLS_PORT};
    use masq_lib::test_utils::logging::init_test_logging;
    use masq_lib::test_utils::logging::TestLogHandler;
    use masq_lib::test_utils::utils::TEST_DEFAULT_CHAIN;
    use std::any::TypeId;
    use std::cell::RefCell;
    use std::net::SocketAddr;
    use std::str::FromStr;
    use std::sync::{Arc, Mutex};
    use std::thread;
    use std::time::SystemTime;

    lazy_static! {
        static ref CRYPTDE_PAIR: CryptDEPair = CryptDEPair::null();
    }

    impl Handler<AssertionsMessage<ProxyServer>> for ProxyServer {
        type Result = ();

        fn handle(
            &mut self,
            msg: AssertionsMessage<ProxyServer>,
            _ctx: &mut Self::Context,
        ) -> Self::Result {
            (msg.assertions)(self)
        }
    }

    #[derive(Default)]
    struct RouteQueryResponseResolverFactoryMock {
        make_params: Arc<Mutex<Vec<()>>>,
        make_results: RefCell<Vec<Box<dyn RouteQueryResponseResolver>>>,
    }
    impl RouteQueryResponseResolverFactory for RouteQueryResponseResolverFactoryMock {
        fn make(&self) -> Box<dyn RouteQueryResponseResolver> {
            self.make_params.lock().unwrap().push(());
            self.make_results.borrow_mut().remove(0)
        }
    }

    impl RouteQueryResponseResolverFactoryMock {
        fn make_params(mut self, params: &Arc<Mutex<Vec<()>>>) -> Self {
            self.make_params = params.clone();
            self
        }
        fn make_result(self, result: Box<dyn RouteQueryResponseResolver>) -> Self {
            self.make_results.borrow_mut().push(result);
            self
        }
    }

    #[derive(Default)]
    struct RouteQueryResponseResolverMock {
        resolve_message_params: Arc<
            Mutex<
                Vec<(
                    TransmitToHopperArgs,
                    Result<Option<RouteQueryResponse>, MailboxError>,
                )>,
            >,
        >,
    }

    impl RouteQueryResponseResolver for RouteQueryResponseResolverMock {
        fn resolve_message(
            &self,
            args: TransmitToHopperArgs,
            _add_return_route_sub: Recipient<AddReturnRouteMessage>,
            _proxy_server_sub: Recipient<AddRouteResultMessage>,
            route_result: Result<Option<RouteQueryResponse>, MailboxError>,
        ) {
            self.resolve_message_params
                .lock()
                .unwrap()
                .push((args, route_result));
        }
    }

    impl RouteQueryResponseResolverMock {
        fn resolve_message_params(
            mut self,
            param: &Arc<
                Mutex<
                    Vec<(
                        TransmitToHopperArgs,
                        Result<Option<RouteQueryResponse>, MailboxError>,
                    )>,
                >,
            >,
        ) -> Self {
            self.resolve_message_params = param.clone();
            self
        }
    }
    #[test]
    fn constants_have_correct_values() {
        assert_eq!(CRASH_KEY, "PROXYSERVER");
        assert_eq!(RETURN_ROUTE_TTL, Duration::from_secs(120));
        assert_eq!(STREAM_KEY_PURGE_DELAY, Duration::from_secs(30));
    }

    const STANDARD_CONSUMING_WALLET_BALANCE: i64 = 0;

    fn make_proxy_server_out_subs() -> ProxyServerOutSubs {
        let recorder = Recorder::new();
        let addr = recorder.start();
        ProxyServerOutSubs {
            dispatcher: recipient!(addr, TransmitDataMsg),
            hopper: recipient!(addr, IncipientCoresPackage),
            accountant: recipient!(addr, ReportServicesConsumedMessage),
            route_source: recipient!(addr, RouteQueryMessage),
            update_node_record_metadata: recipient!(addr, UpdateNodeRecordMetadataMessage),
            add_return_route: recipient!(addr, AddReturnRouteMessage),
            stream_shutdown_sub: recipient!(addr, StreamShutdownMsg),
            route_result_sub: recipient!(addr, AddRouteResultMessage),
            schedule_stream_key_purge: recipient!(addr, MessageScheduler<StreamKeyPurge>),
        }
    }

    struct StreamKeyFactoryMock {
        make_parameters: Arc<Mutex<Vec<(PublicKey, SocketAddr)>>>,
        make_results: RefCell<Vec<StreamKey>>,
    }

    impl StreamKeyFactory for StreamKeyFactoryMock {
        fn make(&self, public_key: &PublicKey, client_addr: SocketAddr) -> StreamKey {
            self.make_parameters
                .lock()
                .unwrap()
                .push((public_key.clone(), client_addr));
            self.make_results.borrow_mut().remove(0)
        }
    }

    impl StreamKeyFactoryMock {
        fn new() -> StreamKeyFactoryMock {
            StreamKeyFactoryMock {
                make_parameters: Arc::new(Mutex::new(vec![])),
                make_results: RefCell::new(vec![]),
            }
        }

        fn make_parameters(
            mut self,
            params: &Arc<Mutex<Vec<(PublicKey, SocketAddr)>>>,
        ) -> StreamKeyFactoryMock {
            self.make_parameters = params.clone();
            self
        }

        fn make_result(self, stream_key: StreamKey) -> StreamKeyFactoryMock {
            self.make_results.borrow_mut().push(stream_key);
            self
        }
    }

    fn return_route_with_id(cryptde: &dyn CryptDE, return_route_id: u32) -> Route {
        let cover_hop = make_cover_hop(cryptde);
        let id_hop = cryptde
            .encode(
                &cryptde.public_key(),
                &PlainData::from(serde_cbor::ser::to_vec(&return_route_id).unwrap()),
            )
            .unwrap();
        Route {
            hops: vec![cover_hop, id_hop],
        }
    }

    fn make_cover_hop(cryptde: &dyn CryptDE) -> CryptData {
        encodex(
            cryptde,
            &cryptde.public_key(),
            &LiveHop {
                public_key: cryptde.public_key().clone(),
                payer: None,
                component: Component::ProxyServer,
            },
        )
        .unwrap()
    }

    #[derive(Default)]
    struct IBCDHelperMock {
        handle_normal_client_data_params: Arc<Mutex<Vec<(InboundClientData, bool)>>>,
        handle_normal_client_data_results: RefCell<Vec<Result<(), String>>>,
    }

    impl IBCDHelper for IBCDHelperMock {
        fn handle_normal_client_data(
            &self,
            _proxy_s: &mut ProxyServer,
            msg: InboundClientData,
            retire_stream_key: bool,
        ) -> Result<(), String> {
            self.handle_normal_client_data_params
                .lock()
                .unwrap()
                .push((msg, retire_stream_key));
            self.handle_normal_client_data_results
                .borrow_mut()
                .remove(0)
        }

        fn request_route_and_transmit(
            &self,
            _args: TransmitToHopperArgs,
            _add_return_route_sub: Recipient<AddReturnRouteMessage>,
            _route_source: Recipient<RouteQueryMessage>,
            _proxy_server_sub: Recipient<AddRouteResultMessage>,
        ) {
            unimplemented!();
        }
    }

    impl IBCDHelperMock {
        fn handle_normal_client_data_params(
            mut self,
            params: &Arc<Mutex<Vec<(InboundClientData, bool)>>>,
        ) -> Self {
            self.handle_normal_client_data_params = params.clone();
            self
        }

        fn handle_normal_client_data_result(self, result: Result<(), String>) -> Self {
            self.handle_normal_client_data_results
                .borrow_mut()
                .push(result);
            self
        }
    }

    #[test]
    fn proxy_server_receives_http_request_with_new_stream_key_from_dispatcher_then_sends_cores_package_to_hopper(
    ) {
        init_test_logging();
        let test_name = "proxy_server_receives_http_request_with_new_stream_key_from_dispatcher_then_sends_cores_package_to_hopper";
        let main_cryptde = CRYPTDE_PAIR.main.as_ref();
        let alias_cryptde = CRYPTDE_PAIR.alias.as_ref();
        let http_request = b"GET /index.html HTTP/1.1\r\nHost: nowhere.com\r\n\r\n";
        let (hopper_mock, hopper_awaiter, hopper_log_arc) = make_recorder();
        let (neighborhood_mock, _, neighborhood_recording_arc) = make_recorder();
        let destination_key = PublicKey::from(&b"our destination"[..]);
        let neighborhood_mock = neighborhood_mock.route_query_response(Some(RouteQueryResponse {
            route: Route { hops: vec![] },
            expected_services: ExpectedServices::RoundTrip(
                vec![make_exit_service_from_key(destination_key.clone())],
                vec![],
                1234,
            ),
        }));
        let (proxy_server_mock, _, proxy_server_recording_arc) = make_recorder();
        let socket_addr = SocketAddr::from_str("1.2.3.4:5678").unwrap();
        let stream_key = StreamKey::make_meaningless_stream_key();
        let expected_data = http_request.to_vec();
        let msg_from_dispatcher = InboundClientData {
            timestamp: SystemTime::now(),
            client_addr: socket_addr,
            reception_port: Some(HTTP_PORT),
            sequence_number: Some(0),
            last_data: true,
            is_clandestine: false,
            data: expected_data.clone(),
        };
        let expected_http_request = PlainData::new(http_request);
        let route = Route { hops: vec![] };
        let expected_payload = ClientRequestPayload_0v1 {
            stream_key: stream_key.clone(),
            sequenced_packet: SequencedPacket {
                data: expected_http_request.into(),
                sequence_number: 0,
                last_data: true,
            },
            target_hostname: Some(String::from("nowhere.com")),
            target_port: HTTP_PORT,
            protocol: ProxyProtocol::HTTP,
            originator_public_key: alias_cryptde.public_key().clone(),
        };
        let expected_pkg = IncipientCoresPackage::new(
            main_cryptde,
            route.clone(),
            expected_payload.into(),
            &destination_key,
        )
        .unwrap();
        let make_parameters_arc = Arc::new(Mutex::new(vec![]));
        let make_parameters_arc_a = make_parameters_arc.clone();
        thread::spawn(move || {
            let stream_key_factory = StreamKeyFactoryMock::new()
                .make_parameters(&make_parameters_arc)
                .make_result(stream_key);
            let system = System::new(test_name);
            let mut subject = ProxyServer::new(
                CRYPTDE_PAIR.clone(),
                true,
                Some(STANDARD_CONSUMING_WALLET_BALANCE),
                false,
                false,
            );
            subject.logger = Logger::new(test_name);
            subject.stream_key_factory = Box::new(stream_key_factory);
            let subject_addr: Addr<ProxyServer> = subject.start();
            let mut peer_actors = peer_actors_builder()
                .hopper(hopper_mock)
                .neighborhood(neighborhood_mock)
                .proxy_server(proxy_server_mock)
                .build();
            peer_actors.proxy_server = ProxyServer::make_subs_from(&subject_addr);
            subject_addr.try_send(BindMessage { peer_actors }).unwrap();

            subject_addr.try_send(msg_from_dispatcher).unwrap();

            system.run();
        });

        hopper_awaiter.await_message_count(1);
        let recording = hopper_log_arc.lock().unwrap();
        let record = recording.get_record::<IncipientCoresPackage>(0);
        assert_eq!(record, &expected_pkg);
        let mut make_parameters = make_parameters_arc_a.lock().unwrap();
        assert_eq!(
            make_parameters.remove(0),
            (main_cryptde.public_key().clone(), socket_addr)
        );
        let recording = neighborhood_recording_arc.lock().unwrap();
        let record = recording.get_record::<RouteQueryMessage>(0);
        assert_eq!(
            record,
            &RouteQueryMessage::data_indefinite_route_request(Some("nowhere.com".to_string()), 47)
        );
        let recording = proxy_server_recording_arc.lock().unwrap();
        assert_eq!(recording.len(), 0);

        TestLogHandler::new().exists_log_containing(
            &format!("DEBUG: {test_name}: Found a new route for hostname: Some(\"nowhere.com\") - stream key: {stream_key}  retries left: 3")
        );
    }

    #[test]
    fn proxy_server_receives_connect_responds_with_ok_and_stores_stream_key_and_hostname() {
        let main_cryptde = CRYPTDE_PAIR.main.as_ref();
        let alias_cryptde = CRYPTDE_PAIR.alias.as_ref();
        let http_request = b"CONNECT https://realdomain.nu:443 HTTP/1.1\r\nHost: https://bunkjunk.wrong:443\r\n\r\n";
        let (hopper_mock, hopper_awaiter, hopper_recording_arc) = make_recorder();
        let (neighborhood_mock, _, neighborhood_recording_arc) = make_recorder();
        let destination_key = PublicKey::from(&b"our destination"[..]);
        let neighborhood_mock = neighborhood_mock.route_query_response(Some(RouteQueryResponse {
            route: Route { hops: vec![] },
            expected_services: ExpectedServices::RoundTrip(
                vec![make_exit_service_from_key(destination_key.clone())],
                vec![],
                1234,
            ),
        }));
        let route = Route { hops: vec![] };
        let (dispatcher_mock, _, dispatcher_recording_arc) = make_recorder();
        let socket_addr = SocketAddr::from_str("1.2.3.4:5678").unwrap();
        let stream_key = StreamKey::make_meaningless_stream_key();
        let request_data = http_request.to_vec();
        let msg_from_dispatcher = InboundClientData {
            timestamp: SystemTime::now(),
            client_addr: socket_addr.clone(),
            reception_port: Some(8443),
            sequence_number: Some(0),
            last_data: false,
            is_clandestine: false,
            data: request_data.clone(),
        };
        let tunnelled_msg = InboundClientData {
            timestamp: SystemTime::now(),
            client_addr: socket_addr,
            reception_port: Some(8443),
            sequence_number: Some(0),
            last_data: false,
            is_clandestine: false,
            data: b"client hello".to_vec(),
        };
        let expected_tdm = TransmitDataMsg {
            endpoint: Endpoint::Socket(socket_addr),
            last_data: false,
            sequence_number: Some(0),
            data: b"HTTP/1.1 200 OK\r\n\r\n".to_vec(),
        };
        let expected_payload = ClientRequestPayload_0v1 {
            stream_key: stream_key.clone(),
            sequenced_packet: SequencedPacket {
                data: b"client hello".to_vec(),
                sequence_number: 0,
                last_data: false,
            },
            target_hostname: Some(String::from("realdomain.nu")),
            target_port: 443,
            protocol: ProxyProtocol::TLS,
            originator_public_key: alias_cryptde.public_key().clone(),
        };
        let expected_pkg = IncipientCoresPackage::new(
            main_cryptde,
            route.clone(),
            expected_payload.into(),
            &destination_key,
        )
        .unwrap();
        let make_parameters_arc = Arc::new(Mutex::new(vec![]));
        let make_parameters_arc_thread = make_parameters_arc.clone();

        thread::spawn(move || {
            let stream_key_factory = StreamKeyFactoryMock::new()
                .make_parameters(&make_parameters_arc_thread)
                .make_result(stream_key);
            let system = System::new(
                "proxy_server_receives_connect_responds_with_ok_and_stores_stream_key_and_hostname",
            );
            let mut subject = ProxyServer::new(
                CRYPTDE_PAIR.clone(),
                true,
                Some(STANDARD_CONSUMING_WALLET_BALANCE),
                false,
                false,
            );
            subject.stream_key_factory = Box::new(stream_key_factory);
            let subject_addr: Addr<ProxyServer> = subject.start();
            let peer_actors = peer_actors_builder()
                .dispatcher(dispatcher_mock)
                .hopper(hopper_mock)
                .neighborhood(neighborhood_mock)
                .build();
            subject_addr.try_send(BindMessage { peer_actors }).unwrap();

            subject_addr.try_send(msg_from_dispatcher).unwrap();
            subject_addr.try_send(tunnelled_msg).unwrap();
            system.run();
        });

        hopper_awaiter.await_message_count(1);
        let dispatcher_recording = dispatcher_recording_arc.lock().unwrap();
        let dispatcher_record = dispatcher_recording.get_record::<TransmitDataMsg>(0);
        assert_eq!(dispatcher_record, &expected_tdm);
        let mut make_parameters = make_parameters_arc.lock().unwrap();
        assert_eq!(
            make_parameters.remove(0),
            (main_cryptde.public_key().clone(), socket_addr)
        );

        let hopper_recording = hopper_recording_arc.lock().unwrap();
        let hopper_record = hopper_recording.get_record::<IncipientCoresPackage>(0);
        assert_eq!(hopper_record, &expected_pkg);

        let neighborhood_recording = neighborhood_recording_arc.lock().unwrap();
        let neighborhood_record = neighborhood_recording.get_record::<RouteQueryMessage>(0);
        assert_eq!(
            neighborhood_record,
            &RouteQueryMessage::data_indefinite_route_request(
                Some("realdomain.nu".to_string()),
                12
            )
        );
    }

    #[test]
    fn handle_client_response_payload_increments_sequence_number_when_browser_proxy_sequence_offset_is_true(
    ) {
        let system = System::new("handle_client_response_payload_increments_sequence_number_when_browser_proxy_sequence_offset_is_true");
        let (dispatcher_mock, _, dispatcher_log_arc) = make_recorder();
        let cryptde = CRYPTDE_PAIR.main.as_ref();
        let mut subject = ProxyServer::new(
            CRYPTDE_PAIR.clone(),
            true,
            Some(STANDARD_CONSUMING_WALLET_BALANCE),
            false,
            false,
        );
        let socket_addr = SocketAddr::from_str("1.2.3.4:5678").unwrap();
        let stream_key = StreamKey::make_meaningless_stream_key();
        subject
            .keys_and_addrs
            .insert(stream_key.clone(), socket_addr.clone());

        subject.route_ids_to_return_routes.insert(
            1234,
            AddReturnRouteMessage {
                return_route_id: 1234,
                expected_services: vec![ExpectedService::Nothing],
                protocol: ProxyProtocol::TLS,
                hostname_opt: None,
            },
        );
        let subject_addr: Addr<ProxyServer> = subject.start();
        let http_request = b"CONNECT https://realdomain.nu:443 HTTP/1.1\r\nHost: https://bunkjunk.wrong:443\r\n\r\n";
        let request_data = http_request.to_vec();
        let inbound_client_data = InboundClientData {
            timestamp: SystemTime::now(),
            client_addr: socket_addr,
            reception_port: Some(443),
            last_data: false,
            is_clandestine: false,
            sequence_number: Some(0),
            data: request_data,
        };

        let client_response_payload = ClientResponsePayload_0v1 {
            stream_key,
            sequenced_packet: SequencedPacket {
                data: b"some data".to_vec(),
                sequence_number: 0,
                last_data: false,
            },
        };

        let expired_cores_package: ExpiredCoresPackage<ClientResponsePayload_0v1> =
            ExpiredCoresPackage::new(
                SocketAddr::from_str("1.2.3.4:1234").unwrap(),
                Some(make_wallet("irrelevant")),
                return_route_with_id(cryptde, 1234),
                client_response_payload.into(),
                0,
            );

        let peer_actors = peer_actors_builder().dispatcher(dispatcher_mock).build();
        subject_addr.try_send(BindMessage { peer_actors }).unwrap();
        subject_addr.try_send(inbound_client_data).unwrap();

        subject_addr
            .try_send(expired_cores_package.clone())
            .unwrap();

        System::current().stop();
        system.run();

        let dispatcher_recording = dispatcher_log_arc.lock().unwrap();
        let record = dispatcher_recording.get_record::<TransmitDataMsg>(1);

        assert_eq!(record.sequence_number.unwrap(), 1);
    }

    #[test]
    fn proxy_server_sends_route_failure_for_connect_requests_to_ports_other_than_443() {
        let cryptde = CRYPTDE_PAIR.main.as_ref();
        let http_request = b"CONNECT https://realdomain.nu:8443 HTTP/1.1\r\nHost: https://bunkjunk.wrong:443\r\n\r\n";

        let (hopper_mock, _hopper_awaiter, _hopper_recording_arc) = make_recorder();
        let (neighborhood_mock, _, _neighborhood_recording_arc) = make_recorder();
        let (dispatcher_mock, _dispatcher_awaiter, dispatcher_recording_arc) = make_recorder();

        let neighborhood_mock = neighborhood_mock.route_query_response(Some(
            zero_hop_route_response(&cryptde.public_key(), cryptde),
        ));

        let socket_addr = SocketAddr::from_str("1.2.3.4:5678").unwrap();
        let stream_key = StreamKey::make_meaningless_stream_key();
        let request_data = http_request.to_vec();
        let msg_from_dispatcher = InboundClientData {
            timestamp: SystemTime::now(),
            client_addr: socket_addr.clone(),
            reception_port: Some(8443),
            sequence_number: Some(0),
            last_data: false,
            is_clandestine: false,
            data: request_data.clone(),
        };

        let stream_key_parameters_arc = Arc::new(Mutex::new(vec![]));
        let stream_key_parameters_arc_thread = stream_key_parameters_arc.clone();

        thread::spawn(move || {
            let stream_key_factory = StreamKeyFactoryMock::new()
                .make_parameters(&stream_key_parameters_arc_thread)
                .make_result(stream_key);
            let system = System::new(
                "proxy_server_receives_connect_responds_with_ok_and_stores_stream_key_and_hostname",
            );
            let mut subject = ProxyServer::new(
                CRYPTDE_PAIR.clone(),
                true,
                Some(STANDARD_CONSUMING_WALLET_BALANCE),
                false,
                false,
            );
            subject.stream_key_factory = Box::new(stream_key_factory);
            let subject_addr: Addr<ProxyServer> = subject.start();
            let peer_actors = peer_actors_builder()
                .dispatcher(dispatcher_mock)
                .hopper(hopper_mock)
                .neighborhood(neighborhood_mock)
                .build();
            subject_addr.try_send(BindMessage { peer_actors }).unwrap();

            subject_addr.try_send(msg_from_dispatcher).unwrap();
            system.run();
        });

        thread::sleep(Duration::from_millis(500));

        let expected_transmit_data_msg = TransmitDataMsg {
            endpoint: Endpoint::Socket(socket_addr),
            last_data: true,
            sequence_number: Some(0),
            data: b"HTTP/1.1 400 Bad Request\r\nContent-Length: 0\r\n\r\n".to_vec(),
        };

        let dispatcher_recording = dispatcher_recording_arc.lock().unwrap();
        let record = dispatcher_recording.get_record::<TransmitDataMsg>(0);

        assert_eq!(record, &expected_transmit_data_msg);
    }

    #[test]
    fn proxy_server_sends_error_and_shuts_down_stream_when_connect_host_unparseable() {
        let cryptde = CRYPTDE_PAIR.main.as_ref();
        let http_request = "CONNECT λ:🥓:λ HTTP/1.1\r\nHost: 🥓:🥔:🥔\r\n\r\n".as_bytes();

        let (hopper_mock, _hopper_awaiter, _hopper_recording_arc) = make_recorder();
        let (neighborhood_mock, _, _neighborhood_recording_arc) = make_recorder();
        let (dispatcher_mock, _dispatcher_awaiter, dispatcher_recording_arc) = make_recorder();

        let neighborhood_mock = neighborhood_mock.route_query_response(Some(
            zero_hop_route_response(&cryptde.public_key(), cryptde),
        ));

        let socket_addr = SocketAddr::from_str("1.2.3.4:5678").unwrap();
        let stream_key = StreamKey::make_meaningless_stream_key();
        let request_data = http_request.to_vec();
        let msg_from_dispatcher = InboundClientData {
            timestamp: SystemTime::now(),
            client_addr: socket_addr.clone(),
            reception_port: Some(8443),
            sequence_number: Some(0),
            last_data: false,
            is_clandestine: false,
            data: request_data.clone(),
        };

        let stream_key_parameters_arc = Arc::new(Mutex::new(vec![]));
        let stream_key_parameters_arc_thread = stream_key_parameters_arc.clone();

        thread::spawn(move || {
            let stream_key_factory = StreamKeyFactoryMock::new()
                .make_parameters(&stream_key_parameters_arc_thread)
                .make_result(stream_key);
            let system = System::new(
                "proxy_server_receives_connect_responds_with_ok_and_stores_stream_key_and_hostname",
            );
            let mut subject = ProxyServer::new(
                CRYPTDE_PAIR.clone(),
                true,
                Some(STANDARD_CONSUMING_WALLET_BALANCE),
                false,
                false,
            );
            subject.stream_key_factory = Box::new(stream_key_factory);
            let subject_addr: Addr<ProxyServer> = subject.start();
            let peer_actors = peer_actors_builder()
                .dispatcher(dispatcher_mock)
                .hopper(hopper_mock)
                .neighborhood(neighborhood_mock)
                .build();
            subject_addr.try_send(BindMessage { peer_actors }).unwrap();

            subject_addr.try_send(msg_from_dispatcher).unwrap();
            system.run();
        });

        thread::sleep(Duration::from_millis(500));

        let expected_transmit_data_msg = TransmitDataMsg {
            endpoint: Endpoint::Socket(socket_addr),
            last_data: true,
            sequence_number: Some(0),
            data: b"HTTP/1.1 400 Bad Request\r\nContent-Length: 0\r\n\r\n".to_vec(),
        };

        let dispatcher_recording = dispatcher_recording_arc.lock().unwrap();
        let record = dispatcher_recording.get_record::<TransmitDataMsg>(0);

        assert_eq!(&expected_transmit_data_msg, record);
    }

    #[test]
    fn proxy_server_receives_http_request_with_no_consuming_wallet_and_sends_impersonated_response()
    {
        init_test_logging();
        let http_request = b"GET /index.html HTTP/1.1\r\nHost: nowhere.com\r\n\r\n";
        let (hopper, _, hopper_log_arc) = make_recorder();
        let (neighborhood, _, neighborhood_log_arc) = make_recorder();
        let (dispatcher, _, dispatcher_log_arc) = make_recorder();
        let socket_addr = SocketAddr::from_str("1.2.3.4:5678").unwrap();
        let stream_key = StreamKey::make_meaningless_stream_key();
        let expected_data = http_request.to_vec();
        let msg_from_dispatcher = InboundClientData {
            timestamp: SystemTime::now(),
            client_addr: socket_addr.clone(),
            reception_port: Some(HTTP_PORT),
            sequence_number: Some(0),
            last_data: true,
            is_clandestine: false,
            data: expected_data.clone(),
        };
        let stream_key_factory = StreamKeyFactoryMock::new(); // can't make any stream keys; shouldn't have to
        let system = System::new("proxy_server_receives_http_request_with_no_consuming_wallet_and_sends_impersonated_response");
        let mut subject = ProxyServer::new(CRYPTDE_PAIR.clone(), true, None, false, false);
        subject.stream_key_factory = Box::new(stream_key_factory);
        subject.keys_and_addrs.insert(stream_key, socket_addr);
        let subject_addr: Addr<ProxyServer> = subject.start();
        let peer_actors = peer_actors_builder()
            .dispatcher(dispatcher)
            .hopper(hopper)
            .neighborhood(neighborhood)
            .build();
        subject_addr.try_send(BindMessage { peer_actors }).unwrap();

        subject_addr.try_send(msg_from_dispatcher).unwrap();

        System::current().stop();
        system.run();
        let neighborhood_recording = neighborhood_log_arc.lock().unwrap();
        assert!(neighborhood_recording.is_empty());
        let hopper_recording = hopper_log_arc.lock().unwrap();
        assert!(hopper_recording.is_empty());
        let dispatcher_recording = dispatcher_log_arc.lock().unwrap();
        let record = dispatcher_recording.get_record::<TransmitDataMsg>(0);
        let server_impersonator = ServerImpersonatorHttp {};
        assert_eq!(
            record,
            &TransmitDataMsg {
                endpoint: Endpoint::Socket(socket_addr),
                last_data: true,
                sequence_number: Some(0),
                data: server_impersonator.consuming_wallet_absent(),
            }
        );
        TestLogHandler::new().exists_log_containing(
            "ERROR: ProxyServer: Browser request rejected due to missing consuming wallet",
        );
    }

    #[test]
    fn proxy_server_receives_tls_request_with_no_consuming_wallet_and_sends_impersonated_response()
    {
        init_test_logging();
        let tls_request = b"Fake TLS request";
        let (hopper, _, hopper_log_arc) = make_recorder();
        let (neighborhood, _, neighborhood_log_arc) = make_recorder();
        let (dispatcher, _, dispatcher_log_arc) = make_recorder();
        let socket_addr = SocketAddr::from_str("1.2.3.4:5678").unwrap();
        let stream_key = StreamKey::make_meaningless_stream_key();
        let expected_data = tls_request.to_vec();
        let msg_from_dispatcher = InboundClientData {
            timestamp: SystemTime::now(),
            client_addr: socket_addr.clone(),
            reception_port: Some(TLS_PORT),
            sequence_number: Some(0),
            last_data: true,
            is_clandestine: false,
            data: expected_data.clone(),
        };
        let stream_key_factory = StreamKeyFactoryMock::new(); // can't make any stream keys; shouldn't have to
        let system = System::new("proxy_server_receives_tls_request_with_no_consuming_wallet_and_sends_impersonated_response");
        let mut subject = ProxyServer::new(CRYPTDE_PAIR.clone(), true, None, false, false);
        subject.stream_key_factory = Box::new(stream_key_factory);
        subject.keys_and_addrs.insert(stream_key, socket_addr);
        let subject_addr: Addr<ProxyServer> = subject.start();
        let peer_actors = peer_actors_builder()
            .dispatcher(dispatcher)
            .hopper(hopper)
            .neighborhood(neighborhood)
            .build();
        subject_addr.try_send(BindMessage { peer_actors }).unwrap();

        subject_addr.try_send(msg_from_dispatcher).unwrap();

        System::current().stop();
        system.run();
        let neighborhood_recording = neighborhood_log_arc.lock().unwrap();
        assert!(neighborhood_recording.is_empty());
        let hopper_recording = hopper_log_arc.lock().unwrap();
        assert!(hopper_recording.is_empty());
        let dispatcher_recording = dispatcher_log_arc.lock().unwrap();
        let record = dispatcher_recording.get_record::<TransmitDataMsg>(0);
        let server_impersonator = ServerImpersonatorTls {};
        assert_eq!(
            record,
            &TransmitDataMsg {
                endpoint: Endpoint::Socket(socket_addr),
                last_data: true,
                sequence_number: Some(0),
                data: server_impersonator.consuming_wallet_absent(),
            }
        );
        TestLogHandler::new().exists_log_containing(
            "ERROR: ProxyServer: Browser request rejected due to missing consuming wallet",
        );
    }

    #[test]
    fn proxy_server_receives_http_request_with_no_consuming_wallet_in_zero_hop_mode_and_handles_normally(
    ) {
        init_test_logging();
        let main_cryptde = CRYPTDE_PAIR.main.as_ref();
        let alias_cryptde = CRYPTDE_PAIR.alias.as_ref();
        let expected_data = b"GET /index.html HTTP/1.1\r\nHost: nowhere.com\r\n\r\n".to_vec();
        let expected_data_inner = expected_data.clone();
        let expected_route = zero_hop_route_response(main_cryptde.public_key(), main_cryptde);
        let stream_key = StreamKey::make_meaningless_stream_key();
        let (hopper, hopper_awaiter, hopper_log_arc) = make_recorder();
        let neighborhood = Recorder::new().route_query_response(Some(expected_route.clone()));
        let neighborhood_log_arc = neighborhood.get_recording();
        let (dispatcher, _, dispatcher_log_arc) = make_recorder();
        thread::spawn(move || {
            let socket_addr = SocketAddr::from_str("1.2.3.4:5678").unwrap();
            let msg_from_dispatcher = InboundClientData {
                timestamp: SystemTime::now(),
                client_addr: socket_addr.clone(),
                reception_port: Some(HTTP_PORT),
                sequence_number: Some(0),
                last_data: true,
                is_clandestine: false,
                data: expected_data_inner,
            };
            let stream_key_factory = StreamKeyFactoryMock::new(); // can't make any stream keys; shouldn't have to
            let system = System::new("proxy_server_receives_http_request_with_no_consuming_wallet_in_zero_hop_mode_and_handles_normally");
            let mut subject = ProxyServer::new(CRYPTDE_PAIR.clone(), false, None, false, false);
            subject.stream_key_factory = Box::new(stream_key_factory);
            subject.keys_and_addrs.insert(stream_key, socket_addr);
            let subject_addr: Addr<ProxyServer> = subject.start();
            let peer_actors = peer_actors_builder()
                .dispatcher(dispatcher)
                .hopper(hopper)
                .neighborhood(neighborhood)
                .build();
            subject_addr.try_send(BindMessage { peer_actors }).unwrap();

            subject_addr.try_send(msg_from_dispatcher).unwrap();

            system.run();
        });
        hopper_awaiter.await_message_count(1);
        let neighborhood_recording = neighborhood_log_arc.lock().unwrap();
        assert_eq!(
            neighborhood_recording.get_record::<RouteQueryMessage>(0),
            &RouteQueryMessage {
                target_key_opt: None,
                target_component: Component::ProxyClient,
                return_component_opt: Some(Component::ProxyServer),
                payload_size: 47,
                hostname_opt: Some("nowhere.com".to_string()),
            }
        );
        let dispatcher_recording = dispatcher_log_arc.lock().unwrap();
        assert!(dispatcher_recording.is_empty());
        let hopper_recording = hopper_log_arc.lock().unwrap();
        assert_eq!(
            hopper_recording.get_record::<IncipientCoresPackage>(0),
            &IncipientCoresPackage::new(
                main_cryptde,
                expected_route.route,
                MessageType::ClientRequest(VersionedData::new(
                    &crate::sub_lib::migrations::client_request_payload::MIGRATIONS,
                    &ClientRequestPayload_0v1 {
                        stream_key,
                        sequenced_packet: SequencedPacket::new(expected_data, 0, true),
                        target_hostname: Some("nowhere.com".to_string()),
                        target_port: 80,
                        protocol: ProxyProtocol::HTTP,
                        originator_public_key: alias_cryptde.public_key().clone(),
                    }
                )),
                main_cryptde.public_key()
            )
            .unwrap()
        );
    }

    #[test]
    fn proxy_server_receives_tls_request_with_no_consuming_wallet_in_zero_hop_mode_and_handles_normally(
    ) {
        init_test_logging();
        let main_cryptde = CRYPTDE_PAIR.main.as_ref();
        let alias_cryptde = CRYPTDE_PAIR.alias.as_ref();
        let expected_data = b"Fake TLS request".to_vec();
        let expected_data_inner = expected_data.clone();
        let expected_route = zero_hop_route_response(main_cryptde.public_key(), main_cryptde);
        let stream_key = StreamKey::make_meaningless_stream_key();
        let (hopper, hopper_awaiter, hopper_log_arc) = make_recorder();
        let neighborhood = Recorder::new().route_query_response(Some(expected_route.clone()));
        let neighborhood_log_arc = neighborhood.get_recording();
        let (dispatcher, _, dispatcher_log_arc) = make_recorder();
        thread::spawn(move || {
            let socket_addr = SocketAddr::from_str("1.2.3.4:5678").unwrap();
            let msg_from_dispatcher = InboundClientData {
                timestamp: SystemTime::now(),
                client_addr: socket_addr.clone(),
                reception_port: Some(TLS_PORT),
                sequence_number: Some(0),
                last_data: true,
                is_clandestine: false,
                data: expected_data_inner,
            };
            let stream_key_factory = StreamKeyFactoryMock::new(); // can't make any stream keys; shouldn't have to
            let system = System::new("proxy_server_receives_tls_request_with_no_consuming_wallet_in_zero_hop_mode_and_handles_normally");
            let mut subject = ProxyServer::new(CRYPTDE_PAIR.clone(), false, None, false, false);
            subject.stream_key_factory = Box::new(stream_key_factory);
            subject.keys_and_addrs.insert(stream_key, socket_addr);
            let subject_addr: Addr<ProxyServer> = subject.start();
            let peer_actors = peer_actors_builder()
                .dispatcher(dispatcher)
                .hopper(hopper)
                .neighborhood(neighborhood)
                .build();
            subject_addr.try_send(BindMessage { peer_actors }).unwrap();

            subject_addr.try_send(msg_from_dispatcher).unwrap();

            system.run();
        });
        hopper_awaiter.await_message_count(1);
        let neighborhood_recording = neighborhood_log_arc.lock().unwrap();
        assert_eq!(
            neighborhood_recording.get_record::<RouteQueryMessage>(0),
            &RouteQueryMessage {
                target_key_opt: None,
                target_component: Component::ProxyClient,
                return_component_opt: Some(Component::ProxyServer),
                payload_size: 16,
                hostname_opt: None,
            }
        );
        let dispatcher_recording = dispatcher_log_arc.lock().unwrap();
        assert!(dispatcher_recording.is_empty());
        let hopper_recording = hopper_log_arc.lock().unwrap();
        assert_eq!(
            hopper_recording.get_record::<IncipientCoresPackage>(0),
            &IncipientCoresPackage::new(
                main_cryptde,
                expected_route.route,
                MessageType::ClientRequest(VersionedData::new(
                    &crate::sub_lib::migrations::client_request_payload::MIGRATIONS,
                    &ClientRequestPayload_0v1 {
                        stream_key,
                        sequenced_packet: SequencedPacket::new(expected_data, 0, true),
                        target_hostname: None,
                        target_port: 443,
                        protocol: ProxyProtocol::TLS,
                        originator_public_key: alias_cryptde.public_key().clone(),
                    }
                ),),
                main_cryptde.public_key()
            )
            .unwrap()
        );
    }

    #[test]
    fn proxy_server_receives_http_request_with_existing_stream_key_from_dispatcher_then_sends_cores_package_to_hopper(
    ) {
        let main_cryptde = CRYPTDE_PAIR.main.as_ref();
        let alias_cryptde = CRYPTDE_PAIR.alias.as_ref();
        let http_request = b"GET /index.html HTTP/1.1\r\nHost: nowhere.com\r\n\r\n";
        let hopper_mock = Recorder::new();
        let hopper_log_arc = hopper_mock.get_recording();
        let hopper_awaiter = hopper_mock.get_awaiter();
        let destination_key = PublicKey::from(&b"our destination"[..]);
        let neighborhood_mock = Recorder::new().route_query_response(Some(RouteQueryResponse {
            route: Route { hops: vec![] },
            expected_services: ExpectedServices::RoundTrip(
                vec![make_exit_service_from_key(destination_key.clone())],
                vec![],
                1234,
            ),
        }));
        let socket_addr = SocketAddr::from_str("1.2.3.4:5678").unwrap();
        let stream_key = StreamKey::make_meaningless_stream_key();
        let expected_data = http_request.to_vec();
        let msg_from_dispatcher = InboundClientData {
            timestamp: SystemTime::now(),
            client_addr: socket_addr.clone(),
            reception_port: Some(HTTP_PORT),
            sequence_number: Some(0),
            last_data: true,
            is_clandestine: false,
            data: expected_data.clone(),
        };
        let expected_http_request = PlainData::new(http_request);
        let route = Route { hops: vec![] };
        let expected_payload = ClientRequestPayload_0v1 {
            stream_key: stream_key.clone(),
            sequenced_packet: SequencedPacket {
                data: expected_http_request.into(),
                sequence_number: 0,
                last_data: true,
            },
            target_hostname: Some(String::from("nowhere.com")),
            target_port: HTTP_PORT,
            protocol: ProxyProtocol::HTTP,
            originator_public_key: alias_cryptde.public_key().clone(),
        };
        let expected_pkg = IncipientCoresPackage::new(
            main_cryptde,
            route.clone(),
            expected_payload.into(),
            &destination_key,
        )
        .unwrap();
        thread::spawn(move || {
            let stream_key_factory = StreamKeyFactoryMock::new(); // can't make any stream keys; shouldn't have to
            let system = System::new("proxy_server_receives_http_request_from_dispatcher_then_sends_cores_package_to_hopper");
            let mut subject = ProxyServer::new(
                CRYPTDE_PAIR.clone(),
                true,
                Some(STANDARD_CONSUMING_WALLET_BALANCE),
                false,
                false,
            );
            subject.stream_key_factory = Box::new(stream_key_factory);
            subject.keys_and_addrs.insert(stream_key, socket_addr);
            let subject_addr: Addr<ProxyServer> = subject.start();
            let peer_actors = peer_actors_builder()
                .hopper(hopper_mock)
                .neighborhood(neighborhood_mock)
                .build();
            subject_addr.try_send(BindMessage { peer_actors }).unwrap();

            subject_addr.try_send(msg_from_dispatcher).unwrap();

            system.run();
        });

        hopper_awaiter.await_message_count(1);
        let recording = hopper_log_arc.lock().unwrap();
        let record = recording.get_record::<IncipientCoresPackage>(0);
        assert_eq!(record, &expected_pkg);
    }

    #[test]
    fn proxy_server_receives_http_request_from_dispatcher_then_sends_multihop_cores_package_to_hopper(
    ) {
        let main_cryptde = CRYPTDE_PAIR.main.as_ref();
        let alias_cryptde = CRYPTDE_PAIR.alias.as_ref();
        let consuming_wallet = make_paying_wallet(b"paying wallet");
        let earning_wallet = make_wallet("earning wallet");
        let http_request = b"GET /index.html HTTP/1.1\r\nHost: nowhere.com\r\n\r\n";
        let hopper_mock = Recorder::new();
        let hopper_log_arc = hopper_mock.get_recording();
        let hopper_awaiter = hopper_mock.get_awaiter();
        let payload_destination_key = PublicKey::new(&[3]);
        let route = Route::round_trip(
            RouteSegment::new(
                vec![
                    &main_cryptde.public_key(),
                    &PublicKey::new(&[1]),
                    &PublicKey::new(&[2]),
                    &payload_destination_key,
                ],
                Component::ProxyClient,
            ),
            RouteSegment::new(
                vec![
                    &payload_destination_key,
                    &PublicKey::new(&[2]),
                    &PublicKey::new(&[1]),
                    &main_cryptde.public_key(),
                ],
                Component::ProxyServer,
            ),
            main_cryptde,
            Some(consuming_wallet),
            1234,
            Some(TEST_DEFAULT_CHAIN.rec().contract),
        )
        .unwrap();
        let (neighborhood_mock, _, neighborhood_recording_arc) = make_recorder();
        let neighborhood_mock = neighborhood_mock.route_query_response(Some(RouteQueryResponse {
            route: route.clone(),
            expected_services: ExpectedServices::RoundTrip(
                vec![
                    ExpectedService::Exit(
                        PublicKey::new(&[3]),
                        earning_wallet.clone(),
                        rate_pack(101),
                    ),
                    ExpectedService::Nothing,
                ],
                vec![
                    ExpectedService::Nothing,
                    ExpectedService::Exit(PublicKey::new(&[3]), earning_wallet, rate_pack(102)),
                ],
                1234,
            ),
        }));
        let socket_addr = SocketAddr::from_str("1.2.3.4:5678").unwrap();
        let stream_key = StreamKey::make_meaningless_stream_key();
        let expected_data = http_request.to_vec();
        let msg_from_dispatcher = InboundClientData {
            timestamp: SystemTime::now(),
            client_addr: socket_addr.clone(),
            reception_port: Some(HTTP_PORT),
            sequence_number: Some(0),
            last_data: true,
            is_clandestine: false,
            data: expected_data.clone(),
        };
        let expected_http_request = PlainData::new(http_request);
        let expected_payload = ClientRequestPayload_0v1 {
            stream_key: stream_key.clone(),
            sequenced_packet: SequencedPacket {
                data: expected_http_request.into(),
                sequence_number: 0,
                last_data: true,
            },
            target_hostname: Some(String::from("nowhere.com")),
            target_port: HTTP_PORT,
            protocol: ProxyProtocol::HTTP,
            originator_public_key: alias_cryptde.public_key().clone(),
        };
        let expected_pkg = IncipientCoresPackage::new(
            main_cryptde,
            route.clone(),
            expected_payload.into(),
            &payload_destination_key,
        )
        .unwrap();
        thread::spawn(move || {
            let stream_key_factory = StreamKeyFactoryMock::new().make_result(stream_key);
            let system = System::new("proxy_server_receives_http_request_from_dispatcher_then_sends_multihop_cores_package_to_hopper");
            let mut subject = ProxyServer::new(
                CRYPTDE_PAIR.clone(),
                true,
                Some(STANDARD_CONSUMING_WALLET_BALANCE),
                false,
                false,
            );
            subject.stream_key_factory = Box::new(stream_key_factory);
            let subject_addr: Addr<ProxyServer> = subject.start();
            let peer_actors = peer_actors_builder()
                .hopper(hopper_mock)
                .neighborhood(neighborhood_mock)
                .build();
            subject_addr.try_send(BindMessage { peer_actors }).unwrap();

            subject_addr.try_send(msg_from_dispatcher).unwrap();

            system.run();
        });

        hopper_awaiter.await_message_count(1);
        let recording = hopper_log_arc.lock().unwrap();
        let record = recording.get_record::<IncipientCoresPackage>(0);
        assert_eq!(record, &expected_pkg);
        let recording = neighborhood_recording_arc.lock().unwrap();
        let record = recording.get_record::<RouteQueryMessage>(0);
        assert_eq!(
            record,
            &RouteQueryMessage::data_indefinite_route_request(Some("nowhere.com".to_string()), 47)
        );
    }

    #[test]
    fn proxy_server_sends_a_message_when_dns_retry_found_a_route() {
        let http_request = b"GET /index.html HTTP/1.1\r\nHost: nowhere.com\r\n\r\n";
        let (proxy_server_mock, proxy_server_awaiter, proxy_server_recording_arc) = make_recorder();
        let expected_service = ExpectedService::Exit(
            CRYPTDE_PAIR.main.as_ref().public_key().clone(),
            make_wallet("walletAddress"),
            DEFAULT_RATE_PACK,
        );
        let route_query_response = Some(RouteQueryResponse {
            route: Route { hops: vec![] },
            expected_services: ExpectedServices::RoundTrip(
                vec![expected_service.clone()],
                vec![expected_service],
                123,
            ),
        });
        let (neighborhood_mock, _, _) = make_recorder();
        let neighborhood_mock =
            neighborhood_mock.route_query_response(route_query_response.clone());
        let socket_addr = SocketAddr::from_str("1.2.3.4:5678").unwrap();
        let stream_key = StreamKey::make_meaningless_stream_key();
        let expected_data = http_request.to_vec();
        let msg_from_dispatcher = InboundClientData {
            timestamp: SystemTime::now(),
            client_addr: socket_addr.clone(),
            reception_port: Some(HTTP_PORT),
            sequence_number: Some(0),
            last_data: true,
            is_clandestine: false,
            data: expected_data.clone(),
        };

        thread::spawn(move || {
            let stream_key_factory = StreamKeyFactoryMock::new().make_result(stream_key);
            let system = System::new("proxy_server_sends_a_message_when_dns_retry_found_a_route");
            let mut subject = ProxyServer::new(
                CRYPTDE_PAIR.clone(),
                true,
                Some(STANDARD_CONSUMING_WALLET_BALANCE),
                false,
                false,
            );
            subject.stream_key_factory = Box::new(stream_key_factory);
            let subject_addr: Addr<ProxyServer> = subject.start();
            let mut peer_actors = peer_actors_builder()
                .proxy_server(proxy_server_mock)
                .neighborhood(neighborhood_mock)
                .build();
            // Get the dns_retry_result recipient so we can partially mock it...
            let dns_retry_result_recipient = peer_actors.proxy_server.route_result_sub;
            peer_actors.proxy_server = ProxyServer::make_subs_from(&subject_addr);
            peer_actors.proxy_server.route_result_sub = dns_retry_result_recipient; //Partial mocking
            subject_addr.try_send(BindMessage { peer_actors }).unwrap();

            subject_addr.try_send(msg_from_dispatcher).unwrap();

            system.run();
        });
        let expected_route_result_message = AddRouteResultMessage {
            stream_key,
            result: Ok(route_query_response.unwrap()),
        };
        proxy_server_awaiter.await_message_count(1);
        let recording = proxy_server_recording_arc.lock().unwrap();
        let message = recording.get_record::<AddRouteResultMessage>(0);
        assert_eq!(message, &expected_route_result_message);
    }

    #[test]
    fn proxy_server_sends_a_message_when_dns_retry_cannot_find_a_route() {
        let test_name = "proxy_server_sends_a_message_when_dns_retry_cannot_find_a_route";
        let http_request = b"GET /index.html HTTP/1.1\r\nHost: nowhere.com\r\n\r\n";
        let (proxy_server_mock, _, proxy_server_recording_arc) = make_recorder();
        let proxy_server_mock = proxy_server_mock
            .system_stop_conditions(match_lazily_every_type_id!(AddRouteResultMessage));
        let route_query_response = None;
        let (neighborhood_mock, _, _) = make_recorder();
        let neighborhood_mock =
            neighborhood_mock.route_query_response(route_query_response.clone());
        let socket_addr = SocketAddr::from_str("1.2.3.4:5678").unwrap();
        let stream_key = StreamKey::make_meaningless_stream_key();
        let expected_data = http_request.to_vec();
        let msg_from_dispatcher = InboundClientData {
            timestamp: SystemTime::now(),
            client_addr: socket_addr.clone(),
            reception_port: Some(HTTP_PORT),
            sequence_number: Some(0),
            last_data: true,
            is_clandestine: false,
            data: expected_data.clone(),
        };
        let stream_key_factory = StreamKeyFactoryMock::new().make_result(stream_key);
        let system = System::new(test_name);
        let mut subject = ProxyServer::new(
            CRYPTDE_PAIR.clone(),
            true,
            Some(STANDARD_CONSUMING_WALLET_BALANCE),
            false,
            false,
        );
        subject.logger = Logger::new(test_name);
        subject.stream_key_factory = Box::new(stream_key_factory);
        let subject_addr: Addr<ProxyServer> = subject.start();
        let mut peer_actors = peer_actors_builder()
            .proxy_server(proxy_server_mock)
            .neighborhood(neighborhood_mock)
            .build();
        // Get the dns_retry_result recipient so we can partially mock it...
        let dns_retry_result_recipient = peer_actors.proxy_server.route_result_sub;
        peer_actors.proxy_server.route_result_sub = dns_retry_result_recipient; //Partial mocking
        subject_addr.try_send(BindMessage { peer_actors }).unwrap();

        subject_addr.try_send(msg_from_dispatcher).unwrap();

        system.run();
        let recording = proxy_server_recording_arc.lock().unwrap();
        let message = recording.get_record::<AddRouteResultMessage>(0);
        assert_eq!(message.stream_key, stream_key);
        assert_eq!(
            message.result,
            Err(format!(
                "Failed to find route to nowhere.com for stream key: {stream_key}"
            ))
        );
    }

    #[test]
    fn proxy_server_sends_a_message_with_error_when_quad_zeros_are_detected() {
        init_test_logging();
        let test_name = "proxy_server_sends_a_message_with_error_when_quad_zeros_are_detected";
        let http_request = b"GET /index.html HTTP/1.1\r\nHost: 0.0.0.0\r\n\r\n";
        let socket_addr = SocketAddr::from_str("1.2.3.4:5678").unwrap();
        let stream_key = StreamKey::make_meaningless_stream_key();
        let expected_data = http_request.to_vec();
        let msg_from_dispatcher = InboundClientData {
            timestamp: SystemTime::now(),
            client_addr: socket_addr.clone(),
            reception_port: Some(HTTP_PORT),
            sequence_number: Some(0),
            last_data: true,
            is_clandestine: false,
            data: expected_data.clone(),
        };
        let stream_key_factory = StreamKeyFactoryMock::new().make_result(stream_key);
        let system = System::new(test_name);
        let mut subject = ProxyServer::new(
            CRYPTDE_PAIR.clone(),
            true,
            Some(STANDARD_CONSUMING_WALLET_BALANCE),
            false,
            false,
        );
        subject.stream_key_factory = Box::new(stream_key_factory);
        subject.logger = Logger::new(test_name);
        let subject_addr: Addr<ProxyServer> = subject.start();
        let peer_actors = peer_actors_builder().build();
        subject_addr.try_send(BindMessage { peer_actors }).unwrap();

        subject_addr.try_send(msg_from_dispatcher).unwrap();

        System::current().stop();
        system.run();

        TestLogHandler::new().exists_log_containing(&format!("ERROR: {test_name}: Request to wildcard IP detected - 0.0.0.0 (Most likely because Blockchain Service URL is not set)"));
    }

    #[test]
    fn proxy_server_uses_existing_route() {
        let main_cryptde = CRYPTDE_PAIR.main.as_ref();
        let alias_cryptde = CRYPTDE_PAIR.alias.as_ref();
        let http_request = b"GET /index.html HTTP/1.1\r\nHost: nowhere.com\r\n\r\n";
        let destination_key = PublicKey::from(&b"our destination"[..]);
        let route_query_response = RouteQueryResponse {
            route: Route { hops: vec![] },
            expected_services: ExpectedServices::RoundTrip(
                vec![make_exit_service_from_key(destination_key.clone())],
                vec![],
                1234,
            ),
        };
        let (hopper_mock, hopper_awaiter, hopper_recording_arc) = make_recorder();
        let socket_addr = SocketAddr::from_str("1.2.3.4:5678").unwrap();
        let stream_key = StreamKey::make_meaningless_stream_key();
        let expected_data = http_request.to_vec();
        let msg_from_dispatcher = InboundClientData {
            timestamp: SystemTime::now(),
            client_addr: socket_addr.clone(),
            reception_port: Some(HTTP_PORT),
            sequence_number: Some(0),
            last_data: true,
            is_clandestine: false,
            data: expected_data.clone(),
        };
        let expected_payload = ClientRequestPayload_0v1 {
            stream_key: stream_key.clone(),
            sequenced_packet: SequencedPacket {
                data: PlainData::new(http_request).into(),
                sequence_number: 0,
                last_data: true,
            },
            target_hostname: Some(String::from("nowhere.com")),
            target_port: HTTP_PORT,
            protocol: ProxyProtocol::HTTP,
            originator_public_key: alias_cryptde.public_key().clone(),
        };
        let expected_pkg = IncipientCoresPackage::new(
            main_cryptde,
            Route { hops: vec![] },
            expected_payload.into(),
            &destination_key,
        )
        .unwrap();

        thread::spawn(move || {
            let stream_key_factory = StreamKeyFactoryMock::new().make_result(stream_key);
            let system = System::new("proxy_server_uses_existing_route");
            let mut subject = ProxyServer::new(
                CRYPTDE_PAIR.clone(),
                true,
                Some(STANDARD_CONSUMING_WALLET_BALANCE),
                false,
                false,
            );
            subject.stream_key_factory = Box::new(stream_key_factory);
            subject
                .stream_key_routes
                .insert(stream_key, route_query_response);
            let subject_addr: Addr<ProxyServer> = subject.start();
            let peer_actors = peer_actors_builder().hopper(hopper_mock).build();
            subject_addr.try_send(BindMessage { peer_actors }).unwrap();
            subject_addr.try_send(msg_from_dispatcher).unwrap();

            System::current().stop();
            system.run();
        });

        hopper_awaiter.await_message_count(1);
        let recording = hopper_recording_arc.lock().unwrap();
        let record = recording.get_record::<IncipientCoresPackage>(0);
        assert_eq!(record, &expected_pkg);
    }

    #[test]
    fn proxy_server_sends_message_to_accountant_about_all_services_consumed_on_the_route_over() {
        let cryptde = CRYPTDE_PAIR.main.as_ref();
        let now = SystemTime::now();
        let exit_earning_wallet = make_wallet("exit earning wallet");
        let route_1_earning_wallet = make_wallet("route 1 earning wallet");
        let route_2_earning_wallet = make_wallet("route 2 earning wallet");
        let http_request = b"GET /index.html HTTP/1.1\r\nHost: nowhere.com\r\n\r\n";
        let (accountant_mock, _, accountant_recording_arc) = make_recorder();
        let (hopper_mock, _, hopper_recording_arc) = make_recorder();
        let (proxy_server_mock, _, proxy_server_recording_arc) = make_recorder();
        let routing_node_1_rate_pack = rate_pack(101);
        let routing_node_2_rate_pack = rate_pack(102);
        let exit_node_rate_pack = rate_pack(103);
        let route_query_response = RouteQueryResponse {
            route: make_meaningless_route(&CRYPTDE_PAIR),
            expected_services: ExpectedServices::RoundTrip(
                vec![
                    ExpectedService::Nothing,
                    ExpectedService::Routing(
                        PublicKey::new(&[1]),
                        route_1_earning_wallet.clone(),
                        routing_node_1_rate_pack,
                    ),
                    ExpectedService::Routing(
                        PublicKey::new(&[2]),
                        route_2_earning_wallet.clone(),
                        routing_node_2_rate_pack,
                    ),
                    ExpectedService::Exit(
                        PublicKey::new(&[3]),
                        exit_earning_wallet.clone(),
                        exit_node_rate_pack,
                    ),
                ],
                vec![
                    ExpectedService::Exit(
                        PublicKey::new(&[3]),
                        make_wallet("some wallet 1"),
                        rate_pack(104),
                    ),
                    ExpectedService::Routing(
                        PublicKey::new(&[2]),
                        make_wallet("some wallet 2"),
                        rate_pack(105),
                    ),
                    ExpectedService::Routing(
                        PublicKey::new(&[1]),
                        make_wallet("some wallet 3"),
                        rate_pack(106),
                    ),
                    ExpectedService::Nothing,
                ],
                0,
            ),
        };
        let source_addr = SocketAddr::from_str("1.2.3.4:5678").unwrap();
        let stream_key = StreamKey::make_meaningless_stream_key();
        let expected_data = http_request.to_vec();
        let system =
            System::new("proxy_server_sends_message_to_accountant_for_all_services_consumed");
        let peer_actors = peer_actors_builder()
            .accountant(accountant_mock)
            .hopper(hopper_mock)
            .proxy_server(proxy_server_mock)
            .build();
        let exit_payload_size = expected_data.len();
        let payload = ClientRequestPayload_0v1 {
            stream_key,
            sequenced_packet: SequencedPacket::new(expected_data, 0, false),
            target_hostname: Some("nowhere.com".to_string()),
            target_port: HTTP_PORT,
            protocol: ProxyProtocol::HTTP,
            originator_public_key: PublicKey::new(b"originator_public_key"),
        };
        let logger = Logger::new("test");
        let args = TransmitToHopperArgs {
            main_cryptde: cryptde.dup(),
            payload,
            client_addr: source_addr,
            timestamp: now,
            is_decentralized: true,
            logger,
            hopper_sub: peer_actors.hopper.from_hopper_client,
            dispatcher_sub: peer_actors.dispatcher.from_dispatcher_client,
            accountant_sub: peer_actors.accountant.report_services_consumed,
            retire_stream_key_sub_opt: None,
        };

        let result = ProxyServer::try_transmit_to_hopper(
            args,
            peer_actors.proxy_server.add_return_route,
            route_query_response,
        );

        System::current().stop();
        system.run();
        let recording = hopper_recording_arc.lock().unwrap();
        let record = recording.get_record::<IncipientCoresPackage>(0);
        let payload_enc_length = record.payload.len();
        let recording = accountant_recording_arc.lock().unwrap();
        let record = recording.get_record::<ReportServicesConsumedMessage>(0);
        assert_eq!(recording.len(), 1);
        assert_eq!(
            record,
            &ReportServicesConsumedMessage {
                timestamp: now,
                exit: ExitServiceConsumed {
                    earning_wallet: exit_earning_wallet,
                    payload_size: exit_payload_size,
                    service_rate: exit_node_rate_pack.exit_service_rate,
                    byte_rate: exit_node_rate_pack.exit_byte_rate
                },
                routing_payload_size: payload_enc_length,
                routing: vec![
                    RoutingServiceConsumed {
                        earning_wallet: route_1_earning_wallet,
                        service_rate: routing_node_1_rate_pack.routing_service_rate,
                        byte_rate: routing_node_1_rate_pack.routing_byte_rate,
                    },
                    RoutingServiceConsumed {
                        earning_wallet: route_2_earning_wallet,
                        service_rate: routing_node_2_rate_pack.routing_service_rate,
                        byte_rate: routing_node_2_rate_pack.routing_byte_rate,
                    }
                ]
            }
        );
        let recording = proxy_server_recording_arc.lock().unwrap();
        let _ = recording.get_record::<AddReturnRouteMessage>(0); // don't care about this, other than type
        assert_eq!(recording.len(), 1); // No StreamShutdownMsg: that's the important thing
        assert_eq!(result, Ok(()));
    }

    #[test]
    fn try_transmit_to_hopper_orders_stream_shutdown_if_directed_to_do_so() {
        let cryptde = CRYPTDE_PAIR.main.as_ref();
        let http_request = b"GET /index.html HTTP/1.1\r\nHost: nowhere.com\r\n\r\n";
        let (proxy_server_mock, _, proxy_server_recording_arc) = make_recorder();
        let route_query_response = RouteQueryResponse {
            route: make_meaningless_route(&CRYPTDE_PAIR),
            expected_services: ExpectedServices::RoundTrip(
                vec![ExpectedService::Nothing],
                vec![ExpectedService::Nothing],
                0,
            ),
        };
        let source_addr = SocketAddr::from_str("1.2.3.4:5678").unwrap();
        let stream_key = StreamKey::make_meaningless_stream_key();
        let expected_data = http_request.to_vec();
        let system =
            System::new("proxy_server_sends_message_to_accountant_for_routing_service_consumed");
        let peer_actors = peer_actors_builder()
            .proxy_server(proxy_server_mock)
            .build();
        let payload = ClientRequestPayload_0v1 {
            stream_key,
            sequenced_packet: SequencedPacket::new(expected_data, 0, false),
            target_hostname: Some("nowhere.com".to_string()),
            target_port: HTTP_PORT,
            protocol: ProxyProtocol::HTTP,
            originator_public_key: PublicKey::new(b"originator_public_key"),
        };
        let logger = Logger::new("test");
        let args = TransmitToHopperArgs {
            main_cryptde: cryptde.dup(),
            payload,
            client_addr: source_addr,
            timestamp: SystemTime::now(),
            is_decentralized: false,
            logger,
            hopper_sub: peer_actors.hopper.from_hopper_client,
            dispatcher_sub: peer_actors.dispatcher.from_dispatcher_client,
            accountant_sub: peer_actors.accountant.report_services_consumed,
            retire_stream_key_sub_opt: Some(peer_actors.proxy_server.stream_shutdown_sub),
        };

        let result = ProxyServer::try_transmit_to_hopper(
            args,
            peer_actors.proxy_server.add_return_route,
            route_query_response,
        );

        System::current().stop();
        system.run();
        let recording = proxy_server_recording_arc.lock().unwrap();
        let record = recording.get_record::<AddReturnRouteMessage>(0);
        assert_eq!(
            record,
            &AddReturnRouteMessage {
                return_route_id: 0,
                expected_services: vec![ExpectedService::Nothing],
                protocol: ProxyProtocol::HTTP,
                hostname_opt: Some("nowhere.com".to_string())
            }
        );
        let record = recording.get_record::<StreamShutdownMsg>(1);
        assert_eq!(
            record,
            &StreamShutdownMsg {
                peer_addr: source_addr,
                stream_type: RemovedStreamType::NonClandestine(NonClandestineAttributes {
                    reception_port: 0,
                    sequence_number: 0,
                }),
                report_to_counterpart: false
            }
        );
        assert_eq!(result, Ok(()));
    }

    #[test]
    fn proxy_server_logs_messages_when_routing_services_are_not_requested() {
        init_test_logging();
        let cryptde = CRYPTDE_PAIR.main.as_ref();
        let http_request = b"GET /index.html HTTP/1.1\r\nHost: nowhere.com\r\n\r\n";
        let (accountant_mock, accountant_awaiter, _) = make_recorder();
        let (neighborhood_mock, _, _) = make_recorder();
        let mut route_query_response = zero_hop_route_response(&cryptde.public_key(), cryptde);
        route_query_response.expected_services = ExpectedServices::RoundTrip(
            vec![ExpectedService::Exit(
                cryptde.public_key().clone(),
                make_wallet("exit wallet"),
                rate_pack(3),
            )],
            vec![],
            0,
        );
        let neighborhood_mock =
            neighborhood_mock.route_query_response(Some(route_query_response.clone()));
        let socket_addr = SocketAddr::from_str("1.2.3.4:5678").unwrap();
        let stream_key = StreamKey::make_meaningless_stream_key();
        let expected_data = http_request.to_vec();
        let msg_from_dispatcher = InboundClientData {
            timestamp: SystemTime::now(),
            client_addr: socket_addr.clone(),
            reception_port: Some(HTTP_PORT),
            sequence_number: Some(0),
            last_data: true,
            is_clandestine: false,
            data: expected_data.clone(),
        };
        thread::spawn(move || {
            let stream_key_factory = StreamKeyFactoryMock::new().make_result(stream_key);
            let system =
                System::new("proxy_server_logs_messages_when_routing_services_are_not_requested");
            let mut subject = ProxyServer::new(
                CRYPTDE_PAIR.clone(),
                true,
                Some(STANDARD_CONSUMING_WALLET_BALANCE),
                false,
                false,
            );
            subject.stream_key_factory = Box::new(stream_key_factory);
            let subject_addr: Addr<ProxyServer> = subject.start();
            let peer_actors = peer_actors_builder()
                .accountant(accountant_mock)
                .neighborhood(neighborhood_mock)
                .build();
            subject_addr.try_send(BindMessage { peer_actors }).unwrap();
            subject_addr.try_send(msg_from_dispatcher).unwrap();
            system.run();
        });

        TestLogHandler::new()
            .await_log_containing("DEBUG: ProxyServer: No routing services requested.", 1000);
        //report about consumed services is sent anyway, exit service is mandatory ever
        accountant_awaiter.await_message_count(1)
    }

    #[test]
    #[should_panic(
        expected = "AddRouteResultMessage Handler: stream key: AAAAAAAAAAAAAAAAAAAAAAAAAAA not found within dns_failure_retries"
    )]
    fn route_result_message_handler_panics_when_dns_retries_hashmap_doesnt_contain_a_stream_key() {
        let system = System::new("route_result_message_handler_panics_when_dns_retries_hashmap_doesnt_contain_a_stream_key");
        let subject = ProxyServer::new(
            CRYPTDE_PAIR.clone(),
            true,
            Some(STANDARD_CONSUMING_WALLET_BALANCE),
            false,
            false,
        );
        let subject_addr: Addr<ProxyServer> = subject.start();
        let peer_actors = peer_actors_builder().build();
        subject_addr.try_send(BindMessage { peer_actors }).unwrap();

        subject_addr
            .try_send(AddRouteResultMessage {
                stream_key: StreamKey::make_meaningless_stream_key(),
                result: Err("Some Error".to_string()),
            })
            .unwrap();

        system.run();
    }

    #[test]
    #[should_panic(
        expected = "Each route must demand an exit service, but this route has no such demand: [Routing(0x726F7574696E675F6B65795F31, \
    Wallet { kind: Address(0x00000000726f7574696e675f77616c6c65745f31) }, RatePack { routing_byte_rate: 9, \
    routing_service_rate: 208, exit_byte_rate: 11, exit_service_rate: 408 })]"
    )]
    fn proxy_server_panics_when_exit_services_are_not_requested_in_non_zero_hop_mode() {
        let expected_services = vec![ExpectedService::Routing(
            PublicKey::from(&b"routing_key_1"[..]),
            make_wallet("routing_wallet_1"),
            rate_pack(8),
        )];

        ProxyServer::report_on_exit_service(&expected_services, 10000);
    }

    #[test]
    #[should_panic(
        expected = "Detected more than one exit service in one-way route: [Exit(0x65786974206B65792031, Wallet { kind: \
    Address(0x00000000000000657869742077616c6c65742031) }, RatePack { routing_byte_rate: 7, routing_service_rate: \
    206, exit_byte_rate: 9, exit_service_rate: 406 }), Exit(0x65786974206B65792032, Wallet { kind: \
    Address(0x00000000000000657869742077616c6c65742032) }, RatePack { routing_byte_rate: 6, routing_service_rate: \
    205, exit_byte_rate: 8, exit_service_rate: 405 })]"
    )]
    fn proxy_server_panics_when_there_are_more_than_one_exit_services_in_the_route() {
        let expected_services = vec![
            ExpectedService::Exit(
                PublicKey::from(&b"exit key 1"[..]),
                make_wallet("exit wallet 1"),
                rate_pack(6),
            ),
            ExpectedService::Exit(
                PublicKey::from(&b"exit key 2"[..]),
                make_wallet("exit wallet 2"),
                rate_pack(5),
            ),
        ];

        ProxyServer::report_on_exit_service(&expected_services, 10000);
    }

    #[test]
    fn proxy_server_receives_http_request_from_dispatcher_but_neighborhood_cant_make_route() {
        init_test_logging();
        let test_name =
            "proxy_server_receives_http_request_from_dispatcher_but_neighborhood_cant_make_route";
        let http_request = b"GET /index.html HTTP/1.1\r\nHost: nowhere.com\r\n\r\n";
        let (neighborhood_mock, _, neighborhood_recording_arc) = make_recorder();
        let neighborhood_mock = neighborhood_mock.route_query_response(None);
        let dispatcher = Recorder::new();
        let dispatcher_awaiter = dispatcher.get_awaiter();
        let dispatcher_recording_arc = dispatcher.get_recording();
        let socket_addr = SocketAddr::from_str("1.2.3.4:5678").unwrap();
        let expected_data = http_request.to_vec();
        let stream_key = StreamKey::make_meaningless_stream_key();
        let msg_from_dispatcher = InboundClientData {
            timestamp: SystemTime::now(),
            client_addr: socket_addr.clone(),
            reception_port: Some(HTTP_PORT),
            sequence_number: Some(0),
            last_data: true,
            data: expected_data.clone(),
            is_clandestine: false,
        };
        thread::spawn(move || {
            let system = System::new(test_name);
            let mut subject = ProxyServer::new(
                CRYPTDE_PAIR.clone(),
                true,
                Some(STANDARD_CONSUMING_WALLET_BALANCE),
                false,
                false,
            );
            subject.stream_key_factory =
                Box::new(StreamKeyFactoryMock::new().make_result(stream_key));
            subject.logger = Logger::new(test_name);
            let subject_addr: Addr<ProxyServer> = subject.start();
            let mut peer_actors = peer_actors_builder()
                .dispatcher(dispatcher)
                .neighborhood(neighborhood_mock)
                .build();
            peer_actors.proxy_server = ProxyServer::make_subs_from(&subject_addr);
            subject_addr.try_send(BindMessage { peer_actors }).unwrap();

            subject_addr.try_send(msg_from_dispatcher).unwrap();

            system.run();
        });

        dispatcher_awaiter.await_message_count(1);
        let recording = dispatcher_recording_arc.lock().unwrap();
        let record = recording.get_record::<TransmitDataMsg>(0);
        let expected_msg = TransmitDataMsg {
            endpoint: Endpoint::Socket(SocketAddr::from_str("1.2.3.4:5678").unwrap()),
            last_data: true,
            sequence_number: Some(0),
            data: ServerImpersonatorHttp {}.route_query_failure_response("nowhere.com"),
        };
        assert_eq!(record, &expected_msg);
        let recording = neighborhood_recording_arc.lock().unwrap();
        let record = recording.get_record::<RouteQueryMessage>(0);
        assert_eq!(
            record,
            &RouteQueryMessage::data_indefinite_route_request(Some("nowhere.com".to_string()), 47)
        );
        TestLogHandler::new().exists_log_containing(&format!(
            "WARN: {test_name}: No route found for hostname: Some(\"nowhere.com\") - stream key {stream_key} - retries left: 3 - AddRouteResultMessage Error: Failed to find route to nowhere.com"
        ));
    }

    #[test]
    #[should_panic(expected = "Expected RoundTrip ExpectedServices but got OneWay")]
    fn proxy_server_panics_if_it_receives_a_one_way_route_from_a_request_for_a_round_trip_route() {
        let _system = System::new("proxy_server_panics_if_it_receives_a_one_way_route_from_a_request_for_a_round_trip_route");
        let peer_actors = peer_actors_builder().build();

        let cryptde = CRYPTDE_PAIR.main.as_ref();
        let route_result = RouteQueryResponse {
            route: make_meaningless_route(&CRYPTDE_PAIR),
            expected_services: ExpectedServices::OneWay(vec![
                ExpectedService::Nothing,
                ExpectedService::Routing(
                    PublicKey::new(&[1]),
                    make_wallet("earning wallet 1"),
                    rate_pack(101),
                ),
                ExpectedService::Routing(
                    PublicKey::new(&[2]),
                    make_wallet("earning wallet 2"),
                    rate_pack(102),
                ),
                ExpectedService::Exit(
                    PublicKey::new(&[3]),
                    make_wallet("exit earning wallet"),
                    rate_pack(103),
                ),
            ]),
        };
        let payload = ClientRequestPayload_0v1 {
            stream_key: StreamKey::make_meaningless_stream_key(),
            sequenced_packet: SequencedPacket {
                data: vec![],
                sequence_number: 0,
                last_data: false,
            },
            target_hostname: None,
            target_port: 0,
            protocol: ProxyProtocol::TLS,
            originator_public_key: cryptde.public_key().clone(),
        };
        let logger = Logger::new("ProxyServer");
        let source_addr = SocketAddr::from_str("1.2.3.4:5678").unwrap();
        let args = TransmitToHopperArgs {
            main_cryptde: cryptde.dup(),
            payload,
            client_addr: source_addr,
            timestamp: SystemTime::now(),
            is_decentralized: true,
            logger,
            hopper_sub: peer_actors.hopper.from_hopper_client,
            dispatcher_sub: peer_actors.dispatcher.from_dispatcher_client,
            accountant_sub: peer_actors.accountant.report_services_consumed,
            retire_stream_key_sub_opt: None,
        };

        let _result = ProxyServer::try_transmit_to_hopper(
            args,
            peer_actors.proxy_server.add_return_route,
            route_result,
        );
    }

    #[test]
    #[should_panic(expected = "Return route has to begin with an exit service if not zero hop")]
    fn report_response_services_consumed_does_not_allow_for_other_order_than_started_at_exit_service(
    ) {
        let subject = ProxyServer::new(
            CRYPTDE_PAIR.clone(),
            true,
            Some(STANDARD_CONSUMING_WALLET_BALANCE),
            false,
            false,
        );
        let add_return_route_message = AddReturnRouteMessage {
            return_route_id: 0,
            expected_services: vec![
                ExpectedService::Routing(
                    PublicKey::from(&b"key"[..]),
                    make_wallet("some wallet"),
                    rate_pack(10),
                ),
                ExpectedService::Exit(
                    PublicKey::from(&b"exit_key"[..]),
                    make_wallet("exit"),
                    rate_pack(11),
                ),
            ],
            protocol: ProxyProtocol::HTTP,
            hostname_opt: None,
        };

        subject.report_response_services_consumed(&add_return_route_message, 1234, 3456);
    }

    #[test]
    fn proxy_server_receives_http_request_from_dispatcher_but_neighborhood_cant_make_route_with_no_expected_services(
    ) {
        init_test_logging();
        let test_name = "proxy_server_receives_http_request_from_dispatcher_but_neighborhood_cant_make_route_with_no_expected_services";
        let cryptde = CRYPTDE_PAIR.main.as_ref();
        let public_key = &cryptde.public_key();
        let http_request = b"GET /index.html HTTP/1.1\r\nHost: nowhere.com\r\n\r\n";
        let (neighborhood_mock, _, neighborhood_recording_arc) = make_recorder();
        let route_query_response = RouteQueryResponse {
            route: Route::round_trip(
                RouteSegment::new(vec![public_key, public_key], Component::ProxyClient),
                RouteSegment::new(vec![public_key, public_key], Component::ProxyServer),
                cryptde,
                None,
                1234,
                None,
            )
            .unwrap(),
            expected_services: ExpectedServices::RoundTrip(vec![], vec![], 1234),
        };
        let neighborhood_mock = neighborhood_mock.route_query_response(Some(route_query_response));
        let dispatcher = Recorder::new();
        let dispatcher_awaiter = dispatcher.get_awaiter();
        let dispatcher_recording_arc = dispatcher.get_recording();
        let socket_addr = SocketAddr::from_str("1.2.3.4:5678").unwrap();
        let expected_data = http_request.to_vec();
        let msg_from_dispatcher = InboundClientData {
            timestamp: SystemTime::now(),
            client_addr: socket_addr.clone(),
            reception_port: Some(HTTP_PORT),
            sequence_number: Some(0),
            last_data: true,
            data: expected_data.clone(),
            is_clandestine: false,
        };
        let stream_key = StreamKey::make_meaningless_stream_key();
        thread::spawn(move || {
            let system = System::new(test_name);
            let mut subject = ProxyServer::new(
                CRYPTDE_PAIR.clone(),
                true,
                Some(STANDARD_CONSUMING_WALLET_BALANCE),
                false,
                false,
            );
            subject.logger = Logger::new(test_name);
            subject.stream_key_factory =
                Box::new(StreamKeyFactoryMock::new().make_result(stream_key));
            let subject_addr: Addr<ProxyServer> = subject.start();
            let mut peer_actors = peer_actors_builder()
                .dispatcher(dispatcher)
                .neighborhood(neighborhood_mock)
                .build();
            peer_actors.proxy_server = ProxyServer::make_subs_from(&subject_addr);
            subject_addr.try_send(BindMessage { peer_actors }).unwrap();

            subject_addr.try_send(msg_from_dispatcher).unwrap();

            system.run();
        });

        dispatcher_awaiter.await_message_count(1);
        let recording = dispatcher_recording_arc.lock().unwrap();
        let record = recording.get_record::<TransmitDataMsg>(0);
        let expected_msg = TransmitDataMsg {
            endpoint: Endpoint::Socket(SocketAddr::from_str("1.2.3.4:5678").unwrap()),
            last_data: true,
            sequence_number: Some(0),
            data: ServerImpersonatorHttp {}.route_query_failure_response("nowhere.com"),
        };
        assert_eq!(record, &expected_msg);
        let recording = neighborhood_recording_arc.lock().unwrap();
        let record = recording.get_record::<RouteQueryMessage>(0);
        assert_eq!(
            record,
            &RouteQueryMessage::data_indefinite_route_request(Some("nowhere.com".to_string()), 47)
        );
        TestLogHandler::new().exists_log_containing(&format!(
            "WARN: {test_name}: No route found for hostname: Some(\"nowhere.com\") - stream key {stream_key} - retries left: 3 - AddRouteResultMessage Error: Failed to find route to nowhere.com"
        ));
    }

    #[test]
    fn proxy_server_receives_tls_client_hello_from_dispatcher_then_sends_cores_package_to_hopper() {
        let tls_request = &[
            0x16, // content_type: Handshake
            0x00, 0x00, 0x00, 0x00, // version, length: don't care
            0x01, // handshake_type: ClientHello
            0x00, 0x00, 0x00, 0x00, 0x00, // length, version: don't care
            0x00, 0x00, 0x00, 0x00, 0x00, 0x00, 0x00, 0x00, 0x00, 0x00, 0x00, 0x00, 0x00, 0x00,
            0x00, 0x00, // random: don't care
            0x00, 0x00, 0x00, 0x00, 0x00, 0x00, 0x00, 0x00, 0x00, 0x00, 0x00, 0x00, 0x00, 0x00,
            0x00, 0x00, // random: don't care
            0x00, // session_id_length
            0x00, 0x00, // cipher_suites_length
            0x00, // compression_methods_length
            0x00, 0x13, // extensions_length
            0x00, 0x00, // extension_type: server_name
            0x00, 0x0F, // extension_length
            0x00, 0x0D, // server_name_list_length
            0x00, // server_name_type
            0x00, 0x0A, // server_name_length
            b's', b'e', b'r', b'v', b'e', b'r', b'.', b'c', b'o', b'm', // server_name
        ];
        let main_cryptde = CRYPTDE_PAIR.main.as_ref();
        let alias_cryptde = CRYPTDE_PAIR.alias.as_ref();
        let hopper_mock = Recorder::new();
        let hopper_log_arc = hopper_mock.get_recording();
        let hopper_awaiter = hopper_mock.get_awaiter();
        let destination_key = PublicKey::from(&b"our destination"[..]);
        let neighborhood_mock = Recorder::new().route_query_response(Some(RouteQueryResponse {
            route: Route { hops: vec![] },
            expected_services: ExpectedServices::RoundTrip(
                vec![make_exit_service_from_key(destination_key.clone())],
                vec![],
                1234,
            ),
        }));
        let stream_key = StreamKey::make_meaningless_stream_key();
        let socket_addr = SocketAddr::from_str("1.2.3.4:5678").unwrap();
        let expected_data = tls_request.to_vec();
        let msg_from_dispatcher = InboundClientData {
            timestamp: SystemTime::now(),
            client_addr: socket_addr.clone(),
            reception_port: Some(TLS_PORT),
            sequence_number: Some(0),
            last_data: false,
            is_clandestine: false,
            data: expected_data.clone(),
        };
        let expected_tls_request = PlainData::new(tls_request);
        let route = Route { hops: vec![] };
        let expected_payload = ClientRequestPayload_0v1 {
            stream_key: stream_key.clone(),
            sequenced_packet: SequencedPacket {
                data: expected_tls_request.into(),
                sequence_number: 0,
                last_data: false,
            },
            target_hostname: Some(String::from("server.com")),
            target_port: TLS_PORT,
            protocol: ProxyProtocol::TLS,
            originator_public_key: alias_cryptde.public_key().clone(),
        };
        let expected_pkg = IncipientCoresPackage::new(
            main_cryptde,
            route.clone(),
            expected_payload.into(),
            &destination_key,
        )
        .unwrap();
        thread::spawn(move || {
            let mut subject = ProxyServer::new(
                CRYPTDE_PAIR.clone(),
                true,
                Some(STANDARD_CONSUMING_WALLET_BALANCE),
                false,
                false,
            );
            subject.stream_key_factory =
                Box::new(StreamKeyFactoryMock::new().make_result(stream_key.clone()));
            let system = System::new("proxy_server_receives_tls_client_hello_from_dispatcher_then_sends_cores_package_to_hopper");
            let subject_addr: Addr<ProxyServer> = subject.start();
            let peer_actors = peer_actors_builder()
                .hopper(hopper_mock)
                .neighborhood(neighborhood_mock)
                .build();
            subject_addr.try_send(BindMessage { peer_actors }).unwrap();

            subject_addr.try_send(msg_from_dispatcher).unwrap();

            system.run();
        });

        hopper_awaiter.await_message_count(1);
        let recording = hopper_log_arc.lock().unwrap();
        let record = recording.get_record::<IncipientCoresPackage>(0);
        assert_eq!(record, &expected_pkg);
    }

    #[test]
    fn proxy_server_receives_tls_handshake_packet_other_than_client_hello_from_dispatcher_then_sends_cores_package_to_hopper(
    ) {
        let tls_request = &[
            0x16, // content_type: Handshake
            0x00, 0x00, 0x00, 0x00, // version, length: don't care
            0x10, // handshake_type: ClientKeyExchange (not important--just not ClientHello)
            0x00, 0x00, 0x00, // length: 0
        ];
        let main_cryptde = CRYPTDE_PAIR.main.as_ref();
        let alias_cryptde = CRYPTDE_PAIR.alias.as_ref();
        let hopper_mock = Recorder::new();
        let hopper_log_arc = hopper_mock.get_recording();
        let hopper_awaiter = hopper_mock.get_awaiter();
        let destination_key = PublicKey::from(&b"our destination"[..]);
        let neighborhood_mock = Recorder::new().route_query_response(Some(RouteQueryResponse {
            route: Route { hops: vec![] },
            expected_services: ExpectedServices::RoundTrip(
                vec![make_exit_service_from_key(destination_key.clone())],
                vec![],
                1234,
            ),
        }));
        let stream_key = StreamKey::make_meaningless_stream_key();
        let socket_addr = SocketAddr::from_str("1.2.3.4:5678").unwrap();
        let expected_data = tls_request.to_vec();
        let msg_from_dispatcher = InboundClientData {
            timestamp: SystemTime::now(),
            client_addr: socket_addr.clone(),
            reception_port: Some(TLS_PORT),
            sequence_number: Some(0),
            last_data: false,
            is_clandestine: false,
            data: expected_data.clone(),
        };
        let expected_tls_request = PlainData::new(tls_request);
        let route = Route { hops: vec![] };
        let expected_payload = ClientRequestPayload_0v1 {
            stream_key: stream_key.clone(),
            sequenced_packet: SequencedPacket {
                data: expected_tls_request.into(),
                sequence_number: 0,
                last_data: false,
            },
            target_hostname: None,
            target_port: TLS_PORT,
            protocol: ProxyProtocol::TLS,
            originator_public_key: alias_cryptde.public_key().clone(),
        };
        let expected_pkg = IncipientCoresPackage::new(
            main_cryptde,
            route.clone(),
            expected_payload.into(),
            &destination_key,
        )
        .unwrap();
        thread::spawn(move || {
            let mut subject = ProxyServer::new(
                CRYPTDE_PAIR.clone(),
                true,
                Some(STANDARD_CONSUMING_WALLET_BALANCE),
                false,
                false,
            );
            subject.stream_key_factory =
                Box::new(StreamKeyFactoryMock::new().make_result(stream_key.clone()));
            let system = System::new("proxy_server_receives_tls_client_hello_from_dispatcher_then_sends_cores_package_to_hopper");
            let subject_addr: Addr<ProxyServer> = subject.start();
            let peer_actors = peer_actors_builder()
                .hopper(hopper_mock)
                .neighborhood(neighborhood_mock)
                .build();
            subject_addr.try_send(BindMessage { peer_actors }).unwrap();

            subject_addr.try_send(msg_from_dispatcher).unwrap();

            system.run();
        });

        hopper_awaiter.await_message_count(1);
        let recording = hopper_log_arc.lock().unwrap();
        let record = recording.get_record::<IncipientCoresPackage>(0);
        assert_eq!(record, &expected_pkg);
    }

    #[test]
    fn proxy_server_receives_tls_packet_other_than_handshake_from_dispatcher_then_sends_cores_package_to_hopper(
    ) {
        let test_name = "proxy_server_receives_tls_packet_other_than_handshake_from_dispatcher_then_sends_cores_package_to_hopper";
        let tls_request = &[
            0xFF, // content_type: don't care, just not Handshake
            0x00, 0x00, 0x00, 0x00, // version, length: don't care
        ];
        let main_cryptde = CRYPTDE_PAIR.main.as_ref();
        let alias_cryptde = CRYPTDE_PAIR.alias.as_ref();
        let hopper_mock = Recorder::new();
        let hopper_log_arc = hopper_mock.get_recording();
        let hopper_awaiter = hopper_mock.get_awaiter();
        let destination_key = PublicKey::from(&b"our destination"[..]);
        let neighborhood_mock = Recorder::new().route_query_response(Some(RouteQueryResponse {
            route: Route { hops: vec![] },
            expected_services: ExpectedServices::RoundTrip(
                vec![make_exit_service_from_key(destination_key.clone())],
                vec![],
                1234,
            ),
        }));
        let client_addr = SocketAddr::from_str("1.2.3.4:5678").unwrap();
        let stream_key = StreamKey::make_meaningful_stream_key(test_name);
        let expected_data = tls_request.to_vec();
        let msg_from_dispatcher = InboundClientData {
            timestamp: SystemTime::now(),
            client_addr,
            reception_port: Some(TLS_PORT),
            sequence_number: Some(0),
            last_data: true,
            is_clandestine: false,
            data: expected_data.clone(),
        };
        let expected_tls_request = PlainData::new(tls_request);
        let route = Route { hops: vec![] };
        let expected_payload = ClientRequestPayload_0v1 {
            stream_key: stream_key.clone(),
            sequenced_packet: SequencedPacket {
                data: expected_tls_request.into(),
                sequence_number: 0,
                last_data: true,
            },
            target_hostname: None,
            target_port: TLS_PORT,
            protocol: ProxyProtocol::TLS,
            originator_public_key: alias_cryptde.public_key().clone(),
        };
        let expected_pkg = IncipientCoresPackage::new(
            main_cryptde,
            route.clone(),
            expected_payload.into(),
            &destination_key,
        )
        .unwrap();
        thread::spawn(move || {
            let mut subject = ProxyServer::new(
                CRYPTDE_PAIR.clone(),
                true,
                Some(STANDARD_CONSUMING_WALLET_BALANCE),
                false,
                false,
            );
            subject.keys_and_addrs.insert(stream_key, client_addr);
            let system = System::new(test_name);
            let subject_addr: Addr<ProxyServer> = subject.start();
            let peer_actors = peer_actors_builder()
                .hopper(hopper_mock)
                .neighborhood(neighborhood_mock)
                .build();
            subject_addr.try_send(BindMessage { peer_actors }).unwrap();

            subject_addr.try_send(msg_from_dispatcher).unwrap();

            system.run();
        });

        hopper_awaiter.await_message_count(1);
        let recording = hopper_log_arc.lock().unwrap();
        let record = recording.get_record::<IncipientCoresPackage>(0);
        assert_eq!(record, &expected_pkg);
    }

    #[test]
    fn proxy_server_receives_tls_client_hello_from_dispatcher_but_neighborhood_cant_make_route() {
        init_test_logging();
        let tls_request = [
            0x16, // content_type: Handshake
            0x00, 0x00, 0x00, 0x00, // version, length: don't care
            0x01, // handshake_type: ClientHello
            0x00, 0x00, 0x00, 0x00, 0x00, // length, version: don't care
            0x00, 0x00, 0x00, 0x00, 0x00, 0x00, 0x00, 0x00, 0x00, 0x00, 0x00, 0x00, 0x00, 0x00,
            0x00, 0x00, // random: don't care
            0x00, 0x00, 0x00, 0x00, 0x00, 0x00, 0x00, 0x00, 0x00, 0x00, 0x00, 0x00, 0x00, 0x00,
            0x00, 0x00, // random: don't care
            0x00, // session_id_length
            0x00, 0x00, // cipher_suites_length
            0x00, // compression_methods_length
            0x00, 0x13, // extensions_length
            0x00, 0x00, // extension_type: server_name
            0x00, 0x0F, // extension_length
            0x00, 0x0D, // server_name_list_length
            0x00, // server_name_type
            0x00, 0x0A, // server_name_length
            b's', b'e', b'r', b'v', b'e', b'r', b'.', b'c', b'o', b'm', // server_name
        ]
        .to_vec();
        let test_name = "proxy_server_receives_tls_client_hello_from_dispatcher_but_neighborhood_cant_make_route";
        let dispatcher = Recorder::new();
        let dispatcher_awaiter = dispatcher.get_awaiter();
        let dispatcher_recording_arc = dispatcher.get_recording();
        let neighborhood = Recorder::new().route_query_response(None);
        let socket_addr = SocketAddr::from_str("1.2.3.4:5678").unwrap();
        let stream_key = StreamKey::make_meaningless_stream_key();
        let msg_from_dispatcher = InboundClientData {
            timestamp: SystemTime::now(),
            client_addr: socket_addr.clone(),
            reception_port: Some(TLS_PORT),
            sequence_number: Some(0),
            last_data: true,
            data: tls_request,
            is_clandestine: false,
        };
        thread::spawn(move || {
            let system = System::new(test_name);
            let mut subject = ProxyServer::new(
                CRYPTDE_PAIR.clone(),
                true,
                Some(STANDARD_CONSUMING_WALLET_BALANCE),
                false,
                false,
            );
            subject.logger = Logger::new(test_name);
            subject.stream_key_factory =
                Box::new(StreamKeyFactoryMock::new().make_result(stream_key));
            let subject_addr: Addr<ProxyServer> = subject.start();
            let peer_actors = peer_actors_builder()
                .dispatcher(dispatcher)
                .neighborhood(neighborhood)
                .build();
            subject_addr.try_send(BindMessage { peer_actors }).unwrap();

            subject_addr.try_send(msg_from_dispatcher).unwrap();

            system.run();
        });
        dispatcher_awaiter.await_message_count(1);
        let recording = dispatcher_recording_arc.lock().unwrap();
        let record = recording.get_record::<TransmitDataMsg>(0);
        let expected_msg = TransmitDataMsg {
            endpoint: Endpoint::Socket(SocketAddr::from_str("1.2.3.4:5678").unwrap()),
            last_data: true,
            sequence_number: Some(0),
            data: ServerImpersonatorTls {}.route_query_failure_response("ignored"),
        };
        assert_eq!(record, &expected_msg);
    }

    #[test]
    fn proxy_server_receives_terminal_response_from_hopper() {
        init_test_logging();
        let test_name = "proxy_server_receives_terminal_response_from_hopper";
        let system = System::new(test_name);
        let (dispatcher, _, dispatcher_recording_arc) = make_recorder();
        let cryptde = CRYPTDE_PAIR.main.as_ref();
        let mut subject = ProxyServer::new(
            CRYPTDE_PAIR.clone(),
            true,
            Some(STANDARD_CONSUMING_WALLET_BALANCE),
            false,
            false,
        );
        subject.logger = Logger::new(test_name);
        let socket_addr = SocketAddr::from_str("1.2.3.4:5678").unwrap();
        let stream_key = StreamKey::make_meaningful_stream_key(test_name);
        subject
            .keys_and_addrs
            .insert(stream_key.clone(), socket_addr.clone());
        subject.route_ids_to_return_routes.insert(
            1234,
            AddReturnRouteMessage {
                return_route_id: 1234,
                expected_services: vec![ExpectedService::Nothing],
                protocol: ProxyProtocol::TLS,
                hostname_opt: None,
            },
        );
        let subject_addr: Addr<ProxyServer> = subject.start();
        let remaining_route = return_route_with_id(cryptde, 1234);
        let client_response_payload = ClientResponsePayload_0v1 {
            stream_key: stream_key.clone(),
            sequenced_packet: SequencedPacket {
                data: b"16 bytes of data".to_vec(),
                sequence_number: 12345678,
                last_data: true,
            },
        };
        let first_expired_cores_package = ExpiredCoresPackage::new(
            SocketAddr::from_str("1.2.3.4:1234").unwrap(),
            Some(make_wallet("consuming")),
            remaining_route,
            client_response_payload,
            0,
        );
        let second_expired_cores_package = first_expired_cores_package.clone();
        let peer_actors = peer_actors_builder().dispatcher(dispatcher).build();
        subject_addr.try_send(BindMessage { peer_actors }).unwrap();

        subject_addr.try_send(first_expired_cores_package).unwrap(); // This will purge the stream key records
        subject_addr.try_send(second_expired_cores_package).unwrap(); // This will be discarded

        System::current().stop();
        system.run();
        let dispatcher_recording = dispatcher_recording_arc.lock().unwrap();
        let transmit_data_msg = dispatcher_recording.get_record::<TransmitDataMsg>(0);
        assert_eq!(transmit_data_msg.endpoint, Endpoint::Socket(socket_addr));
        assert_eq!(transmit_data_msg.last_data, true);
        assert_eq!(transmit_data_msg.data, b"16 bytes of data".to_vec());
        let tlh = TestLogHandler::new();
        tlh.exists_log_containing(&format!(
            "DEBUG: {test_name}: Retiring stream key {:?} due to last data received from the exit node",
            stream_key
        ));
        tlh.exists_log_containing(&format!(
            "WARN: {test_name}: Discarding 16-byte packet 12345678 from an unrecognized stream key: {:?}",
            stream_key
        ));
    }

    #[test]
    #[should_panic(expected = "time calculation error")]
    fn log_straggling_packet_panics_if_timestamp_is_wrong() {
        let subject = ProxyServer::new(
            CRYPTDE_PAIR.clone(),
            true,
            Some(STANDARD_CONSUMING_WALLET_BALANCE),
            false,
            false,
        );
        let stream_key = StreamKey::make_meaningless_stream_key();
        let timestamp = SystemTime::now()
            .checked_add(Duration::from_secs(10))
            .unwrap();
        let _ = subject.log_straggling_packet(&stream_key, 10, &timestamp);
    }

    #[test]
    fn handle_client_response_payload_purges_stream_keys_for_terminal_response() {
        let cryptde = CRYPTDE_PAIR.main.as_ref();
        let mut subject = ProxyServer::new(
            CRYPTDE_PAIR.clone(),
            true,
            Some(STANDARD_CONSUMING_WALLET_BALANCE),
            false,
            false,
        );
        subject.subs = Some(make_proxy_server_out_subs());

        let stream_key = StreamKey::make_meaningless_stream_key();
        let socket_addr = SocketAddr::from_str("1.2.3.4:5678").unwrap();
        subject
            .keys_and_addrs
            .insert(stream_key.clone(), socket_addr.clone());
        subject.stream_key_routes.insert(
            stream_key.clone(),
            RouteQueryResponse {
                route: Route { hops: vec![] },
                expected_services: ExpectedServices::RoundTrip(vec![], vec![], 1234),
            },
        );
        subject
            .tunneled_hosts
            .insert(stream_key.clone(), "hostname".to_string());
        subject.route_ids_to_return_routes.insert(
            1234,
            AddReturnRouteMessage {
                return_route_id: 1234,
                expected_services: vec![],
                protocol: ProxyProtocol::HTTP,
                hostname_opt: None,
            },
        );
        let client_response_payload = ClientResponsePayload_0v1 {
            stream_key: stream_key.clone(),
            sequenced_packet: SequencedPacket::new(vec![], 1, true),
        };
        let (dispatcher_mock, _, _) = make_recorder();
        let peer_actors = peer_actors_builder().dispatcher(dispatcher_mock).build();
        subject.subs.as_mut().unwrap().dispatcher = peer_actors.dispatcher.from_dispatcher_client;
        let expired_cores_package: ExpiredCoresPackage<ClientResponsePayload_0v1> =
            ExpiredCoresPackage::new(
                SocketAddr::from_str("1.2.3.4:1234").unwrap(),
                Some(make_wallet("irrelevant")),
                return_route_with_id(cryptde, 1234),
                client_response_payload.into(),
                0,
            );

        subject.handle_client_response_payload(expired_cores_package);

        assert!(subject.keys_and_addrs.is_empty());
        assert!(subject.stream_key_routes.is_empty());
        assert!(subject.tunneled_hosts.is_empty());
    }

    #[test]
    fn proxy_server_schedules_stream_key_purge_once_shutdown_order_is_received_for_stream() {
        let common_msg = StreamShutdownMsg {
            peer_addr: SocketAddr::from_str("1.2.3.4:5678").unwrap(),
            stream_type: RemovedStreamType::NonClandestine(NonClandestineAttributes {
                reception_port: 0,
                sequence_number: 0,
            }),
            report_to_counterpart: true,
        };
        assert_stream_is_purged_with_a_delay(StreamShutdownMsg {
            report_to_counterpart: true,
            ..common_msg.clone()
        });
        assert_stream_is_purged_with_a_delay(StreamShutdownMsg {
            report_to_counterpart: false,
            ..common_msg
        });
    }

    fn assert_stream_is_purged_with_a_delay(msg: StreamShutdownMsg) {
        /*
        +------------------------------------------------------------------+
        | (0ms)                                                            |
        | Stream shutdown is ordered                                       |
        +------------------------------------------------------------------+
                      |
                      v
        +------------------------------------------------------------------+
        | (400ms) (stream_key_purge_delay_in_millis - offset_in_millis)    |
        | Pre-purge assertion message finds records                        |
        +------------------------------------------------------------------+
                      |
                      v
        +------------------------------------------------------------------+
        | (500ms) (stream_key_purge_delay_in_millis)                       |
        | Stream is purged                                                 |
        +------------------------------------------------------------------+
                      |
                      v
        +------------------------------------------------------------------+
        | (600ms) (stream_key_purge_delay_in_millis + offset_in_millis)    |
        | Post-purge assertion message finds no records                    |
        +------------------------------------------------------------------+
        */

        init_test_logging();
        let test_name =
            "proxy_server_schedules_stream_key_purge_once_shutdown_order_is_received_for_stream";
        let stream_key_purge_delay_in_millis = 500;
        let offset_in_millis = 100;
        let mut subject = ProxyServer::new(
            CRYPTDE_PAIR.clone(),
            true,
            Some(STANDARD_CONSUMING_WALLET_BALANCE),
            false,
            false,
        );
        subject.stream_key_purge_delay = Duration::from_millis(stream_key_purge_delay_in_millis);
        subject.logger = Logger::new(&test_name);
        subject.subs = Some(make_proxy_server_out_subs());
        let stream_key = StreamKey::make_meaningful_stream_key(&test_name);
        subject
            .keys_and_addrs
            .insert(stream_key.clone(), msg.peer_addr.clone());
        subject.stream_key_routes.insert(
            stream_key.clone(),
            RouteQueryResponse {
                route: Route { hops: vec![] },
                expected_services: ExpectedServices::RoundTrip(vec![], vec![], 1234),
            },
        );
        subject
            .tunneled_hosts
            .insert(stream_key.clone(), "hostname".to_string());
        subject.route_ids_to_return_routes.insert(
            1234,
            AddReturnRouteMessage {
                return_route_id: 1234,
                expected_services: vec![],
                protocol: ProxyProtocol::HTTP,
                hostname_opt: None,
            },
        );
        let proxy_server_addr = subject.start();
        let schedule_stream_key_purge_sub = proxy_server_addr.clone().recipient();
        let mut peer_actors = peer_actors_builder().build();
        peer_actors.proxy_server.schedule_stream_key_purge = schedule_stream_key_purge_sub;
        let system = System::new(test_name);
        let bind_msg = BindMessage { peer_actors };
        proxy_server_addr.try_send(bind_msg).unwrap();
        let time_before_sending_package = SystemTime::now();

        proxy_server_addr.try_send(msg).unwrap();

        let time_after_sending_package = time_before_sending_package
            .checked_add(Duration::from_secs(1))
            .unwrap();
        let pre_purge_assertions = AssertionsMessage {
            assertions: Box::new(move |proxy_server: &mut ProxyServer| {
                let purge_timestamp = proxy_server
                    .stream_key_ttl
                    .get(&stream_key)
                    .unwrap()
                    .clone();
                assert!(
                    time_before_sending_package <= purge_timestamp
                        && purge_timestamp <= time_after_sending_package
                );
                assert!(!proxy_server.keys_and_addrs.is_empty());
                assert!(!proxy_server.stream_key_routes.is_empty());
                assert!(!proxy_server.tunneled_hosts.is_empty());
                TestLogHandler::new().exists_log_containing(&format!(
                    "DEBUG: {test_name}: Client closed stream referenced by stream key {:?}, \
                    which was tunneling to the host \"hostname\". \
                    It will be purged after {stream_key_purge_delay_in_millis}ms.",
                    stream_key
                ));
            }),
        };
        proxy_server_addr
            .try_send(MessageScheduler {
                scheduled_msg: pre_purge_assertions,
                delay: Duration::from_millis(stream_key_purge_delay_in_millis - offset_in_millis), // 400ms
            })
            .unwrap();
        let post_purge_assertions = AssertionsMessage {
            assertions: Box::new(move |proxy_server: &mut ProxyServer| {
                assert!(proxy_server.keys_and_addrs.is_empty());
                assert!(proxy_server.stream_key_routes.is_empty());
                assert!(proxy_server.tunneled_hosts.is_empty());
                assert!(proxy_server.stream_key_ttl.is_empty());
                TestLogHandler::new().exists_log_containing(&format!(
                    "DEBUG: {test_name}: Retiring stream key {:?}",
                    stream_key
                ));
                System::current().stop();
            }),
        };
        proxy_server_addr
            .try_send(MessageScheduler {
                scheduled_msg: post_purge_assertions,
                delay: Duration::from_millis(stream_key_purge_delay_in_millis + offset_in_millis), // 600ms
            })
            .unwrap();
        system.run();
    }

    #[test]
    fn straggling_packets_are_charged_and_dropped_as_the_browser_stopped_awaiting_them_anyway() {
        init_test_logging();
        let test_name = "straggling_packets_are_charged_and_dropped_as_the_browser_stopped_awaiting_them_anyway";
        let cryptde = CRYPTDE_PAIR.main.as_ref();
        let mut subject = ProxyServer::new(
            CRYPTDE_PAIR.clone(),
            true,
            Some(STANDARD_CONSUMING_WALLET_BALANCE),
            false,
            false,
        );
        subject.logger = Logger::new(test_name);
        subject.subs = Some(make_proxy_server_out_subs());
        let stream_key = StreamKey::make_meaningful_stream_key(test_name);
        let socket_addr = SocketAddr::from_str("1.2.3.4:5678").unwrap();
        subject
            .keys_and_addrs
            .insert(stream_key.clone(), socket_addr.clone());
        subject.stream_key_routes.insert(
            stream_key.clone(),
            RouteQueryResponse {
                route: Route { hops: vec![] },
                expected_services: ExpectedServices::RoundTrip(vec![], vec![], 1234),
            },
        );
        subject
            .tunneled_hosts
            .insert(stream_key.clone(), "hostname".to_string());
        let exit_key = PublicKey::new(&b"blah"[..]);
        let exit_wallet = make_wallet("abc");
        let exit_rates = RatePack {
            routing_byte_rate: 0,
            routing_service_rate: 0,
            exit_byte_rate: 100,
            exit_service_rate: 60000,
        };
        subject.route_ids_to_return_routes.insert(
            1234,
            AddReturnRouteMessage {
                return_route_id: 1234,
                expected_services: vec![ExpectedService::Exit(
                    exit_key,
                    exit_wallet.clone(),
                    exit_rates.clone(),
                )],
                protocol: ProxyProtocol::HTTP,
                hostname_opt: None,
            },
        );
        subject
            .stream_key_ttl
            .insert(stream_key.clone(), SystemTime::now());
        let (accountant, _, accountant_recording_arc) = make_recorder();
        let (dispatcher, _, dispatcher_recording_arc) = make_recorder();
        let proxy_server_addr = subject.start();
        let peer_actors = peer_actors_builder()
            .accountant(accountant)
            .dispatcher(dispatcher)
            .build();
        let system = System::new(test_name);
        let response_data = vec![0; 30];
        let client_response_payload = ClientResponsePayload_0v1 {
            stream_key: stream_key.clone(),
            sequenced_packet: SequencedPacket::new(response_data.clone(), 1, true),
        };
        let expired_cores_package: ExpiredCoresPackage<ClientResponsePayload_0v1> =
            ExpiredCoresPackage::new(
                SocketAddr::from_str("1.2.3.4:1234").unwrap(),
                Some(make_wallet("irrelevant")),
                return_route_with_id(cryptde, 1234),
                client_response_payload.into(),
                5432,
            );
        let bind_msg = BindMessage { peer_actors };
        proxy_server_addr.try_send(bind_msg).unwrap();

        proxy_server_addr.try_send(expired_cores_package).unwrap();

        System::current().stop();
        system.run();
        let accountant_recording = accountant_recording_arc.lock().unwrap();
        let msg = accountant_recording.get_record::<ReportServicesConsumedMessage>(0);
        assert_eq!(
            &msg.exit,
            &ExitServiceConsumed {
                earning_wallet: exit_wallet,
                payload_size: response_data.len(),
                service_rate: exit_rates.exit_service_rate,
                byte_rate: exit_rates.exit_byte_rate,
            }
        );
        assert_eq!(msg.routing_payload_size, 5432);
        let dispatcher_recording = dispatcher_recording_arc.lock().unwrap();
        let len = dispatcher_recording.len();
        assert_eq!(len, 0);
        TestLogHandler::new().exists_log_containing(&format!(
            "DEBUG: {test_name}: Straggling packet of length 5432 received for a \
            stream key {:?} after a delay of",
            stream_key
        ));
    }

    #[test]
    fn proxy_server_receives_nonterminal_response_from_hopper() {
        let system = System::new("proxy_server_receives_nonterminal_response_from_hopper");
        let (dispatcher_mock, _, dispatcher_log_arc) = make_recorder();
        let (accountant, _, accountant_recording_arc) = make_recorder();
        let cryptde = CRYPTDE_PAIR.main.as_ref();
        let mut subject = ProxyServer::new(
            CRYPTDE_PAIR.clone(),
            true,
            Some(STANDARD_CONSUMING_WALLET_BALANCE),
            false,
            false,
        );
        let socket_addr = SocketAddr::from_str("1.2.3.4:5678").unwrap();
        let stream_key = StreamKey::make_meaningless_stream_key();
        let irrelevant_public_key = PublicKey::from(&b"irrelevant"[..]);
        subject
            .keys_and_addrs
            .insert(stream_key.clone(), socket_addr.clone());
        let incoming_route_d_wallet = make_wallet("D Earning");
        let incoming_route_e_wallet = make_wallet("E Earning");
        let incoming_route_f_wallet = make_wallet("F Earning");
        let rate_pack_d = rate_pack(101);
        let rate_pack_e = rate_pack(102);
        let rate_pack_f = rate_pack(103);
        subject.route_ids_to_return_routes.insert(
            1234,
            AddReturnRouteMessage {
                return_route_id: 1234,
                expected_services: vec![
                    ExpectedService::Exit(
                        irrelevant_public_key.clone(),
                        incoming_route_d_wallet.clone(),
                        rate_pack_d,
                    ),
                    ExpectedService::Routing(
                        irrelevant_public_key.clone(),
                        incoming_route_e_wallet.clone(),
                        rate_pack_e,
                    ),
                    ExpectedService::Routing(
                        irrelevant_public_key.clone(),
                        incoming_route_f_wallet.clone(),
                        rate_pack_f,
                    ),
                    ExpectedService::Nothing,
                ],
                protocol: ProxyProtocol::TLS,
                hostname_opt: None,
            },
        );
        let incoming_route_g_wallet = make_wallet("G Earning");
        let incoming_route_h_wallet = make_wallet("H Earning");
        let incoming_route_i_wallet = make_wallet("I Earning");
        let rate_pack_g = rate_pack(104);
        let rate_pack_h = rate_pack(105);
        let rate_pack_i = rate_pack(106);
        subject.route_ids_to_return_routes.insert(
            1235,
            AddReturnRouteMessage {
                return_route_id: 1235,
                expected_services: vec![
                    ExpectedService::Exit(
                        irrelevant_public_key.clone(),
                        incoming_route_g_wallet.clone(),
                        rate_pack_g,
                    ),
                    ExpectedService::Routing(
                        irrelevant_public_key.clone(),
                        incoming_route_h_wallet.clone(),
                        rate_pack_h,
                    ),
                    ExpectedService::Routing(
                        irrelevant_public_key.clone(),
                        incoming_route_i_wallet.clone(),
                        rate_pack_i,
                    ),
                    ExpectedService::Nothing,
                ],
                protocol: ProxyProtocol::TLS,
                hostname_opt: None,
            },
        );
        let subject_addr: Addr<ProxyServer> = subject.start();
        let first_client_response_payload = ClientResponsePayload_0v1 {
            stream_key,
            sequenced_packet: SequencedPacket {
                data: b"some data".to_vec(),
                sequence_number: 4321,
                last_data: false,
            },
        };
        let first_exit_size = first_client_response_payload.sequenced_packet.data.len();
        let first_expired_cores_package: ExpiredCoresPackage<ClientResponsePayload_0v1> =
            ExpiredCoresPackage::new(
                SocketAddr::from_str("1.2.3.4:1234").unwrap(),
                Some(make_wallet("irrelevant")),
                return_route_with_id(cryptde, 1234),
                first_client_response_payload.into(),
                0,
            );
        let routing_size = first_expired_cores_package.payload_len;
        let second_client_response_payload = ClientResponsePayload_0v1 {
            stream_key,
            sequenced_packet: SequencedPacket {
                data: b"other data".to_vec(),
                sequence_number: 4322,
                last_data: false,
            },
        };
        let second_exit_size = second_client_response_payload.sequenced_packet.data.len();
        let second_expired_cores_package: ExpiredCoresPackage<ClientResponsePayload_0v1> =
            ExpiredCoresPackage::new(
                SocketAddr::from_str("1.2.3.5:1235").unwrap(),
                Some(make_wallet("irrelevant")),
                return_route_with_id(cryptde, 1235),
                second_client_response_payload.into(),
                0,
            );
        let peer_actors = peer_actors_builder()
            .dispatcher(dispatcher_mock)
            .accountant(accountant)
            .build();
        subject_addr.try_send(BindMessage { peer_actors }).unwrap();
        let before = SystemTime::now();

        subject_addr
            .try_send(first_expired_cores_package.clone())
            .unwrap();
        subject_addr
            .try_send(second_expired_cores_package.clone())
            .unwrap();

        System::current().stop();
        system.run();
        let after = SystemTime::now();
        let dispatcher_recording = dispatcher_log_arc.lock().unwrap();
        let record = dispatcher_recording.get_record::<TransmitDataMsg>(0);
        assert_eq!(record.endpoint, Endpoint::Socket(socket_addr));
        assert_eq!(record.last_data, false);
        assert_eq!(record.data, b"some data".to_vec());
        let record = dispatcher_recording.get_record::<TransmitDataMsg>(1);
        assert_eq!(record.endpoint, Endpoint::Socket(socket_addr));
        assert_eq!(record.last_data, false);
        assert_eq!(record.data, b"other data".to_vec());
        let accountant_recording = accountant_recording_arc.lock().unwrap();
        let first_report = accountant_recording.get_record::<ReportServicesConsumedMessage>(0);
        let first_report_timestamp = first_report.timestamp;
        assert_eq!(
            first_report,
            &ReportServicesConsumedMessage {
                timestamp: first_report_timestamp,
                exit: ExitServiceConsumed {
                    earning_wallet: incoming_route_d_wallet,
                    payload_size: first_exit_size,
                    service_rate: rate_pack_d.exit_service_rate,
                    byte_rate: rate_pack_d.exit_byte_rate
                },
                routing_payload_size: routing_size,
                routing: vec![
                    RoutingServiceConsumed {
                        earning_wallet: incoming_route_e_wallet,
                        service_rate: rate_pack_e.routing_service_rate,
                        byte_rate: rate_pack_e.routing_byte_rate
                    },
                    RoutingServiceConsumed {
                        earning_wallet: incoming_route_f_wallet,
                        service_rate: rate_pack_f.routing_service_rate,
                        byte_rate: rate_pack_f.routing_byte_rate
                    }
                ]
            }
        );
        assert!(before <= first_report_timestamp && first_report_timestamp <= after);
        let second_report = accountant_recording.get_record::<ReportServicesConsumedMessage>(1);
        let second_report_timestamp = second_report.timestamp;
        let routing_size = second_expired_cores_package.payload_len;
        assert_eq!(
            second_report,
            &ReportServicesConsumedMessage {
                timestamp: second_report_timestamp,
                exit: ExitServiceConsumed {
                    earning_wallet: incoming_route_g_wallet,
                    payload_size: second_exit_size,
                    service_rate: rate_pack_g.exit_service_rate,
                    byte_rate: rate_pack_g.exit_byte_rate
                },
                routing_payload_size: routing_size,
                routing: vec![
                    RoutingServiceConsumed {
                        earning_wallet: incoming_route_h_wallet,
                        service_rate: rate_pack_h.routing_service_rate,
                        byte_rate: rate_pack_h.routing_byte_rate
                    },
                    RoutingServiceConsumed {
                        earning_wallet: incoming_route_i_wallet,
                        service_rate: rate_pack_i.routing_service_rate,
                        byte_rate: rate_pack_i.routing_byte_rate
                    }
                ]
            }
        );
        assert!(before <= second_report_timestamp && second_report_timestamp <= after);
        assert_eq!(accountant_recording.len(), 2);
    }

    #[test]
    fn dns_retry_entry_is_removed_after_a_successful_client_response() {
        init_test_logging();
        let test_name = "dns_retry_entry_is_removed_after_a_successful_client_response";
        let system = System::new(test_name);
        let cryptde = CRYPTDE_PAIR.main.as_ref();
        let mut subject = ProxyServer::new(
            CRYPTDE_PAIR.clone(),
            true,
            Some(STANDARD_CONSUMING_WALLET_BALANCE),
            false,
            false,
        );
        let socket_addr = SocketAddr::from_str("1.2.3.4:5678").unwrap();
        let stream_key = StreamKey::make_meaningless_stream_key();
        let stream_key_clone = stream_key.clone();
        let irrelevant_public_key = PublicKey::from(&b"irrelevant"[..]);
        subject
            .keys_and_addrs
            .insert(stream_key.clone(), socket_addr.clone());
        subject.logger = Logger::new(test_name);
        let mut dns_failure_retries_hash_map = HashMap::new();
        let mut dns_fail_client_payload = make_request_payload(111, cryptde);
        dns_fail_client_payload.stream_key = stream_key;
        dns_failure_retries_hash_map.insert(
            stream_key,
            DNSFailureRetry {
                unsuccessful_request: dns_fail_client_payload,
                retries_left: 3,
            },
        );
        subject.dns_failure_retries = dns_failure_retries_hash_map;
        let incoming_route_d_wallet = make_wallet("D Earning");
        let incoming_route_e_wallet = make_wallet("E Earning");
        let incoming_route_f_wallet = make_wallet("F Earning");
        let rate_pack_d = rate_pack(101);
        let rate_pack_e = rate_pack(102);
        let rate_pack_f = rate_pack(103);
        subject.route_ids_to_return_routes.insert(
            1234,
            AddReturnRouteMessage {
                return_route_id: 1234,
                expected_services: vec![
                    ExpectedService::Exit(
                        irrelevant_public_key.clone(),
                        incoming_route_d_wallet.clone(),
                        rate_pack_d,
                    ),
                    ExpectedService::Routing(
                        irrelevant_public_key.clone(),
                        incoming_route_e_wallet.clone(),
                        rate_pack_e,
                    ),
                    ExpectedService::Routing(
                        irrelevant_public_key.clone(),
                        incoming_route_f_wallet.clone(),
                        rate_pack_f,
                    ),
                    ExpectedService::Nothing,
                ],
                protocol: ProxyProtocol::TLS,
                hostname_opt: None,
            },
        );
        let subject_addr: Addr<ProxyServer> = subject.start();
        let first_client_response_payload = ClientResponsePayload_0v1 {
            stream_key,
            sequenced_packet: SequencedPacket {
                data: b"some data".to_vec(),
                sequence_number: 4321,
                last_data: false,
            },
        };
        let first_expired_cores_package: ExpiredCoresPackage<ClientResponsePayload_0v1> =
            ExpiredCoresPackage::new(
                SocketAddr::from_str("1.2.3.4:1234").unwrap(),
                Some(make_wallet("irrelevant")),
                return_route_with_id(cryptde, 1234),
                first_client_response_payload.into(),
                0,
            );
        let peer_actors = peer_actors_builder().build();
        subject_addr.try_send(BindMessage { peer_actors }).unwrap();

        subject_addr.try_send(first_expired_cores_package).unwrap();

        subject_addr
            .try_send(AssertionsMessage {
                assertions: Box::new(move |proxy_server: &mut ProxyServer| {
                    let retry_opt = proxy_server.dns_failure_retries.get(&stream_key);
                    assert_eq!(retry_opt, None);
                }),
            })
            .unwrap();
        System::current().stop();
        system.run();
        TestLogHandler::new().exists_log_containing(&format!("DEBUG: {test_name}: Successful attempt of DNS resolution, removing DNS retry entry for stream key: {stream_key_clone}"));
    }

    #[test]
    fn proxy_server_records_services_consumed_even_after_browser_stream_is_gone() {
        let system =
            System::new("proxy_server_records_services_consumed_even_after_browser_stream_is_gone");
        let (dispatcher_mock, _, dispatcher_log_arc) = make_recorder();
        let (accountant, _, accountant_recording_arc) = make_recorder();
        let cryptde = CRYPTDE_PAIR.main.as_ref();
        let mut subject = ProxyServer::new(
            CRYPTDE_PAIR.clone(),
            true,
            Some(STANDARD_CONSUMING_WALLET_BALANCE),
            false,
            false,
        );
        let stream_key = StreamKey::make_meaningless_stream_key();
        let irrelevant_public_key = PublicKey::from(&b"irrelevant"[..]);
        // subject.keys_and_addrs contains no browser stream
        let incoming_route_d_wallet = make_wallet("D Earning");
        let incoming_route_e_wallet = make_wallet("E Earning");
        let rate_pack_d = rate_pack(101);
        let rate_pack_e = rate_pack(102);
        subject.route_ids_to_return_routes.insert(
            1234,
            AddReturnRouteMessage {
                return_route_id: 1234,
                expected_services: vec![
                    ExpectedService::Exit(
                        irrelevant_public_key.clone(),
                        incoming_route_d_wallet.clone(),
                        rate_pack_d,
                    ),
                    ExpectedService::Routing(
                        irrelevant_public_key.clone(),
                        incoming_route_e_wallet.clone(),
                        rate_pack_e,
                    ),
                ],
                protocol: ProxyProtocol::TLS,
                hostname_opt: None,
            },
        );
        let subject_addr: Addr<ProxyServer> = subject.start();
        let client_response_payload = ClientResponsePayload_0v1 {
            stream_key,
            sequenced_packet: SequencedPacket {
                data: b"some data".to_vec(),
                sequence_number: 4321,
                last_data: false,
            },
        };
        let exit_size = client_response_payload.sequenced_packet.data.len();
        let expired_cores_package: ExpiredCoresPackage<ClientResponsePayload_0v1> =
            ExpiredCoresPackage::new(
                SocketAddr::from_str("1.2.3.4:1234").unwrap(),
                Some(make_wallet("irrelevant")),
                return_route_with_id(cryptde, 1234),
                client_response_payload.into(),
                0,
            );
        let routing_size = expired_cores_package.payload_len;
        let peer_actors = peer_actors_builder()
            .dispatcher(dispatcher_mock)
            .accountant(accountant)
            .build();
        let before = SystemTime::now();
        subject_addr.try_send(BindMessage { peer_actors }).unwrap();

        subject_addr
            .try_send(expired_cores_package.clone())
            .unwrap();

        System::current().stop();
        system.run();
        let after = SystemTime::now();
        let dispatcher_recording = dispatcher_log_arc.lock().unwrap();
        assert_eq!(dispatcher_recording.len(), 0);
        let accountant_recording = accountant_recording_arc.lock().unwrap();
        let services_consumed_report =
            accountant_recording.get_record::<ReportServicesConsumedMessage>(0);
        let returned_timestamp = services_consumed_report.timestamp;
        assert_eq!(
            services_consumed_report,
            &ReportServicesConsumedMessage {
                timestamp: returned_timestamp,
                exit: ExitServiceConsumed {
                    earning_wallet: incoming_route_d_wallet,
                    payload_size: exit_size,
                    service_rate: rate_pack_d.exit_service_rate,
                    byte_rate: rate_pack_d.exit_byte_rate
                },
                routing_payload_size: routing_size,
                routing: vec![RoutingServiceConsumed {
                    earning_wallet: incoming_route_e_wallet,
                    service_rate: rate_pack_e.routing_service_rate,
                    byte_rate: rate_pack_e.routing_byte_rate
                }]
            }
        );
        assert!(before <= returned_timestamp && returned_timestamp <= after);
        assert_eq!(accountant_recording.len(), 1);
    }

    #[test]
    fn handle_dns_resolve_failure_sends_message_to_dispatcher() {
        let system = System::new("proxy_server_receives_response_from_routing_services");
        let (dispatcher_mock, _, dispatcher_log_arc) = make_recorder();
        let cryptde = CRYPTDE_PAIR.main.as_ref();
        let mut subject = ProxyServer::new(
            CRYPTDE_PAIR.clone(),
            true,
            Some(STANDARD_CONSUMING_WALLET_BALANCE),
            false,
            false,
        );

        let stream_key = StreamKey::make_meaningless_stream_key();
        let socket_addr = SocketAddr::from_str("1.2.3.4:5678").unwrap();
        let mut dns_failure_retries_hash_map = HashMap::new();
        let client_payload = make_request_payload(111, cryptde);
        dns_failure_retries_hash_map.insert(
            stream_key,
            DNSFailureRetry {
                unsuccessful_request: client_payload,
                retries_left: 0,
            },
        );
        subject.dns_failure_retries = dns_failure_retries_hash_map;
        subject
            .keys_and_addrs
            .insert(stream_key.clone(), socket_addr.clone());
        let exit_public_key = PublicKey::from(&b"exit_key"[..]);
        let exit_wallet = make_wallet("exit wallet");
        let subject_addr: Addr<ProxyServer> = subject.start();
        let dns_resolve_failure = DnsResolveFailure_0v1::new(stream_key);
        let expired_cores_package: ExpiredCoresPackage<DnsResolveFailure_0v1> =
            ExpiredCoresPackage::new(
                SocketAddr::from_str("1.2.3.4:1234").unwrap(),
                Some(make_wallet("irrelevant")),
                return_route_with_id(cryptde, 1234),
                dns_resolve_failure.into(),
                0,
            );

        let peer_actors = peer_actors_builder().dispatcher(dispatcher_mock).build();
        subject_addr.try_send(BindMessage { peer_actors }).unwrap();
        subject_addr
            .try_send(AddReturnRouteMessage {
                return_route_id: 1234,
                expected_services: vec![ExpectedService::Exit(
                    exit_public_key.clone(),
                    exit_wallet,
                    rate_pack(10),
                )],
                protocol: ProxyProtocol::HTTP,
                hostname_opt: Some("server.com".to_string()),
            })
            .unwrap();
        subject_addr.try_send(expired_cores_package).unwrap();

        System::current().stop();
        system.run();

        let dispatcher_recording = dispatcher_log_arc.lock().unwrap();
        let record = dispatcher_recording.get_record::<TransmitDataMsg>(0);
        assert_eq!(
            TransmitDataMsg {
                endpoint: Endpoint::Socket(socket_addr),
                last_data: true,
                sequence_number: Some(0),
                data: ServerImpersonatorHttp {}
                    .dns_resolution_failure_response(Some("server.com".to_string()),),
            },
            *record
        );
    }

    #[test]
    fn handle_dns_resolve_failure_reports_services_consumed() {
        let system = System::new("proxy_server_records_accounting");
        let (accountant, _, accountant_recording_arc) = make_recorder();
        let cryptde = CRYPTDE_PAIR.main.as_ref();
        let mut subject = ProxyServer::new(
            CRYPTDE_PAIR.clone(),
            true,
            Some(STANDARD_CONSUMING_WALLET_BALANCE),
            false,
            false,
        );
        let socket_addr = SocketAddr::from_str("1.2.3.4:5678").unwrap();
        let stream_key = StreamKey::make_meaningless_stream_key();
        let irrelevant_public_key = PublicKey::from(&b"irrelevant"[..]);
        let mut dns_failure_retries_hash_map = HashMap::new();
        let client_payload = make_request_payload(111, cryptde);
        dns_failure_retries_hash_map.insert(
            stream_key,
            DNSFailureRetry {
                unsuccessful_request: client_payload,
                retries_left: 0,
            },
        );
        subject.dns_failure_retries = dns_failure_retries_hash_map;
        subject
            .keys_and_addrs
            .insert(stream_key.clone(), socket_addr.clone());
        let incoming_route_d_wallet = make_wallet("D Earning");
        let incoming_route_e_wallet = make_wallet("E Earning");
        let incoming_route_f_wallet = make_wallet("F Earning");
        let rate_pack_d = rate_pack(101);
        let rate_pack_e = rate_pack(102);
        let rate_pack_f = rate_pack(103);
        subject.route_ids_to_return_routes.insert(
            1234,
            AddReturnRouteMessage {
                return_route_id: 1234,
                expected_services: vec![
                    ExpectedService::Exit(
                        irrelevant_public_key.clone(),
                        incoming_route_d_wallet.clone(),
                        rate_pack_d,
                    ),
                    ExpectedService::Routing(
                        irrelevant_public_key.clone(),
                        incoming_route_e_wallet.clone(),
                        rate_pack_e,
                    ),
                    ExpectedService::Routing(
                        irrelevant_public_key.clone(),
                        incoming_route_f_wallet.clone(),
                        rate_pack_f,
                    ),
                    ExpectedService::Nothing,
                ],
                protocol: ProxyProtocol::TLS,
                hostname_opt: Some("server.com".to_string()),
            },
        );
        let subject_addr: Addr<ProxyServer> = subject.start();
        let dns_resolve_failure_payload = DnsResolveFailure_0v1::new(stream_key);
        let expired_cores_package: ExpiredCoresPackage<DnsResolveFailure_0v1> =
            ExpiredCoresPackage::new(
                SocketAddr::from_str("1.2.3.4:1234").unwrap(),
                Some(make_wallet("irrelevant")),
                return_route_with_id(cryptde, 1234),
                dns_resolve_failure_payload.into(),
                0,
            );
        let routing_size = expired_cores_package.payload_len;
        let peer_actors = peer_actors_builder().accountant(accountant).build();
        subject_addr.try_send(BindMessage { peer_actors }).unwrap();
        let before = SystemTime::now();

        subject_addr
            .try_send(expired_cores_package.clone())
            .unwrap();

        System::current().stop();
        system.run();
        let after = SystemTime::now();
        let accountant_recording = accountant_recording_arc.lock().unwrap();
        let services_consumed_message =
            accountant_recording.get_record::<ReportServicesConsumedMessage>(0);
        let returned_timestamp = services_consumed_message.timestamp;
        assert_eq!(
            services_consumed_message,
            &ReportServicesConsumedMessage {
                timestamp: returned_timestamp,
                exit: ExitServiceConsumed {
                    earning_wallet: incoming_route_d_wallet,
                    payload_size: 0,
                    service_rate: rate_pack_d.exit_service_rate,
                    byte_rate: rate_pack_d.exit_byte_rate
                },
                routing_payload_size: routing_size,
                routing: vec![
                    RoutingServiceConsumed {
                        earning_wallet: incoming_route_e_wallet,
                        service_rate: rate_pack_e.routing_service_rate,
                        byte_rate: rate_pack_e.routing_byte_rate
                    },
                    RoutingServiceConsumed {
                        earning_wallet: incoming_route_f_wallet,
                        service_rate: rate_pack_f.routing_service_rate,
                        byte_rate: rate_pack_f.routing_byte_rate
                    }
                ]
            }
        );
        assert!(before <= returned_timestamp && returned_timestamp <= after);
        assert_eq!(accountant_recording.len(), 1);
    }

    #[test]
    fn handle_dns_resolve_failure_sends_message_to_neighborhood() {
        init_test_logging();
        let test_name = "handle_dns_resolve_failure_sends_message_to_neighborhood";
        let system = System::new(test_name);
        let (neighborhood_mock, _, neighborhood_log_arc) = make_recorder();
        let cryptde = CRYPTDE_PAIR.main.as_ref();
        let mut subject = ProxyServer::new(
            CRYPTDE_PAIR.clone(),
            true,
            Some(STANDARD_CONSUMING_WALLET_BALANCE),
            false,
            false,
        );
        let stream_key = StreamKey::make_meaningless_stream_key();
        let socket_addr = SocketAddr::from_str("1.2.3.4:5678").unwrap();
        let mut dns_failure_retries_hash_map = HashMap::new();
        let client_payload = make_request_payload(111, cryptde);
        dns_failure_retries_hash_map.insert(
            stream_key,
            DNSFailureRetry {
                unsuccessful_request: client_payload,
                retries_left: 0,
            },
        );
        subject.logger = Logger::new(test_name);
        subject.dns_failure_retries = dns_failure_retries_hash_map;
        subject
            .keys_and_addrs
            .insert(stream_key.clone(), socket_addr.clone());
        let exit_public_key = PublicKey::from(&b"exit_key"[..]);
        let exit_wallet = make_wallet("exit wallet");
        subject.route_ids_to_return_routes.insert(
            1234,
            AddReturnRouteMessage {
                return_route_id: 1234,
                expected_services: vec![ExpectedService::Exit(
                    exit_public_key.clone(),
                    exit_wallet,
                    rate_pack(10),
                )],
                protocol: ProxyProtocol::HTTP,
                hostname_opt: Some("server.com".to_string()),
            },
        );
        let subject_addr: Addr<ProxyServer> = subject.start();
        let dns_resolve_failure = DnsResolveFailure_0v1::new(stream_key);
        let expired_cores_package: ExpiredCoresPackage<DnsResolveFailure_0v1> =
            ExpiredCoresPackage::new(
                SocketAddr::from_str("1.2.3.4:1234").unwrap(),
                Some(make_wallet("irrelevant")),
                return_route_with_id(cryptde, 1234),
                dns_resolve_failure.into(),
                0,
            );
        let peer_actors = peer_actors_builder()
            .neighborhood(neighborhood_mock)
            .build();

        subject_addr.try_send(BindMessage { peer_actors }).unwrap();
        subject_addr.try_send(expired_cores_package).unwrap();

        System::current().stop();
        system.run();
        let neighborhood_recording = neighborhood_log_arc.lock().unwrap();
        let record = neighborhood_recording.get_record::<UpdateNodeRecordMetadataMessage>(0);
        assert_eq!(
            record,
            &UpdateNodeRecordMetadataMessage {
                public_key: exit_public_key.clone(),
                metadata_change: NRMetadataChange::AddUnreachableHost {
                    hostname: "server.com".to_string()
                }
            }
        );
        TestLogHandler::new().exists_no_log_containing(&format!(
            "ERROR: {test_name}: Exit node {exit_public_key} complained of DNS failure, but was given no hostname to resolve."
        ));
    }

    #[test]
    fn handle_dns_resolve_failure_does_not_send_message_to_neighborhood_when_server_is_not_specified(
    ) {
        init_test_logging();
        let test_name = "handle_dns_resolve_failure_does_not_send_message_to_neighborhood_when_server_is_not_specified";
        let system = System::new(test_name);
        let (neighborhood, _, neighborhood_recording_arc) = make_recorder();
        let cryptde = CRYPTDE_PAIR.main.as_ref();
        let mut subject = ProxyServer::new(
            CRYPTDE_PAIR.clone(),
            true,
            Some(STANDARD_CONSUMING_WALLET_BALANCE),
            false,
            false,
        );
        let stream_key = StreamKey::make_meaningless_stream_key();
        let socket_addr = SocketAddr::from_str("1.2.3.4:5678").unwrap();
        let mut dns_failure_retries_hash_map = HashMap::new();
        let client_payload = make_request_payload(111, cryptde);
        dns_failure_retries_hash_map.insert(
            stream_key,
            DNSFailureRetry {
                unsuccessful_request: client_payload,
                retries_left: 0,
            },
        );
        subject.logger = Logger::new(test_name);
        subject.dns_failure_retries = dns_failure_retries_hash_map;
        subject
            .keys_and_addrs
            .insert(stream_key.clone(), socket_addr);
        let exit_public_key = PublicKey::from(&b"exit_key"[..]);
        let exit_wallet = make_wallet("exit wallet");
        subject.route_ids_to_return_routes.insert(
            1234,
            AddReturnRouteMessage {
                return_route_id: 1234,
                expected_services: vec![ExpectedService::Exit(
                    exit_public_key.clone(),
                    exit_wallet,
                    rate_pack(10),
                )],
                protocol: ProxyProtocol::HTTP,
                hostname_opt: None,
            },
        );
        let subject_addr: Addr<ProxyServer> = subject.start();
        let dns_resolve_failure = DnsResolveFailure_0v1::new(stream_key);
        let expired_cores_package: ExpiredCoresPackage<DnsResolveFailure_0v1> =
            ExpiredCoresPackage::new(
                SocketAddr::from_str("1.2.3.4:1234").unwrap(),
                Some(make_wallet("irrelevant")),
                return_route_with_id(cryptde, 1234),
                dns_resolve_failure.into(),
                0,
            );
        let peer_actors = peer_actors_builder().neighborhood(neighborhood).build();

        subject_addr.try_send(BindMessage { peer_actors }).unwrap();
        subject_addr.try_send(expired_cores_package).unwrap();

        System::current().stop();
        system.run();
        let neighborhood_recording = neighborhood_recording_arc.lock().unwrap();
        let record_opt =
            neighborhood_recording.get_record_opt::<UpdateNodeRecordMetadataMessage>(0);
        assert_eq!(record_opt, None);
        TestLogHandler::new().exists_log_containing(&format!(
            "ERROR: {test_name}: Exit node {exit_public_key} complained of DNS failure, but was given no hostname to resolve."
        ));
    }

    #[test]
    fn handle_dns_resolve_failure_logs_when_stream_key_be_gone_but_server_name_be_not() {
        init_test_logging();
        let system = System::new("test");
        let (neighborhood_mock, _, _) = make_recorder();
        let cryptde = CRYPTDE_PAIR.main.as_ref();
        let mut subject = ProxyServer::new(
            CRYPTDE_PAIR.clone(),
            true,
            Some(STANDARD_CONSUMING_WALLET_BALANCE),
            false,
            false,
        );
        let stream_key = StreamKey::make_meaningless_stream_key();
        let return_route_id = 1234;
        let socket_addr = SocketAddr::from_str("1.2.3.4:5678").unwrap();
        let mut dns_failure_retries_hash_map = HashMap::new();
        let client_payload = make_request_payload(111, cryptde);
        dns_failure_retries_hash_map.insert(
            stream_key,
            DNSFailureRetry {
                unsuccessful_request: client_payload,
                retries_left: 0,
            },
        );
        subject.dns_failure_retries = dns_failure_retries_hash_map;
        subject
            .keys_and_addrs
            .insert(stream_key.clone(), socket_addr.clone());
        let exit_public_key = PublicKey::from(&b"exit_key"[..]);
        let exit_wallet = make_wallet("exit wallet");
        subject.route_ids_to_return_routes.insert(
            return_route_id,
            AddReturnRouteMessage {
                return_route_id,
                expected_services: vec![ExpectedService::Exit(
                    exit_public_key.clone(),
                    exit_wallet,
                    rate_pack(10),
                )],
                protocol: ProxyProtocol::HTTP,
                hostname_opt: Some("server.com".to_string()),
            },
        );
        let subject_addr: Addr<ProxyServer> = subject.start();
        let dns_resolve_failure = DnsResolveFailure_0v1::new(stream_key);
        let expired_cores_package: ExpiredCoresPackage<DnsResolveFailure_0v1> =
            ExpiredCoresPackage::new(
                SocketAddr::from_str("1.2.3.4:1234").unwrap(),
                Some(make_wallet("irrelevant")),
                return_route_with_id(cryptde, return_route_id),
                dns_resolve_failure.into(),
                0,
            );
        let already_used_expired_cores_package = expired_cores_package.clone();
        let peer_actors = peer_actors_builder()
            .neighborhood(neighborhood_mock)
            .build();
        subject_addr.try_send(BindMessage { peer_actors }).unwrap();

        subject_addr.try_send(expired_cores_package).unwrap();
        subject_addr
            .try_send(already_used_expired_cores_package)
            .unwrap();

        System::current().stop();
        system.run();
        TestLogHandler::new().exists_log_containing(
            format!(
                "Discarding DnsResolveFailure message for {} from an unrecognized stream key {:?}",
                "server.com", stream_key
            )
            .as_str(),
        );
    }

    #[test]
    fn handle_dns_resolve_failure_logs_when_stream_key_and_server_name_are_both_missing() {
        init_test_logging();
        let system = System::new("test");
        let (neighborhood_mock, _, _) = make_recorder();
        let cryptde = CRYPTDE_PAIR.main.as_ref();
        let mut subject = ProxyServer::new(
            CRYPTDE_PAIR.clone(),
            true,
            Some(STANDARD_CONSUMING_WALLET_BALANCE),
            false,
            false,
        );
        let stream_key = StreamKey::make_meaningless_stream_key();
        let return_route_id = 1234;
        let socket_addr = SocketAddr::from_str("1.2.3.4:5678").unwrap();
        let mut dns_failure_retries_hash_map = HashMap::new();
        let client_payload = make_request_payload(111, cryptde);
        dns_failure_retries_hash_map.insert(
            stream_key,
            DNSFailureRetry {
                unsuccessful_request: client_payload,
                retries_left: 0,
            },
        );
        subject.dns_failure_retries = dns_failure_retries_hash_map;
        subject
            .keys_and_addrs
            .insert(stream_key.clone(), socket_addr.clone());
        let exit_public_key = PublicKey::from(&b"exit_key"[..]);
        let exit_wallet = make_wallet("exit wallet");
        subject.route_ids_to_return_routes.insert(
            return_route_id,
            AddReturnRouteMessage {
                return_route_id,
                expected_services: vec![ExpectedService::Exit(
                    exit_public_key.clone(),
                    exit_wallet,
                    rate_pack(10),
                )],
                protocol: ProxyProtocol::HTTP,
                hostname_opt: None,
            },
        );
        let subject_addr: Addr<ProxyServer> = subject.start();
        let dns_resolve_failure = DnsResolveFailure_0v1::new(stream_key);
        let expired_cores_package: ExpiredCoresPackage<DnsResolveFailure_0v1> =
            ExpiredCoresPackage::new(
                SocketAddr::from_str("1.2.3.4:1234").unwrap(),
                Some(make_wallet("irrelevant")),
                return_route_with_id(cryptde, return_route_id),
                dns_resolve_failure.into(),
                0,
            );
        let already_used_expired_cores_package = expired_cores_package.clone();
        let peer_actors = peer_actors_builder()
            .neighborhood(neighborhood_mock)
            .build();
        subject_addr.try_send(BindMessage { peer_actors }).unwrap();

        subject_addr.try_send(expired_cores_package).unwrap();
        subject_addr
            .try_send(already_used_expired_cores_package)
            .unwrap();

        System::current().stop();
        system.run();
        TestLogHandler::new().exists_log_containing(
            &format!(
                "Discarding DnsResolveFailure message for <unspecified_server> from an unrecognized stream key {:?}",
                stream_key
            )
        );
    }

    #[test]
    fn handle_dns_resolve_failure_purges_stream_keys() {
        let cryptde = CRYPTDE_PAIR.main.as_ref();
        let (neighborhood_mock, _, _) = make_recorder();
        let (dispatcher_mock, _, _) = make_recorder();
        let mut subject = ProxyServer::new(
            CRYPTDE_PAIR.clone(),
            true,
            Some(STANDARD_CONSUMING_WALLET_BALANCE),
            false,
            false,
        );
        subject.subs = Some(make_proxy_server_out_subs());
        let peer_actors = peer_actors_builder()
            .neighborhood(neighborhood_mock)
            .dispatcher(dispatcher_mock)
            .build();
        subject.subs.as_mut().unwrap().update_node_record_metadata =
            peer_actors.neighborhood.update_node_record_metadata;
        subject.subs.as_mut().unwrap().dispatcher = peer_actors.dispatcher.from_dispatcher_client;
        let stream_key = StreamKey::make_meaningless_stream_key();
        let socket_addr = SocketAddr::from_str("1.2.3.4:5678").unwrap();
        let mut dns_failure_retries_hash_map = HashMap::new();
        let client_payload = make_request_payload(111, cryptde);
        dns_failure_retries_hash_map.insert(
            stream_key,
            DNSFailureRetry {
                unsuccessful_request: client_payload,
                retries_left: 0,
            },
        );
        subject.dns_failure_retries = dns_failure_retries_hash_map;
        subject
            .keys_and_addrs
            .insert(stream_key.clone(), socket_addr.clone());
        subject
            .tunneled_hosts
            .insert(stream_key.clone(), "tunneled host".to_string());
        subject.stream_key_routes.insert(
            stream_key.clone(),
            RouteQueryResponse {
                route: Route { hops: vec![] },
                expected_services: ExpectedServices::OneWay(vec![]),
            },
        );
        subject.route_ids_to_return_routes.insert(
            1234,
            AddReturnRouteMessage {
                return_route_id: 1234,
                expected_services: vec![
                    make_exit_service_from_key(PublicKey::new(b"exit_node")),
                    ExpectedService::Nothing,
                ],
                protocol: ProxyProtocol::HTTP,
                hostname_opt: None,
            },
        );
        let dns_resolve_failure = DnsResolveFailure_0v1::new(stream_key);
        let expired_cores_package: ExpiredCoresPackage<DnsResolveFailure_0v1> =
            ExpiredCoresPackage::new(
                SocketAddr::from_str("1.2.3.4:1234").unwrap(),
                Some(make_wallet("irrelevant")),
                return_route_with_id(cryptde, 1234),
                dns_resolve_failure.into(),
                0,
            );

        subject.handle_dns_resolve_failure(&expired_cores_package);

        assert!(subject.keys_and_addrs.is_empty());
        assert!(subject.stream_key_routes.is_empty());
        assert!(subject.tunneled_hosts.is_empty());
    }

    #[test]
    fn handle_dns_resolve_failure_zero_hop() {
        let system = System::new("handle_dns_resolve_failure_zero_hop");
        let (dispatcher_mock, _, dispatcher_recording_arc) = make_recorder();
        let (neighborhood_mock, _, neighborhood_recording_arc) = make_recorder();
        let cryptde = CRYPTDE_PAIR.main.as_ref();
        let this_node_public_key = cryptde.public_key();
        let mut subject = ProxyServer::new(
            CRYPTDE_PAIR.clone(),
            false, //meaning ZeroHop
            Some(STANDARD_CONSUMING_WALLET_BALANCE),
            false,
            false,
        );
        let stream_key = StreamKey::make_meaningless_stream_key();
        let socket_addr = SocketAddr::from_str("1.2.3.4:5678").unwrap();
        let mut dns_failure_retries_hash_map = HashMap::new();
        let client_payload = make_request_payload(111, cryptde);
        dns_failure_retries_hash_map.insert(
            stream_key,
            DNSFailureRetry {
                unsuccessful_request: client_payload,
                retries_left: 0,
            },
        );
        subject.dns_failure_retries = dns_failure_retries_hash_map;
        subject
            .keys_and_addrs
            .insert(stream_key.clone(), socket_addr.clone());
        subject.route_ids_to_return_routes.insert(
            1234,
            AddReturnRouteMessage {
                return_route_id: 1234,
                expected_services: vec![ExpectedService::Nothing, ExpectedService::Nothing],
                protocol: ProxyProtocol::HTTP,
                hostname_opt: Some("server.com".to_string()),
            },
        );
        let subject_addr: Addr<ProxyServer> = subject.start();
        let dns_resolve_failure = DnsResolveFailure_0v1::new(stream_key);
        let expired_cores_package: ExpiredCoresPackage<DnsResolveFailure_0v1> =
            ExpiredCoresPackage::new(
                SocketAddr::from_str("1.2.3.4:1234").unwrap(),
                Some(make_wallet("irrelevant")),
                return_route_with_id(cryptde, 1234),
                dns_resolve_failure.into(),
                0,
            );
        let peer_actors = peer_actors_builder()
            .dispatcher(dispatcher_mock)
            .neighborhood(neighborhood_mock)
            .build();
        subject_addr.try_send(BindMessage { peer_actors }).unwrap();

        subject_addr.try_send(expired_cores_package).unwrap();

        System::current().stop();
        system.run();
        let neighborhood_recording = neighborhood_recording_arc.lock().unwrap();
        let msg = neighborhood_recording.get_record::<UpdateNodeRecordMetadataMessage>(0);
        assert_eq!(
            msg,
            &UpdateNodeRecordMetadataMessage {
                public_key: this_node_public_key.clone(),
                metadata_change: NRMetadataChange::AddUnreachableHost {
                    hostname: "server.com".to_string()
                }
            }
        );
        let dispatcher_recording = dispatcher_recording_arc.lock().unwrap();
        let record = dispatcher_recording.get_record::<TransmitDataMsg>(0);
        assert_eq!(
            TransmitDataMsg {
                endpoint: Endpoint::Socket(socket_addr),
                last_data: true,
                sequence_number: Some(0),
                data: ServerImpersonatorHttp {}
                    .dns_resolution_failure_response(Some("server.com".to_string()),),
            },
            *record
        );
    }

    #[test]
    fn handle_dns_resolve_failure_sent_request_retry() {
        let system = System::new("test");
        let resolve_message_params_arc = Arc::new(Mutex::new(vec![]));
        let (neighborhood_mock, _, _) = make_recorder();
        let exit_public_key = PublicKey::from(&b"exit_key"[..]);
        let exit_wallet = make_wallet("exit wallet");
        let expected_services = vec![ExpectedService::Exit(
            exit_public_key.clone(),
            exit_wallet,
            rate_pack(10),
        )];
        let route_query_response_expected = RouteQueryResponse {
            route: make_meaningless_route(&CRYPTDE_PAIR),
            expected_services: ExpectedServices::RoundTrip(
                expected_services.clone(),
                expected_services.clone(),
                1234,
            ),
        };
        let neighborhood_mock = neighborhood_mock
            .system_stop_conditions(match_lazily_every_type_id!(RouteQueryMessage))
            .route_query_response(Some(route_query_response_expected.clone()));
        let cryptde = CRYPTDE_PAIR.main.as_ref();
        let mut subject = ProxyServer::new(
            CRYPTDE_PAIR.clone(),
            true,
            Some(STANDARD_CONSUMING_WALLET_BALANCE),
            false,
            false,
        );
        let socket_addr = SocketAddr::from_str("1.2.3.4:5678").unwrap();
        let mut dns_failure_retries_hash_map = HashMap::new();
        let client_payload = make_request_payload(111, cryptde);
        let stream_key = client_payload.stream_key;
        dns_failure_retries_hash_map.insert(
            stream_key,
            DNSFailureRetry {
                unsuccessful_request: client_payload.clone(),
                retries_left: 3,
            },
        );
        subject.dns_failure_retries = dns_failure_retries_hash_map;
        subject
            .keys_and_addrs
            .insert(stream_key.clone(), socket_addr.clone());
        subject.route_ids_to_return_routes.insert(
            1234,
            AddReturnRouteMessage {
                return_route_id: 1234,
                expected_services: expected_services.clone(),
                protocol: ProxyProtocol::HTTP,
                hostname_opt: Some("server.com".to_string()),
            },
        );
        let message_resolver = RouteQueryResponseResolverMock::default()
            .resolve_message_params(&resolve_message_params_arc);
        let message_resolver_factory = RouteQueryResponseResolverFactoryMock::default()
            .make_result(Box::new(message_resolver));
        subject.inbound_client_data_helper_opt = Some(Box::new(IBCDHelperReal {
            factory: Box::new(message_resolver_factory),
        }));
        let subject_addr: Addr<ProxyServer> = subject.start();
        let dns_resolve_failure = DnsResolveFailure_0v1::new(stream_key);
        let expired_cores_package: ExpiredCoresPackage<DnsResolveFailure_0v1> =
            ExpiredCoresPackage::new(
                SocketAddr::from_str("1.2.3.4:1234").unwrap(),
                Some(make_wallet("irrelevant")),
                return_route_with_id(cryptde, 1234),
                dns_resolve_failure.into(),
                0,
            );
        let peer_actors = peer_actors_builder()
            .neighborhood(neighborhood_mock)
            .build();
        subject_addr.try_send(BindMessage { peer_actors }).unwrap();

        subject_addr.try_send(expired_cores_package).unwrap();

        subject_addr
            .try_send(AssertionsMessage {
                assertions: Box::new(move |proxy_server: &mut ProxyServer| {
                    let retry = proxy_server.dns_failure_retries.get(&stream_key).unwrap();
                    assert_eq!(retry.retries_left, 2);
                }),
            })
            .unwrap();
        let before = SystemTime::now();
        system.run();
        let after = SystemTime::now();
        let mut resolve_message_params = resolve_message_params_arc.lock().unwrap();
        let (transmit_to_hopper_args, route_query_message_response) =
            resolve_message_params.remove(0);
        let args = transmit_to_hopper_args;
        assert!(resolve_message_params.is_empty());
        assert_eq!(args.payload, client_payload);
        assert_eq!(args.client_addr, socket_addr);
        assert!(before <= args.timestamp && args.timestamp <= after);
        assert!(args.retire_stream_key_sub_opt.is_none());
        assert_eq!(args.is_decentralized, true);
        assert_eq!(
            route_query_message_response.unwrap().unwrap(),
            route_query_response_expected
        );
    }

    #[test]
    fn handle_dns_resolve_failure_logs_error_when_there_is_no_entry_in_the_hashmap_for_the_stream_key(
    ) {
        init_test_logging();
        let test_name = "handle_dns_resolve_failure_logs_error_when_there_is_no_entry_in_the_hashmap_for_the_stream_key";
        let system = System::new(test_name);
        let exit_public_key = PublicKey::from(&b"exit_key"[..]);
        let exit_wallet = make_wallet("exit wallet");
        let expected_services = vec![ExpectedService::Exit(
            exit_public_key.clone(),
            exit_wallet,
            rate_pack(10),
        )];
        let cryptde = CRYPTDE_PAIR.main.as_ref();
        let mut subject = ProxyServer::new(
            CRYPTDE_PAIR.clone(),
            true,
            Some(STANDARD_CONSUMING_WALLET_BALANCE),
            false,
            false,
        );
        let stream_key = StreamKey::make_meaningless_stream_key();
        let socket_addr = SocketAddr::from_str("1.2.3.4:5678").unwrap();
        subject.logger = Logger::new(test_name);
        subject
            .keys_and_addrs
            .insert(stream_key.clone(), socket_addr.clone());
        subject.route_ids_to_return_routes.insert(
            1234,
            AddReturnRouteMessage {
                return_route_id: 1234,
                expected_services: expected_services.clone(),
                protocol: ProxyProtocol::HTTP,
                hostname_opt: Some("server.com".to_string()),
            },
        );
        let subject_addr: Addr<ProxyServer> = subject.start();
        let dns_resolve_failure = DnsResolveFailure_0v1::new(stream_key);
        let expired_cores_package: ExpiredCoresPackage<DnsResolveFailure_0v1> =
            ExpiredCoresPackage::new(
                SocketAddr::from_str("1.2.3.4:1234").unwrap(),
                Some(make_wallet("irrelevant")),
                return_route_with_id(cryptde, 1234),
                dns_resolve_failure.into(),
                0,
            );
        let peer_actors = peer_actors_builder().build();
        subject_addr.try_send(BindMessage { peer_actors }).unwrap();

        subject_addr.try_send(expired_cores_package).unwrap();

        System::current().stop();
        system.run();
        TestLogHandler::new().exists_log_containing(&format!(
            "ERROR: {test_name}: While \
        handling ExpiredCoresPackage: No entry found inside dns_failure_retries hashmap for \
        the stream_key: AAAAAAAAAAAAAAAAAAAAAAAAAAA"
        ));
    }

    #[test]
    fn handle_dns_resolve_failure_sent_request_retry_three_times() {
        init_test_logging();
        let test_name = "handle_dns_resolve_failure_sent_request_retry_three_times";
        let make_params_arc = Arc::new(Mutex::new(vec![]));
        let system = System::new(test_name);
        let (neighborhood_mock, _, _) = make_recorder();
        let exit_public_key = PublicKey::from(&b"exit_key"[..]);
        let exit_wallet = make_wallet("exit wallet");
        let expected_services = vec![ExpectedService::Exit(
            exit_public_key.clone(),
            exit_wallet,
            rate_pack(10),
        )];
        let route_query_response_expected = RouteQueryResponse {
            route: make_meaningless_route(&CRYPTDE_PAIR),
            expected_services: ExpectedServices::RoundTrip(
                expected_services.clone(),
                expected_services.clone(),
                1234,
            ),
        };
        let neighborhood_mock = neighborhood_mock
            .system_stop_conditions(match_lazily_every_type_id!(
                RouteQueryMessage,
                RouteQueryMessage,
                RouteQueryMessage
            ))
            .route_query_response(Some(route_query_response_expected.clone()));
        let cryptde = CRYPTDE_PAIR.main.as_ref();
        let mut subject = ProxyServer::new(
            CRYPTDE_PAIR.clone(),
            true,
            Some(STANDARD_CONSUMING_WALLET_BALANCE),
            false,
            false,
        );
        subject.logger = Logger::new(test_name);
        let socket_addr = SocketAddr::from_str("1.2.3.4:5678").unwrap();
        let mut dns_failure_retries_hash_map = HashMap::new();
        let client_payload = make_request_payload(111, cryptde);
        let stream_key = client_payload.stream_key;
        let stream_key_clone = stream_key.clone();
        dns_failure_retries_hash_map.insert(
            stream_key,
            DNSFailureRetry {
                unsuccessful_request: client_payload.clone(),
                retries_left: 3,
            },
        );
        subject.dns_failure_retries = dns_failure_retries_hash_map;
        subject
            .keys_and_addrs
            .insert(stream_key.clone(), socket_addr.clone());
        subject.route_ids_to_return_routes.insert(
            1234,
            AddReturnRouteMessage {
                return_route_id: 1234,
                expected_services: expected_services.clone(),
                protocol: ProxyProtocol::HTTP,
                hostname_opt: Some("server.com".to_string()),
            },
        );
        let message_resolver_factory = RouteQueryResponseResolverFactoryMock::default()
            .make_params(&make_params_arc)
            .make_result(Box::new(RouteQueryResponseResolverMock::default()))
            .make_result(Box::new(RouteQueryResponseResolverMock::default()))
            .make_result(Box::new(RouteQueryResponseResolverMock::default()))
            .make_result(Box::new(RouteQueryResponseResolverMock::default()));
        subject.inbound_client_data_helper_opt = Some(Box::new(IBCDHelperReal {
            factory: Box::new(message_resolver_factory),
        }));
        let subject_addr: Addr<ProxyServer> = subject.start();
        let dns_resolve_failure = DnsResolveFailure_0v1::new(stream_key);
        let expired_cores_package: ExpiredCoresPackage<DnsResolveFailure_0v1> =
            ExpiredCoresPackage::new(
                SocketAddr::from_str("1.2.3.4:1234").unwrap(),
                Some(make_wallet("irrelevant")),
                return_route_with_id(cryptde, 1234),
                dns_resolve_failure.into(),
                0,
            );
        let peer_actors = peer_actors_builder()
            .neighborhood(neighborhood_mock)
            .build();
        subject_addr.try_send(BindMessage { peer_actors }).unwrap();

        subject_addr
            .try_send(expired_cores_package.clone())
            .unwrap();
        subject_addr
            .try_send(expired_cores_package.clone())
            .unwrap();
        subject_addr
            .try_send(expired_cores_package.clone())
            .unwrap();
        subject_addr.try_send(expired_cores_package).unwrap();

        subject_addr
            .try_send(AssertionsMessage {
                assertions: Box::new(move |proxy_server: &mut ProxyServer| {
                    assert_eq!(proxy_server.keys_and_addrs.a_to_b(&stream_key), None);
                    assert_eq!(proxy_server.stream_key_routes.get(&stream_key), None);
                    assert_eq!(proxy_server.tunneled_hosts.get(&stream_key), None);
                    assert_eq!(proxy_server.dns_failure_retries.get(&stream_key), None);
                }),
            })
            .unwrap();
        system.run();
        let make_params = make_params_arc.lock().unwrap();
        assert_eq!(make_params.len(), 3);
        TestLogHandler::new().exists_log_containing(&format!(
            "DEBUG: {test_name}: Retiring stream key {stream_key_clone} due to DNS resolution failure"
        ));
    }

    #[test]
    #[should_panic(expected = "Dispatcher unbound in ProxyServer")]
    fn panics_if_dispatcher_is_unbound() {
        let system = System::new("panics_if_dispatcher_is_unbound");
        let cryptde = CRYPTDE_PAIR.main.as_ref();
        let socket_addr = SocketAddr::from_str("1.2.3.4:5678").unwrap();
        let stream_key = StreamKey::make_meaningless_stream_key();
        let mut subject = ProxyServer::new(
            CRYPTDE_PAIR.clone(),
            true,
            Some(STANDARD_CONSUMING_WALLET_BALANCE),
            false,
            false,
        );
        subject
            .keys_and_addrs
            .insert(stream_key.clone(), socket_addr.clone());
        let remaining_route = return_route_with_id(cryptde, 4321);
        subject.route_ids_to_return_routes.insert(
            4321,
            AddReturnRouteMessage {
                return_route_id: 4321,
                expected_services: vec![ExpectedService::Nothing],
                protocol: ProxyProtocol::HTTP,
                hostname_opt: None,
            },
        );
        let subject_addr: Addr<ProxyServer> = subject.start();

        let client_response_payload = ClientResponsePayload_0v1 {
            stream_key,
            sequenced_packet: SequencedPacket {
                data: b"data".to_vec(),
                sequence_number: 0,
                last_data: true,
            },
        };
        let expired_cores_package = ExpiredCoresPackage::new(
            SocketAddr::from_str("1.2.3.4:1234").unwrap(),
            Some(make_wallet("consuming")),
            remaining_route,
            client_response_payload,
            0,
        );

        subject_addr.try_send(expired_cores_package).unwrap();

        System::current().stop();
        system.run();
    }

    #[test]
    #[should_panic(expected = "Hopper unbound in ProxyServer")]
    fn panics_if_hopper_is_unbound() {
        let system = System::new("panics_if_hopper_is_unbound");
        let http_request = b"GET /index.html HTTP/1.1\r\nHost: nowhere.com\r\n\r\n";
        let subject = ProxyServer::new(
            CRYPTDE_PAIR.clone(),
            true,
            Some(STANDARD_CONSUMING_WALLET_BALANCE),
            false,
            false,
        );
        let socket_addr = SocketAddr::from_str("1.2.3.4:5678").unwrap();
        let expected_data = http_request.to_vec();
        let msg_from_dispatcher = InboundClientData {
            timestamp: SystemTime::now(),
            client_addr: socket_addr.clone(),
            reception_port: Some(80),
            sequence_number: Some(0),
            last_data: false,
            is_clandestine: false,
            data: expected_data.clone(),
        };
        let subject_addr: Addr<ProxyServer> = subject.start();

        subject_addr.try_send(msg_from_dispatcher).unwrap();

        System::current().stop();
        system.run();
    }

    #[test]
    fn report_response_services_consumed_complains_and_drops_package_if_return_route_id_is_unrecognized(
    ) {
        init_test_logging();
        let cryptde = CRYPTDE_PAIR.main.as_ref();
        let (dispatcher, _, dispatcher_recording_arc) = make_recorder();
        let (accountant, _, accountant_recording_arc) = make_recorder();
        let system = System::new("report_response_services_consumed_complains_and_drops_package_if_return_route_id_is_unrecognized");
        let mut subject = ProxyServer::new(
            CRYPTDE_PAIR.clone(),
            true,
            Some(STANDARD_CONSUMING_WALLET_BALANCE),
            false,
            false,
        );
        let stream_key = StreamKey::make_meaningless_stream_key();
        subject
            .keys_and_addrs
            .insert(stream_key, SocketAddr::from_str("1.2.3.4:5678").unwrap());
        let subject_addr: Addr<ProxyServer> = subject.start();
        let peer_actors = peer_actors_builder()
            .dispatcher(dispatcher)
            .accountant(accountant)
            .build();
        let client_response_payload = ClientResponsePayload_0v1 {
            stream_key,
            sequenced_packet: SequencedPacket {
                data: b"some data".to_vec(),
                sequence_number: 4321,
                last_data: false,
            },
        };
        let expired_cores_package = ExpiredCoresPackage::new(
            SocketAddr::from_str("1.2.3.4:1234").unwrap(),
            Some(make_wallet("irrelevant")),
            return_route_with_id(cryptde, 1234),
            client_response_payload,
            0,
        );
        subject_addr.try_send(BindMessage { peer_actors }).unwrap();

        subject_addr.try_send(expired_cores_package).unwrap();

        System::current().stop();
        system.run();
        TestLogHandler::new().exists_log_containing("ERROR: ProxyServer: Can't report services consumed: received response with bogus return-route ID 1234 for client response. Ignoring");
        assert_eq!(dispatcher_recording_arc.lock().unwrap().len(), 0);
        assert_eq!(accountant_recording_arc.lock().unwrap().len(), 0);
    }

    #[test]
    fn report_response_services_consumed_complains_and_drops_package_if_return_route_id_is_unreadable(
    ) {
        init_test_logging();
        let cryptde = CRYPTDE_PAIR.main.as_ref();
        let (dispatcher, _, dispatcher_recording_arc) = make_recorder();
        let (accountant, _, accountant_recording_arc) = make_recorder();
        let system = System::new("report_response_services_consumed_complains_and_drops_package_if_return_route_id_is_unreadable");
        let mut subject = ProxyServer::new(
            CRYPTDE_PAIR.clone(),
            true,
            Some(STANDARD_CONSUMING_WALLET_BALANCE),
            false,
            false,
        );
        let stream_key = StreamKey::make_meaningless_stream_key();
        subject
            .keys_and_addrs
            .insert(stream_key, SocketAddr::from_str("1.2.3.4:5678").unwrap());
        let subject_addr: Addr<ProxyServer> = subject.start();
        let peer_actors = peer_actors_builder()
            .dispatcher(dispatcher)
            .accountant(accountant)
            .build();
        let client_response_payload = ClientResponsePayload_0v1 {
            stream_key,
            sequenced_packet: SequencedPacket {
                data: b"some data".to_vec(),
                sequence_number: 4321,
                last_data: false,
            },
        };
        let expired_cores_package = ExpiredCoresPackage::new(
            SocketAddr::from_str("1.2.3.4:1234").unwrap(),
            Some(make_wallet("irrelevant")),
            Route {
                hops: vec![make_cover_hop(cryptde), CryptData::new(&[0])],
            },
            client_response_payload,
            0,
        );
        subject_addr.try_send(BindMessage { peer_actors }).unwrap();

        subject_addr.try_send(expired_cores_package).unwrap();

        System::current().stop();
        system.run();
        TestLogHandler::new().exists_log_containing(
            "ERROR: ProxyServer: Can't report services consumed: DecryptionError(InvalidKey(\"Could not decrypt with",
        );
        assert_eq!(dispatcher_recording_arc.lock().unwrap().len(), 0);
        assert_eq!(accountant_recording_arc.lock().unwrap().len(), 0);
    }

    #[test]
    fn return_route_ids_expire_when_instructed() {
        init_test_logging();
        let cryptde = CRYPTDE_PAIR.main.as_ref();
        let stream_key = StreamKey::make_meaningless_stream_key();

        let (tx, rx) = unbounded();
        thread::spawn(move || {
            let system = System::new("report_response_services_consumed_complains_and_drops_package_if_return_route_id_does_not_exist");
            let mut subject = ProxyServer::new(
                CRYPTDE_PAIR.clone(),
                true,
                Some(STANDARD_CONSUMING_WALLET_BALANCE),
                false,
                false,
            );
            subject.route_ids_to_return_routes = TtlHashMap::new(Duration::from_millis(250));
            subject
                .keys_and_addrs
                .insert(stream_key, SocketAddr::from_str("1.2.3.4:5678").unwrap());
            subject.route_ids_to_return_routes.insert(
                1234,
                AddReturnRouteMessage {
                    return_route_id: 1234,
                    expected_services: vec![],
                    protocol: ProxyProtocol::TLS,
                    hostname_opt: None,
                },
            );
            let subject_addr: Addr<ProxyServer> = subject.start();
            let peer_actors = peer_actors_builder().build();
            subject_addr.try_send(BindMessage { peer_actors }).unwrap();
            tx.send(subject_addr).unwrap();

            system.run();
        });

        let subject_addr = rx.recv().unwrap();

        thread::sleep(Duration::from_millis(300));

        let client_response_payload = ClientResponsePayload_0v1 {
            stream_key,
            sequenced_packet: SequencedPacket {
                data: b"some data".to_vec(),
                sequence_number: 4321,
                last_data: false,
            },
        };
        let expired_cores_package = ExpiredCoresPackage::new(
            SocketAddr::from_str("1.2.3.4:1234").unwrap(),
            Some(make_wallet("irrelevant")),
            return_route_with_id(cryptde, 1234),
            client_response_payload,
            0,
        );
        subject_addr.try_send(expired_cores_package).unwrap();

        TestLogHandler::new().await_log_containing("ERROR: ProxyServer: Can't report services consumed: received response with bogus return-route ID 1234 for client response. Ignoring", 1000);
    }

    #[test]
    fn handle_stream_shutdown_msg_handles_unknown_peer_addr() {
        let mut subject = ProxyServer::new(CRYPTDE_PAIR.clone(), true, None, false, false);
        let unaffected_socket_addr = SocketAddr::from_str("2.3.4.5:6789").unwrap();
        let unaffected_stream_key = StreamKey::make_meaningful_stream_key("unaffected");
        subject
            .keys_and_addrs
            .insert(unaffected_stream_key, unaffected_socket_addr);
        subject.stream_key_routes.insert(
            unaffected_stream_key,
            RouteQueryResponse {
                route: Route { hops: vec![] },
                expected_services: ExpectedServices::RoundTrip(vec![], vec![], 1234),
            },
        );
        subject
            .tunneled_hosts
            .insert(unaffected_stream_key, "blah".to_string());

        subject.handle_stream_shutdown_msg(StreamShutdownMsg {
            peer_addr: SocketAddr::from_str("1.2.3.4:5678").unwrap(),
            stream_type: RemovedStreamType::NonClandestine(NonClandestineAttributes {
                reception_port: HTTP_PORT,
                sequence_number: 1234,
            }),
            report_to_counterpart: true,
        });

        // Subject is unbound but didn't panic; therefore, no attempt to send to Hopper: perfect!
        assert!(subject
            .keys_and_addrs
            .a_to_b(&unaffected_stream_key)
            .is_some());
        assert!(subject
            .stream_key_routes
            .contains_key(&unaffected_stream_key));
        assert!(subject.tunneled_hosts.contains_key(&unaffected_stream_key));
    }

    #[test]
    fn handle_stream_shutdown_msg_reports_to_counterpart_through_tunnel_when_necessary() {
        let system = System::new("test");
        let mut subject = ProxyServer::new(
            CRYPTDE_PAIR.clone(),
            true,
            Some(STANDARD_CONSUMING_WALLET_BALANCE),
            false,
            false,
        );
        let unaffected_socket_addr = SocketAddr::from_str("2.3.4.5:6789").unwrap();
        let unaffected_stream_key = StreamKey::make_meaningful_stream_key("unaffected");
        let affected_socket_addr = SocketAddr::from_str("3.4.5.6:7890").unwrap();
        let affected_stream_key = StreamKey::make_meaningful_stream_key("affected");
        let affected_cryptde = CryptDENull::from(&PublicKey::new(b"affected"), TEST_DEFAULT_CHAIN);
        subject
            .keys_and_addrs
            .insert(unaffected_stream_key, unaffected_socket_addr);
        subject
            .keys_and_addrs
            .insert(affected_stream_key, affected_socket_addr);
        subject.stream_key_routes.insert(
            unaffected_stream_key,
            RouteQueryResponse {
                route: Route { hops: vec![] },
                expected_services: ExpectedServices::RoundTrip(vec![], vec![], 1234),
            },
        );
        let affected_route = Route::round_trip(
            RouteSegment::new(
                vec![
                    CRYPTDE_PAIR.main.as_ref().public_key(),
                    affected_cryptde.public_key(),
                ],
                Component::ProxyClient,
            ),
            RouteSegment::new(
                vec![
                    affected_cryptde.public_key(),
                    CRYPTDE_PAIR.main.as_ref().public_key(),
                ],
                Component::ProxyServer,
            ),
            CRYPTDE_PAIR.main.as_ref(),
            Some(make_paying_wallet(b"consuming")),
            1234,
            Some(TEST_DEFAULT_CHAIN.rec().contract),
        )
        .unwrap();
        let affected_expected_services = vec![ExpectedService::Exit(
            affected_cryptde.public_key().clone(),
            make_paying_wallet(b"1234"),
            DEFAULT_RATE_PACK,
        )];
        subject.stream_key_routes.insert(
            affected_stream_key,
            RouteQueryResponse {
                route: affected_route.clone(),
                expected_services: ExpectedServices::RoundTrip(
                    affected_expected_services,
                    vec![],
                    1234,
                ),
            },
        );
        subject
            .tunneled_hosts
            .insert(unaffected_stream_key, "blah".to_string());
        subject
            .tunneled_hosts
            .insert(affected_stream_key, "tunneled.com".to_string());
        let subject_addr = subject.start();
        let (hopper, _, hopper_recording_arc) = make_recorder();
        let (proxy_server, _, proxy_server_recording_arc) = make_recorder();
        let peer_actors = peer_actors_builder()
            .hopper(hopper)
            .proxy_server(proxy_server)
            .build();
        subject_addr.try_send(BindMessage { peer_actors }).unwrap();

        subject_addr
            .try_send(StreamShutdownMsg {
                peer_addr: affected_socket_addr,
                stream_type: RemovedStreamType::NonClandestine(NonClandestineAttributes {
                    reception_port: TLS_PORT,
                    sequence_number: 1234,
                }),
                report_to_counterpart: true,
            })
            .unwrap();

        System::current().stop();
        system.run();
        let recording = hopper_recording_arc.lock().unwrap();
        let record = recording.get_record::<IncipientCoresPackage>(0);
        assert_eq!(record.route, affected_route);
        let payload = decodex::<MessageType>(&affected_cryptde, &record.payload).unwrap();
        match payload {
            MessageType::ClientRequest(vd) => assert_eq!(
                vd.extract(&crate::sub_lib::migrations::client_request_payload::MIGRATIONS)
                    .unwrap(),
                ClientRequestPayload_0v1 {
                    stream_key: affected_stream_key,
                    sequenced_packet: SequencedPacket::new(vec![], 1234, true),
                    target_hostname: Some(String::from("tunneled.com")),
                    target_port: 443,
                    protocol: ProxyProtocol::TLS,
                    originator_public_key: CRYPTDE_PAIR.alias.as_ref().public_key().clone(),
                }
            ),
            other => panic!("Wrong payload type: {:?}", other),
        }
        let recording = proxy_server_recording_arc.lock().unwrap();
        let record = recording.get_record::<StreamShutdownMsg>(recording.len() - 1);
        assert_eq!(
            record,
            &StreamShutdownMsg {
                peer_addr: affected_socket_addr,
                stream_type: RemovedStreamType::NonClandestine(NonClandestineAttributes {
                    reception_port: 0,
                    sequence_number: 0
                }),
                report_to_counterpart: false
            }
        );
    }

    #[test]
    fn handle_stream_shutdown_msg_reports_to_counterpart_without_tunnel_when_necessary() {
        init_test_logging();
        let test_name =
            "handle_stream_shutdown_msg_reports_to_counterpart_without_tunnel_when_necessary";
        let system = System::new(test_name);
        let mut subject = ProxyServer::new(
            CRYPTDE_PAIR.clone(),
            true,
            Some(STANDARD_CONSUMING_WALLET_BALANCE),
            false,
            false,
        );
        let unaffected_socket_addr = SocketAddr::from_str("2.3.4.5:6789").unwrap();
        let unaffected_stream_key = StreamKey::make_meaningful_stream_key("unaffected");
        let affected_socket_addr = SocketAddr::from_str("3.4.5.6:7890").unwrap();
        let affected_stream_key = StreamKey::make_meaningful_stream_key("affected");
        let affected_cryptde = CryptDENull::from(&PublicKey::new(b"affected"), TEST_DEFAULT_CHAIN);
        subject
            .keys_and_addrs
            .insert(unaffected_stream_key, unaffected_socket_addr);
        subject
            .keys_and_addrs
            .insert(affected_stream_key, affected_socket_addr);
        subject.stream_key_routes.insert(
            unaffected_stream_key,
            RouteQueryResponse {
                route: Route { hops: vec![] },
                expected_services: ExpectedServices::RoundTrip(vec![], vec![], 1234),
            },
        );
        let affected_route = Route::round_trip(
            RouteSegment::new(
                vec![
                    CRYPTDE_PAIR.main.as_ref().public_key(),
                    affected_cryptde.public_key(),
                ],
                Component::ProxyClient,
            ),
            RouteSegment::new(
                vec![
                    affected_cryptde.public_key(),
                    CRYPTDE_PAIR.main.as_ref().public_key(),
                ],
                Component::ProxyServer,
            ),
            CRYPTDE_PAIR.main.as_ref(),
            Some(make_paying_wallet(b"consuming")),
            1234,
            Some(TEST_DEFAULT_CHAIN.rec().contract),
        )
        .unwrap();
        let affected_expected_services = vec![ExpectedService::Exit(
            affected_cryptde.public_key().clone(),
            make_paying_wallet(b"1234"),
            DEFAULT_RATE_PACK,
        )];
        subject.stream_key_routes.insert(
            affected_stream_key,
            RouteQueryResponse {
                route: affected_route.clone(),
                expected_services: ExpectedServices::RoundTrip(
                    affected_expected_services,
                    vec![],
                    1234,
                ),
            },
        );
        subject.logger = Logger::new(test_name);
        let subject_addr = subject.start();
        let (hopper, _, hopper_recording_arc) = make_recorder();
        let (proxy_server, _, proxy_server_recording_arc) = make_recorder();
        let peer_actors = peer_actors_builder()
            .hopper(hopper)
            .proxy_server(proxy_server)
            .build();
        subject_addr.try_send(BindMessage { peer_actors }).unwrap();

        subject_addr
            .try_send(StreamShutdownMsg {
                peer_addr: affected_socket_addr,
                stream_type: RemovedStreamType::NonClandestine(NonClandestineAttributes {
                    reception_port: HTTP_PORT,
                    sequence_number: 1234,
                }),
                report_to_counterpart: true,
            })
            .unwrap();

        System::current().stop();
        system.run();
        let recording = hopper_recording_arc.lock().unwrap();
        let record = recording.get_record::<IncipientCoresPackage>(0);
        assert_eq!(record.route, affected_route);
        let payload = decodex::<MessageType>(&affected_cryptde, &record.payload).unwrap();
        match payload {
            MessageType::ClientRequest(vd) => assert_eq!(
                vd.extract(&crate::sub_lib::migrations::client_request_payload::MIGRATIONS)
                    .unwrap(),
                ClientRequestPayload_0v1 {
                    stream_key: affected_stream_key,
                    sequenced_packet: SequencedPacket::new(vec![], 1234, true),
                    target_hostname: None,
                    target_port: HTTP_PORT,
                    protocol: ProxyProtocol::HTTP,
                    originator_public_key: CRYPTDE_PAIR.alias.as_ref().public_key().clone(),
                }
            ),
            other => panic!("Wrong payload type: {:?}", other),
        }
        let recording = proxy_server_recording_arc.lock().unwrap();
        let record = recording.get_record::<StreamShutdownMsg>(recording.len() - 1);
        assert_eq!(
            record,
            &StreamShutdownMsg {
                peer_addr: affected_socket_addr,
                stream_type: RemovedStreamType::NonClandestine(NonClandestineAttributes {
                    reception_port: 0,
                    sequence_number: 0
                }),
                report_to_counterpart: false
            }
        );
        TestLogHandler::new().exists_log_containing(&format!(
            "DEBUG: {test_name}: Client closed stream referenced by stream key {:?}. \
            It will be purged after {:?}.",
            &affected_stream_key, STREAM_KEY_PURGE_DELAY
        ));
    }

    #[test]
    fn handle_stream_shutdown_msg_logs_errors_from_handling_normal_client_data() {
        init_test_logging();
        let mut subject = ProxyServer::new(CRYPTDE_PAIR.clone(), true, Some(0), false, false);
        subject.subs = Some(make_proxy_server_out_subs());
        let helper = IBCDHelperMock::default()
            .handle_normal_client_data_result(Err("Our help is not welcome".to_string()));
        subject.inbound_client_data_helper_opt = Some(Box::new(helper));
        let socket_addr = SocketAddr::from_str("3.4.5.6:7777").unwrap();
        let stream_key = StreamKey::make_meaningful_stream_key("All Things Must Pass");
        subject.keys_and_addrs.insert(stream_key, socket_addr);
        let msg = StreamShutdownMsg {
            peer_addr: socket_addr,
            stream_type: RemovedStreamType::NonClandestine(NonClandestineAttributes {
                reception_port: HTTP_PORT,
                sequence_number: 1234,
            }),
            report_to_counterpart: true,
        };

        subject.handle_stream_shutdown_msg(msg);

        TestLogHandler::new().exists_log_containing("ERROR: ProxyServer: Our help is not welcome");
    }

    #[test]
    fn stream_shutdown_msg_populates_correct_inbound_client_data_msg() {
        let help_to_handle_normal_client_data_params_arc = Arc::new(Mutex::new(vec![]));
        let mut subject = ProxyServer::new(CRYPTDE_PAIR.clone(), true, Some(0), false, false);
        subject.subs = Some(make_proxy_server_out_subs());
        let icd_helper = IBCDHelperMock::default()
            .handle_normal_client_data_params(&help_to_handle_normal_client_data_params_arc)
            .handle_normal_client_data_result(Ok(()));
        subject.inbound_client_data_helper_opt = Some(Box::new(icd_helper));
        let socket_addr = SocketAddr::from_str("3.4.5.6:7890").unwrap();
        let stream_key = StreamKey::make_meaningful_stream_key("All Things Must Pass");
        subject.keys_and_addrs.insert(stream_key, socket_addr);
        subject.stream_key_routes.insert(
            stream_key,
            RouteQueryResponse {
                route: Route { hops: vec![] },
                expected_services: ExpectedServices::RoundTrip(vec![], vec![], 0),
            },
        );
        subject
            .tunneled_hosts
            .insert(stream_key, "blah".to_string());
        let msg = StreamShutdownMsg {
            peer_addr: socket_addr,
            stream_type: RemovedStreamType::NonClandestine(NonClandestineAttributes {
                reception_port: HTTP_PORT,
                sequence_number: 1234,
            }),
            report_to_counterpart: true,
        };
        let before = SystemTime::now();

        subject.handle_stream_shutdown_msg(msg);

        let after = SystemTime::now();
        let handle_normal_client_data =
            help_to_handle_normal_client_data_params_arc.lock().unwrap();
        let (inbound_client_data_msg, retire_stream_key) = &handle_normal_client_data[0];
        assert_eq!(inbound_client_data_msg.client_addr, socket_addr);
        assert_eq!(inbound_client_data_msg.data, Vec::<u8>::new());
        assert_eq!(inbound_client_data_msg.last_data, true);
        assert_eq!(inbound_client_data_msg.is_clandestine, false);
        let actual_timestamp = inbound_client_data_msg.timestamp;
        assert!(before <= actual_timestamp && actual_timestamp <= after);
        assert_eq!(*retire_stream_key, true)
    }

    #[test]
    fn help_to_handle_normal_client_data_missing_consuming_wallet_and_protocol_pack_not_found() {
        let mut proxy_server = ProxyServer::new(CRYPTDE_PAIR.clone(), true, None, false, false);
        proxy_server.subs = Some(make_proxy_server_out_subs());
        let inbound_client_data_msg = InboundClientData {
            timestamp: SystemTime::now(),
            client_addr: SocketAddr::from_str("1.2.3.4:4578").unwrap(),
            reception_port: None,
            last_data: true,
            is_clandestine: false,
            sequence_number: Some(123),
            data: vec![],
        };

        let result = IBCDHelperReal::new().handle_normal_client_data(
            &mut proxy_server,
            inbound_client_data_msg,
            true,
        );

        assert_eq!(
            result,
            Err("No origin port specified with 0-byte non-clandestine packet: []".to_string())
        );
    }

    #[test]
    fn resolve_message_handles_mailbox_error_from_neighborhood() {
        let cryptde = CRYPTDE_PAIR.main.as_ref();
        let payload = make_request_payload(111, cryptde);
        let stream_key = payload.stream_key;
        let (proxy_server, _, proxy_server_recording_arc) = make_recorder();
        let addr = proxy_server.start();
        let proxy_server_sub = recipient!(&addr, AddRouteResultMessage);
        let args = TransmitToHopperArgs {
            main_cryptde: cryptde.dup(),
            payload,
            client_addr: SocketAddr::from_str("1.2.3.4:1234").unwrap(),
            timestamp: SystemTime::now(),
            is_decentralized: false,
            logger: Logger::new("test"),
            hopper_sub: recipient!(&addr, IncipientCoresPackage),
            dispatcher_sub: recipient!(&addr, TransmitDataMsg),
            accountant_sub: recipient!(&addr, ReportServicesConsumedMessage),
            retire_stream_key_sub_opt: None,
        };
        let add_return_route_sub = recipient!(&addr, AddReturnRouteMessage);
        let subject = RouteQueryResponseResolverReal {};
        let system = System::new("resolve_message_handles_mailbox_error_from_neighborhood");

        subject.resolve_message(
            args,
            add_return_route_sub,
            proxy_server_sub,
            Err(MailboxError::Timeout),
        );

        System::current().stop();
        system.run();
        let proxy_server_recording = proxy_server_recording_arc.lock().unwrap();
        let message = proxy_server_recording.get_record::<AddRouteResultMessage>(0);
        let expected_error_message = "Neighborhood refused to answer route request: MailboxError(Message delivery timed out)";
        assert_eq!(
            message,
            &AddRouteResultMessage {
                stream_key,
                result: Err(expected_error_message.to_string())
            }
        );
    }

    #[derive(Default)]
    struct ClientRequestPayloadFactoryMock {
        make_results: RefCell<Vec<Option<ClientRequestPayload_0v1>>>,
    }

    impl ClientRequestPayloadFactory for ClientRequestPayloadFactoryMock {
        fn make(
            &self,
            _ibcd: &InboundClientData,
            _stream_key: StreamKey,
            _cryptde: &dyn CryptDE,
            _logger: &Logger,
        ) -> Option<ClientRequestPayload_0v1> {
            self.make_results.borrow_mut().remove(0)
        }
    }

    impl ClientRequestPayloadFactoryMock {
        fn make_result(self, result: Option<ClientRequestPayload_0v1>) -> Self {
            self.make_results.borrow_mut().push(result);
            self
        }
    }

    #[test]
    fn help_to_handle_normal_client_data_make_payload_failed() {
        let mut proxy_server = ProxyServer::new(
            CRYPTDE_PAIR.clone(),
            true,
            Some(STANDARD_CONSUMING_WALLET_BALANCE),
            false,
            false,
        );
        proxy_server.subs = Some(make_proxy_server_out_subs());
        proxy_server.client_request_payload_factory =
            Box::new(ClientRequestPayloadFactoryMock::default().make_result(None));
        let inbound_client_data_msg = InboundClientData {
            timestamp: SystemTime::now(),
            client_addr: SocketAddr::from_str("1.2.3.4:4578").unwrap(),
            reception_port: Some(568),
            last_data: true,
            is_clandestine: false,
            sequence_number: Some(123),
            data: vec![],
        };

        let result = IBCDHelperReal::new().handle_normal_client_data(
            &mut proxy_server,
            inbound_client_data_msg,
            true,
        );

        assert_eq!(
            result,
            Err("Couldn't create ClientRequestPayload".to_string())
        );
    }

    #[test]
    fn new_http_request_creates_new_entry_inside_dns_retries_hashmap() {
        let alias_cryptde = CRYPTDE_PAIR.alias.as_ref();
        let http_request = b"GET /index.html HTTP/1.1\r\nHost: nowhere.com\r\n\r\n";
        let (neighborhood_mock, _, _) = make_recorder();
        let destination_key = PublicKey::from(&b"our destination"[..]);
        let neighborhood_mock = neighborhood_mock.route_query_response(Some(RouteQueryResponse {
            route: Route { hops: vec![] },
            expected_services: ExpectedServices::RoundTrip(
                vec![make_exit_service_from_key(destination_key.clone())],
                vec![],
                1234,
            ),
        }));
        let socket_addr = SocketAddr::from_str("1.2.3.4:5678").unwrap();
        let stream_key = StreamKey::make_meaningless_stream_key();
        let expected_data = http_request.to_vec();
        let msg_from_dispatcher = InboundClientData {
            timestamp: SystemTime::now(),
            client_addr: socket_addr.clone(),
            reception_port: Some(HTTP_PORT),
            sequence_number: Some(0),
            last_data: true,
            is_clandestine: false,
            data: expected_data.clone(),
        };
        let expected_payload = ClientRequestPayloadFactoryReal::new()
            .make(
                &msg_from_dispatcher,
                stream_key.clone(),
                alias_cryptde,
                &Logger::new("test"),
            )
            .unwrap();
        let stream_key_factory = StreamKeyFactoryMock::new().make_result(stream_key.clone());
        let system = System::new(
            "proxy_server_receives_http_request_from_dispatcher_then_sends_cores_package_to_hopper",
        );
        let mut subject = ProxyServer::new(
            CRYPTDE_PAIR.clone(),
            true,
            Some(STANDARD_CONSUMING_WALLET_BALANCE),
            false,
            false,
        );
        subject.stream_key_factory = Box::new(stream_key_factory);
        let subject_addr: Addr<ProxyServer> = subject.start();
        let peer_actors = peer_actors_builder()
            .neighborhood(neighborhood_mock)
            .build();
        subject_addr.try_send(BindMessage { peer_actors }).unwrap();

        subject_addr.try_send(msg_from_dispatcher).unwrap();

        subject_addr
            .try_send(AssertionsMessage {
                assertions: Box::new(move |proxy_server: &mut ProxyServer| {
                    let dns_retry = proxy_server.dns_failure_retries.get(&stream_key).unwrap();
                    assert_eq!(dns_retry.retries_left, 3);
                    assert_eq!(dns_retry.unsuccessful_request, expected_payload);
                }),
            })
            .unwrap();
        System::current().stop();
        system.run();
    }

    #[test]
    fn new_http_request_creates_new_exhausted_entry_inside_dns_retries_hashmap_zero_hop() {
        let http_request = b"GET /index.html HTTP/1.1\r\nHost: nowhere.com\r\n\r\n";
        let (neighborhood_mock, _, _) = make_recorder();
        let destination_key = PublicKey::from(&b"our destination"[..]);
        let neighborhood_mock = neighborhood_mock.route_query_response(Some(RouteQueryResponse {
            route: Route { hops: vec![] },
            expected_services: ExpectedServices::RoundTrip(
                vec![make_exit_service_from_key(destination_key.clone())],
                vec![],
                1234,
            ),
        }));
        let socket_addr = SocketAddr::from_str("1.2.3.4:5678").unwrap();
        let stream_key = StreamKey::make_meaningless_stream_key();
        let expected_data = http_request.to_vec();
        let msg_from_dispatcher = InboundClientData {
            timestamp: SystemTime::now(),
            client_addr: socket_addr.clone(),
            reception_port: Some(HTTP_PORT),
            sequence_number: Some(0),
            last_data: true,
            is_clandestine: false,
            data: expected_data.clone(),
        };
        let expected_payload = ClientRequestPayloadFactoryReal::new()
            .make(
                &msg_from_dispatcher,
                stream_key.clone(),
                CRYPTDE_PAIR.alias.as_ref(),
                &Logger::new("test"),
            )
            .unwrap();
        let stream_key_factory = StreamKeyFactoryMock::new().make_result(stream_key.clone());
        let system = System::new(
            "new_http_request_creates_new_exhausted_entry_inside_dns_retries_hashmap_zero_hop",
        );
        let mut subject = ProxyServer::new(
            CRYPTDE_PAIR.clone(),
            false,
            Some(STANDARD_CONSUMING_WALLET_BALANCE),
            false,
            false,
        );
        subject.stream_key_factory = Box::new(stream_key_factory);
        let subject_addr: Addr<ProxyServer> = subject.start();
        let peer_actors = peer_actors_builder()
            .neighborhood(neighborhood_mock)
            .build();
        subject_addr.try_send(BindMessage { peer_actors }).unwrap();

        subject_addr.try_send(msg_from_dispatcher).unwrap();

        subject_addr
            .try_send(AssertionsMessage {
                assertions: Box::new(move |proxy_server: &mut ProxyServer| {
                    let dns_retry = proxy_server.dns_failure_retries.get(&stream_key).unwrap();
                    assert_eq!(dns_retry.retries_left, 0);
                    assert_eq!(dns_retry.unsuccessful_request, expected_payload);
                }),
            })
            .unwrap();
        System::current().stop();
        system.run();
    }

    #[test]
    fn hostname_works() {
        assert_on_hostname(
            "https://www.example.com/folder/file.html",
            "www.example.com",
        );
        assert_on_hostname("www.example.com/index.php?arg=test", "www.example.com");
        assert_on_hostname("sub.example.com/index.php?arg=test", "sub.example.com");
        assert_on_hostname("1.1.1.1", "1.1.1.1");
        assert_on_hostname("", "");
        assert_on_hostname("example", "example");
        assert_on_hostname(
            "htttttps://www.example.com/folder/file.html",
            "htttttps://www.example.com/folder/file.html",
        );
    }

    fn assert_on_hostname(raw_url: &str, expected_hostname: &str) {
        let clean_hostname = Hostname::new(raw_url);
        let expected_result = Hostname {
            hostname: expected_hostname.to_string(),
        };
        assert_eq!(expected_result, clean_hostname);
    }

    #[test]
    fn hostname_is_valid_works() {
        // IPv4
        assert_eq!(
            Hostname::new("0.0.0.0").validate_non_loopback_host(),
            Err("0.0.0.0".to_string())
        );
        assert_eq!(
            Hostname::new("192.168.1.158").validate_non_loopback_host(),
            Ok(())
        );
        // IPv6
        assert_eq!(
            Hostname::new("0:0:0:0:0:0:0:0").validate_non_loopback_host(),
            Err("::".to_string())
        );
        assert_eq!(
            Hostname::new("0:0:0:0:0:0:0:1").validate_non_loopback_host(),
            Err("::1".to_string())
        );
        assert_eq!(
            Hostname::new("2001:0db8:85a3:0000:0000:8a2e:0370:7334").validate_non_loopback_host(),
            Ok(())
        );
        // Hostname
        assert_eq!(
            Hostname::new("localhost").validate_non_loopback_host(),
            Err("localhost".to_string())
        );
        assert_eq!(
            Hostname::new("www.example.com").validate_non_loopback_host(),
            Ok(())
        );
        assert_eq!(
            Hostname::new("https://www.example.com").validate_non_loopback_host(),
            Ok(())
        );
    }

    #[test]
    fn proxy_server_field_test_is_running_in_integration_test() {
        let is_running_in_integration_test = false;
        let http_request = b"GET /index.html HTTP/1.1\r\nHost: localhost\r\n\r\n";
        let expected_data = http_request.to_vec();
        let mut proxy_server = ProxyServer::new(
            CRYPTDE_PAIR.clone(),
            true,
            Some(58),
            false,
            is_running_in_integration_test,
        );
        proxy_server.subs = Some(make_proxy_server_out_subs());
        let inbound_client_data_msg = InboundClientData {
            timestamp: SystemTime::now(),
            client_addr: SocketAddr::from_str("1.2.3.4:4578").unwrap(),
            reception_port: Some(80),
            last_data: true,
            is_clandestine: false,
            sequence_number: Some(123),
            data: expected_data,
        };

        let result = IBCDHelperReal::new().handle_normal_client_data(
            &mut proxy_server,
            inbound_client_data_msg,
            true,
        );

        assert_eq!(
            result,
            Err("Request to wildcard IP detected - localhost (Most likely because Blockchain Service URL is not set)".to_string())
        );
    }

    #[test]
    #[should_panic(
        expected = "ProxyServer should never get ShutdownStreamMsg about clandestine stream"
    )]
    fn handle_stream_shutdown_complains_about_clandestine_message() {
        let system = System::new("test");
        let subject = ProxyServer::new(CRYPTDE_PAIR.clone(), true, None, false, false);
        let subject_addr = subject.start();

        subject_addr
            .try_send(StreamShutdownMsg {
                peer_addr: SocketAddr::from_str("1.2.3.4:5678").unwrap(),
                stream_type: RemovedStreamType::Clandestine,
                report_to_counterpart: false,
            })
            .unwrap();

        System::current().stop();
        system.run();
    }

    #[test]
    #[should_panic(
        expected = "panic message (processed with: node_lib::sub_lib::utils::crash_request_analyzer)"
    )]
    fn proxy_server_can_be_crashed_properly_but_not_improperly() {
        let proxy_server = ProxyServer::new(CRYPTDE_PAIR.clone(), true, None, true, false);

        prove_that_crash_request_handler_is_hooked_up(proxy_server, CRASH_KEY);
    }

    #[test]
    fn find_or_generate_stream_key_prioritizes_existing_stream_key_first() {
        let socket_addr = SocketAddr::from_str("1.2.3.4:4321").unwrap();
        let stream_key = StreamKey::new(CRYPTDE_PAIR.main.as_ref().public_key(), socket_addr);
        let mut subject = ProxyServer::new(CRYPTDE_PAIR.clone(), true, None, false, false);
        subject.keys_and_addrs.insert(stream_key, socket_addr);
        let ibcd = InboundClientData {
            timestamp: SystemTime::now(),
            client_addr: socket_addr,
            reception_port: Some(2222),
            last_data: true,
            is_clandestine: false,
            sequence_number: Some(333),
            data: b"GET /index.html HTTP/1.1\r\nHost: header.com:3333\r\n\r\n".to_vec(),
        };

        let result = subject.find_or_generate_stream_key(&ibcd);

        assert_eq!(result, stream_key);
        assert_eq!(
            subject.keys_and_addrs.a_to_b(&stream_key),
            Some(socket_addr)
        );
    }

    #[test]
    fn find_or_generate_stream_key_creates_stream_key_if_necessary() {
        let socket_addr = SocketAddr::from_str("1.2.3.4:4321").unwrap();
        let stream_key = StreamKey::new(CRYPTDE_PAIR.main.as_ref().public_key(), socket_addr);
        let mut subject = ProxyServer::new(CRYPTDE_PAIR.clone(), true, None, false, false);
        let ibcd = InboundClientData {
            timestamp: SystemTime::now(),
            client_addr: socket_addr,
            reception_port: Some(2222),
            last_data: true,
            is_clandestine: false,
            sequence_number: Some(333),
            data: b"GET /index.html HTTP/1.1\r\nHost: header.com:4444\r\n\r\n".to_vec(),
        };

        let result = subject.find_or_generate_stream_key(&ibcd);

        assert_eq!(result, stream_key);
        assert_eq!(
            subject.keys_and_addrs.a_to_b(&stream_key),
            Some(socket_addr)
        );
    }

    fn make_exit_service_from_key(public_key: PublicKey) -> ExpectedService {
        ExpectedService::Exit(public_key, make_wallet("exit wallet"), rate_pack(100))
    }
}<|MERGE_RESOLUTION|>--- conflicted
+++ resolved
@@ -1354,12 +1354,8 @@
 #[cfg(test)]
 mod tests {
     use super::*;
-<<<<<<< HEAD
+    use crate::bootstrapper::CryptDEPair;
     use crate::match_lazily_every_type_id;
-=======
-    use crate::bootstrapper::CryptDEPair;
-    use crate::match_every_type_id;
->>>>>>> ded8ac03
     use crate::proxy_server::protocol_pack::ServerImpersonator;
     use crate::proxy_server::server_impersonator_http::ServerImpersonatorHttp;
     use crate::proxy_server::server_impersonator_tls::ServerImpersonatorTls;
