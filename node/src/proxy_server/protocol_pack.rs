// Copyright (c) 2019, MASQ (https://masq.ai) and/or its affiliates. All rights reserved.
use crate::proxy_server::http_protocol_pack::HttpProtocolPack;
use crate::proxy_server::tls_protocol_pack::TlsProtocolPack;
use crate::sub_lib::cryptde::PlainData;
use crate::sub_lib::dispatcher::InboundClientData;
use crate::sub_lib::proxy_server::ProxyProtocol;
use masq_lib::constants::{HTTP_PORT, TLS_PORT};
<<<<<<< HEAD
use crate::proxy_server::Host;
=======

#[derive(Clone, Debug, PartialEq, Eq)]
pub struct Host {
    pub name: String,
    pub port: u16,
}

impl Host {
    pub fn new(name: &str, port: u16) -> Self {
        Host { name: name.to_string(), port }
    }
}
>>>>>>> 5240c189

pub trait ProtocolPack: Send + Sync {
    fn proxy_protocol(&self) -> ProxyProtocol;
    fn standard_port(&self) -> u16;
    fn find_host(&self, data: &PlainData) -> Option<Host>;
    fn server_impersonator(&self) -> Box<dyn ServerImpersonator>;
}

pub fn from_protocol(protocol: ProxyProtocol) -> Box<dyn ProtocolPack> {
    match protocol {
        ProxyProtocol::HTTP => Box::new(HttpProtocolPack {}),
        ProxyProtocol::TLS => Box::new(TlsProtocolPack {}),
    }
}

pub fn from_standard_port(standard_port: u16) -> Option<Box<dyn ProtocolPack>> {
    match standard_port {
        HTTP_PORT => Some(Box::new(HttpProtocolPack {})),
        TLS_PORT => Some(Box::new(TlsProtocolPack {})),
        _ => None,
    }
}

pub fn from_ibcd(ibcd: &InboundClientData) -> Result<Box<dyn ProtocolPack>, String> {
    let origin_port = match ibcd.reception_port {
        None => {
            return Err(format!(
                "No origin port specified with {}-byte non-clandestine packet: {:?}",
                ibcd.data.len(),
                ibcd.data
            ))
        }
        Some(origin_port) => origin_port,
    };
    match from_standard_port(origin_port) {
        Some(pp) => Ok(pp),
        None => Err(format!(
            "No protocol associated with origin port {} for {}-byte non-clandestine packet: {:?}",
            origin_port,
            ibcd.data.len(),
            &ibcd.data
        )),
    }
}

pub trait ServerImpersonator {
    fn route_query_failure_response(&self, server_name: &str) -> Vec<u8>;
    fn dns_resolution_failure_response(&self, server_name_opt: Option<String>) -> Vec<u8>;
    fn consuming_wallet_absent(&self) -> Vec<u8>;
}<|MERGE_RESOLUTION|>--- conflicted
+++ resolved
@@ -5,9 +5,6 @@
 use crate::sub_lib::dispatcher::InboundClientData;
 use crate::sub_lib::proxy_server::ProxyProtocol;
 use masq_lib::constants::{HTTP_PORT, TLS_PORT};
-<<<<<<< HEAD
-use crate::proxy_server::Host;
-=======
 
 #[derive(Clone, Debug, PartialEq, Eq)]
 pub struct Host {
@@ -16,11 +13,10 @@
 }
 
 impl Host {
-    pub fn new(name: &str, port: u16) -> Self {
+    pub fn new(name: &str, port: u16) -> Host {
         Host { name: name.to_string(), port }
     }
 }
->>>>>>> 5240c189
 
 pub trait ProtocolPack: Send + Sync {
     fn proxy_protocol(&self) -> ProxyProtocol;
