// Copyright (c) 2019, MASQ (https://masq.ai) and/or its affiliates. All rights reserved.
use crate::proxy_server::protocol_pack::from_ibcd;
use crate::sub_lib::cryptde::CryptDE;
use crate::sub_lib::cryptde::PlainData;
use crate::sub_lib::dispatcher::InboundClientData;
use crate::sub_lib::proxy_server::ClientRequestPayload_0v1;
use crate::sub_lib::sequence_buffer::SequencedPacket;
use crate::sub_lib::stream_key::StreamKey;
use masq_lib::logger::Logger;
use crate::sub_lib::host::Host;

pub trait ClientRequestPayloadFactory {
    fn make(
        &self,
        ibcd: &InboundClientData,
        stream_key: StreamKey,
        host_opt: Option<Host>,
        cryptde: &dyn CryptDE,
        logger: &Logger,
    ) -> Option<ClientRequestPayload_0v1>;
}

#[derive(Default)]
pub struct ClientRequestPayloadFactoryReal {}

impl ClientRequestPayloadFactory for ClientRequestPayloadFactoryReal {
    fn make(
        &self,
        ibcd: &InboundClientData,
        stream_key: StreamKey,
        host_opt: Option<Host>,
        cryptde: &dyn CryptDE,
        logger: &Logger,
    ) -> Option<ClientRequestPayload_0v1> {
        let protocol_pack = from_ibcd(ibcd).map_err(|e| error!(logger, "{}", e)).ok()?;
        let host_from_ibcd = Box::new (|| {
            let data = PlainData::new(&ibcd.data);
            match protocol_pack.find_host(&data) {
                Some(host) => Ok(host),
                // So far we've only looked in the client packet; but this message will evaporate
                // unless there's no host information in host_opt (from ProxyServer's StreamInfo) either.
                None => Err(format!(
                    "No hostname information found in either client packet or ProxyServer for protocol {:?}",
                    protocol_pack.proxy_protocol()
                )),
            }
        });
        let target_host: Host = match host_from_ibcd() {
            Ok(host) => host,
            Err(e) => match host_opt {
                Some(host) => host,
                None => {
                    error!(logger, "{}", e);
                    return None;
                }
            }
        };
        let sequence_number = match ibcd.sequence_number {
            Some(sequence_number) => sequence_number,
            None => {
                error!(
                    logger,
                    "internal error: got IBCD with no sequence number and {} bytes",
                    ibcd.data.len()
                );
                return None;
            }
        };
        Some(ClientRequestPayload_0v1 {
            stream_key,
            sequenced_packet: SequencedPacket {
                data: ibcd.data.clone(),
                sequence_number,
                last_data: ibcd.last_data,
            },
            target_hostname: target_host.name,
            target_port: target_host.port,
            protocol: protocol_pack.proxy_protocol(),
            originator_public_key: cryptde.public_key().clone(),
        })
    }
}

impl ClientRequestPayloadFactoryReal {
    pub fn new() -> Self {
        Self::default()
    }
}

#[cfg(test)]
mod tests {
    use super::*;
    use crate::bootstrapper::CryptDEPair;
    use crate::sub_lib::proxy_server::ProxyProtocol;
<<<<<<< HEAD
    use crate::test_utils::main_cryptde;
    use masq_lib::constants::{HTTP_PORT, TLS_PORT};
=======
    use lazy_static::lazy_static;
    use masq_lib::constants::HTTP_PORT;
>>>>>>> fb9718e4
    use masq_lib::test_utils::logging::init_test_logging;
    use masq_lib::test_utils::logging::TestLogHandler;
    use std::net::SocketAddr;
    use std::str::FromStr;
    use std::time::SystemTime;

    lazy_static! {
        static ref CRYPTDE_PAIR: CryptDEPair = CryptDEPair::null();
    }

    #[test]
    fn ibcd_hostname_overrides_supplied_hostname() {
        let data = PlainData::new(&b"GET http://borkoed.com:1234/fleebs.html HTTP/1.1\r\n\r\n"[..]);
        let ibcd = InboundClientData {
            timestamp: SystemTime::now(),
            client_addr: SocketAddr::from_str("1.2.3.4:5678").unwrap(),
            reception_port_opt: Some(HTTP_PORT),
            sequence_number: Some(1),
            last_data: false,
            is_clandestine: false,
            data: data.clone().into(),
        };
        let cryptde = main_cryptde();
        let stream_key = StreamKey::make_meaningless_stream_key();
        let logger = Logger::new("ibcd_hostname_overrides_supplied_hostname");
        let subject = Box::new(ClientRequestPayloadFactoryReal::new());

        let result = subject.make(&ibcd, stream_key, Some(Host::new("ignored.com", 4321)), cryptde, &logger).unwrap();

        assert_eq!(result.target_hostname, String::from("borkoed.com"));
        assert_eq!(result.target_port, 1234);
    }

    #[test]
    fn uses_supplied_host_if_ibcd_does_not_have_one() {
        let test_name = "uses_supplied_hostname_if_ibcd_does_not_have_one";
        let data = PlainData::new(&[0x01, 0x02, 0x03]); // No host can be extracted here
        let ibcd = InboundClientData {
            timestamp: SystemTime::now(),
            client_addr: SocketAddr::from_str("1.2.3.4:5678").unwrap(),
            reception_port_opt: Some(HTTP_PORT),
            sequence_number: Some(1),
            last_data: false,
            is_clandestine: false,
            data: data.into(),
        };
        let cryptde = main_cryptde();
        let stream_key = StreamKey::make_meaningful_stream_key(test_name);
        let logger = Logger::new(test_name);
        let subject = Box::new(ClientRequestPayloadFactoryReal::new());
        let supplied_host = Host::new("supplied.com", 4321);

        let result = subject.make(&ibcd, stream_key, Some(supplied_host.clone()), cryptde, &logger).unwrap();

        assert_eq!(result.target_hostname, supplied_host.name);
    }

    #[test]
    fn logs_error_and_returns_none_if_no_ibcd_host_and_no_supplied_host() {
        init_test_logging();
        let test_name = "logs_error_and_returns_none_if_no_ibcd_hostname_and_no_supplied_hostname";
        let data = PlainData::new(&[0x01, 0x02, 0x03]); // no host can be extracted here
        let ibcd = InboundClientData {
            timestamp: SystemTime::now(),
            client_addr: SocketAddr::from_str("1.2.3.4:5678").unwrap(),
            reception_port_opt: Some(HTTP_PORT),
            sequence_number: Some(1),
            last_data: false,
            is_clandestine: false,
            data: data.into(),
        };
        let cryptde = main_cryptde();
        let stream_key = StreamKey::make_meaningful_stream_key(test_name);
        let logger = Logger::new(test_name);
        let subject = Box::new(ClientRequestPayloadFactoryReal::new());

        let result = subject.make(&ibcd, stream_key, None, cryptde, &logger);

        assert_eq!(result, None);
        TestLogHandler::new().exists_log_containing(&format!("ERROR: {test_name}: No hostname information found in either client packet or ProxyServer for protocol HTTP"));
    }

    #[test]
    fn handles_http_with_a_port() {
        let data = PlainData::new(&b"GET http://borkoed.com:2345/fleebs.html HTTP/1.1\r\n\r\n"[..]);
        let ibcd = InboundClientData {
            timestamp: SystemTime::now(),
            client_addr: SocketAddr::from_str("1.2.3.4:5678").unwrap(),
            reception_port_opt: Some(HTTP_PORT),
            sequence_number: Some(1),
            last_data: false,
            is_clandestine: false,
            data: data.clone().into(),
        };
        let cryptde = CRYPTDE_PAIR.main.as_ref();
        let stream_key = StreamKey::make_meaningless_stream_key();
        let logger = Logger::new("test");
        let subject = Box::new(ClientRequestPayloadFactoryReal::new());

        let result = subject.make(&ibcd, stream_key, None, cryptde, &logger);

        assert_eq!(
            result,
            Some(ClientRequestPayload_0v1 {
                stream_key,
                sequenced_packet: SequencedPacket {
                    data: data.into(),
                    sequence_number: 1,
                    last_data: false
                },
                target_hostname: String::from("borkoed.com"),
                target_port: 2345,
                protocol: ProxyProtocol::HTTP,
                originator_public_key: cryptde.public_key().clone(),
            })
        );
    }

    #[test]
    fn handles_http_with_no_port() {
        let test_name = "handles_http_with_no_port";
        let data = PlainData::new(&b"GET http://borkoed.com/fleebs.html HTTP/1.1\r\n\r\n"[..]);
        let ibcd = InboundClientData {
            timestamp: SystemTime::now(),
            client_addr: SocketAddr::from_str("1.2.3.4:5678").unwrap(),
            reception_port_opt: Some(HTTP_PORT),
            sequence_number: Some(1),
            last_data: false,
            is_clandestine: false,
            data: data.clone().into(),
        };
        let cryptde = CRYPTDE_PAIR.main.as_ref();
        let logger = Logger::new(test_name);
        let stream_key = StreamKey::make_meaningful_stream_key(test_name);
        let subject = Box::new(ClientRequestPayloadFactoryReal::new());

        let result = subject.make(&ibcd, stream_key, None, cryptde, &logger);

        assert_eq!(
            result,
            Some(ClientRequestPayload_0v1 {
                stream_key,
                sequenced_packet: SequencedPacket {
                    data: data.into(),
                    sequence_number: 1,
                    last_data: false
                },
                target_hostname: String::from("borkoed.com"),
                target_port: HTTP_PORT,
                protocol: ProxyProtocol::HTTP,
                originator_public_key: cryptde.public_key().clone(),
            })
        );
    }

    #[test]
    fn handles_tls_with_hostname() {
        let data = PlainData::new(&[
            0x16, // content_type: Handshake
            0x00, 0x00, 0x00, 0x00, // version, length: don't care
            0x01, // handshake_type: ClientHello
            0x00, 0x00, 0x00, 0x00, 0x00, // length, version: don't care
            0x00, 0x00, 0x00, 0x00, 0x00, 0x00, 0x00, 0x00, 0x00, 0x00, 0x00, 0x00, 0x00, 0x00,
            0x00, 0x00, // random: don't care
            0x00, 0x00, 0x00, 0x00, 0x00, 0x00, 0x00, 0x00, 0x00, 0x00, 0x00, 0x00, 0x00, 0x00,
            0x00, 0x00, // random: don't care
            0x00, // session_id_length
            0x00, 0x00, // cipher_suites_length
            0x00, // compression_methods_length
            0x00, 0x13, // extensions_length
            0x00, 0x00, // extension_type: server_name
            0x00, 0x0F, // extension_length
            0x00, 0x0D, // server_name_list_length
            0x00, // server_name_type
            0x00, 0x0A, // server_name_length
            b's', b'e', b'r', b'v', b'e', b'r', b'.', b'c', b'o', b'm', // server_name
        ]);
        let ibcd = InboundClientData {
            timestamp: SystemTime::now(),
            client_addr: SocketAddr::from_str("1.2.3.4:5678").unwrap(),
            sequence_number: Some(0),
            reception_port_opt: Some(443),
            last_data: false,
            is_clandestine: false,
            data: data.clone().into(),
        };
        let stream_key = StreamKey::make_meaningless_stream_key();
        let cryptde = CRYPTDE_PAIR.main.as_ref();
        let logger = Logger::new("test");
        let subject = Box::new(ClientRequestPayloadFactoryReal::new());

        let result = subject.make(&ibcd, stream_key, None, cryptde, &logger);

        assert_eq!(
            result,
            Some(ClientRequestPayload_0v1 {
                stream_key,
                sequenced_packet: SequencedPacket {
                    data: data.into(),
                    sequence_number: 0,
                    last_data: false
                },
                target_hostname: String::from("server.com"),
                target_port: TLS_PORT,
                protocol: ProxyProtocol::TLS,
                originator_public_key: cryptde.public_key().clone(),
            })
        );
    }

    #[test]
    fn handles_tls_without_hostname() {
        init_test_logging();
        let test_name = "handles_tls_without_hostname";
        let data = PlainData::new(&[
            0x16, // content_type: Handshake
            0x00, 0x00, 0x00, 0x00, // version, length: don't care
            0x01, // handshake_type: ClientHello
            0x00, 0x00, 0x00, 0x00, 0x00, // length, version: don't care
            0x00, 0x00, 0x00, 0x00, 0x00, 0x00, 0x00, 0x00, 0x00, 0x00, 0x00, 0x00, 0x00, 0x00,
            0x00, 0x00, // random: don't care
            0x00, 0x00, 0x00, 0x00, 0x00, 0x00, 0x00, 0x00, 0x00, 0x00, 0x00, 0x00, 0x00, 0x00,
            0x00, 0x00, // random: don't care
            0x00, // session_id_length
            0x00, 0x00, // cipher_suites_length
            0x00, // compression_methods_length
            0x00, 0x00, // extensions_length
        ]);
        let ibcd = InboundClientData {
            timestamp: SystemTime::now(),
            client_addr: SocketAddr::from_str("1.2.3.4:5678").unwrap(),
            reception_port_opt: Some(443),
            last_data: true,
            is_clandestine: false,
            sequence_number: Some(0),
            data: data.clone().into(),
        };
        let cryptde = CRYPTDE_PAIR.main.as_ref();
        let logger = Logger::new(test_name);
        let stream_key = StreamKey::make_meaningful_stream_key(test_name);
        let subject = Box::new(ClientRequestPayloadFactoryReal::new());

        let result = subject.make(&ibcd, stream_key, None, cryptde, &logger);

        assert_eq!(result, None);
        TestLogHandler::new().exists_log_containing(&format!("ERROR: {test_name}: No hostname information found in either client packet or ProxyServer for protocol TLS"));
    }

    #[test]
    fn makes_no_payload_if_origin_port_is_not_specified() {
        init_test_logging();
        let test_name = "makes_no_payload_if_origin_port_is_not_specified";
        let ibcd = InboundClientData {
            timestamp: SystemTime::now(),
            client_addr: SocketAddr::from_str("1.2.3.4:5678").unwrap(),
            sequence_number: Some(0),
            reception_port_opt: None,
            last_data: false,
            is_clandestine: false,
            data: vec![0x10, 0x11, 0x12],
        };
        let cryptde = CRYPTDE_PAIR.main.as_ref();
        let logger = Logger::new(test_name);
        let stream_key = StreamKey::make_meaningful_stream_key(test_name);
        let subject = Box::new(ClientRequestPayloadFactoryReal::new());

        let result = subject.make(&ibcd, stream_key, None, cryptde, &logger);

        assert_eq!(result, None);
        TestLogHandler::new().exists_log_containing(
            &format!("ERROR: {test_name}: No origin port specified with 3-byte non-clandestine packet: [16, 17, 18]"),
        );
    }

    #[test]
    fn makes_no_payload_if_origin_port_is_unknown() {
        init_test_logging();
        let test_name = "makes_no_payload_if_origin_port_is_unknown";
        let ibcd = InboundClientData {
            timestamp: SystemTime::now(),
            client_addr: SocketAddr::from_str("1.2.3.4:5678").unwrap(),
            reception_port_opt: Some(1234),
            sequence_number: Some(0),
            last_data: false,
            is_clandestine: true,
            data: vec![0x10, 0x11, 0x12],
        };
        let cryptde = CRYPTDE_PAIR.main.as_ref();
        let logger = Logger::new(test_name);
        let stream_key = StreamKey::make_meaningful_stream_key(test_name);
        let subject = Box::new(ClientRequestPayloadFactoryReal::new());

        let result = subject.make(&ibcd, stream_key, None, cryptde, &logger);

        assert_eq!(result, None);
        TestLogHandler::new().exists_log_containing(&format!("ERROR: {test_name}: No protocol associated with origin port 1234 for 3-byte non-clandestine packet: [16, 17, 18]"));
    }

    #[test]
    fn use_sequence_from_inbound_client_data_in_client_request_payload() {
        let data = PlainData::new(&b"GET http://borkoed.com/fleebs.html HTTP/1.1\r\n\r\n"[..]);
        let ibcd = InboundClientData {
            timestamp: SystemTime::now(),
            client_addr: SocketAddr::from_str("1.2.3.4:80").unwrap(),
            reception_port_opt: Some(HTTP_PORT),
            sequence_number: Some(1),
            last_data: false,
            data: data.into(),
            is_clandestine: false,
        };
        let cryptde = CRYPTDE_PAIR.main.as_ref();
        let logger = Logger::new("test");
        let subject = Box::new(ClientRequestPayloadFactoryReal::new());

        let result = subject
            .make(
                &ibcd,
                StreamKey::make_meaningless_stream_key(),
                None,
                cryptde,
                &logger,
            )
            .unwrap();

        assert_eq!(result.sequenced_packet.sequence_number, 1);
    }

    #[test]
    fn makes_no_payload_if_sequence_number_is_unknown() {
        init_test_logging();
        let test_name = "makes_no_payload_if_sequence_number_is_unknown";
        let data = PlainData::new(&b"GET http://borkoed.com/fleebs.html HTTP/1.1\r\n\r\n"[..]);
        let ibcd = InboundClientData {
            timestamp: SystemTime::now(),
            client_addr: SocketAddr::from_str("1.2.3.4:80").unwrap(),
            reception_port_opt: Some(HTTP_PORT),
            last_data: false,
            is_clandestine: false,
            sequence_number: None,
            data: data.into(),
        };
        let cryptde = CRYPTDE_PAIR.main.as_ref();
        let logger = Logger::new(test_name);
        let stream_key = StreamKey::make_meaningful_stream_key(test_name);
        let subject = Box::new(ClientRequestPayloadFactoryReal::new());

        let result = subject.make(&ibcd, stream_key, None, cryptde, &logger);

        assert_eq!(result, None);
        TestLogHandler::new().exists_log_containing(&format!(
            "ERROR: {test_name}: internal error: got IBCD with no sequence number and 47 bytes"
        ));
    }
}<|MERGE_RESOLUTION|>--- conflicted
+++ resolved
@@ -3,11 +3,11 @@
 use crate::sub_lib::cryptde::CryptDE;
 use crate::sub_lib::cryptde::PlainData;
 use crate::sub_lib::dispatcher::InboundClientData;
+use crate::sub_lib::host::Host;
 use crate::sub_lib::proxy_server::ClientRequestPayload_0v1;
 use crate::sub_lib::sequence_buffer::SequencedPacket;
 use crate::sub_lib::stream_key::StreamKey;
 use masq_lib::logger::Logger;
-use crate::sub_lib::host::Host;
 
 pub trait ClientRequestPayloadFactory {
     fn make(
@@ -33,7 +33,7 @@
         logger: &Logger,
     ) -> Option<ClientRequestPayload_0v1> {
         let protocol_pack = from_ibcd(ibcd).map_err(|e| error!(logger, "{}", e)).ok()?;
-        let host_from_ibcd = Box::new (|| {
+        let host_from_ibcd = Box::new(|| {
             let data = PlainData::new(&ibcd.data);
             match protocol_pack.find_host(&data) {
                 Some(host) => Ok(host),
@@ -53,7 +53,7 @@
                     error!(logger, "{}", e);
                     return None;
                 }
-            }
+            },
         };
         let sequence_number = match ibcd.sequence_number {
             Some(sequence_number) => sequence_number,
@@ -92,13 +92,8 @@
     use super::*;
     use crate::bootstrapper::CryptDEPair;
     use crate::sub_lib::proxy_server::ProxyProtocol;
-<<<<<<< HEAD
-    use crate::test_utils::main_cryptde;
+    use lazy_static::lazy_static;
     use masq_lib::constants::{HTTP_PORT, TLS_PORT};
-=======
-    use lazy_static::lazy_static;
-    use masq_lib::constants::HTTP_PORT;
->>>>>>> fb9718e4
     use masq_lib::test_utils::logging::init_test_logging;
     use masq_lib::test_utils::logging::TestLogHandler;
     use std::net::SocketAddr;
@@ -121,12 +116,20 @@
             is_clandestine: false,
             data: data.clone().into(),
         };
-        let cryptde = main_cryptde();
+        let cryptde = CRYPTDE_PAIR.main.dup();
         let stream_key = StreamKey::make_meaningless_stream_key();
         let logger = Logger::new("ibcd_hostname_overrides_supplied_hostname");
         let subject = Box::new(ClientRequestPayloadFactoryReal::new());
 
-        let result = subject.make(&ibcd, stream_key, Some(Host::new("ignored.com", 4321)), cryptde, &logger).unwrap();
+        let result = subject
+            .make(
+                &ibcd,
+                stream_key,
+                Some(Host::new("ignored.com", 4321)),
+                cryptde.as_ref(),
+                &logger,
+            )
+            .unwrap();
 
         assert_eq!(result.target_hostname, String::from("borkoed.com"));
         assert_eq!(result.target_port, 1234);
@@ -145,13 +148,21 @@
             is_clandestine: false,
             data: data.into(),
         };
-        let cryptde = main_cryptde();
+        let cryptde = CRYPTDE_PAIR.main.dup();
         let stream_key = StreamKey::make_meaningful_stream_key(test_name);
         let logger = Logger::new(test_name);
         let subject = Box::new(ClientRequestPayloadFactoryReal::new());
         let supplied_host = Host::new("supplied.com", 4321);
 
-        let result = subject.make(&ibcd, stream_key, Some(supplied_host.clone()), cryptde, &logger).unwrap();
+        let result = subject
+            .make(
+                &ibcd,
+                stream_key,
+                Some(supplied_host.clone()),
+                cryptde.as_ref(),
+                &logger,
+            )
+            .unwrap();
 
         assert_eq!(result.target_hostname, supplied_host.name);
     }
@@ -170,12 +181,12 @@
             is_clandestine: false,
             data: data.into(),
         };
-        let cryptde = main_cryptde();
-        let stream_key = StreamKey::make_meaningful_stream_key(test_name);
-        let logger = Logger::new(test_name);
-        let subject = Box::new(ClientRequestPayloadFactoryReal::new());
-
-        let result = subject.make(&ibcd, stream_key, None, cryptde, &logger);
+        let cryptde = CRYPTDE_PAIR.main.dup();
+        let stream_key = StreamKey::make_meaningful_stream_key(test_name);
+        let logger = Logger::new(test_name);
+        let subject = Box::new(ClientRequestPayloadFactoryReal::new());
+
+        let result = subject.make(&ibcd, stream_key, None, cryptde.as_ref(), &logger);
 
         assert_eq!(result, None);
         TestLogHandler::new().exists_log_containing(&format!("ERROR: {test_name}: No hostname information found in either client packet or ProxyServer for protocol HTTP"));
