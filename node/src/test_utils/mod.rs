--- conflicted
+++ resolved
@@ -525,13 +525,8 @@
         NLSpawnHandleHolder, NLSpawnHandleHolderReal, NotifyHandle, NotifyLaterHandle,
     };
     use crate::test_utils::persistent_configuration_mock::PersistentConfigurationMock;
-<<<<<<< HEAD
     use crate::test_utils::recorder::{make_recorder, Recorder, Recording};
     use actix::{Actor, Addr, AsyncContext, Context, Handler, Recipient, System};
-=======
-    use crate::test_utils::recorder::{make_recorder, Recorder};
-    use actix::{Actor, Addr, AsyncContext, Context, Handler, System};
->>>>>>> f88d070c
     use actix::{Message, SpawnHandle};
     use crossbeam_channel::{unbounded, Receiver, Sender};
     use lazy_static::lazy_static;
@@ -629,7 +624,6 @@
         }
     }
 
-<<<<<<< HEAD
     pub fn make_recipient_and_recording_arc<M: 'static>(
         stopping_message: Option<TypeId>,
     ) -> (Recipient<M>, Arc<Mutex<Recording>>)
@@ -655,7 +649,8 @@
 
     pub fn make_node_to_ui_recipient() -> (Recipient<NodeToUiMessage>, Arc<Mutex<Recording>>) {
         make_recipient_and_recording_arc(None)
-=======
+    }
+
     pub fn make_daemon_bind_message(ui_gateway: Recorder) -> DaemonBindMessage {
         let (stub, _, _) = make_recorder();
         let stub_sub = stub.start().recipient::<NodeFromUiMessage>();
@@ -668,7 +663,6 @@
             from_ui_message_recipients: vec![],
             crash_notification_recipient,
         }
->>>>>>> f88d070c
     }
 
     pub struct ChannelFactoryMock {
