// Copyright (c) 2019, MASQ (https://masq.ai) and/or its affiliates. All rights reserved.

#[macro_use]
pub mod channel_wrapper_mocks;
pub mod automap_mocks;
pub mod data_hunk;
pub mod data_hunk_framer;
pub mod database_utils;
pub mod little_tcp_server;
pub mod logfile_name_guard;
pub mod neighborhood_test_utils;
pub mod persistent_configuration_mock;
pub mod recorder;
pub mod stream_connector_mock;
pub mod tcp_wrapper_mocks;
pub mod tokio_wrapper_mocks;
use crate::blockchain::bip32::Bip32ECKeyProvider;
use crate::blockchain::payer::Payer;
use crate::sub_lib::cryptde::CryptDE;
use crate::sub_lib::cryptde::CryptData;
use crate::sub_lib::cryptde::PlainData;
use crate::sub_lib::cryptde::PublicKey;
use crate::sub_lib::cryptde_null::CryptDENull;
use crate::sub_lib::dispatcher::Component;
use crate::sub_lib::hopper::MessageType;
use crate::sub_lib::neighborhood::ExpectedServices;
use crate::sub_lib::neighborhood::RouteQueryResponse;
use crate::sub_lib::neighborhood::{ExpectedService, RatePack};
use crate::sub_lib::proxy_client::{ClientResponsePayload_0v1, DnsResolveFailure_0v1};
use crate::sub_lib::proxy_server::{ClientRequestPayload_0v1, ProxyProtocol};
use crate::sub_lib::route::Route;
use crate::sub_lib::route::RouteSegment;
use crate::sub_lib::sequence_buffer::SequencedPacket;
use crate::sub_lib::stream_key::StreamKey;
use crate::sub_lib::wallet::Wallet;
use crossbeam_channel::{unbounded, Receiver, Sender};
use ethsign_crypto::Keccak256;
use lazy_static::lazy_static;
use masq_lib::constants::HTTP_PORT;
use masq_lib::test_utils::utils::TEST_DEFAULT_CHAIN;
use regex::Regex;
use rustc_hex::ToHex;
use serde_derive::{Deserialize, Serialize};
use std::collections::btree_set::BTreeSet;
use std::collections::HashSet;
use std::convert::From;
use std::fmt::Debug;
use std::hash::Hash;
use std::io::ErrorKind;
use std::io::Read;
use std::iter::repeat;
use std::net::SocketAddr;
use std::net::{Shutdown, TcpStream};
use std::str::FromStr;
use std::sync::{Arc, Mutex};
use std::thread;
use std::time::Duration;
use std::time::Instant;
use web3::types::{Address, U256};

lazy_static! {
    static ref MAIN_CRYPTDE_NULL: Box<dyn CryptDE + 'static> =
        Box::new(CryptDENull::new(TEST_DEFAULT_CHAIN));
    static ref ALIAS_CRYPTDE_NULL: Box<dyn CryptDE + 'static> =
        Box::new(CryptDENull::new(TEST_DEFAULT_CHAIN));
}

pub fn main_cryptde() -> &'static dyn CryptDE {
    MAIN_CRYPTDE_NULL.as_ref()
}

pub fn alias_cryptde() -> &'static dyn CryptDE {
    ALIAS_CRYPTDE_NULL.as_ref()
}

pub struct ArgsBuilder {
    args: Vec<String>,
}

impl From<ArgsBuilder> for Vec<String> {
    fn from(builder: ArgsBuilder) -> Self {
        builder.args
    }
}

impl From<&[String]> for ArgsBuilder {
    fn from(args: &[String]) -> Self {
        Self {
            args: args.to_vec(),
        }
    }
}

impl Default for ArgsBuilder {
    fn default() -> Self {
        ArgsBuilder::new()
    }
}

impl ArgsBuilder {
    pub fn new() -> ArgsBuilder {
        ArgsBuilder {
            args: vec!["command".to_string()],
        }
    }

    pub fn opt(mut self, option: &str) -> ArgsBuilder {
        self.args.push(option.to_string());
        self
    }

    pub fn param(self, option: &str, value: &str) -> ArgsBuilder {
        self.opt(option).opt(value)
    }
}

pub fn assert_ends_with(string: &str, suffix: &str) {
    assert!(
        string.ends_with(suffix),
        "'{}' did not end with '{}'",
        string,
        suffix
    );
}

pub fn assert_matches(string: &str, regex: &str) {
    let validator = Regex::new(regex).unwrap();
    assert!(
        validator.is_match(string),
        "'{}' was not matched by '{}'",
        string,
        regex
    );
}

pub fn to_millis(dur: &Duration) -> u64 {
    dur.as_millis() as u64
}

pub fn signal() -> (Signaler, Waiter) {
    let (tx, rx) = unbounded();
    (Signaler { tx }, Waiter { rx })
}

pub struct Signaler {
    tx: Sender<()>,
}

impl Signaler {
    pub fn signal(&self) {
        self.tx.send(()).unwrap();
    }
}

pub struct Waiter {
    rx: Receiver<()>,
}

impl Waiter {
    pub fn wait(&self) {
        let _ = self.rx.recv();
    }
}

pub fn make_meaningless_stream_key() -> StreamKey {
    StreamKey::new(
        PublicKey::new(&[]),
        SocketAddr::from_str("4.3.2.1:8765").unwrap(),
    )
}

pub fn make_meaningless_message_type() -> MessageType {
    DnsResolveFailure_0v1::new(make_meaningless_stream_key()).into()
}

pub fn make_meaningless_route() -> Route {
    Route::one_way(
        RouteSegment::new(
            vec![
                &PublicKey::new(&b"ooga"[..]),
                &PublicKey::new(&b"booga"[..]),
            ],
            Component::ProxyClient,
        ),
        main_cryptde(),
        Some(make_paying_wallet(b"irrelevant")),
        Some(TEST_DEFAULT_CHAIN.rec().contract),
    )
    .unwrap()
}

pub fn make_meaningless_public_key() -> PublicKey {
    PublicKey::new(&make_garbage_data(8))
}

pub fn make_meaningless_wallet_private_key() -> PlainData {
    PlainData::from(
        repeat(vec![0xABu8, 0xCDu8])
            .take(16)
            .flatten()
            .collect::<Vec<u8>>(),
    )
}

pub fn route_to_proxy_client(key: &PublicKey, cryptde: &dyn CryptDE) -> Route {
    shift_one_hop(zero_hop_route_response(key, cryptde).route, cryptde)
}

pub fn route_from_proxy_client(key: &PublicKey, cryptde: &dyn CryptDE) -> Route {
    // Happens to be the same
    route_to_proxy_client(key, cryptde)
}

pub fn route_to_proxy_server(key: &PublicKey, cryptde: &dyn CryptDE) -> Route {
    shift_one_hop(route_from_proxy_client(key, cryptde), cryptde)
}

pub fn zero_hop_route_response(
    public_key: &PublicKey,
    cryptde: &dyn CryptDE,
) -> RouteQueryResponse {
    RouteQueryResponse {
        route: Route::round_trip(
            RouteSegment::new(vec![public_key, public_key], Component::ProxyClient),
            RouteSegment::new(vec![public_key, public_key], Component::ProxyServer),
            cryptde,
            None,
            0,
            None,
        )
        .unwrap(),
        expected_services: ExpectedServices::RoundTrip(
            vec![ExpectedService::Nothing, ExpectedService::Nothing],
            vec![ExpectedService::Nothing, ExpectedService::Nothing],
            0,
        ),
    }
}

fn shift_one_hop(mut route: Route, cryptde: &dyn CryptDE) -> Route {
    route.shift(cryptde).unwrap();
    route
}

pub fn encrypt_return_route_id(return_route_id: u32, cryptde: &dyn CryptDE) -> CryptData {
    let return_route_id_ser = serde_cbor::ser::to_vec(&return_route_id).unwrap();
    cryptde
        .encode(cryptde.public_key(), &PlainData::from(return_route_id_ser))
        .unwrap()
}

pub fn make_garbage_data(bytes: usize) -> Vec<u8> {
    vec![0; bytes]
}

pub fn make_request_payload(bytes: usize, cryptde: &dyn CryptDE) -> ClientRequestPayload_0v1 {
    ClientRequestPayload_0v1 {
        stream_key: StreamKey::new(
            cryptde.public_key().clone(),
            SocketAddr::from_str("1.2.3.4:5678").unwrap(),
        ),
        sequenced_packet: SequencedPacket::new(make_garbage_data(bytes), 0, true),
        target_hostname: Some("example.com".to_string()),
        target_port: HTTP_PORT,
        protocol: ProxyProtocol::HTTP,
        originator_public_key: cryptde.public_key().clone(),
    }
}

pub fn make_response_payload(bytes: usize, cryptde: &dyn CryptDE) -> ClientResponsePayload_0v1 {
    ClientResponsePayload_0v1 {
        stream_key: StreamKey::new(
            cryptde.public_key().clone(),
            SocketAddr::from_str("1.2.3.4:5678").unwrap(),
        ),
        sequenced_packet: SequencedPacket {
            data: make_garbage_data(bytes),
            sequence_number: 0,
            last_data: false,
        },
    }
}

pub fn rate_pack_routing_byte(base_rate: u64) -> u64 {
    base_rate + 1
}
pub fn rate_pack_routing(base_rate: u64) -> u64 {
    base_rate + 2
}
pub fn rate_pack_exit_byte(base_rate: u64) -> u64 {
    base_rate + 3
}
pub fn rate_pack_exit(base_rate: u64) -> u64 {
    base_rate + 4
}

pub fn rate_pack(base_rate: u64) -> RatePack {
    RatePack {
        routing_byte_rate: rate_pack_routing_byte(base_rate),
        routing_service_rate: rate_pack_routing(base_rate),
        exit_byte_rate: rate_pack_exit_byte(base_rate),
        exit_service_rate: rate_pack_exit(base_rate),
    }
}

pub fn await_messages<T>(expected_message_count: usize, messages_arc_mutex: &Arc<Mutex<Vec<T>>>) {
    let local_arc_mutex = messages_arc_mutex.clone();
    let limit = 1000u64;
    let mut prev_len: usize = 0;
    let begin = Instant::now();
    loop {
        let cur_len = {
            local_arc_mutex
                .lock()
                .expect("await_messages helper function is poisoned")
                .len()
        };
        if cur_len != prev_len {
            println!("message collector has received {} messages", cur_len)
        }
        let latency_so_far = to_millis(&Instant::now().duration_since(begin));
        if latency_so_far > limit {
            panic!(
                "After {}ms, message collector has received only {} messages, not {}",
                limit, cur_len, expected_message_count
            );
        }
        prev_len = cur_len;
        if cur_len >= expected_message_count {
            return;
        }
        thread::sleep(Duration::from_millis(50))
    }
}

//must stay without cfg(test) -- used in another crate
pub fn wait_for<F>(interval_ms: Option<u64>, limit_ms: Option<u64>, mut f: F)
where
    F: FnMut() -> bool,
{
    let real_interval_ms = interval_ms.unwrap_or(250);
    let real_limit_ms = limit_ms.unwrap_or(1000);
    let _ = await_value(Some((real_interval_ms, real_limit_ms)), || {
        if f() {
            Ok(true)
        } else {
            Err("false".to_string())
        }
    })
    .unwrap();
}

//must stay without cfg(test) -- used in another crate
pub fn await_value<F, T, E>(
    interval_and_limit_ms: Option<(u64, u64)>,
    mut f: F,
) -> Result<T, String>
where
    E: Debug,
    F: FnMut() -> Result<T, E>,
{
    let (interval_ms, limit_ms) = interval_and_limit_ms.unwrap_or((250, 1000));
    let interval_dur = Duration::from_millis(interval_ms);
    let deadline = Instant::now() + Duration::from_millis(limit_ms);
    let mut delay = 0;
    let mut log = "".to_string();
    loop {
        if Instant::now() >= deadline {
            return Err(format!(
                "\n{}\nTimeout: waited for more than {}ms",
                log, limit_ms
            ));
        }
        match f() {
            Ok(t) => return Ok(t),
            Err(e) => {
                log.extend(format!("  +{}: {:?}\n", delay, e).chars());
                delay += interval_ms;
                thread::sleep(interval_dur);
            }
        }
    }
}

pub fn assert_contains<T>(haystack: &[T], needle: &T)
where
    T: Debug + PartialEq,
{
    assert!(
        haystack.contains(needle),
        "\n{:?}\ndoes not contain\n{:?}",
        haystack,
        needle
    );
}

pub fn assert_string_contains(haystack: &str, needle: &str) {
    assert!(
        haystack.contains(needle),
        "\n\"{}\"\ndoes not contain\n{}",
        haystack,
        needle
    );
}

pub fn vec_to_set<T>(vec: Vec<T>) -> HashSet<T>
where
    T: Eq + Hash,
{
    let set: HashSet<T> = vec.into_iter().collect();
    set
}

pub fn vec_to_btset<T>(vec: Vec<T>) -> BTreeSet<T>
where
    T: Eq + Hash + Ord,
{
    let set: BTreeSet<T> = vec.into_iter().collect();
    set
}

//must stay without cfg(test) -- used in another crate
pub fn read_until_timeout(stream: &mut dyn Read) -> Vec<u8> {
    let mut response: Vec<u8> = vec![];
    let mut buf = [0u8; 16384];
    let mut last_data_at = Instant::now();
    loop {
        match stream.read(&mut buf) {
            Err(ref e)
                if (e.kind() == ErrorKind::WouldBlock) || (e.kind() == ErrorKind::TimedOut) =>
            {
                thread::sleep(Duration::from_millis(100));
            }
            Err(ref e) if (e.kind() == ErrorKind::ConnectionReset) && !response.is_empty() => break,
            Err(e) => panic!("Read error: {}", e),
            Ok(len) => {
                response.extend(&buf[..len]);
                if len > 0 {
                    last_data_at = Instant::now();
                }
            }
        }
        let now = Instant::now();
        if now.duration_since(last_data_at).subsec_millis() > 500 {
            break;
        }
    }
    response
}

pub fn handle_connection_error(stream: TcpStream) {
    let _ = stream.shutdown(Shutdown::Both).is_ok();
    thread::sleep(Duration::from_millis(5000));
}

pub fn dummy_address_to_hex(dummy_address: &str) -> String {
    let s = if dummy_address.len() > 20 {
        &dummy_address[..20]
    } else {
        dummy_address
    };

    let fragment = String::from(s).as_bytes().to_hex::<String>();

    format!("0x{}{}", "0".repeat(40 - fragment.len()), fragment)
}

pub fn make_payer(secret: &[u8], public_key: &PublicKey) -> Payer {
    let wallet = make_paying_wallet(secret);
    wallet.as_payer(public_key, &TEST_DEFAULT_CHAIN.rec().contract)
}

pub fn make_paying_wallet(secret: &[u8]) -> Wallet {
    let digest = secret.keccak256();
    Wallet::from(
        Bip32ECKeyProvider::from_raw_secret(&digest).expect("Invalid Secret for Bip32ECKeyPair"),
    )
}

//must stay without cfg(test) -- used in another crate
pub fn make_wallet(address: &str) -> Wallet {
    Wallet::from_str(&dummy_address_to_hex(address)).unwrap()
}

pub fn assert_eq_debug<T: Debug>(a: T, b: T) {
    let a_str = format!("{:?}", a);
    let b_str = format!("{:?}", b);
    assert_eq!(a_str, b_str);
}

//must stay without cfg(test) -- used in another crate
#[derive(Debug, Default, Clone, PartialEq, Deserialize, Serialize)]
pub struct TestRawTransaction {
    pub nonce: U256,
    pub to: Option<Address>,
    pub value: U256,
    #[serde(rename = "gasPrice")]
    pub gas_price: U256,
    #[serde(rename = "gasLimit")]
    pub gas_limit: U256,
    pub data: Vec<u8>,
}

#[cfg(test)]
pub mod unshared_test_utils {
    use crate::accountant::DEFAULT_PENDING_TOO_LONG_SEC;
    use crate::apps::app_node;
    use crate::daemon::ChannelFactory;
    use crate::db_config::config_dao_null::ConfigDaoNull;
    use crate::db_config::persistent_configuration::PersistentConfigurationReal;
    use crate::node_test_utils::DirsWrapperMock;
    use crate::sub_lib::accountant::{
        AccountantConfig, DEFAULT_PAYMENT_THRESHOLDS, DEFAULT_SCAN_INTERVALS,
    };
    use crate::sub_lib::neighborhood::DEFAULT_RATE_PACK;
    use crate::sub_lib::utils::{
        NLSpawnHandleHolder, NLSpawnHandleHolderReal, NotifyHandle, NotifyLaterHandle,
    };
    use crate::test_utils::persistent_configuration_mock::PersistentConfigurationMock;
<<<<<<< HEAD
    use actix::{Actor, Addr, Context, Handler, System};
    use actix::{AsyncContext, Message, SpawnHandle};
=======
    use actix::{Actor, Addr, AsyncContext, Context, Handler, System};
    use actix::{Message, SpawnHandle};
>>>>>>> 1042959f
    use crossbeam_channel::{unbounded, Receiver, Sender};
    use masq_lib::messages::{ToMessageBody, UiCrashRequest};
    use masq_lib::multi_config::MultiConfig;
    use masq_lib::ui_gateway::NodeFromUiMessage;
    use masq_lib::utils::array_of_borrows_to_vec;
    use std::cell::RefCell;
    use std::collections::HashMap;
    use std::num::ParseIntError;
    use std::path::PathBuf;
    use std::sync::{Arc, Mutex};
    use std::time::Duration;

    pub fn make_simplified_multi_config<'a, const T: usize>(args: [&str; T]) -> MultiConfig<'a> {
        let mut app_args = vec!["MASQNode".to_string()];
        app_args.append(&mut array_of_borrows_to_vec(&args));
        let arg_matches = app_node().get_matches_from_safe(app_args).unwrap();
        MultiConfig::new_test_only(arg_matches)
    }

    pub const ZERO: u32 = 0b0;
    pub const MAPPING_PROTOCOL: u32 = 0b000010;
    pub const ACCOUNTANT_CONFIG_PARAMS: u32 = 0b000100;
    pub const RATE_PACK: u32 = 0b001000;

    pub fn configure_default_persistent_config(bit_flag: u32) -> PersistentConfigurationMock {
        let config = default_persistent_config_just_base(PersistentConfigurationMock::new());
        let config = if (bit_flag & MAPPING_PROTOCOL) == MAPPING_PROTOCOL {
            config.mapping_protocol_result(Ok(None))
        } else {
            config
        };
        let config = if (bit_flag & ACCOUNTANT_CONFIG_PARAMS) == ACCOUNTANT_CONFIG_PARAMS {
            default_persistent_config_just_accountant_config(config)
        } else {
            config
        };
        let config = if (bit_flag & RATE_PACK) == RATE_PACK {
            config.rate_pack_result(Ok(DEFAULT_RATE_PACK))
        } else {
            config
        };
        config
    }

    pub fn default_persistent_config_just_base(
        persistent_config_mock: PersistentConfigurationMock,
    ) -> PersistentConfigurationMock {
        persistent_config_mock
            .earning_wallet_address_result(Ok(None))
            .earning_wallet_result(Ok(None))
            .consuming_wallet_private_key_result(Ok(None))
            .consuming_wallet_result(Ok(None))
            .past_neighbors_result(Ok(None))
            .gas_price_result(Ok(1))
            .blockchain_service_url_result(Ok(None))
    }

    pub fn default_persistent_config_just_accountant_config(
        persistent_config_mock: PersistentConfigurationMock,
    ) -> PersistentConfigurationMock {
        persistent_config_mock
            .payment_thresholds_result(Ok(*DEFAULT_PAYMENT_THRESHOLDS))
            .scan_intervals_result(Ok(*DEFAULT_SCAN_INTERVALS))
    }

    pub fn make_persistent_config_real_with_config_dao_null() -> PersistentConfigurationReal {
        PersistentConfigurationReal::new(Box::new(ConfigDaoNull::default()))
    }

    pub fn make_populated_accountant_config_with_defaults() -> AccountantConfig {
        AccountantConfig {
            scan_intervals: *DEFAULT_SCAN_INTERVALS,
            payment_thresholds: *DEFAULT_PAYMENT_THRESHOLDS,
            when_pending_too_long_sec: DEFAULT_PENDING_TOO_LONG_SEC,
            suppress_initial_scans: false,
        }
    }

    pub fn make_accountant_config_null() -> AccountantConfig {
        AccountantConfig {
            scan_intervals: Default::default(),
            payment_thresholds: Default::default(),
            when_pending_too_long_sec: Default::default(),
            suppress_initial_scans: false,
        }
    }

    pub struct ChannelFactoryMock {
        make_results: RefCell<
            Vec<(
                Sender<HashMap<String, String>>,
                Receiver<HashMap<String, String>>,
            )>,
        >,
    }

    impl ChannelFactory for ChannelFactoryMock {
        fn make(
            &self,
        ) -> (
            Sender<HashMap<String, String>>,
            Receiver<HashMap<String, String>>,
        ) {
            self.make_results.borrow_mut().remove(0)
        }
    }

    impl ChannelFactoryMock {
        pub fn new() -> ChannelFactoryMock {
            ChannelFactoryMock {
                make_results: RefCell::new(vec![]),
            }
        }

        pub fn make_result(
            self,
            sender: Sender<HashMap<String, String>>,
            receiver: Receiver<HashMap<String, String>>,
        ) -> Self {
            self.make_results.borrow_mut().push((sender, receiver));
            self
        }
    }

    pub fn prove_that_crash_request_handler_is_hooked_up<
        T: Actor<Context = actix::Context<T>> + actix::Handler<NodeFromUiMessage>,
    >(
        actor: T,
        crash_key: &str,
    ) {
        let system = System::new("test");
        let addr: Addr<T> = actor.start();
        let killer = SystemKillerActor::new(Duration::from_millis(2000));
        killer.start();

        addr.try_send(NodeFromUiMessage {
            client_id: 0,
            body: UiCrashRequest::new(crash_key, "panic message").tmb(0),
        })
        .unwrap();
        system.run();
        panic!("test failed")
    }

    pub fn make_pre_populated_mocked_directory_wrapper() -> DirsWrapperMock {
        DirsWrapperMock::new()
            .home_dir_result(Some(PathBuf::from("/unexisting_home/unexisting_alice")))
            .data_dir_result(Some(PathBuf::from(
                "/unexisting_home/unexisting_alice/mock_directory",
            )))
    }

    #[derive(Debug, Message, Clone)]
    pub struct CleanUpMessage {
        pub sleep_ms: u64,
    }

    pub fn decode_hex(s: &str) -> Result<Vec<u8>, ParseIntError> {
        (0..s.len())
            .step_by(2)
            .map(|i| u8::from_str_radix(&s[i..i + 2], 16))
            .collect()
    }

    pub struct SystemKillerActor {
        after: Duration,
        tx: Sender<()>,
        rx: Receiver<()>,
    }

    impl Actor for SystemKillerActor {
        type Context = Context<Self>;

        fn started(&mut self, ctx: &mut Self::Context) {
            ctx.notify_later(CleanUpMessage { sleep_ms: 0 }, self.after.clone());
        }
    }

    // Note: the sleep_ms field of the CleanUpMessage is unused; all we need is a time strobe.
    impl Handler<CleanUpMessage> for SystemKillerActor {
        type Result = ();

        fn handle(&mut self, _msg: CleanUpMessage, _ctx: &mut Self::Context) -> Self::Result {
            System::current().stop();
            self.tx.try_send(()).expect("Receiver is dead");
        }
    }

    impl SystemKillerActor {
        pub fn new(after: Duration) -> Self {
            let (tx, rx) = unbounded();
            Self { after, tx, rx }
        }

        pub fn receiver(&self) -> Receiver<()> {
            self.rx.clone()
        }
    }

    pub struct NotifyLaterHandleMock<M> {
        notify_later_params: Arc<Mutex<Vec<(M, Duration)>>>,
        send_message_out: bool,
    }

    impl<M: Message> Default for NotifyLaterHandleMock<M> {
        fn default() -> Self {
            Self {
                notify_later_params: Arc::new(Mutex::new(vec![])),
                send_message_out: false,
            }
        }
    }

    impl<M: Message> NotifyLaterHandleMock<M> {
        pub fn notify_later_params(mut self, params: &Arc<Mutex<Vec<(M, Duration)>>>) -> Self {
            self.notify_later_params = params.clone();
            self
        }

        pub fn permit_to_send_out(mut self) -> Self {
            self.send_message_out = true;
            self
        }
    }

    impl<M, A> NotifyLaterHandle<M, A> for NotifyLaterHandleMock<M>
    where
        M: Message + 'static + Clone,
        A: Actor<Context = Context<A>> + Handler<M>,
    {
        fn notify_later<'a>(
            &'a self,
            msg: M,
            interval: Duration,
            ctx: &'a mut Context<A>,
        ) -> Box<dyn NLSpawnHandleHolder> {
            self.notify_later_params
                .lock()
                .unwrap()
                .push((msg.clone(), interval));
            if self.send_message_out {
                let handle = ctx.notify_later(msg, interval);
                Box::new(NLSpawnHandleHolderReal::new(handle))
            } else {
                Box::new(NLSpawnHandleHolderNull {})
            }
        }
    }

    pub struct NLSpawnHandleHolderNull {}

    impl NLSpawnHandleHolder for NLSpawnHandleHolderNull {
        fn handle(self) -> SpawnHandle {
            intentionally_blank!()
        }
    }

    pub struct NotifyHandleMock<M> {
        notify_params: Arc<Mutex<Vec<M>>>,
        send_message_out: bool,
    }

    impl<M: Message> Default for NotifyHandleMock<M> {
        fn default() -> Self {
            Self {
                notify_params: Arc::new(Mutex::new(vec![])),
                send_message_out: false,
            }
        }
    }

    impl<M: Message> NotifyHandleMock<M> {
        pub fn notify_params(mut self, params: &Arc<Mutex<Vec<M>>>) -> Self {
            self.notify_params = params.clone();
            self
        }

        pub fn permit_to_send_out(mut self) -> Self {
            self.send_message_out = true;
            self
        }
    }

    impl<M, A> NotifyHandle<M, A> for NotifyHandleMock<M>
    where
        M: Message + 'static + Clone,
        A: Actor<Context = Context<A>> + Handler<M>,
    {
        fn notify<'a>(&'a self, msg: M, ctx: &'a mut Context<A>) {
            self.notify_params.lock().unwrap().push(msg.clone());
            if self.send_message_out {
                ctx.notify(msg)
            }
        }
    }
}

#[cfg(test)]
mod tests {
    use std::borrow::BorrowMut;
    use std::iter;
    use std::sync::{Arc, Mutex};
    use std::thread;
    use std::time::Duration;

    use crate::sub_lib::cryptde::CryptData;
    use crate::sub_lib::hop::LiveHop;
    use crate::sub_lib::neighborhood::ExpectedService;

    use super::*;

    #[test]
    fn characterize_zero_hop_route() {
        let cryptde = main_cryptde();
        let key = cryptde.public_key();

        let subject = zero_hop_route_response(&key, cryptde);

        assert_eq!(
            subject.route.hops,
            vec!(
                LiveHop::new(&key, None, Component::Hopper)
                    .encode(&key, cryptde)
                    .unwrap(),
                LiveHop::new(&key, None, Component::ProxyClient)
                    .encode(&key, cryptde)
                    .unwrap(),
                LiveHop::new(&PublicKey::new(b""), None, Component::ProxyServer)
                    .encode(&key, cryptde)
                    .unwrap(),
                encrypt_return_route_id(0, cryptde),
            )
        );
        assert_eq!(
            subject.expected_services,
            ExpectedServices::RoundTrip(
                vec![ExpectedService::Nothing, ExpectedService::Nothing,],
                vec![ExpectedService::Nothing, ExpectedService::Nothing,],
                0
            )
        );
    }

    #[test]
    fn characterize_route_to_proxy_client() {
        let cryptde = main_cryptde();
        let key = cryptde.public_key();

        let subject = route_to_proxy_client(&key, cryptde);

        let mut garbage_can: Vec<u8> = iter::repeat(0u8).take(96).collect();
        cryptde.random(&mut garbage_can[..]);
        assert_eq!(
            subject.hops,
            vec!(
                LiveHop::new(&key, None, Component::ProxyClient)
                    .encode(&key, cryptde)
                    .unwrap(),
                LiveHop::new(&PublicKey::new(b""), None, Component::ProxyServer)
                    .encode(&key, cryptde)
                    .unwrap(),
                encrypt_return_route_id(0, cryptde),
                CryptData::new(&garbage_can[..])
            )
        );
    }

    #[test]
    fn characterize_route_from_proxy_client() {
        let cryptde = main_cryptde();
        let key = cryptde.public_key();

        let subject = route_from_proxy_client(&key, cryptde);

        let mut garbage_can: Vec<u8> = iter::repeat(0u8).take(96).collect();
        cryptde.random(&mut garbage_can[..]);
        assert_eq!(
            subject.hops,
            vec!(
                LiveHop::new(&key, None, Component::ProxyClient)
                    .encode(&key, cryptde)
                    .unwrap(),
                LiveHop::new(&PublicKey::new(b""), None, Component::ProxyServer)
                    .encode(&key, cryptde)
                    .unwrap(),
                encrypt_return_route_id(0, cryptde),
                CryptData::new(&garbage_can[..])
            )
        );
    }

    #[test]
    fn characterize_route_to_proxy_server() {
        let cryptde = main_cryptde();
        let key = cryptde.public_key();

        let subject = route_to_proxy_server(&key, cryptde);

        let mut first_garbage_can: Vec<u8> = iter::repeat(0u8).take(96).collect();
        let mut second_garbage_can: Vec<u8> = iter::repeat(0u8).take(96).collect();
        cryptde.random(&mut first_garbage_can[..]);
        cryptde.random(&mut second_garbage_can[..]);
        assert_eq!(
            subject.hops,
            vec!(
                LiveHop::new(&PublicKey::new(b""), None, Component::ProxyServer)
                    .encode(&key, cryptde)
                    .unwrap(),
                encrypt_return_route_id(0, cryptde),
                CryptData::new(&first_garbage_can[..]),
                CryptData::new(&second_garbage_can[..]),
            )
        );
    }

    #[test]
    fn signal_imposes_order() {
        for _ in 0..10 {
            let (signaler, waiter) = signal();
            let mut signaler_log: Arc<Mutex<Vec<&str>>> = Arc::new(Mutex::new(vec![]));
            let mut waiter_log = signaler_log.clone();
            let check_log = waiter_log.clone();
            let handle = {
                let handle = thread::spawn(move || {
                    thread::sleep(Duration::from_millis(10));
                    signaler_log.borrow_mut().lock().unwrap().push("signaler");
                    signaler.signal();
                });
                waiter.wait();
                waiter_log.borrow_mut().lock().unwrap().push("waiter");
                handle
            };
            handle.join().unwrap();
            let log = check_log.as_ref().lock().unwrap();
            assert_eq!(*log, vec!["signaler", "waiter"]);
        }
    }

    #[test]
    fn if_signaler_disappears_before_wait_then_wait_becomes_noop() {
        let waiter = {
            let (_, waiter) = signal();
            waiter
        };

        waiter.wait();

        // no panic; test passes
    }
}<|MERGE_RESOLUTION|>--- conflicted
+++ resolved
@@ -517,13 +517,8 @@
         NLSpawnHandleHolder, NLSpawnHandleHolderReal, NotifyHandle, NotifyLaterHandle,
     };
     use crate::test_utils::persistent_configuration_mock::PersistentConfigurationMock;
-<<<<<<< HEAD
-    use actix::{Actor, Addr, Context, Handler, System};
-    use actix::{AsyncContext, Message, SpawnHandle};
-=======
     use actix::{Actor, Addr, AsyncContext, Context, Handler, System};
     use actix::{Message, SpawnHandle};
->>>>>>> 1042959f
     use crossbeam_channel::{unbounded, Receiver, Sender};
     use masq_lib::messages::{ToMessageBody, UiCrashRequest};
     use masq_lib::multi_config::MultiConfig;
