--- conflicted
+++ resolved
@@ -535,12 +535,8 @@
     #[cfg(not(feature = "no_test_share"))]
     use masq_lib::test_utils::utils::MutexIncrementInset;
     use masq_lib::ui_gateway::{NodeFromUiMessage, NodeToUiMessage};
-<<<<<<< HEAD
     use masq_lib::utils::slice_of_strs_to_vec_of_strings;
-=======
-    use masq_lib::utils::array_of_borrows_to_vec;
     use std::any::TypeId;
->>>>>>> f1482279
     use std::cell::RefCell;
     use std::collections::HashMap;
     use std::num::ParseIntError;
