--- conflicted
+++ resolved
@@ -544,15 +544,11 @@
     use lazy_static::lazy_static;
     use masq_lib::messages::{ToMessageBody, UiCrashRequest};
     use masq_lib::multi_config::MultiConfig;
-<<<<<<< HEAD
-    use masq_lib::utils::array_of_borrows_to_vec;
-=======
     #[cfg(not(feature = "no_test_share"))]
     use masq_lib::test_utils::utils::MutexIncrementInset;
     use masq_lib::ui_gateway::{NodeFromUiMessage, NodeToUiMessage};
     use masq_lib::utils::array_of_borrows_to_vec;
     use std::any::TypeId;
->>>>>>> e09c1e7c
     use std::cell::RefCell;
     use std::collections::HashMap;
     use std::num::ParseIntError;
@@ -566,14 +562,9 @@
     }
 
     pub fn make_simplified_multi_config<'a, const T: usize>(args: [&str; T]) -> MultiConfig<'a> {
-<<<<<<< HEAD
-        let owned_args = array_of_borrows_to_vec(&args);
-        let arg_matches = app_node().get_matches_from_safe(owned_args).unwrap();
-=======
         let mut app_args = vec!["MASQNode".to_string()];
         app_args.append(&mut array_of_borrows_to_vec(&args));
         let arg_matches = app_node().get_matches_from_safe(app_args).unwrap();
->>>>>>> e09c1e7c
         MultiConfig::new_test_only(arg_matches)
     }
 
