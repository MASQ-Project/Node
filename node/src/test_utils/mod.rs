--- conflicted
+++ resolved
@@ -503,16 +503,14 @@
 
 #[cfg(test)]
 pub mod unshared_test_utils {
+    use crate::accountant::DEFAULT_PENDING_TOO_LONG_SEC;
     use crate::apps::app_node;
     use crate::daemon::ChannelFactory;
     use crate::db_config::config_dao_null::ConfigDaoNull;
     use crate::db_config::persistent_configuration::PersistentConfigurationReal;
     use crate::node_test_utils::DirsWrapperMock;
-<<<<<<< HEAD
     use crate::sub_lib::accountant::AccountantConfig;
-=======
     use crate::sub_lib::utils::{NotifyHandle, NotifyLaterHandle};
->>>>>>> 5251abb5
     use crate::test_utils::persistent_configuration_mock::PersistentConfigurationMock;
     use actix::{Actor, Addr, Context, Handler, System};
     use actix::{Message, SpawnHandle};
@@ -596,6 +594,7 @@
         AccountantConfig {
             scan_intervals: *DEFAULT_SCAN_INTERVALS,
             payment_curves: *DEFAULT_PAYMENT_CURVES,
+            when_pending_too_long_sec: DEFAULT_PENDING_TOO_LONG_SEC,
         }
     }
 
@@ -603,6 +602,7 @@
         AccountantConfig {
             scan_intervals: Default::default(),
             payment_curves: Default::default(),
+            when_pending_too_long_sec: Default::default(),
         }
     }
 
