--- conflicted
+++ resolved
@@ -220,14 +220,7 @@
         value: Option<AutomapProtocol>,
     ) -> Result<(), PersistentConfigError> {
         self.set_mapping_protocol_params.lock().unwrap().push(value);
-<<<<<<< HEAD
-        self.set_mapping_protocol_results
-            .borrow_mut()
-            .pop()
-            .unwrap()
-=======
         self.set_mapping_protocol_results.borrow_mut().remove(0)
->>>>>>> 47ce8dae
     }
 
     fn mnemonic_seed(&self, db_password: &str) -> Result<Option<PlainData>, PersistentConfigError> {
@@ -383,7 +376,6 @@
         Self::result_from(&self.set_start_block_results)
     }
 
-<<<<<<< HEAD
     fn unban_when_balance_below_gwei(&self) -> Result<u64, PersistentConfigError> {
         self.unban_when_balance_below_gwei_results
             .borrow_mut()
@@ -398,13 +390,6 @@
     }
 
     fn set_wallet_info(
-=======
-    fn neighborhood_mode(&self) -> Result<NeighborhoodModeLight, PersistentConfigError> {
-        self.neighborhood_mode_results.borrow_mut().remove(0)
-    }
-
-    fn set_neighborhood_mode(
->>>>>>> 47ce8dae
         &mut self,
         mnemonic_seed: &dyn AsRef<[u8]>,
         consuming_wallet_derivation_path: &str,
