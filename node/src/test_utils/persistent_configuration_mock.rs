// Copyright (c) 2019, MASQ (https://masq.ai) and/or its affiliates. All rights reserved.

#![cfg(test)]

use crate::db_config::persistent_configuration::{PersistentConfigError, PersistentConfiguration};
use crate::sub_lib::accountant::{PaymentThresholds, ScanIntervals};
use crate::sub_lib::neighborhood::{NodeDescriptor, RatePack};
use crate::sub_lib::wallet::Wallet;
use crate::test_utils::unshared_test_utils::ArbitraryIdStamp;
use crate::{arbitrary_id_stamp, set_arbitrary_id_stamp};
use masq_lib::utils::AutomapProtocol;
use masq_lib::utils::NeighborhoodModeLight;
use std::cell::RefCell;
use std::sync::{Arc, Mutex};

#[allow(clippy::type_complexity)]
#[derive(Clone, Default)]
pub struct PersistentConfigurationMock {
    blockchain_service_url_results: RefCell<Vec<Result<Option<String>, PersistentConfigError>>>,
    set_blockchain_service_url_params: Arc<Mutex<Vec<String>>>,
    set_blockchain_service_url_results: RefCell<Vec<Result<(), PersistentConfigError>>>,
    current_schema_version_results: RefCell<Vec<String>>,
    chain_name_params: Arc<Mutex<Vec<()>>>,
    chain_name_results: RefCell<Vec<String>>,
    check_password_params: Arc<Mutex<Vec<Option<String>>>>,
    check_password_results: RefCell<Vec<Result<bool, PersistentConfigError>>>,
    change_password_params: Arc<Mutex<Vec<(Option<String>, String)>>>,
    change_password_results: RefCell<Vec<Result<(), PersistentConfigError>>>,
    clandestine_port_results: RefCell<Vec<Result<u16, PersistentConfigError>>>,
    set_clandestine_port_params: Arc<Mutex<Vec<u16>>>,
    set_clandestine_port_results: RefCell<Vec<Result<(), PersistentConfigError>>>,
    gas_price_results: RefCell<Vec<Result<u64, PersistentConfigError>>>,
    set_gas_price_params: Arc<Mutex<Vec<u64>>>,
    set_gas_price_results: RefCell<Vec<Result<(), PersistentConfigError>>>,
    consuming_wallet_params: Arc<Mutex<Vec<String>>>,
    consuming_wallet_results: RefCell<Vec<Result<Option<Wallet>, PersistentConfigError>>>,
    consuming_wallet_private_key_params: Arc<Mutex<Vec<String>>>,
    consuming_wallet_private_key_results:
        RefCell<Vec<Result<Option<String>, PersistentConfigError>>>,
    earning_wallet_results: RefCell<Vec<Result<Option<Wallet>, PersistentConfigError>>>,
    earning_wallet_address_results: RefCell<Vec<Result<Option<String>, PersistentConfigError>>>,
    set_wallet_info_params: Arc<Mutex<Vec<(String, String, String)>>>,
    set_wallet_info_results: RefCell<Vec<Result<(), PersistentConfigError>>>,
    mapping_protocol_results: RefCell<Vec<Result<Option<AutomapProtocol>, PersistentConfigError>>>,
    set_mapping_protocol_params: Arc<Mutex<Vec<Option<AutomapProtocol>>>>,
    set_mapping_protocol_results: RefCell<Vec<Result<(), PersistentConfigError>>>,
    neighborhood_mode_results: RefCell<Vec<Result<NeighborhoodModeLight, PersistentConfigError>>>,
    set_neighborhood_mode_params: Arc<Mutex<Vec<NeighborhoodModeLight>>>,
    set_neighborhood_mode_results: RefCell<Vec<Result<(), PersistentConfigError>>>,
    past_neighbors_params: Arc<Mutex<Vec<String>>>,
    past_neighbors_results:
        RefCell<Vec<Result<Option<Vec<NodeDescriptor>>, PersistentConfigError>>>,
    set_past_neighbors_params: Arc<Mutex<Vec<(Option<Vec<NodeDescriptor>>, String)>>>,
    set_past_neighbors_results: RefCell<Vec<Result<(), PersistentConfigError>>>,
    start_block_params: Arc<Mutex<Vec<()>>>,
    start_block_results: RefCell<Vec<Result<u64, PersistentConfigError>>>,
    set_start_block_params: Arc<Mutex<Vec<u64>>>,
    set_start_block_results: RefCell<Vec<Result<(), PersistentConfigError>>>,
    payment_thresholds_results: RefCell<Vec<Result<PaymentThresholds, PersistentConfigError>>>,
    set_payment_thresholds_params: Arc<Mutex<Vec<String>>>,
    set_payment_thresholds_results: RefCell<Vec<Result<(), PersistentConfigError>>>,
    rate_pack_results: RefCell<Vec<Result<RatePack, PersistentConfigError>>>,
    set_rate_pack_params: Arc<Mutex<Vec<String>>>,
    set_rate_pack_results: RefCell<Vec<Result<(), PersistentConfigError>>>,
    scan_intervals_results: RefCell<Vec<Result<ScanIntervals, PersistentConfigError>>>,
    set_scan_intervals_params: Arc<Mutex<Vec<String>>>,
    set_scan_intervals_results: RefCell<Vec<Result<(), PersistentConfigError>>>,
    arbitrary_id_stamp_opt: RefCell<Option<ArbitraryIdStamp>>,
}

impl PersistentConfiguration for PersistentConfigurationMock {
    fn blockchain_service_url(&self) -> Result<Option<String>, PersistentConfigError> {
        self.blockchain_service_url_results.borrow_mut().remove(0)
    }

    fn set_blockchain_service_url(&mut self, url: &str) -> Result<(), PersistentConfigError> {
        self.set_blockchain_service_url_params
            .lock()
            .unwrap()
            .push(url.to_string());
        self.set_blockchain_service_url_results
            .borrow_mut()
            .remove(0)
    }

    fn current_schema_version(&self) -> String {
        Self::result_from(&self.current_schema_version_results)
    }

    fn chain_name(&self) -> String {
        self.chain_name_params.lock().unwrap().push(());
        self.chain_name_results.borrow_mut().remove(0)
    }

    fn check_password(
        &self,
        db_password_opt: Option<String>,
    ) -> Result<bool, PersistentConfigError> {
        self.check_password_params
            .lock()
            .unwrap()
            .push(db_password_opt);
        self.check_password_results.borrow_mut().remove(0)
    }

    fn change_password(
        &mut self,
        old_password_opt: Option<String>,
        db_password: &str,
    ) -> Result<(), PersistentConfigError> {
        self.change_password_params
            .lock()
            .unwrap()
            .push((old_password_opt, db_password.to_string()));
        self.change_password_results.borrow_mut().remove(0)
    }

    fn consuming_wallet(&self, db_password: &str) -> Result<Option<Wallet>, PersistentConfigError> {
        self.consuming_wallet_params
            .lock()
            .unwrap()
            .push(db_password.to_string());
        Self::result_from(&self.consuming_wallet_results)
    }

    fn consuming_wallet_private_key(
        &self,
        db_password: &str,
    ) -> Result<Option<String>, PersistentConfigError> {
        self.consuming_wallet_private_key_params
            .lock()
            .unwrap()
            .push(db_password.to_string());
        Self::result_from(&self.consuming_wallet_private_key_results)
    }

    fn clandestine_port(&self) -> Result<u16, PersistentConfigError> {
        Self::result_from(&self.clandestine_port_results)
    }

    fn set_clandestine_port(&mut self, port: u16) -> Result<(), PersistentConfigError> {
        self.set_clandestine_port_params.lock().unwrap().push(port);
        self.set_clandestine_port_results.borrow_mut().remove(0)
    }

    fn earning_wallet(&self) -> Result<Option<Wallet>, PersistentConfigError> {
        Self::result_from(&self.earning_wallet_results)
    }

    fn earning_wallet_address(&self) -> Result<Option<String>, PersistentConfigError> {
        Self::result_from(&self.earning_wallet_address_results)
    }

    fn gas_price(&self) -> Result<u64, PersistentConfigError> {
        Self::result_from(&self.gas_price_results)
    }

    fn set_gas_price(&mut self, gas_price: u64) -> Result<(), PersistentConfigError> {
        self.set_gas_price_params.lock().unwrap().push(gas_price);
        self.set_gas_price_results.borrow_mut().remove(0)
    }

    fn mapping_protocol(&self) -> Result<Option<AutomapProtocol>, PersistentConfigError> {
        self.mapping_protocol_results.borrow_mut().remove(0)
    }

    fn set_mapping_protocol(
        &mut self,
        value: Option<AutomapProtocol>,
    ) -> Result<(), PersistentConfigError> {
        self.set_mapping_protocol_params.lock().unwrap().push(value);
        self.set_mapping_protocol_results.borrow_mut().remove(0)
    }

    fn neighborhood_mode(&self) -> Result<NeighborhoodModeLight, PersistentConfigError> {
        self.neighborhood_mode_results.borrow_mut().remove(0)
    }

    fn set_neighborhood_mode(
        &mut self,
        value: NeighborhoodModeLight,
    ) -> Result<(), PersistentConfigError> {
        self.set_neighborhood_mode_params
            .lock()
            .unwrap()
            .push(value);
        self.set_neighborhood_mode_results.borrow_mut().remove(0)
    }

    fn past_neighbors(
        &self,
        db_password: &str,
    ) -> Result<Option<Vec<NodeDescriptor>>, PersistentConfigError> {
        self.past_neighbors_params
            .lock()
            .unwrap()
            .push(db_password.to_string());
        self.past_neighbors_results.borrow_mut().remove(0)
    }

    fn set_past_neighbors(
        &mut self,
        node_descriptors_opt: Option<Vec<NodeDescriptor>>,
        db_password: &str,
    ) -> Result<(), PersistentConfigError> {
        self.set_past_neighbors_params
            .lock()
            .unwrap()
            .push((node_descriptors_opt, db_password.to_string()));
        self.set_past_neighbors_results.borrow_mut().remove(0)
    }

    fn start_block(&self) -> Result<u64, PersistentConfigError> {
        self.start_block_params.lock().unwrap().push(());
        Self::result_from(&self.start_block_results)
    }

    fn set_start_block(&mut self, value: u64) -> Result<(), PersistentConfigError> {
        self.set_start_block_params.lock().unwrap().push(value);
        Self::result_from(&self.set_start_block_results)
    }

    fn set_wallet_info(
        &mut self,
        consuming_wallet_private_key: &str,
        earning_wallet_address: &str,
        db_password: &str,
    ) -> Result<(), PersistentConfigError> {
        self.set_wallet_info_params.lock().unwrap().push((
            consuming_wallet_private_key.to_string(),
            earning_wallet_address.to_string(),
            db_password.to_string(),
        ));
        self.set_wallet_info_results.borrow_mut().remove(0)
    }

    fn payment_thresholds(&self) -> Result<PaymentThresholds, PersistentConfigError> {
        self.payment_thresholds_results.borrow_mut().remove(0)
    }

    fn set_payment_thresholds(&mut self, curves: String) -> Result<(), PersistentConfigError> {
        self.set_payment_thresholds_params
            .lock()
            .unwrap()
            .push(curves);
        self.set_payment_thresholds_results.borrow_mut().remove(0)
    }

    fn rate_pack(&self) -> Result<RatePack, PersistentConfigError> {
        self.rate_pack_results.borrow_mut().remove(0)
    }

    fn set_rate_pack(&mut self, rate_pack: String) -> Result<(), PersistentConfigError> {
        self.set_rate_pack_params.lock().unwrap().push(rate_pack);
        self.set_rate_pack_results.borrow_mut().remove(0)
    }

    fn scan_intervals(&self) -> Result<ScanIntervals, PersistentConfigError> {
        self.scan_intervals_results.borrow_mut().remove(0)
    }

    fn set_scan_intervals(&mut self, intervals: String) -> Result<(), PersistentConfigError> {
        self.set_scan_intervals_params
            .lock()
            .unwrap()
            .push(intervals);
        self.set_scan_intervals_results.borrow_mut().remove(0)
    }

<<<<<<< HEAD
    fn arbitrary_id_stamp(&self) -> ArbitraryIdStamp {
        self.arbitrary_id_stamp_opt
            .as_ref()
            .unwrap()
            .identical_clone()
    }
=======
    arbitrary_id_stamp!();
>>>>>>> 9328225f
}

impl PersistentConfigurationMock {
    pub fn new() -> Self {
        Self::default()
    }

    pub fn blockchain_service_url_result(
        self,
        result: Result<Option<String>, PersistentConfigError>,
    ) -> Self {
        self.blockchain_service_url_results
            .borrow_mut()
            .push(result);
        self
    }

    pub fn set_blockchain_service_url_params(mut self, params: &Arc<Mutex<Vec<String>>>) -> Self {
        self.set_blockchain_service_url_params = params.clone();
        self
    }

    pub fn set_blockchain_service_url_result(
        self,
        result: Result<(), PersistentConfigError>,
    ) -> Self {
        self.set_blockchain_service_url_results
            .borrow_mut()
            .push(result);
        self
    }

    pub fn current_schema_version_result(self, result: &str) -> PersistentConfigurationMock {
        self.current_schema_version_results
            .borrow_mut()
            .push(result.to_string());
        self
    }

    pub fn chain_name_params(mut self, params: &Arc<Mutex<Vec<()>>>) -> Self {
        self.chain_name_params = params.clone();
        self
    }

    pub fn chain_name_result(self, result: String) -> Self {
        self.chain_name_results.borrow_mut().push(result);
        self
    }

    #[allow(clippy::type_complexity)]
    pub fn change_password_params(
        mut self,
        params: &Arc<Mutex<Vec<(Option<String>, String)>>>,
    ) -> PersistentConfigurationMock {
        self.change_password_params = params.clone();
        self
    }

    pub fn change_password_result(
        self,
        result: Result<(), PersistentConfigError>,
    ) -> PersistentConfigurationMock {
        self.change_password_results.borrow_mut().push(result);
        self
    }

    pub fn check_password_params(
        mut self,
        params: &Arc<Mutex<Vec<Option<String>>>>,
    ) -> PersistentConfigurationMock {
        self.check_password_params = params.clone();
        self
    }

    pub fn check_password_result(
        self,
        result: Result<bool, PersistentConfigError>,
    ) -> PersistentConfigurationMock {
        self.check_password_results.borrow_mut().push(result);
        self
    }

    pub fn clandestine_port_result(
        self,
        result: Result<u16, PersistentConfigError>,
    ) -> PersistentConfigurationMock {
        self.clandestine_port_results.borrow_mut().push(result);
        self
    }

    pub fn set_clandestine_port_params(
        mut self,
        params: &Arc<Mutex<Vec<u16>>>,
    ) -> PersistentConfigurationMock {
        self.set_clandestine_port_params = params.clone();
        self
    }

    pub fn set_clandestine_port_result(
        self,
        result: Result<(), PersistentConfigError>,
    ) -> PersistentConfigurationMock {
        self.set_clandestine_port_results.borrow_mut().push(result);
        self
    }

    pub fn neighborhood_mode_result(
        self,
        result: Result<NeighborhoodModeLight, PersistentConfigError>,
    ) -> PersistentConfigurationMock {
        self.neighborhood_mode_results.borrow_mut().push(result);
        self
    }

    pub fn set_neighborhood_mode_params(
        mut self,
        params: &Arc<Mutex<Vec<NeighborhoodModeLight>>>,
    ) -> PersistentConfigurationMock {
        self.set_neighborhood_mode_params = params.clone();
        self
    }

    pub fn set_neighborhood_mode_result(
        self,
        result: Result<(), PersistentConfigError>,
    ) -> PersistentConfigurationMock {
        self.set_neighborhood_mode_results.borrow_mut().push(result);
        self
    }

    pub fn consuming_wallet_params(
        mut self,
        params: &Arc<Mutex<Vec<String>>>,
    ) -> PersistentConfigurationMock {
        self.consuming_wallet_params = params.clone();
        self
    }

    pub fn consuming_wallet_result(
        self,
        result: Result<Option<Wallet>, PersistentConfigError>,
    ) -> PersistentConfigurationMock {
        self.consuming_wallet_results.borrow_mut().push(result);
        self
    }

    pub fn consuming_wallet_private_key_params(
        mut self,
        params: &Arc<Mutex<Vec<String>>>,
    ) -> PersistentConfigurationMock {
        self.consuming_wallet_private_key_params = params.clone();
        self
    }

    pub fn consuming_wallet_private_key_result(
        self,
        result: Result<Option<String>, PersistentConfigError>,
    ) -> PersistentConfigurationMock {
        self.consuming_wallet_private_key_results
            .borrow_mut()
            .push(result);
        self
    }

    #[allow(clippy::type_complexity)]
    pub fn set_wallet_info_params(
        mut self,
        params: &Arc<Mutex<Vec<(String, String, String)>>>,
    ) -> PersistentConfigurationMock {
        self.set_wallet_info_params = params.clone();
        self
    }

    pub fn set_wallet_info_result(self, result: Result<(), PersistentConfigError>) -> Self {
        self.set_wallet_info_results.borrow_mut().push(result);
        self
    }

    pub fn gas_price_result(self, result: Result<u64, PersistentConfigError>) -> Self {
        self.gas_price_results.borrow_mut().push(result);
        self
    }

    pub fn set_gas_price_params(
        mut self,
        params: &Arc<Mutex<Vec<u64>>>,
    ) -> PersistentConfigurationMock {
        self.set_gas_price_params = params.clone();
        self
    }

    pub fn set_gas_price_result(self, result: Result<(), PersistentConfigError>) -> Self {
        self.set_gas_price_results.borrow_mut().push(result);
        self
    }

    pub fn past_neighbors_params(
        mut self,
        params: &Arc<Mutex<Vec<String>>>,
    ) -> PersistentConfigurationMock {
        self.past_neighbors_params = params.clone();
        self
    }

    pub fn past_neighbors_result(
        self,
        result: Result<Option<Vec<NodeDescriptor>>, PersistentConfigError>,
    ) -> PersistentConfigurationMock {
        self.past_neighbors_results.borrow_mut().push(result);
        self
    }

    #[allow(clippy::type_complexity)]
    pub fn set_past_neighbors_params(
        mut self,
        params: &Arc<Mutex<Vec<(Option<Vec<NodeDescriptor>>, String)>>>,
    ) -> PersistentConfigurationMock {
        self.set_past_neighbors_params = params.clone();
        self
    }

    pub fn set_past_neighbors_result(
        self,
        result: Result<(), PersistentConfigError>,
    ) -> PersistentConfigurationMock {
        self.set_past_neighbors_results.borrow_mut().push(result);
        self
    }

    pub fn earning_wallet_result(
        self,
        result: Result<Option<Wallet>, PersistentConfigError>,
    ) -> PersistentConfigurationMock {
        self.earning_wallet_results.borrow_mut().push(result);
        self
    }

    pub fn earning_wallet_address_result(
        self,
        result: Result<Option<String>, PersistentConfigError>,
    ) -> PersistentConfigurationMock {
        self.earning_wallet_address_results
            .borrow_mut()
            .push(result);
        self
    }

    pub fn start_block_params(mut self, params: &Arc<Mutex<Vec<()>>>) -> Self {
        self.start_block_params = params.clone();
        self
    }

    pub fn start_block_result(self, result: Result<u64, PersistentConfigError>) -> Self {
        self.start_block_results.borrow_mut().push(result);
        self
    }

    pub fn set_start_block_params(
        mut self,
        params: &Arc<Mutex<Vec<u64>>>,
    ) -> PersistentConfigurationMock {
        self.set_start_block_params = params.clone();
        self
    }

    pub fn set_start_block_result(self, result: Result<(), PersistentConfigError>) -> Self {
        self.set_start_block_results.borrow_mut().push(result);
        self
    }

    pub fn payment_thresholds_result(
        self,
        result: Result<PaymentThresholds, PersistentConfigError>,
    ) -> Self {
        self.payment_thresholds_results.borrow_mut().push(result);
        self
    }

    pub fn set_payment_thresholds_params(mut self, params: &Arc<Mutex<Vec<String>>>) -> Self {
        self.set_payment_thresholds_params = params.clone();
        self
    }

    pub fn set_payment_thresholds_result(self, result: Result<(), PersistentConfigError>) -> Self {
        self.set_payment_thresholds_results
            .borrow_mut()
            .push(result);
        self
    }

    pub fn rate_pack_result(self, result: Result<RatePack, PersistentConfigError>) -> Self {
        self.rate_pack_results.borrow_mut().push(result);
        self
    }

    pub fn set_rate_pack_params(mut self, params: &Arc<Mutex<Vec<String>>>) -> Self {
        self.set_rate_pack_params = params.clone();
        self
    }

    pub fn set_rate_pack_result(self, result: Result<(), PersistentConfigError>) -> Self {
        self.set_rate_pack_results.borrow_mut().push(result);
        self
    }

    pub fn scan_intervals_result(
        self,
        result: Result<ScanIntervals, PersistentConfigError>,
    ) -> Self {
        self.scan_intervals_results.borrow_mut().push(result);
        self
    }

    pub fn set_scan_intervals_params(mut self, params: &Arc<Mutex<Vec<String>>>) -> Self {
        self.set_scan_intervals_params = params.clone();
        self
    }

    pub fn set_scan_intervals_result(self, result: Result<(), PersistentConfigError>) -> Self {
        self.set_scan_intervals_results.borrow_mut().push(result);
        self
    }

    pub fn mapping_protocol_result(
        self,
        result: Result<Option<AutomapProtocol>, PersistentConfigError>,
    ) -> Self {
        self.mapping_protocol_results.borrow_mut().push(result);
        self
    }

    pub fn set_mapping_protocol_params(
        mut self,
        params: &Arc<Mutex<Vec<Option<AutomapProtocol>>>>,
    ) -> Self {
        self.set_mapping_protocol_params = params.clone();
        self
    }

    pub fn set_mapping_protocol_result(self, result: Result<(), PersistentConfigError>) -> Self {
        self.set_mapping_protocol_results.borrow_mut().push(result);
        self
    }

    set_arbitrary_id_stamp!();

    fn result_from<T: Clone>(results: &RefCell<Vec<T>>) -> T {
        let mut borrowed = results.borrow_mut();
        if borrowed.is_empty() {
            panic!("No mock results prepared")
        } else if borrowed.len() == 1 {
            borrowed[0].clone()
        } else {
            borrowed.remove(0)
        }
    }
}<|MERGE_RESOLUTION|>--- conflicted
+++ resolved
@@ -65,7 +65,7 @@
     scan_intervals_results: RefCell<Vec<Result<ScanIntervals, PersistentConfigError>>>,
     set_scan_intervals_params: Arc<Mutex<Vec<String>>>,
     set_scan_intervals_results: RefCell<Vec<Result<(), PersistentConfigError>>>,
-    arbitrary_id_stamp_opt: RefCell<Option<ArbitraryIdStamp>>,
+    arbitrary_id_stamp_opt: Option<ArbitraryIdStamp>,
 }
 
 impl PersistentConfiguration for PersistentConfigurationMock {
@@ -267,16 +267,11 @@
         self.set_scan_intervals_results.borrow_mut().remove(0)
     }
 
-<<<<<<< HEAD
     fn arbitrary_id_stamp(&self) -> ArbitraryIdStamp {
         self.arbitrary_id_stamp_opt
-            .as_ref()
-            .unwrap()
+            .as_ref().unwrap()
             .identical_clone()
     }
-=======
-    arbitrary_id_stamp!();
->>>>>>> 9328225f
 }
 
 impl PersistentConfigurationMock {
@@ -621,7 +616,10 @@
         self
     }
 
-    set_arbitrary_id_stamp!();
+    pub fn set_arbitrary_id_stamp(mut self, stamp: ArbitraryIdStamp) -> Self {
+        self.arbitrary_id_stamp_opt = Some(stamp);
+        self
+    }
 
     fn result_from<T: Clone>(results: &RefCell<Vec<T>>) -> T {
         let mut borrowed = results.borrow_mut();
