// Copyright (c) 2019, MASQ (https://masq.ai) and/or its affiliates. All rights reserved.

use ip_country_lib;
use ip_country_lib::country_finder::CountryCodeFinder;
use std::net::IpAddr;

<<<<<<< HEAD
#[derive(Clone, Debug, Default, Eq)]
=======
#[derive(Clone, Debug, Default, PartialEq, Eq)]
>>>>>>> a5e8cf2b
pub struct NodeLocation {
    pub country_code: String,
    pub free_world_bit: bool,
}

<<<<<<< HEAD
impl PartialEq<Self> for NodeLocation {
    fn eq(&self, other: &Self) -> bool {
        self.country_code == other.country_code
    }
}

pub fn get_node_location(
    ip_opt: Option<IpAddr>,
    country_code_finder: &CountryCodeFinder,
) -> Option<NodeLocation> {
    match ip_opt {
        Some(ip_addr) => {
            let country_opt = CountryCodeFinder::find_country(country_code_finder, ip_addr);
=======
pub fn get_node_location(ip_opt: Option<IpAddr>) -> Option<NodeLocation> {
    match ip_opt {
        Some(ip_addr) => {
            let country_opt = CountryCodeFinder::find_country(&COUNTRY_CODE_FINDER, ip_addr);
>>>>>>> a5e8cf2b
            country_opt.map(|country| NodeLocation {
                country_code: country.iso3166.clone(),
                free_world_bit: country.free_world,
            })
        }
        None => None,
    }
}

#[cfg(test)]
mod tests {
<<<<<<< HEAD
    use crate::ip_country_lib::country_finder::CountryCodeFinder;
    use crate::neighborhood::gossip::GossipBuilder;
    use crate::neighborhood::node_location::{get_node_location, NodeLocation};
    use crate::neighborhood::node_record::{NodeRecord, NodeRecordMetadata};
    use crate::test_utils::neighborhood_test_utils::{db_from_node, make_node_record};
    use lazy_static::lazy_static;
=======
    use crate::neighborhood::node_location::{get_node_location, NodeLocation};
    use crate::neighborhood::node_record::NodeRecordMetadata;
>>>>>>> a5e8cf2b
    use std::net::{IpAddr, Ipv4Addr};

    lazy_static! {
        static ref FULL_COUNTRY_CODE_FINDER: CountryCodeFinder = CountryCodeFinder::new(
            ip_country_lib::dbip_country::ipv4_country_data(),
            ip_country_lib::dbip_country::ipv6_country_data()
        );
    }

    #[test]
    fn test_node_location() {
        let node_location = get_node_location(
            Some(IpAddr::V4(Ipv4Addr::new(125, 125, 125, 1))),
            &FULL_COUNTRY_CODE_FINDER,
        )
        .unwrap();

        assert_eq!(node_location.country_code, "CN");
        assert_eq!(node_location.free_world_bit, false);
    }

    #[test]
    fn construct_node_record_metadata_with_free_world_bit() {
        let mut metadata = NodeRecordMetadata::new();
        metadata.node_location_opt = get_node_location(
            Some(IpAddr::V4(Ipv4Addr::new(1, 1, 1, 1))),
            &FULL_COUNTRY_CODE_FINDER,
        );
        assert_eq!(
            metadata.node_location_opt.as_ref().unwrap(),
            &NodeLocation {
                country_code: "AU".to_string(),
                free_world_bit: true
            }
        );
<<<<<<< HEAD
    }

    #[test]
    fn node_record_from_gossip_with_addr_and_country_is_populated_with_right_addr_and_free_world_bit(
    ) {
        let mut original_node_record = make_node_record(2222, true);

        let db = db_from_node(&original_node_record);
        let builder = GossipBuilder::new(&db);

        let builder = builder.node(original_node_record.public_key(), true);

        let mut gossip = builder.build();
        let gossip_result = gossip.node_records.remove(0);
        let result_node_record = NodeRecord::try_from(&gossip_result).unwrap();

        original_node_record.metadata.last_update = result_node_record.last_updated();
        assert_eq!(result_node_record, original_node_record)
=======
>>>>>>> a5e8cf2b
    }
}<|MERGE_RESOLUTION|>--- conflicted
+++ resolved
@@ -4,36 +4,16 @@
 use ip_country_lib::country_finder::CountryCodeFinder;
 use std::net::IpAddr;
 
-<<<<<<< HEAD
-#[derive(Clone, Debug, Default, Eq)]
-=======
 #[derive(Clone, Debug, Default, PartialEq, Eq)]
->>>>>>> a5e8cf2b
 pub struct NodeLocation {
     pub country_code: String,
     pub free_world_bit: bool,
 }
 
-<<<<<<< HEAD
-impl PartialEq<Self> for NodeLocation {
-    fn eq(&self, other: &Self) -> bool {
-        self.country_code == other.country_code
-    }
-}
-
-pub fn get_node_location(
-    ip_opt: Option<IpAddr>,
-    country_code_finder: &CountryCodeFinder,
-) -> Option<NodeLocation> {
-    match ip_opt {
-        Some(ip_addr) => {
-            let country_opt = CountryCodeFinder::find_country(country_code_finder, ip_addr);
-=======
 pub fn get_node_location(ip_opt: Option<IpAddr>) -> Option<NodeLocation> {
     match ip_opt {
         Some(ip_addr) => {
             let country_opt = CountryCodeFinder::find_country(&COUNTRY_CODE_FINDER, ip_addr);
->>>>>>> a5e8cf2b
             country_opt.map(|country| NodeLocation {
                 country_code: country.iso3166.clone(),
                 free_world_bit: country.free_world,
@@ -45,33 +25,14 @@
 
 #[cfg(test)]
 mod tests {
-<<<<<<< HEAD
-    use crate::ip_country_lib::country_finder::CountryCodeFinder;
-    use crate::neighborhood::gossip::GossipBuilder;
-    use crate::neighborhood::node_location::{get_node_location, NodeLocation};
-    use crate::neighborhood::node_record::{NodeRecord, NodeRecordMetadata};
-    use crate::test_utils::neighborhood_test_utils::{db_from_node, make_node_record};
-    use lazy_static::lazy_static;
-=======
     use crate::neighborhood::node_location::{get_node_location, NodeLocation};
     use crate::neighborhood::node_record::NodeRecordMetadata;
->>>>>>> a5e8cf2b
     use std::net::{IpAddr, Ipv4Addr};
-
-    lazy_static! {
-        static ref FULL_COUNTRY_CODE_FINDER: CountryCodeFinder = CountryCodeFinder::new(
-            ip_country_lib::dbip_country::ipv4_country_data(),
-            ip_country_lib::dbip_country::ipv6_country_data()
-        );
-    }
 
     #[test]
     fn test_node_location() {
-        let node_location = get_node_location(
-            Some(IpAddr::V4(Ipv4Addr::new(125, 125, 125, 1))),
-            &FULL_COUNTRY_CODE_FINDER,
-        )
-        .unwrap();
+        let node_location =
+            get_node_location(Some(IpAddr::V4(Ipv4Addr::new(125, 125, 125, 1)))).unwrap();
 
         assert_eq!(node_location.country_code, "CN");
         assert_eq!(node_location.free_world_bit, false);
@@ -80,10 +41,7 @@
     #[test]
     fn construct_node_record_metadata_with_free_world_bit() {
         let mut metadata = NodeRecordMetadata::new();
-        metadata.node_location_opt = get_node_location(
-            Some(IpAddr::V4(Ipv4Addr::new(1, 1, 1, 1))),
-            &FULL_COUNTRY_CODE_FINDER,
-        );
+        metadata.node_location_opt = get_node_location(Some(IpAddr::V4(Ipv4Addr::new(1, 1, 1, 1))));
         assert_eq!(
             metadata.node_location_opt.as_ref().unwrap(),
             &NodeLocation {
@@ -91,26 +49,5 @@
                 free_world_bit: true
             }
         );
-<<<<<<< HEAD
-    }
-
-    #[test]
-    fn node_record_from_gossip_with_addr_and_country_is_populated_with_right_addr_and_free_world_bit(
-    ) {
-        let mut original_node_record = make_node_record(2222, true);
-
-        let db = db_from_node(&original_node_record);
-        let builder = GossipBuilder::new(&db);
-
-        let builder = builder.node(original_node_record.public_key(), true);
-
-        let mut gossip = builder.build();
-        let gossip_result = gossip.node_records.remove(0);
-        let result_node_record = NodeRecord::try_from(&gossip_result).unwrap();
-
-        original_node_record.metadata.last_update = result_node_record.last_updated();
-        assert_eq!(result_node_record, original_node_record)
-=======
->>>>>>> a5e8cf2b
     }
 }