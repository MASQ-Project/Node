// Copyright (c) 2019, MASQ (https://masq.ai) and/or its affiliates. All rights reserved.

pub mod dot_graph;
pub mod gossip;
pub mod gossip_acceptor;
pub mod gossip_producer;
pub mod neighborhood_database;
pub mod node_record;
pub mod overall_connection_status;

use std::collections::HashSet;
use std::convert::TryFrom;
use std::net::{IpAddr, SocketAddr};
use std::path::PathBuf;

use actix::Addr;
use actix::Context;
use actix::Handler;
use actix::MessageResult;
use actix::Recipient;
use actix::{Actor, System};
use itertools::Itertools;
use masq_lib::messages::{
    FromMessageBody, ToMessageBody, UiConnectionStage, UiConnectionStatusRequest,
};
use masq_lib::messages::{UiConnectionStatusResponse, UiShutdownRequest};
use masq_lib::ui_gateway::{MessageTarget, NodeFromUiMessage, NodeToUiMessage};
use masq_lib::utils::{exit_process, ExpectValue};

use crate::bootstrapper::BootstrapperConfig;
use crate::database::db_initializer::{DbInitializer, DbInitializerReal};
use crate::database::db_migrations::MigratorConfig;
use crate::db_config::persistent_configuration::{
    PersistentConfigError, PersistentConfiguration, PersistentConfigurationReal,
};
use crate::neighborhood::gossip::{DotGossipEndpoint, GossipNodeRecord, Gossip_0v1};
use crate::neighborhood::gossip_acceptor::GossipAcceptanceResult;
use crate::neighborhood::node_record::NodeRecordInner_0v1;
use crate::neighborhood::overall_connection_status::{
    OverallConnectionStage, OverallConnectionStatus,
};
use crate::stream_messages::RemovedStreamType;
use crate::sub_lib::configurator::NewPasswordMessage;
use crate::sub_lib::cryptde::PublicKey;
use crate::sub_lib::cryptde::{CryptDE, CryptData, PlainData};
use crate::sub_lib::dispatcher::{Component, StreamShutdownMsg};
use crate::sub_lib::hopper::{ExpiredCoresPackage, NoLookupIncipientCoresPackage};
use crate::sub_lib::hopper::{IncipientCoresPackage, MessageType};
use crate::sub_lib::neighborhood::NodeQueryResponseMetadata;
use crate::sub_lib::neighborhood::NodeRecordMetadataMessage;
use crate::sub_lib::neighborhood::RemoveNeighborMessage;
use crate::sub_lib::neighborhood::RouteQueryMessage;
use crate::sub_lib::neighborhood::RouteQueryResponse;
use crate::sub_lib::neighborhood::{AskAboutDebutGossipMessage, NodeDescriptor};
use crate::sub_lib::neighborhood::{ConnectionProgressEvent, ExpectedServices};
use crate::sub_lib::neighborhood::{ConnectionProgressMessage, ExpectedService};
use crate::sub_lib::neighborhood::{DispatcherNodeQueryMessage, GossipFailure_0v1};
use crate::sub_lib::neighborhood::{NRMetadataChange, NodeQueryMessage};
use crate::sub_lib::neighborhood::{NeighborhoodSubs, NeighborhoodTools};
use crate::sub_lib::node_addr::NodeAddr;
use crate::sub_lib::peer_actors::{BindMessage, NewPublicIp, StartMessage};
use crate::sub_lib::proxy_server::DEFAULT_MINIMUM_HOP_COUNT;
use crate::sub_lib::route::Route;
use crate::sub_lib::route::RouteSegment;
use crate::sub_lib::set_consuming_wallet_message::SetConsumingWalletMessage;
use crate::sub_lib::stream_handler_pool::DispatcherNodeQueryResponse;
use crate::sub_lib::utils::{handle_ui_crash_request, NODE_MAILBOX_CAPACITY};
use crate::sub_lib::versioned_data::VersionedData;
use crate::sub_lib::wallet::Wallet;
use gossip_acceptor::GossipAcceptor;
use gossip_acceptor::GossipAcceptorReal;
use gossip_producer::GossipProducer;
use gossip_producer::GossipProducerReal;
use masq_lib::blockchains::chains::Chain;
use masq_lib::crash_point::CrashPoint;
use masq_lib::logger::Logger;
use neighborhood_database::NeighborhoodDatabase;
use node_record::NodeRecord;

pub const CRASH_KEY: &str = "NEIGHBORHOOD";
pub const UNREACHABLE_HOST_PENALTY: i64 = 100_000_000;
pub const RESPONSE_UNDESIRABILITY_FACTOR: usize = 1_000; // assumed response length is request * this

pub struct Neighborhood {
    cryptde: &'static dyn CryptDE,
    hopper_opt: Option<Recipient<IncipientCoresPackage>>,
    hopper_no_lookup_opt: Option<Recipient<NoLookupIncipientCoresPackage>>,
    connected_signal_opt: Option<Recipient<StartMessage>>,
    node_to_ui_recipient_opt: Option<Recipient<NodeToUiMessage>>,
    gossip_acceptor_opt: Option<Box<dyn GossipAcceptor>>,
    gossip_producer_opt: Option<Box<dyn GossipProducer>>,
    neighborhood_database: NeighborhoodDatabase,
    consuming_wallet_opt: Option<Wallet>,
    next_return_route_id: u32,
    overall_connection_status: OverallConnectionStatus,
    chain: Chain,
    crashable: bool,
    data_directory: PathBuf,
    persistent_config_opt: Option<Box<dyn PersistentConfiguration>>,
    db_password_opt: Option<String>,
    logger: Logger,
    tools: NeighborhoodTools,
}

impl Actor for Neighborhood {
    type Context = Context<Self>;
}

impl Handler<BindMessage> for Neighborhood {
    type Result = ();

    fn handle(&mut self, msg: BindMessage, ctx: &mut Self::Context) -> Self::Result {
        ctx.set_mailbox_capacity(NODE_MAILBOX_CAPACITY);
        self.hopper_opt = Some(msg.peer_actors.hopper.from_hopper_client);
        self.hopper_no_lookup_opt = Some(msg.peer_actors.hopper.from_hopper_client_no_lookup);
        self.connected_signal_opt = Some(msg.peer_actors.accountant.start);
        self.gossip_acceptor_opt = Some(Box::new(GossipAcceptorReal::new(
            self.cryptde,
            msg.peer_actors.neighborhood.connection_progress_sub,
        )));
        self.gossip_producer_opt = Some(Box::new(GossipProducerReal::new()));
        self.node_to_ui_recipient_opt = Some(msg.peer_actors.ui_gateway.node_to_ui_message_sub);
    }
}

impl Handler<StartMessage> for Neighborhood {
    type Result = ();

    fn handle(&mut self, _msg: StartMessage, _ctx: &mut Self::Context) -> Self::Result {
        self.handle_start_message();
    }
}

impl Handler<NewPublicIp> for Neighborhood {
    type Result = ();

    fn handle(&mut self, msg: NewPublicIp, _ctx: &mut Self::Context) -> Self::Result {
        self.handle_new_public_ip(msg);
    }
}

//TODO comes across as basically dead code
// I think the idea was to supply the wallet if wallets hadn't been generated until recently during the ongoing Node's run
impl Handler<SetConsumingWalletMessage> for Neighborhood {
    type Result = ();

    fn handle(&mut self, msg: SetConsumingWalletMessage, _ctx: &mut Self::Context) -> Self::Result {
        self.consuming_wallet_opt = Some(msg.wallet);
    }
}

impl Handler<NodeQueryMessage> for Neighborhood {
    type Result = MessageResult<NodeQueryMessage>;

    fn handle(
        &mut self,
        msg: NodeQueryMessage,
        _ctx: &mut Self::Context,
    ) -> <Self as Handler<NodeQueryMessage>>::Result {
        let node_record_ref_opt = match msg {
            NodeQueryMessage::IpAddress(ip_addr) => self.neighborhood_database.node_by_ip(&ip_addr),
            NodeQueryMessage::PublicKey(key) => self.neighborhood_database.node_by_key(&key),
        };

        MessageResult(node_record_ref_opt.map(|node_record_ref| {
            NodeQueryResponseMetadata::new(
                node_record_ref.public_key().clone(),
                node_record_ref.node_addr_opt(),
                *node_record_ref.rate_pack(),
            )
        }))
    }
}

impl Handler<DispatcherNodeQueryMessage> for Neighborhood {
    type Result = ();

    fn handle(
        &mut self,
        msg: DispatcherNodeQueryMessage,
        _ctx: &mut Self::Context,
    ) -> <Self as Handler<DispatcherNodeQueryMessage>>::Result {
        let node_record_ref_opt = match msg.query {
            NodeQueryMessage::IpAddress(ip_addr) => self.neighborhood_database.node_by_ip(&ip_addr),
            NodeQueryMessage::PublicKey(key) => self.neighborhood_database.node_by_key(&key),
        };

        let node_descriptor = node_record_ref_opt.map(|node_record_ref| {
            NodeQueryResponseMetadata::new(
                node_record_ref.public_key().clone(),
                node_record_ref.node_addr_opt(),
                *node_record_ref.rate_pack(),
            )
        });

        let response = DispatcherNodeQueryResponse {
            result: node_descriptor,
            context: msg.context,
        };

        msg.recipient
            .try_send(response)
            .expect("Dispatcher's StreamHandlerPool is dead");
    }
}

impl Handler<RouteQueryMessage> for Neighborhood {
    type Result = MessageResult<RouteQueryMessage>;

    fn handle(
        &mut self,
        msg: RouteQueryMessage,
        _ctx: &mut Self::Context,
    ) -> <Self as Handler<RouteQueryMessage>>::Result {
        let response = self.handle_route_query_message(msg);
        MessageResult(response)
    }
}

impl Handler<ExpiredCoresPackage<Gossip_0v1>> for Neighborhood {
    type Result = ();

    fn handle(
        &mut self,
        msg: ExpiredCoresPackage<Gossip_0v1>,
        _ctx: &mut Self::Context,
    ) -> Self::Result {
        let incoming_gossip = msg.payload;
        self.log_incoming_gossip(&incoming_gossip, msg.immediate_neighbor);
        self.handle_gossip(incoming_gossip, msg.immediate_neighbor);
    }
}

impl Handler<ExpiredCoresPackage<GossipFailure_0v1>> for Neighborhood {
    type Result = ();

    fn handle(
        &mut self,
        msg: ExpiredCoresPackage<GossipFailure_0v1>,
        _ctx: &mut Self::Context,
    ) -> Self::Result {
        self.handle_gossip_failure(msg.immediate_neighbor, msg.payload);
    }
}

impl Handler<RemoveNeighborMessage> for Neighborhood {
    type Result = ();

    fn handle(&mut self, msg: RemoveNeighborMessage, _ctx: &mut Self::Context) -> Self::Result {
        let public_key = &msg.public_key;
        match self.neighborhood_database.remove_neighbor(public_key) {
            Err(s) => error!(self.logger, "{}", s),
            Ok(db_changed) => {
                if db_changed {
                    self.gossip_to_neighbors();
                    info!(
                        self.logger,
                        "removed neighbor by public key: {}", public_key
                    )
                }
            }
        }
    }
}

impl Handler<ConnectionProgressMessage> for Neighborhood {
    type Result = ();

    fn handle(&mut self, msg: ConnectionProgressMessage, ctx: &mut Self::Context) -> Self::Result {
        if let Ok(connection_progress) = self
            .overall_connection_status
            .get_connection_progress_by_ip(msg.peer_addr)
        {
            OverallConnectionStatus::update_connection_stage(
                connection_progress,
                msg.event.clone(),
                &self.logger,
            );
            match msg.event {
                ConnectionProgressEvent::TcpConnectionSuccessful => {
                    self.send_ask_about_debut_gossip_message(ctx, msg.peer_addr);
                }
                ConnectionProgressEvent::IntroductionGossipReceived(_)
                | ConnectionProgressEvent::StandardGossipReceived => {
                    self.overall_connection_status
                        .update_ocs_stage_and_send_message_to_ui(
                            OverallConnectionStage::ConnectedToNeighbor,
                            self.node_to_ui_recipient_opt
                                .as_ref()
                                .expect("UI Gateway is unbound"),
                            &self.logger,
                        );
                }
                _ => (),
            }
        } else {
            trace!(
                self.logger,
                "An unnecessary ConnectionProgressMessage received from IP Address: {:?}",
                msg.peer_addr
            );
        }
    }
}

impl Handler<AskAboutDebutGossipMessage> for Neighborhood {
    type Result = ();

    fn handle(
        &mut self,
        msg: AskAboutDebutGossipMessage,
        _ctx: &mut Self::Context,
    ) -> Self::Result {
        let node_descriptor = &msg.prev_connection_progress.initial_node_descriptor;
        if let Ok(current_connection_progress) = self
            .overall_connection_status
            .get_connection_progress_by_desc(node_descriptor)
        {
            if msg.prev_connection_progress == *current_connection_progress {
                // No change, hence no response was received
                OverallConnectionStatus::update_connection_stage(
                    current_connection_progress,
                    ConnectionProgressEvent::NoGossipResponseReceived,
                    &self.logger,
                );
            }
        } else {
            trace!(
                self.logger,
                "Received an AskAboutDebutGossipMessage for an unknown node descriptor: {:?}; ignoring",
                node_descriptor
            )
        }
    }
}

impl Handler<NodeRecordMetadataMessage> for Neighborhood {
    type Result = ();

    fn handle(&mut self, msg: NodeRecordMetadataMessage, _ctx: &mut Self::Context) -> Self::Result {
        match msg.metadata_change {
            NRMetadataChange::AddUnreachableHost { host_name } => {
                let public_key = msg.public_key;
                let node_record = self
                    .neighborhood_database
                    .node_by_key_mut(&public_key)
                    .unwrap_or_else(|| panic!("No Node Record found for public_key: {:?}", public_key));
                debug!(
                    self.logger,
                     "Marking host {host_name} unreachable for the Node with public key {:?}", public_key
                );
                node_record.metadata.unreachable_hosts.insert(host_name);
            }
        }
    }
}

impl Handler<StreamShutdownMsg> for Neighborhood {
    type Result = ();

    fn handle(&mut self, msg: StreamShutdownMsg, _ctx: &mut Self::Context) -> Self::Result {
        self.handle_stream_shutdown_msg(msg);
    }
}

impl Handler<NodeFromUiMessage> for Neighborhood {
    type Result = ();

    fn handle(&mut self, msg: NodeFromUiMessage, _ctx: &mut Self::Context) -> Self::Result {
        let client_id = msg.client_id;
        if let Ok((_, context_id)) = UiConnectionStatusRequest::fmb(msg.body.clone()) {
            self.handle_connection_status_message(client_id, context_id);
        } else if let Ok((body, _)) = UiShutdownRequest::fmb(msg.body.clone()) {
            self.handle_shutdown_order(client_id, body);
        } else {
            handle_ui_crash_request(msg, &self.logger, self.crashable, CRASH_KEY)
        }
    }
}

impl Handler<NewPasswordMessage> for Neighborhood {
    type Result = ();

    fn handle(&mut self, msg: NewPasswordMessage, _ctx: &mut Self::Context) -> Self::Result {
        self.handle_new_password(msg.new_password);
    }
}

#[derive(Debug, PartialEq, Eq, Clone)]
pub struct AccessibleGossipRecord {
    pub signed_gossip: PlainData,
    pub signature: CryptData,
    pub node_addr_opt: Option<NodeAddr>,
    pub inner: NodeRecordInner_0v1,
}

impl AccessibleGossipRecord {
    pub fn regenerate_signed_gossip(&mut self, cryptde: &dyn CryptDE) {
        let (signed_gossip, signature) = regenerate_signed_gossip(&self.inner, cryptde);
        self.signed_gossip = signed_gossip;
        self.signature = signature;
    }
}

impl TryFrom<GossipNodeRecord> for AccessibleGossipRecord {
    type Error = String;

    fn try_from(value: GossipNodeRecord) -> Result<Self, Self::Error> {
        match serde_cbor::de::from_slice(value.signed_data.as_slice()) {
            Ok(inner) => Ok(AccessibleGossipRecord {
                signed_gossip: value.signed_data,
                signature: value.signature,
                node_addr_opt: value.node_addr_opt,
                inner,
            }),
            Err(e) => Err(format!("{}", e)),
        }
    }
}

#[derive(Debug, PartialEq, Eq, Clone, Copy)]
enum RouteDirection {
    Over,
    Back,
}

impl Neighborhood {
    pub fn new(cryptde: &'static dyn CryptDE, config: &BootstrapperConfig) -> Self {
        let neighborhood_config = &config.neighborhood_config;
        if neighborhood_config.mode.is_zero_hop()
            && !neighborhood_config.mode.neighbor_configs().is_empty()
        {
            panic!(
                "A zero-hop MASQ Node is not decentralized and cannot have a --neighbors setting"
            )
        }
        let neighborhood_database = NeighborhoodDatabase::new(
            cryptde.public_key(),
            neighborhood_config.mode.clone(),
            config.earning_wallet.clone(),
            cryptde,
        );
        let is_mainnet = config.blockchain_bridge_config.chain.is_mainnet();
        let initial_neighbors: Vec<NodeDescriptor> = neighborhood_config
            .mode
            .neighbor_configs()
            .iter()
            .map(|nc| {
                let mainnet_nc = nc.blockchain.is_mainnet();
                if mainnet_nc != is_mainnet {
                    panic!(
                        "Neighbor {} is {}on the mainnet blockchain",
                        nc.to_string(cryptde),
                        if mainnet_nc { "" } else { "not " }
                    );
                }
                nc.clone()
            })
            .collect_vec();

        let overall_connection_status = OverallConnectionStatus::new(initial_neighbors);

        Neighborhood {
            cryptde,
            hopper_opt: None,
            hopper_no_lookup_opt: None,
            connected_signal_opt: None,
            node_to_ui_recipient_opt: None,
            gossip_acceptor_opt: None,
            gossip_producer_opt: None,
            neighborhood_database,
            consuming_wallet_opt: config.consuming_wallet_opt.clone(),
            next_return_route_id: 0,
            overall_connection_status,
            chain: config.blockchain_bridge_config.chain,
            crashable: config.crash_point == CrashPoint::Message,
            data_directory: config.data_directory.clone(),
            persistent_config_opt: None,
            db_password_opt: config.db_password_opt.clone(),
            logger: Logger::new("Neighborhood"),
            tools: NeighborhoodTools::default(),
        }
    }

    pub fn make_subs_from(addr: &Addr<Neighborhood>) -> NeighborhoodSubs {
        NeighborhoodSubs {
            bind: addr.clone().recipient::<BindMessage>(),
            start: addr.clone().recipient::<StartMessage>(),
            new_public_ip: addr.clone().recipient::<NewPublicIp>(),
            node_query: addr.clone().recipient::<NodeQueryMessage>(),
            route_query: addr.clone().recipient::<RouteQueryMessage>(),
            update_node_record_metadata: addr.clone().recipient::<NodeRecordMetadataMessage>(),
            from_hopper: addr.clone().recipient::<ExpiredCoresPackage<Gossip_0v1>>(),
            gossip_failure: addr
                .clone()
                .recipient::<ExpiredCoresPackage<GossipFailure_0v1>>(),
            dispatcher_node_query: addr.clone().recipient::<DispatcherNodeQueryMessage>(),
            remove_neighbor: addr.clone().recipient::<RemoveNeighborMessage>(),
            stream_shutdown_sub: addr.clone().recipient::<StreamShutdownMsg>(),
            set_consuming_wallet_sub: addr.clone().recipient::<SetConsumingWalletMessage>(),
            from_ui_message_sub: addr.clone().recipient::<NodeFromUiMessage>(),
            new_password_sub: addr.clone().recipient::<NewPasswordMessage>(),
            connection_progress_sub: addr.clone().recipient::<ConnectionProgressMessage>(),
        }
    }

    fn handle_start_message(&mut self) {
        debug!(self.logger, "Connecting to persistent database");
        self.connect_database();
        self.send_debut_gossip_to_all_initial_descriptors();
    }

    fn handle_new_public_ip(&mut self, msg: NewPublicIp) {
        let new_public_ip = msg.new_ip;
        let old_public_ip = self
            .neighborhood_database
            .root()
            .node_addr_opt()
            .expectv("Root node")
            .ip_addr();
        self.neighborhood_database.new_public_ip(new_public_ip);
        info!(
            self.logger,
            "Changed public IP from {} to {}", old_public_ip, new_public_ip
        );
    }

    fn handle_route_query_message(&mut self, msg: RouteQueryMessage) -> Option<RouteQueryResponse> {
        let msg_str = format!("{:?}", msg);
        let route_result = if msg.minimum_hop_count == 0 {
            Ok(self.zero_hop_route_response())
        } else {
            self.make_round_trip_route(msg)
        };
        match route_result {
            Ok(response) => {
                debug!(
                    self.logger,
                    "Processed {} into {}-hop response",
                    msg_str,
                    response.route.hops.len(),
                );
                Some(response)
            }
            Err(msg) => {
                error!(self.logger, "Unsatisfied route query: {}", msg);
                None
            }
        }
    }

    fn connect_database(&mut self) {
        if self.persistent_config_opt.is_none() {
            let db_initializer = DbInitializerReal::default();
            let conn = db_initializer
                .initialize(
                    &self.data_directory,
                    false,
                    MigratorConfig::panic_on_migration(),
                )
                .expect("Neighborhood could not connect to database");
            self.persistent_config_opt = Some(Box::new(PersistentConfigurationReal::from(conn)));
        }
    }

    fn send_debut_gossip_to_all_initial_descriptors(&mut self) {
        if self.overall_connection_status.is_empty() {
            info!(self.logger, "Empty. No Nodes to report to; continuing");
            return;
        }

        let gossip = self
            .gossip_producer_opt
            .as_ref()
            .expect("Gossip Producer uninitialized")
            .produce_debut(&self.neighborhood_database);
        self.overall_connection_status
            .iter_initial_node_descriptors()
            .for_each(|node_descriptor| {
                self.send_debut_gossip_to_descriptor(&gossip, node_descriptor)
            });
    }

    fn send_debut_gossip_to_descriptor(
        &self,
        debut_gossip: &Gossip_0v1,
        node_descriptor: &NodeDescriptor,
    ) {
        let node_addr = &node_descriptor
            .node_addr_opt
            .as_ref()
            .expect("Node descriptor without IP Address got through Neighborhood constructor.");
        self.send_no_lookup_package(
            MessageType::Gossip(debut_gossip.clone().into()),
            &node_descriptor.encryption_public_key,
            node_addr,
        );
        debug!(self.logger, "Debut Gossip sent to {:?}.", node_descriptor);
        trace!(
            self.logger,
            "Sent Gossip: {}",
            debut_gossip.to_dot_graph(
                self.neighborhood_database.root(),
                (
                    &node_descriptor.encryption_public_key,
                    &node_descriptor.node_addr_opt
                ),
            )
        )
    }

    fn log_incoming_gossip(&self, incoming_gossip: &Gossip_0v1, gossip_source: SocketAddr) {
        let source = match self.neighborhood_database.node_by_ip(&gossip_source.ip()) {
            Some(node) => DotGossipEndpoint::from(node),
            None => DotGossipEndpoint::from(gossip_source),
        };
        trace!(
            self.logger,
            "Received Gossip: {}",
            incoming_gossip.to_dot_graph(source, self.neighborhood_database.root())
        );
    }

    fn handle_gossip(&mut self, incoming_gossip: Gossip_0v1, gossip_source: SocketAddr) {
        let record_count = incoming_gossip.node_records.len();
        info!(
            self.logger,
            "Processing Gossip about {} Nodes", record_count
        );
        let agrs: Vec<AccessibleGossipRecord> = incoming_gossip
            .node_records
            .into_iter()
            .flat_map(AccessibleGossipRecord::try_from)
            .collect();

        if agrs.len() < record_count {
            // TODO: Instead of ignoring non-deserializable Gossip, ban the Node that sent it
            error!(
                self.logger,
                "Received non-deserializable Gossip from {}", gossip_source
            );
            self.announce_gossip_handling_completion(record_count);
            return;
        }

        let signature_invalid = |agr: &AccessibleGossipRecord| {
            !self.cryptde.verify_signature(
                &agr.signed_gossip,
                &agr.signature,
                &agr.inner.public_key,
            )
        };
        if agrs.iter().any(signature_invalid) {
            // TODO: Instead of ignoring badly-signed Gossip, ban the Node that sent it
            error!(
                self.logger,
                "Received Gossip with invalid signature from {}", gossip_source
            );
            self.announce_gossip_handling_completion(record_count);
            return;
        }

        self.handle_gossip_agrs(agrs, gossip_source);
        self.announce_gossip_handling_completion(record_count);
    }

    fn handle_gossip_failure(&mut self, failure_source: SocketAddr, failure: GossipFailure_0v1) {
        let tuple_opt = match self
            .overall_connection_status
            .iter_initial_node_descriptors()
            .find_position(|n| match &n.node_addr_opt {
                None => false,
                Some(node_addr) => node_addr.ip_addr() == failure_source.ip(),
            }) {
            None => unimplemented!("TODO: Test-drive me (or replace me with a panic)"),
            Some(tuple) => Some(tuple),
        };
        if let Some((position, node_descriptor)) = tuple_opt {
            warning!(
                self.logger,
                "Node at {} refused Debut: {}",
                node_descriptor
                    .node_addr_opt
                    .as_ref()
                    .expectv("NodeAddr")
                    .ip_addr(),
                failure
            );

            self.overall_connection_status.remove(position);
            if self.overall_connection_status.is_empty() {
                error!(self.logger, "None of the Nodes listed in the --neighbors parameter could accept your Debut; shutting down");
                System::current().stop_with_code(1)
            }
        };
    }

    fn to_node_descriptors(&self, keys: &[PublicKey]) -> Vec<NodeDescriptor> {
        keys.iter()
            .map(|k| {
                NodeDescriptor::from((
                    self.neighborhood_database
                        .node_by_key(k)
                        .expectv("NodeRecord"),
                    self.chain,
                    self.cryptde,
                ))
            })
            .collect()
    }

    fn handle_gossip_agrs(&mut self, agrs: Vec<AccessibleGossipRecord>, gossip_source: SocketAddr) {
trace! (self.logger, "Rate packs:{}",
agrs.iter().map(|agr| format! ("{:?} - {:?}", agr.inner.public_key, agr.inner.rate_pack)).join ("\n  "));
        let neighbor_keys_before = self.neighbor_keys();
        self.handle_agrs(agrs, gossip_source);
        let neighbor_keys_after = self.neighbor_keys();
        self.handle_database_changes(neighbor_keys_before, neighbor_keys_after);
    }

    fn neighbor_keys(&self) -> HashSet<PublicKey> {
        self.neighborhood_database
            .root()
            .full_neighbor_keys(&self.neighborhood_database)
            .into_iter()
            .cloned()
            .collect()
    }

    fn handle_agrs(&mut self, agrs: Vec<AccessibleGossipRecord>, gossip_source: SocketAddr) {
        let ignored_node_name = self.gossip_source_name(&agrs, gossip_source);
        let gossip_record_count = agrs.len();
        let acceptance_result = self
            .gossip_acceptor_opt
            .as_ref()
            .expect("Gossip Acceptor wasn't created.")
            .handle(&mut self.neighborhood_database, agrs, gossip_source);
        match acceptance_result {
            GossipAcceptanceResult::Accepted => self.gossip_to_neighbors(),
            GossipAcceptanceResult::Reply(next_debut, target_key, target_node_addr) => {
                self.handle_gossip_reply(next_debut, &target_key, &target_node_addr)
            }
            GossipAcceptanceResult::Failed(failure, target_key, target_node_addr) => {
                self.handle_gossip_failed(failure, &target_key, &target_node_addr)
            }
            GossipAcceptanceResult::Ignored => {
                trace!(self.logger, "Gossip from {} ignored", gossip_source);
                self.handle_gossip_ignored(ignored_node_name, gossip_record_count)
            }
            GossipAcceptanceResult::Ban(reason) => {
                warning!(self.logger, "Malefactor detected at {}, but malefactor bans not yet implemented; ignoring: {}", gossip_source, reason
            );
                self.handle_gossip_ignored(ignored_node_name, gossip_record_count);
            }
        }
    }

    fn handle_database_changes(
        &mut self,
        neighbor_keys_before: HashSet<PublicKey>,
        neighbor_keys_after: HashSet<PublicKey>,
    ) {
        self.curate_past_neighbors(neighbor_keys_before, neighbor_keys_after);
        self.check_connectedness();
    }

    fn curate_past_neighbors(
        &mut self,
        neighbor_keys_before: HashSet<PublicKey>,
        neighbor_keys_after: HashSet<PublicKey>,
    ) {
        if neighbor_keys_after != neighbor_keys_before {
            if let Some(db_password) = &self.db_password_opt {
                let nds = self
                    .to_node_descriptors(neighbor_keys_after.into_iter().collect_vec().as_slice());
                let node_descriptors_opt = if nds.is_empty() { None } else { Some(nds) };
                debug!(
                    self.logger,
                    "Saving neighbor list: {:?}", node_descriptors_opt
                );
                match self
                    .persistent_config_opt
                    .as_mut()
                    .expect("PersistentConfig was not set by StartMessage")
                    .set_past_neighbors(node_descriptors_opt, db_password)
                {
                    Ok(_) => info!(self.logger, "Persisted neighbor changes for next run"),
                    Err(PersistentConfigError::DatabaseError(msg))
                        if &msg == "database is locked" =>
                    {
                        warning! (
                        self.logger,
                        "Could not persist immediate-neighbor changes: database locked - skipping"
                    )
                    }
                    Err(e) => error!(
                        self.logger,
                        "Could not persist immediate-neighbor changes: {:?}", e
                    ),
                };
            } else {
                info!(self.logger, "Declining to persist neighbor changes for next run: no database password supplied")
            }
        } else {
            debug!(self.logger, "No neighbor changes; database is unchanged")
        }
    }

    fn check_connectedness(&mut self) {
        if self.overall_connection_status.can_make_routes() {
            return;
        }
        let msg = RouteQueryMessage {
            target_key_opt: None,
            target_component: Component::ProxyClient,
            minimum_hop_count: DEFAULT_MINIMUM_HOP_COUNT,
            return_component_opt: Some(Component::ProxyServer),
            payload_size: 10000,
            hostname_opt: None,
        };
        if self.handle_route_query_message(msg).is_some() {
            debug!(
                &self.logger,
                "The connectivity check has found a 3 hops route."
            );
            self.overall_connection_status
                .update_ocs_stage_and_send_message_to_ui(
                    OverallConnectionStage::ThreeHopsRouteFound,
                    self.node_to_ui_recipient_opt
                        .as_ref()
                        .expect("UI was not bound."),
                    &self.logger,
                );
            self.connected_signal_opt
                .as_ref()
                .expect("Accountant was not bound")
                .try_send(StartMessage {})
                .expect("Accountant is dead")
        } else {
            debug!(
                &self.logger,
                "The connectivity check still can't find a good route."
            );
        }
    }

    fn announce_gossip_handling_completion(&self, record_count: usize) {
        info!(
            self.logger,
            "Finished processing Gossip about {} Nodes", record_count
        );
    }

    fn gossip_to_neighbors(&mut self) {
        self.neighborhood_database
            .root_mut()
            .regenerate_signed_gossip(self.cryptde);
        let neighbors = self
            .neighborhood_database
            .root()
            .half_neighbor_keys()
            .into_iter()
            .cloned()
            .collect_vec();
        neighbors.iter().for_each(|neighbor| {
            if let Some(gossip) = self
                .gossip_producer_opt
                .as_ref()
                .expect("Gossip Producer uninitialized")
                .produce(&mut self.neighborhood_database, neighbor)
            {
                self.gossip_to_neighbor(neighbor, gossip)
            }
        });
    }

    fn gossip_to_neighbor(&self, neighbor: &PublicKey, gossip: Gossip_0v1) {
        let gossip_len = gossip.node_records.len();
        let route = self.create_single_hop_route(neighbor);
        let package =
            IncipientCoresPackage::new(self.cryptde, route, gossip.clone().into(), neighbor)
                .expect("Key magically disappeared");
        info!(
            self.logger,
            "Sending update Gossip about {} Nodes to Node {}", gossip_len, neighbor
        );
        self.hopper_opt
            .as_ref()
            .expect("unbound hopper")
            .try_send(package)
            .expect("hopper is dead");
        trace!(
            self.logger,
            "Sent Gossip: {}",
            gossip.to_dot_graph(
                self.neighborhood_database.root(),
                self.neighborhood_database
                    .node_by_key(neighbor)
                    .expect("Node magically disappeared"),
            )
        );
    }

    fn create_single_hop_route(&self, destination: &PublicKey) -> Route {
        Route::one_way(
            RouteSegment::new(
                vec![self.cryptde.public_key(), destination],
                Component::Neighborhood,
            ),
            self.cryptde,
            None,
            None,
        )
        .expect("route creation error")
    }

    fn zero_hop_route_response(&mut self) -> RouteQueryResponse {
        let return_route_id = self.advance_return_route_id();
        let route = Route::round_trip(
            RouteSegment::new(
                vec![self.cryptde.public_key(), self.cryptde.public_key()],
                Component::ProxyClient,
            ),
            RouteSegment::new(
                vec![self.cryptde.public_key(), self.cryptde.public_key()],
                Component::ProxyServer,
            ),
            self.cryptde,
            None,
            return_route_id,
            None,
        )
        .expect("Couldn't create route");
        RouteQueryResponse {
            route,
            expected_services: ExpectedServices::RoundTrip(
                vec![ExpectedService::Nothing, ExpectedService::Nothing],
                vec![ExpectedService::Nothing, ExpectedService::Nothing],
                return_route_id,
            ),
        }
    }

    fn make_round_trip_route(
        &mut self,
        msg: RouteQueryMessage,
    ) -> Result<RouteQueryResponse, String> {
        let hostname_opt = msg.hostname_opt.as_deref();
        let over = self.make_route_segment(
            self.cryptde.public_key(),
            msg.target_key_opt.as_ref(),
            msg.minimum_hop_count,
            msg.target_component,
            msg.payload_size,
            RouteDirection::Over,
            hostname_opt,
        )?;
        debug!(self.logger, "Route over: {:?}", over);
        // Estimate for routing-undesirability calculations
        let response_payload_len = msg.payload_size * RESPONSE_UNDESIRABILITY_FACTOR;
        let back = self.make_route_segment(
            over.keys.last().expect("Empty segment"),
            Some(self.cryptde.public_key()),
            msg.minimum_hop_count,
            msg.return_component_opt.expect("No return component"),
            response_payload_len,
            RouteDirection::Back,
            hostname_opt,
        )?;
        debug!(self.logger, "Route back: {:?}", back);
        self.compose_route_query_response(over, back)
    }

    fn compose_route_query_response(
        &mut self,
        over: RouteSegment,
        back: RouteSegment,
    ) -> Result<RouteQueryResponse, String> {
        let segments = vec![&over, &back];

        if segments.iter().any(|rs| rs.keys.is_empty()) {
            return Err("Cannot make multi-hop route without segment keys".to_string());
        }

        let has_long_segment = segments.iter().any(|segment| segment.keys.len() > 2);
        if self.consuming_wallet_opt.is_none() && has_long_segment {
            return Err("Cannot make multi-hop route segment without consuming wallet".to_string());
        }

        let expected_request_services = match self.make_expected_services(&over) {
            Ok(services) => services,
            Err(e) => return Err(e),
        };

        let expected_response_services = match self.make_expected_services(&back) {
            Ok(services) => services,
            Err(e) => return Err(e),
        };

        let return_route_id = self.advance_return_route_id();
        Ok(RouteQueryResponse {
            route: Route::round_trip(
                over,
                back,
                self.cryptde,
                self.consuming_wallet_opt.clone(),
                return_route_id,
                Some(self.chain.rec().contract),
            )
            .expect("Internal error: bad route"),
            expected_services: ExpectedServices::RoundTrip(
                expected_request_services,
                expected_response_services,
                return_route_id,
            ),
        })
    }

    #[allow(clippy::too_many_arguments)]
    fn make_route_segment(
        &self,
        origin: &PublicKey,
        target_opt: Option<&PublicKey>,
        minimum_hop_count: usize,
        target_component: Component,
        payload_size: usize,
        direction: RouteDirection,
        hostname_opt: Option<&str>,
    ) -> Result<RouteSegment, String> {
        let route_opt = self.find_best_route_segment(
            origin,
            target_opt,
            minimum_hop_count,
            payload_size,
            direction,
            hostname_opt,
        );
        match route_opt {
            None => {
                let target_str = match target_opt {
                    Some(t) => format!(" {}", t),
                    None => String::from("Unknown"),
                };
                Err(format!(
                    "Couldn't find any routes: at least {}-hop from {} to {:?} at {}",
                    minimum_hop_count, origin, target_component, target_str
                ))
            }
            Some(route) => Ok(RouteSegment::new(route, target_component)),
        }
    }

    fn make_expected_services(
        &self,
        segment: &RouteSegment,
    ) -> Result<Vec<ExpectedService>, String> {
        segment
            .keys
            .iter()
            .map(|key| {
                self.calculate_expected_service(key, segment.keys.first(), segment.keys.last())
            })
            .collect()
    }

    fn calculate_expected_service(
        &self,
        route_segment_key: &PublicKey,
        originator_key: Option<&PublicKey>,
        exit_key: Option<&PublicKey>,
    ) -> Result<ExpectedService, String> {
        match self.neighborhood_database.node_by_key(route_segment_key) {
            Some(node) => {
                if route_segment_key == self.neighborhood_database.root().public_key() {
                    Ok(ExpectedService::Nothing)
                } else {
                    match (originator_key, exit_key) {
                        (Some(originator_key), Some(exit_key))
                            if route_segment_key == originator_key
                                || route_segment_key == exit_key =>
                        {
                            Ok(ExpectedService::Exit(
                                route_segment_key.clone(),
                                node.earning_wallet(),
                                *node.rate_pack(),
                            ))
                        }
                        (Some(_), Some(_)) => Ok(ExpectedService::Routing(
                            route_segment_key.clone(),
                            node.earning_wallet(),
                            *node.rate_pack(),
                        )),
                        _ => Err(
                            "cannot calculate expected service, no keys provided in route segment"
                                .to_string(),
                        ),
                    }
                }
            }
            None => Err("Cannot make multi_hop with unknown neighbor".to_string()),
        }
    }

    fn route_length_qualifies(&self, hops_remaining: usize) -> bool {
        hops_remaining == 0
    }

    fn last_key_qualifies(
        &self,
        last_node_ref: &NodeRecord,
        target_key_ref_opt: Option<&PublicKey>,
    ) -> bool {
        match target_key_ref_opt {
            Some(target_key_ref) => last_node_ref.public_key() == target_key_ref,
            None => true,
        }
    }

    fn validate_last_node_not_too_close_to_first_node(
        &self,
        prefix_len: usize,
        first_node_key: &PublicKey,
        candidate_node_key: &PublicKey,
    ) -> bool {
        if prefix_len <= 2 {
            true // Zero- and single-hop routes are not subject to exit-too-close restrictions
        } else {
            !self
                .neighborhood_database
                .has_half_neighbor(candidate_node_key, first_node_key)
        }
    }

    fn compute_undesirability(
        node_record: &NodeRecord,
        payload_size: usize,
        undesirability_type: UndesirabilityType,
        logger: &Logger,
    ) -> i64 {
        let mut rate_undesirability = match undesirability_type {
            UndesirabilityType::Relay =>
                (node_record.inner.rate_pack.routing_byte_rate * payload_size as u64) +
                    node_record.inner.rate_pack.routing_service_rate,
            UndesirabilityType::ExitRequest(_) =>
                (node_record.inner.rate_pack.exit_byte_rate * payload_size as u64) +
                    node_record.inner.rate_pack.exit_service_rate,
            UndesirabilityType::ExitAndRouteResponse =>
                (node_record.inner.rate_pack.exit_byte_rate * payload_size as u64) +
                    node_record.inner.rate_pack.exit_service_rate +
                    (node_record.inner.rate_pack.routing_byte_rate * payload_size as u64) +
                    node_record.inner.rate_pack.routing_service_rate,
        } as i64;
        if let UndesirabilityType::ExitRequest(Some(hostname)) = undesirability_type {
            if node_record.metadata.unreachable_hosts.contains(hostname) {
                trace! (logger, "To {:?} ({:?}): unreachable host {}; undesirability {} + {} = {}", node_record.public_key(), undesirability_type, hostname, rate_undesirability, UNREACHABLE_HOST_PENALTY, rate_undesirability + UNREACHABLE_HOST_PENALTY);
                rate_undesirability += UNREACHABLE_HOST_PENALTY;
            }
        }
        rate_undesirability
    }

    fn is_orig_node_on_back_leg(
        node: &NodeRecord,
        target_key_opt: Option<&PublicKey>,
        direction: RouteDirection,
    ) -> bool {
        match direction {
            RouteDirection::Over => false,
            RouteDirection::Back => match target_key_opt {
                None => false,
                Some(target_key) => node.public_key() == target_key,
            },
        }
    }

    fn advance_return_route_id(&mut self) -> u32 {
        let return_route_id = self.next_return_route_id;
        self.next_return_route_id = return_route_id.wrapping_add(1);
        return_route_id
    }

    // Interface to main routing engine. Supply source key, target key--if any--in target_opt,
    // minimum hops, size of payload in bytes, the route direction, and the hostname if you know it.
    //
    // Return value is the least undesirable route that will either go from the origin to the
    // target in hops_remaining or more hops with no cycles, or from the origin hops_remaining hops
    // out into the MASQ Network. No round trips; if you want a round trip, call this method twice.
    // If the return value is None, no qualifying route was found.
    fn find_best_route_segment<'a>(
        &'a self,
        source: &'a PublicKey,
        target_opt: Option<&'a PublicKey>,
        minimum_hops: usize,
        payload_size: usize,
        direction: RouteDirection,
        hostname_opt: Option<&str>,
    ) -> Option<Vec<&'a PublicKey>> {
        let mut minimum_undesirability = i64::MAX;
        let result = self.routing_engine(
            vec![source],
            self.compute_initial_undesirability(source, payload_size, direction),
            target_opt,
            minimum_hops,
            payload_size,
            direction,
            &mut minimum_undesirability,
            hostname_opt,
        )
        .into_iter()
        .filter(|cr| cr.undesirability <= minimum_undesirability)
        .map(|cr| cr.nodes)
        .next();
        trace!(
            self.logger,
            "find_best_route_segment (source: {:?}, target_opt: {:?}, minimum_hops: {}, payload_size: {}, direction: {:?}, hostname_opt: {:?}) -> {:?}",
            source, target_opt, minimum_hops, payload_size, direction, hostname_opt, result
        );
        result
    }

    #[allow(clippy::too_many_arguments)]
    fn routing_engine<'a>(
        &'a self,
        prefix: Vec<&'a PublicKey>,
        undesirability: i64,
        target_opt: Option<&'a PublicKey>,
        hops_remaining: usize,
        payload_size: usize,
        direction: RouteDirection,
        minimum_undesirability: &mut i64,
        hostname_opt: Option<&str>,
    ) -> Vec<ComputedRouteSegment<'a>> {
        if undesirability > *minimum_undesirability {
            trace! (self.logger, "Undesirability {} is already greater than minimum_undesirability {}: abandoning possibility {:?}",
                undesirability, minimum_undesirability, prefix);
            return vec![];
        }
        let first_node_key = prefix.first().expect("Empty prefix");
        let previous_node = self
            .neighborhood_database
            .node_by_key(prefix.last().expect("Empty prefix"))
            .expect("Last Node magically disappeared");
        // Check to see if we're done. If we are, all three of these qualifications will pass.
        if self.route_length_qualifies(hops_remaining)
            && self.last_key_qualifies(previous_node, target_opt)
            && self.validate_last_node_not_too_close_to_first_node(
                prefix.len(),
                *first_node_key,
                previous_node.public_key(),
            )
        {
            trace! (self.logger, "Found working possibility with undesirability {}: {:?}", undesirability, prefix);
            if undesirability < *minimum_undesirability {
                *minimum_undesirability = undesirability;
            }
            vec![ComputedRouteSegment::new(prefix, undesirability)]
        } else if (hops_remaining == 0) && target_opt.is_none() {
            // don't continue a targetless search past the minimum hop count
            trace! (self.logger, "Broke hop-count minimum - abandoning: {:?}", prefix);
            vec![]
        } else {
            // Go through all the neighbors and compute shorter routes through all the ones we're not already using.
            previous_node
                .full_neighbors(&self.neighborhood_database)
                .iter()
                .filter(|node_record| !prefix.contains(&node_record.public_key()))
                .filter(|node_record| {
                    node_record.routes_data()
                        || Self::is_orig_node_on_back_leg(**node_record, target_opt, direction)
                })
                .flat_map(|node_record| {
                    let mut new_prefix = prefix.clone();
                    new_prefix.push(node_record.public_key());

                    let new_hops_remaining = if hops_remaining == 0 {
                        0
                    } else {
                        hops_remaining - 1
                    };

                    let new_undesirability = self.compute_new_undesirability(
                        node_record,
                        undesirability,
                        target_opt,
                        new_hops_remaining,
                        payload_size,
                        direction,
                        hostname_opt,
                    );

                    self.routing_engine(
                        new_prefix.clone(),
                        new_undesirability,
                        target_opt,
                        new_hops_remaining,
                        payload_size,
                        direction,
                        minimum_undesirability,
                        hostname_opt,
                    )
                })
                .collect()
        }
    }

    fn send_ask_about_debut_gossip_message(
        &mut self,
        ctx: &mut Context<Neighborhood>,
        current_peer_addr: IpAddr,
    ) {
        let message = AskAboutDebutGossipMessage {
            prev_connection_progress: self
                .overall_connection_status
                .get_connection_progress_by_ip(current_peer_addr)
                .unwrap()
                .clone(),
        };
        self.tools.notify_later_ask_about_gossip.notify_later(
            message,
            self.tools.ask_about_gossip_interval,
            ctx,
        );
    }

    fn compute_initial_undesirability(
        &self,
        public_key: &PublicKey,
        payload_size: usize,
        direction: RouteDirection,
    ) -> i64 {
        if direction == RouteDirection::Over {
            return 0
        }
        let node_record = self.neighborhood_database.node_by_key(public_key).expect("Exit node disappeared");
        Self::compute_undesirability(node_record, payload_size, UndesirabilityType::ExitAndRouteResponse, &self.logger)
    }

    #[allow(clippy::too_many_arguments)]
    fn compute_new_undesirability(
        &self,
        node_record: &NodeRecord,
        undesirability: i64,
        target_opt: Option<&PublicKey>,
        hops_remaining: usize,
        payload_size: usize,
        direction: RouteDirection,
        hostname_opt: Option<&str>,
    ) -> i64 {
        let undesirability_type = match (direction, target_opt) {
            (RouteDirection::Over, None) if hops_remaining == 0 => UndesirabilityType::ExitRequest(hostname_opt),
            (RouteDirection::Over, _) => UndesirabilityType::Relay,
            (RouteDirection::Back, _) if undesirability == 0 => UndesirabilityType::ExitAndRouteResponse,
            (RouteDirection::Back, _) => UndesirabilityType::Relay,
        };
trace! (self.logger, "Link type for {:?} with direction {:?}, target_opt {:?}, hops_remaining {:?}: {:?}",
node_record.public_key(), direction, target_opt, hops_remaining, undesirability_type);
        let node_undesirability = Self::compute_undesirability(node_record, payload_size, undesirability_type, &self.logger);
        undesirability + node_undesirability
    }

    fn handle_gossip_reply(
        &self,
        gossip: Gossip_0v1,
        target_key: &PublicKey,
        target_node_addr: &NodeAddr,
    ) {
        self.send_no_lookup_package(
            MessageType::Gossip(gossip.clone().into()),
            target_key,
            target_node_addr,
        );
        trace!(
            self.logger,
            "Sent Gossip: {}",
            gossip.to_dot_graph(
                self.neighborhood_database.root(),
                (target_key, &Some(target_node_addr.clone())),
            )
        );
    }

    fn handle_gossip_failed(
        &self,
        gossip_failure: GossipFailure_0v1,
        target_key: &PublicKey,
        target_node_addr: &NodeAddr,
    ) {
        self.send_no_lookup_package(
            MessageType::GossipFailure(VersionedData::new(
                &crate::sub_lib::migrations::gossip_failure::MIGRATIONS,
                &gossip_failure,
            )),
            target_key,
            target_node_addr,
        );
        trace!(self.logger, "Sent GossipFailure_0v1: {}", gossip_failure);
    }

    fn handle_gossip_ignored(&self, _ignored_node_name: String, _gossip_record_count: usize) {
        // Maybe something here eventually for keeping statistics
    }

    fn send_no_lookup_package(
        &self,
        message_type: MessageType,
        target_key: &PublicKey,
        target_node_addr: &NodeAddr,
    ) {
        let package = match NoLookupIncipientCoresPackage::new(
            self.cryptde,
            target_key,
            target_node_addr,
            message_type,
        ) {
            Ok(p) => p,
            Err(e) => {
                error!(self.logger, "{}", e);
                return;
            }
        };
        self.hopper_no_lookup_opt
            .as_ref()
            .expect("No-lookup Hopper is unbound")
            .try_send(package)
            .expect("Hopper is dead");
    }

    fn gossip_source_name(
        &self,
        accessible_gossip: &[AccessibleGossipRecord],
        gossip_source: SocketAddr,
    ) -> String {
        match accessible_gossip.iter().find(|agr| {
            if let Some(ref node_addr) = agr.node_addr_opt {
                node_addr.ip_addr() == gossip_source.ip()
            } else {
                false
            }
        }) {
            Some(agr) => format!("{}", agr.inner.public_key),
            None => format!("{}", gossip_source),
        }
    }

    fn handle_stream_shutdown_msg(&mut self, msg: StreamShutdownMsg) {
        if msg.stream_type != RemovedStreamType::Clandestine {
            panic!("Neighborhood should never get ShutdownStreamMsg about non-clandestine stream")
        }
        let neighbor_key = match self.neighborhood_database.node_by_ip(&msg.peer_addr.ip()) {
            None => {
                warning!(self.logger, "Received shutdown notification for stream to {}, but no Node with that IP is in the database - ignoring", msg.peer_addr.ip());
                return;
            }
            Some(n) => (n.public_key().clone()),
        };
        self.remove_neighbor(&neighbor_key, &msg.peer_addr);
    }

    fn handle_connection_status_message(&self, client_id: u64, context_id: u64) {
        let stage: UiConnectionStage = self.overall_connection_status.stage.into();
        let message = NodeToUiMessage {
            target: MessageTarget::ClientId(client_id),
            body: UiConnectionStatusResponse { stage }.tmb(context_id),
        };

        self.node_to_ui_recipient_opt
            .as_ref()
            .expect("UI Gateway is unbound")
            .try_send(message)
            .expect("UiGateway is dead");
    }

    fn remove_neighbor(&mut self, neighbor_key: &PublicKey, peer_addr: &SocketAddr) {
        match self.neighborhood_database.remove_neighbor(neighbor_key) {
            Err(e) => panic!("Node suddenly disappeared: {:?}", e),
            Ok(true) => {
                debug!(
                    self.logger,
                    "Received shutdown notification for {} at {}: removing neighborship",
                    neighbor_key,
                    peer_addr.ip()
                );
                self.gossip_to_neighbors()
            }
            Ok(false) => {
                debug!(self.logger, "Received shutdown notification for {} at {}, but that Node is no neighbor - ignoring", neighbor_key, peer_addr.ip());
            }
        };
    }

    #[allow(unreachable_code)]
    fn handle_shutdown_order(&self, client_id: u64, _msg: UiShutdownRequest) {
        info!(
            self.logger,
            "Received shutdown order from client {}: shutting down hard", client_id
        );
        exit_process(
            0,
            &format!(
                "Received shutdown order from client {}: shutting down hard",
                client_id
            ),
        );
    }

    fn handle_new_password(&mut self, new_password: String) {
        self.db_password_opt = Some(new_password);
    }
}

pub fn regenerate_signed_gossip(
    inner: &NodeRecordInner_0v1,
    cryptde: &dyn CryptDE, // Must be the correct CryptDE for the Node from which inner came: used for signing
) -> (PlainData, CryptData) {
    let signed_gossip =
        PlainData::from(serde_cbor::ser::to_vec(&inner).expect("Serialization failed"));
    let signature = match cryptde.sign(&signed_gossip) {
        Ok(sig) => sig,
        Err(e) => unimplemented!("TODO: Signing error: {:?}", e),
    };
    (signed_gossip, signature)
}

#[derive(PartialEq, Eq, Debug)]
enum UndesirabilityType<'hostname> {
    Relay,
    ExitRequest(Option<&'hostname str>),
    ExitAndRouteResponse,
}

struct ComputedRouteSegment<'a> {
    pub nodes: Vec<&'a PublicKey>,
    pub undesirability: i64,
}

impl<'a> ComputedRouteSegment<'a> {
    pub fn new(nodes: Vec<&'a PublicKey>, undesirability: i64) -> Self {
        Self {
            nodes,
            undesirability,
        }
    }
}

#[cfg(test)]
mod tests {
    use actix::dev::{MessageResponse, ResponseChannel};
    use actix::Message;
    use actix::Recipient;
    use actix::System;
    use itertools::Itertools;
    use serde_cbor;
    use std::any::TypeId;
    use std::cell::RefCell;
    use std::convert::TryInto;
    use std::net::{IpAddr, SocketAddr};
    use std::str::FromStr;
    use std::sync::{Arc, Mutex};
    use std::thread;
    use std::time::Duration;
    use std::time::Instant;
    use tokio::prelude::Future;

    use masq_lib::constants::{DEFAULT_CHAIN, TLS_PORT};
    use masq_lib::messages::{ToMessageBody, UiConnectionChangeBroadcast, UiConnectionStage};
    use masq_lib::test_utils::utils::{ensure_node_home_directory_exists, TEST_DEFAULT_CHAIN};
    use masq_lib::ui_gateway::MessageBody;
    use masq_lib::ui_gateway::MessagePath::Conversation;
    use masq_lib::ui_gateway::MessageTarget;
    use masq_lib::utils::running_test;

    use crate::db_config::persistent_configuration::PersistentConfigError;
    use crate::neighborhood::gossip::GossipBuilder;
    use crate::neighborhood::gossip::Gossip_0v1;
    use crate::neighborhood::node_record::NodeRecordInner_0v1;
    use crate::stream_messages::{NonClandestineAttributes, RemovedStreamType};
    use crate::sub_lib::cryptde::{decodex, encodex, CryptData};
    use crate::sub_lib::cryptde_null::CryptDENull;
    use crate::sub_lib::dispatcher::Endpoint;
    use crate::sub_lib::hop::LiveHop;
    use crate::sub_lib::hopper::MessageType;
    use crate::sub_lib::neighborhood::RatePack;
    use crate::sub_lib::neighborhood::{
        AskAboutDebutGossipMessage, ExpectedServices, NeighborhoodMode,
    };
    use crate::sub_lib::neighborhood::{NeighborhoodConfig, DEFAULT_RATE_PACK};
    use crate::sub_lib::peer_actors::PeerActors;
    use crate::sub_lib::stream_handler_pool::TransmitDataMsg;
    use crate::sub_lib::versioned_data::VersionedData;
    use crate::test_utils::assert_contains;
    use crate::test_utils::make_meaningless_route;
    use crate::test_utils::make_wallet;
    use crate::test_utils::neighborhood_test_utils::{
        db_from_node, make_global_cryptde_node_record, make_ip, make_node, make_node_descriptor,
        make_node_record, make_node_record_f, neighborhood_from_nodes,
    };
    use crate::test_utils::persistent_configuration_mock::PersistentConfigurationMock;
    use crate::test_utils::rate_pack;
    use crate::test_utils::recorder::make_recorder;
    use crate::test_utils::recorder::peer_actors_builder;
    use crate::test_utils::recorder::Recorder;
    use crate::test_utils::recorder::Recording;
    use crate::test_utils::unshared_test_utils::{
        make_node_to_ui_recipient, make_recipient_and_recording_arc,
        prove_that_crash_request_handler_is_hooked_up, AssertionsMessage, NotifyLaterHandleMock,
    };
    use crate::test_utils::vec_to_set;
    use crate::test_utils::{main_cryptde, make_paying_wallet};

    use super::*;
    use crate::neighborhood::overall_connection_status::ConnectionStageErrors::{
        NoGossipResponseReceived, PassLoopFound, TcpConnectionFailed,
    };
    use crate::neighborhood::overall_connection_status::{
        ConnectionProgress, ConnectionStage, OverallConnectionStage,
    };
    use masq_lib::test_utils::logging::{init_test_logging, TestLogHandler};

    impl Handler<AssertionsMessage<Neighborhood>> for Neighborhood {
        type Result = ();

        fn handle(
            &mut self,
            msg: AssertionsMessage<Neighborhood>,
            _ctx: &mut Self::Context,
        ) -> Self::Result {
            (msg.assertions)(self)
        }
    }

    #[test]
    fn constants_have_correct_values() {
        assert_eq!(CRASH_KEY, "NEIGHBORHOOD");
    }

    #[test]
    #[should_panic(
        expected = "Neighbor masq://eth-ropsten:AQIDBA@1.2.3.4:1234 is not on the mainnet blockchain"
    )]
    fn cant_create_mainnet_neighborhood_with_non_mainnet_neighbors() {
        let cryptde = main_cryptde();
        let earning_wallet = make_wallet("earning");
        let mut bc = bc_from_nc_plus(
            NeighborhoodConfig {
                mode: NeighborhoodMode::ConsumeOnly(vec![NodeDescriptor::try_from((
                    cryptde,
                    "masq://eth-ropsten:AQIDBA@1.2.3.4:1234",
                ))
                .unwrap()]),
            },
            earning_wallet.clone(),
            None,
            "cant_create_mainnet_neighborhood_with_non_mainnet_neighbors",
        );
        bc.blockchain_bridge_config.chain = DEFAULT_CHAIN;

        let _ = Neighborhood::new(cryptde, &bc);
    }

    #[test]
    #[should_panic(
        expected = "Neighbor masq://eth-mainnet:AQIDBA@1.2.3.4:1234 is on the mainnet blockchain"
    )]
    fn cant_create_non_mainnet_neighborhood_with_mainnet_neighbors() {
        let cryptde = main_cryptde();
        let earning_wallet = make_wallet("earning");
        let mut bc = bc_from_nc_plus(
            NeighborhoodConfig {
                mode: NeighborhoodMode::ConsumeOnly(vec![NodeDescriptor::try_from((
                    cryptde,
                    "masq://eth-mainnet:AQIDBA@1.2.3.4:1234",
                ))
                .unwrap()]),
            },
            earning_wallet.clone(),
            None,
            "cant_create_non_mainnet_neighborhood_with_mainnet_neighbors",
        );
        bc.blockchain_bridge_config.chain = TEST_DEFAULT_CHAIN;

        let _ = Neighborhood::new(cryptde, &bc);
    }

    #[test]
    fn node_with_zero_hop_config_creates_single_node_database() {
        let cryptde = main_cryptde();
        let earning_wallet = make_wallet("earning");

        let subject = Neighborhood::new(
            cryptde,
            &bc_from_nc_plus(
                NeighborhoodConfig {
                    mode: NeighborhoodMode::ZeroHop,
                },
                earning_wallet.clone(),
                None,
                "node_with_zero_hop_config_creates_single_node_database",
            ),
        );

        let root_node_record_ref = subject.neighborhood_database.root();

        assert_eq!(root_node_record_ref.public_key(), cryptde.public_key());
        assert_eq!(root_node_record_ref.node_addr_opt(), None);
        assert_eq!(root_node_record_ref.half_neighbor_keys().len(), 0);
    }

    #[test]
    fn node_with_originate_only_config_is_decentralized_with_neighbor_but_not_ip() {
        let cryptde: &dyn CryptDE = main_cryptde();
        let neighbor: NodeRecord = make_node_record(1234, true);
        let earning_wallet = make_wallet("earning");

        let subject = Neighborhood::new(
            cryptde,
            &bc_from_nc_plus(
                NeighborhoodConfig {
                    mode: NeighborhoodMode::OriginateOnly(
                        vec![neighbor.node_descriptor(TEST_DEFAULT_CHAIN, cryptde)],
                        DEFAULT_RATE_PACK.clone(),
                    ),
                },
                earning_wallet.clone(),
                None,
                "node_with_originate_only_config_is_decentralized_with_neighbor_but_not_ip",
            ),
        );

        let root_node_record_ref = subject.neighborhood_database.root();

        assert_eq!(root_node_record_ref.public_key(), cryptde.public_key());
        assert_eq!(root_node_record_ref.accepts_connections(), false);
        assert_eq!(root_node_record_ref.routes_data(), true);
        assert_eq!(root_node_record_ref.node_addr_opt(), None);
        assert_eq!(root_node_record_ref.half_neighbor_keys().len(), 0);
    }

    #[test]
    fn gossip_acceptor_and_gossip_producer_are_properly_initialized_through_bind_message() {
        let subject = make_standard_subject();
        let addr = subject.start();
        let peer_actors = peer_actors_builder().build();
        let system = System::new("test");
        let assertions = Box::new(move |actor: &mut Neighborhood| {
            assert!(actor.gossip_acceptor_opt.is_some());
            assert!(actor.gossip_producer_opt.is_some());
        });

        addr.try_send(BindMessage { peer_actors }).unwrap();

        addr.try_send(AssertionsMessage { assertions }).unwrap();
        System::current().stop();
        assert_eq!(system.run(), 0);
    }

    #[test]
    fn node_with_zero_hop_config_ignores_start_message() {
        init_test_logging();
        let data_dir = ensure_node_home_directory_exists(
            "neighborhood/mod",
            "node_with_zero_hop_config_ignores_start_message",
        );
        {
            let _ = DbInitializerReal::default()
                .initialize(&data_dir, true, MigratorConfig::test_default())
                .unwrap();
        }
        let cryptde = main_cryptde();
        let earning_wallet = make_wallet("earning");
        let consuming_wallet = Some(make_paying_wallet(b"consuming"));
        let system =
            System::new("node_with_no_neighbor_configs_ignores_bootstrap_neighborhood_now_message");
        let mut subject = Neighborhood::new(
            cryptde,
            &bc_from_nc_plus(
                NeighborhoodConfig {
                    mode: NeighborhoodMode::ZeroHop,
                },
                earning_wallet.clone(),
                consuming_wallet.clone(),
                "node_with_zero_hop_config_ignores_start_message",
            ),
        );
        subject.data_directory = data_dir;
        let addr = subject.start();
        let sub = addr.clone().recipient::<StartMessage>();
        let (hopper, _, hopper_recording_arc) = make_recorder();
        let peer_actors = peer_actors_builder().hopper(hopper).build();
        addr.try_send(BindMessage { peer_actors }).unwrap();

        sub.try_send(StartMessage {}).unwrap();

        System::current().stop_with_code(0);
        system.run();
        let recording = hopper_recording_arc.lock().unwrap();
        assert_eq!(recording.len(), 0);
        TestLogHandler::new()
            .exists_log_containing("INFO: Neighborhood: Empty. No Nodes to report to; continuing");
    }

    #[test]
    fn neighborhood_adds_nodes_and_links() {
        let cryptde: &dyn CryptDE = main_cryptde();
        let earning_wallet = make_wallet("earning");
        let consuming_wallet = Some(make_paying_wallet(b"consuming"));
        let one_neighbor_node = make_node_record(3456, true);
        let another_neighbor_node = make_node_record(4567, true);
        let this_node_addr = NodeAddr::new(&IpAddr::from_str("5.4.3.2").unwrap(), &[5678]);

        let subject = Neighborhood::new(
            cryptde,
            &bc_from_nc_plus(
                NeighborhoodConfig {
                    mode: NeighborhoodMode::Standard(
                        this_node_addr.clone(),
                        vec![
                            NodeDescriptor::from((&one_neighbor_node, Chain::EthRopsten, cryptde)),
                            NodeDescriptor::from((
                                &another_neighbor_node,
                                Chain::EthRopsten,
                                cryptde,
                            )),
                        ],
                        rate_pack(100),
                    ),
                },
                earning_wallet.clone(),
                consuming_wallet.clone(),
                "neighborhood_adds_nodes_and_links",
            ),
        );

        let root_node_record_ref = subject.neighborhood_database.root();

        assert_eq!(
            root_node_record_ref.node_addr_opt().unwrap().clone(),
            this_node_addr
        );

        assert_eq!(
            root_node_record_ref.has_half_neighbor(one_neighbor_node.public_key()),
            false,
        );
        assert_eq!(
            root_node_record_ref.has_half_neighbor(another_neighbor_node.public_key()),
            false,
        );
        assert_eq!(
            subject.overall_connection_status,
            OverallConnectionStatus::new(vec![
                NodeDescriptor::from((&one_neighbor_node, Chain::EthRopsten, cryptde,)),
                NodeDescriptor::from((&another_neighbor_node, Chain::EthRopsten, cryptde,))
            ])
        );
    }

    #[test]
    pub fn neighborhood_logs_with_trace_if_it_receives_a_cpm_with_an_unknown_peer_addr() {
        init_test_logging();
        let known_peer = make_ip(1);
        let unknown_peer = make_ip(2);
        let node_descriptor = make_node_descriptor(known_peer);
        let subject = make_subject_from_node_descriptor(
            &node_descriptor,
            "neighborhood_logs_with_trace_if_it_receives_a_cpm_with_an_unknown_peer_addr",
        );
        let initial_ocs = subject.overall_connection_status.clone();
        let addr = subject.start();
        let cpm_recipient = addr.clone().recipient::<ConnectionProgressMessage>();
        let system = System::new("testing");
        let cpm = ConnectionProgressMessage {
            peer_addr: unknown_peer,
            event: ConnectionProgressEvent::TcpConnectionSuccessful,
        };

        cpm_recipient.try_send(cpm).unwrap();

        let assertions = Box::new(move |actor: &mut Neighborhood| {
            assert_eq!(actor.overall_connection_status, initial_ocs);
        });
        addr.try_send(AssertionsMessage { assertions }).unwrap();
        System::current().stop();
        assert_eq!(system.run(), 0);
        TestLogHandler::new().exists_log_containing(&format!(
            "TRACE: Neighborhood: An unnecessary ConnectionProgressMessage received from IP Address: {:?}",
            unknown_peer
        ));
    }

    #[test]
    pub fn neighborhood_handles_connection_progress_message_with_tcp_connection_established() {
        let (node_ip_addr, node_descriptor) = make_node(1);
        let mut subject = make_subject_from_node_descriptor(
            &node_descriptor,
            "neighborhood_handles_connection_progress_message_with_tcp_connection_established",
        );
        let notify_later_ask_about_gossip_params_arc = Arc::new(Mutex::new(vec![]));
        subject.tools.notify_later_ask_about_gossip = Box::new(
            NotifyLaterHandleMock::default()
                .notify_later_params(&notify_later_ask_about_gossip_params_arc),
        );
        subject.tools.ask_about_gossip_interval = Duration::from_millis(10);
        let addr = subject.start();
        let cpm_recipient = addr.clone().recipient();
        let beginning_connection_progress = ConnectionProgress {
            initial_node_descriptor: node_descriptor.clone(),
            current_peer_addr: node_ip_addr,
            connection_stage: ConnectionStage::TcpConnectionEstablished,
        };
        let beginning_connection_progress_clone = beginning_connection_progress.clone();
        let system = System::new("testing");
        let connection_progress_message = ConnectionProgressMessage {
            peer_addr: node_ip_addr,
            event: ConnectionProgressEvent::TcpConnectionSuccessful,
        };

        cpm_recipient.try_send(connection_progress_message).unwrap();

        let assertions = Box::new(move |actor: &mut Neighborhood| {
            assert_eq!(
                actor.overall_connection_status,
                OverallConnectionStatus {
                    stage: OverallConnectionStage::NotConnected,
                    progress: vec![beginning_connection_progress_clone]
                }
            );
        });
        addr.try_send(AssertionsMessage { assertions }).unwrap();
        System::current().stop();
        assert_eq!(system.run(), 0);
        let notify_later_ask_about_gossip_params =
            notify_later_ask_about_gossip_params_arc.lock().unwrap();
        assert_eq!(
            *notify_later_ask_about_gossip_params,
            vec![(
                AskAboutDebutGossipMessage {
                    prev_connection_progress: beginning_connection_progress,
                },
                Duration::from_millis(10)
            )]
        );
    }

    #[test]
    fn ask_about_debut_gossip_message_handles_timeout_in_case_no_response_is_received() {
        let (node_ip_addr, node_descriptor) = make_node(1);
        let mut subject = make_subject_from_node_descriptor(
            &node_descriptor,
            "ask_about_debut_gossip_message_handles_timeout_in_case_no_response_is_received",
        );
        let connection_progress_to_modify = subject
            .overall_connection_status
            .get_connection_progress_by_ip(node_ip_addr)
            .unwrap();
        OverallConnectionStatus::update_connection_stage(
            connection_progress_to_modify,
            ConnectionProgressEvent::TcpConnectionSuccessful,
            &subject.logger,
        );
        let beginning_connection_progress = ConnectionProgress {
            initial_node_descriptor: node_descriptor.clone(),
            current_peer_addr: node_ip_addr,
            connection_stage: ConnectionStage::TcpConnectionEstablished,
        };
        let addr = subject.start();
        let recipient: Recipient<AskAboutDebutGossipMessage> = addr.clone().recipient();
        let aadgrm = AskAboutDebutGossipMessage {
            prev_connection_progress: beginning_connection_progress.clone(),
        };
        let system = System::new("testing");

        recipient.try_send(aadgrm).unwrap();

        let assertions = Box::new(move |actor: &mut Neighborhood| {
            assert_eq!(
                actor.overall_connection_status,
                OverallConnectionStatus {
                    stage: OverallConnectionStage::NotConnected,
                    progress: vec![ConnectionProgress {
                        initial_node_descriptor: node_descriptor,
                        current_peer_addr: node_ip_addr,
                        connection_stage: ConnectionStage::Failed(NoGossipResponseReceived),
                    }]
                }
            );
        });
        addr.try_send(AssertionsMessage { assertions }).unwrap();
        System::current().stop();
        assert_eq!(system.run(), 0);
    }

    #[test]
    pub fn neighborhood_logs_with_trace_if_it_receives_ask_about_debut_message_from_unknown_descriptor(
    ) {
        init_test_logging();
        let (_known_ip, known_desc) = make_node(1);
        let (unknown_ip, unknown_desc) = make_node(2);
        let subject = make_subject_from_node_descriptor(&known_desc, "it_doesn_t_cause_a_panic_if_neighborhood_receives_ask_about_debut_message_from_unknown_descriptor");
        let initial_ocs = subject.overall_connection_status.clone();
        let addr = subject.start();
        let recipient: Recipient<AskAboutDebutGossipMessage> = addr.clone().recipient();
        let aadgrm = AskAboutDebutGossipMessage {
            prev_connection_progress: ConnectionProgress {
                initial_node_descriptor: unknown_desc.clone(),
                current_peer_addr: unknown_ip,
                connection_stage: ConnectionStage::TcpConnectionEstablished,
            },
        };
        let system = System::new("testing");

        recipient.try_send(aadgrm).unwrap();

        let assertions = Box::new(move |actor: &mut Neighborhood| {
            assert_eq!(actor.overall_connection_status, initial_ocs);
        });
        addr.try_send(AssertionsMessage { assertions }).unwrap();
        System::current().stop();
        assert_eq!(system.run(), 0);
        TestLogHandler::new()
            .exists_log_containing(
                &format!("TRACE: Neighborhood: Received an AskAboutDebutGossipMessage for an unknown node descriptor: {:?}; ignoring",
                         unknown_desc)
            );
    }

    #[test]
    pub fn neighborhood_handles_connection_progress_message_with_tcp_connection_failed() {
        let (node_ip_addr, node_descriptor) = make_node(1);
        let subject = make_subject_from_node_descriptor(
            &node_descriptor,
            "neighborhood_handles_connection_progress_message_with_tcp_connection_failed",
        );
        let addr = subject.start();
        let cpm_recipient = addr.clone().recipient();
        let system = System::new("testing");
        let connection_progress_message = ConnectionProgressMessage {
            peer_addr: node_ip_addr,
            event: ConnectionProgressEvent::TcpConnectionFailed,
        };

        cpm_recipient.try_send(connection_progress_message).unwrap();

        let assertions = Box::new(move |actor: &mut Neighborhood| {
            assert_eq!(
                actor.overall_connection_status,
                OverallConnectionStatus {
                    stage: OverallConnectionStage::NotConnected,
                    progress: vec![ConnectionProgress {
                        initial_node_descriptor: node_descriptor,
                        current_peer_addr: node_ip_addr,
                        connection_stage: ConnectionStage::Failed(TcpConnectionFailed)
                    }]
                }
            );
        });
        addr.try_send(AssertionsMessage { assertions }).unwrap();
        System::current().stop();
        assert_eq!(system.run(), 0);
    }

    #[test]
    fn neighborhood_handles_a_connection_progress_message_with_pass_gossip_received() {
        let (node_ip_addr, node_descriptor) = make_node(1);
        let mut subject = make_subject_from_node_descriptor(
            &node_descriptor,
            "neighborhood_handles_a_connection_progress_message_with_pass_gossip_received",
        );
        let connection_progress_to_modify = subject
            .overall_connection_status
            .get_connection_progress_by_ip(node_ip_addr)
            .unwrap();
        OverallConnectionStatus::update_connection_stage(
            connection_progress_to_modify,
            ConnectionProgressEvent::TcpConnectionSuccessful,
            &subject.logger,
        );
        let addr = subject.start();
        let cpm_recipient = addr.clone().recipient();
        let system = System::new("testing");
        let new_pass_target = make_ip(2);
        let connection_progress_message = ConnectionProgressMessage {
            peer_addr: node_ip_addr,
            event: ConnectionProgressEvent::PassGossipReceived(new_pass_target),
        };

        cpm_recipient.try_send(connection_progress_message).unwrap();

        let assertions = Box::new(move |actor: &mut Neighborhood| {
            assert_eq!(
                actor.overall_connection_status,
                OverallConnectionStatus {
                    stage: OverallConnectionStage::NotConnected,
                    progress: vec![ConnectionProgress {
                        initial_node_descriptor: node_descriptor,
                        current_peer_addr: new_pass_target,
                        connection_stage: ConnectionStage::StageZero
                    }]
                }
            );
        });
        addr.try_send(AssertionsMessage { assertions }).unwrap();
        System::current().stop();
        assert_eq!(system.run(), 0);
    }

    #[test]
    fn neighborhood_handles_a_connection_progress_message_with_pass_loop_found() {
        let (node_ip_addr, node_descriptor) = make_node(1);
        let mut subject = make_subject_from_node_descriptor(
            &node_descriptor,
            "neighborhood_handles_a_connection_progress_message_with_pass_loop_found",
        );
        let connection_progress_to_modify = subject
            .overall_connection_status
            .get_connection_progress_by_ip(node_ip_addr)
            .unwrap();
        OverallConnectionStatus::update_connection_stage(
            connection_progress_to_modify,
            ConnectionProgressEvent::TcpConnectionSuccessful,
            &subject.logger,
        );
        let addr = subject.start();
        let cpm_recipient = addr.clone().recipient();
        let system = System::new("testing");
        let connection_progress_message = ConnectionProgressMessage {
            peer_addr: node_ip_addr,
            event: ConnectionProgressEvent::PassLoopFound,
        };

        cpm_recipient.try_send(connection_progress_message).unwrap();

        let assertions = Box::new(move |actor: &mut Neighborhood| {
            assert_eq!(
                actor.overall_connection_status,
                OverallConnectionStatus {
                    stage: OverallConnectionStage::NotConnected,
                    progress: vec![ConnectionProgress {
                        initial_node_descriptor: node_descriptor,
                        current_peer_addr: node_ip_addr,
                        connection_stage: ConnectionStage::Failed(PassLoopFound)
                    }]
                }
            );
        });
        addr.try_send(AssertionsMessage { assertions }).unwrap();
        System::current().stop();
        assert_eq!(system.run(), 0);
    }

    #[test]
    fn neighborhood_handles_a_connection_progress_message_with_introduction_gossip_received() {
        let (node_ip_addr, node_descriptor) = make_node(1);
        let mut subject = make_subject_from_node_descriptor(
            &node_descriptor,
            "neighborhood_handles_a_connection_progress_message_with_introduction_gossip_received",
        );
        let (node_to_ui_recipient, node_to_ui_recording_arc) =
            make_recipient_and_recording_arc(Some(TypeId::of::<NodeToUiMessage>()));
        subject.node_to_ui_recipient_opt = Some(node_to_ui_recipient);
        let connection_progress_to_modify = subject
            .overall_connection_status
            .get_connection_progress_by_ip(node_ip_addr)
            .unwrap();
        OverallConnectionStatus::update_connection_stage(
            connection_progress_to_modify,
            ConnectionProgressEvent::TcpConnectionSuccessful,
            &subject.logger,
        );
        let addr = subject.start();
        let cpm_recipient = addr.clone().recipient();
        let system = System::new("testing");
        let connection_progress_message = ConnectionProgressMessage {
            peer_addr: node_ip_addr,
            event: ConnectionProgressEvent::IntroductionGossipReceived(make_ip(2)),
        };

        cpm_recipient.try_send(connection_progress_message).unwrap();

        let assertions = Box::new(move |actor: &mut Neighborhood| {
            assert_eq!(
                actor.overall_connection_status,
                OverallConnectionStatus {
                    stage: OverallConnectionStage::ConnectedToNeighbor,
                    progress: vec![ConnectionProgress {
                        initial_node_descriptor: node_descriptor,
                        current_peer_addr: node_ip_addr,
                        connection_stage: ConnectionStage::NeighborshipEstablished
                    }]
                }
            );
        });
        addr.try_send(AssertionsMessage { assertions }).unwrap();
        assert_eq!(system.run(), 0);
        let node_to_ui_mutex = node_to_ui_recording_arc.lock().unwrap();
        let node_to_ui_message_opt = node_to_ui_mutex.get_record_opt::<NodeToUiMessage>(0);
        assert_eq!(node_to_ui_mutex.len(), 1);
        assert_eq!(
            node_to_ui_message_opt,
            Some(&NodeToUiMessage {
                target: MessageTarget::AllClients,
                body: UiConnectionChangeBroadcast {
                    stage: UiConnectionStage::ConnectedToNeighbor
                }
                .tmb(0)
            })
        );
    }

    #[test]
    fn neighborhood_handles_a_connection_progress_message_with_standard_gossip_received() {
        let (node_ip_addr, node_descriptor) = make_node(1);
        let mut subject = make_subject_from_node_descriptor(
            &node_descriptor,
            "neighborhood_handles_a_connection_progress_message_with_standard_gossip_received",
        );
        let (node_to_ui_recipient, node_to_ui_recording_arc) =
            make_recipient_and_recording_arc(Some(TypeId::of::<NodeToUiMessage>()));
        subject.node_to_ui_recipient_opt = Some(node_to_ui_recipient);
        let connection_progress_to_modify = subject
            .overall_connection_status
            .get_connection_progress_by_ip(node_ip_addr)
            .unwrap();
        OverallConnectionStatus::update_connection_stage(
            connection_progress_to_modify,
            ConnectionProgressEvent::TcpConnectionSuccessful,
            &subject.logger,
        );
        let addr = subject.start();
        let cpm_recipient = addr.clone().recipient();
        let system = System::new("testing");
        let connection_progress_message = ConnectionProgressMessage {
            peer_addr: node_ip_addr,
            event: ConnectionProgressEvent::StandardGossipReceived,
        };

        cpm_recipient.try_send(connection_progress_message).unwrap();

        let assertions = Box::new(move |actor: &mut Neighborhood| {
            assert_eq!(
                actor.overall_connection_status,
                OverallConnectionStatus {
                    stage: OverallConnectionStage::ConnectedToNeighbor,
                    progress: vec![ConnectionProgress {
                        initial_node_descriptor: node_descriptor,
                        current_peer_addr: node_ip_addr,
                        connection_stage: ConnectionStage::NeighborshipEstablished
                    }]
                }
            );
        });
        addr.try_send(AssertionsMessage { assertions }).unwrap();
        assert_eq!(system.run(), 0);
        let node_to_ui_mutex = node_to_ui_recording_arc.lock().unwrap();
        let node_to_ui_message_opt = node_to_ui_mutex.get_record_opt::<NodeToUiMessage>(0);
        assert_eq!(node_to_ui_mutex.len(), 1);
        assert_eq!(
            node_to_ui_message_opt,
            Some(&NodeToUiMessage {
                target: MessageTarget::AllClients,
                body: UiConnectionChangeBroadcast {
                    stage: UiConnectionStage::ConnectedToNeighbor
                }
                .tmb(0)
            })
        );
    }

    #[test]
    fn neighborhood_handles_a_connection_progress_message_with_no_gossip_response_received() {
        let (node_ip_addr, node_descriptor) = make_node(1);
        let mut subject = make_subject_from_node_descriptor(
            &node_descriptor,
            "neighborhood_handles_a_connection_progress_message_with_no_gossip_response_received",
        );
        let connection_progress_to_modify = subject
            .overall_connection_status
            .get_connection_progress_by_ip(node_ip_addr)
            .unwrap();
        OverallConnectionStatus::update_connection_stage(
            connection_progress_to_modify,
            ConnectionProgressEvent::TcpConnectionSuccessful,
            &subject.logger,
        );
        let addr = subject.start();
        let cpm_recipient = addr.clone().recipient();
        let system = System::new("testing");
        let connection_progress_message = ConnectionProgressMessage {
            peer_addr: node_ip_addr,
            event: ConnectionProgressEvent::NoGossipResponseReceived,
        };

        cpm_recipient.try_send(connection_progress_message).unwrap();

        let assertions = Box::new(move |actor: &mut Neighborhood| {
            assert_eq!(
                actor.overall_connection_status,
                OverallConnectionStatus {
                    stage: OverallConnectionStage::NotConnected,
                    progress: vec![ConnectionProgress {
                        initial_node_descriptor: node_descriptor,
                        current_peer_addr: node_ip_addr,
                        connection_stage: ConnectionStage::Failed(NoGossipResponseReceived)
                    }]
                }
            );
        });
        addr.try_send(AssertionsMessage { assertions }).unwrap();
        System::current().stop();
        assert_eq!(system.run(), 0);
    }

    #[test]
    pub fn progress_in_the_stage_of_overall_connection_status_made_by_one_cpm_is_not_overriden_by_the_other(
    ) {
        let peer_1 = make_ip(1);
        let peer_2 = make_ip(2);
        let initial_node_descriptors =
            vec![make_node_descriptor(peer_1), make_node_descriptor(peer_2)];
        let neighborhood_config = NeighborhoodConfig {
            mode: NeighborhoodMode::Standard(
                NodeAddr::new(&make_ip(3), &[1234]),
                initial_node_descriptors,
                rate_pack(100),
            ),
        };
        let mut subject = Neighborhood::new(
            main_cryptde(),
            &bc_from_nc_plus(
                neighborhood_config,
                make_wallet("earning"),
                None,
                "progress_in_the_stage_of_overall_connection_status_made_by_one_cpm_is_not_overriden_by_the_other"),
        );
        let (node_to_ui_recipient, _) = make_node_to_ui_recipient();
        subject.node_to_ui_recipient_opt = Some(node_to_ui_recipient);
        let addr = subject.start();
        let cpm_recipient = addr.clone().recipient();
        let system = System::new("testing");
        cpm_recipient
            .try_send(ConnectionProgressMessage {
                peer_addr: peer_1,
                event: ConnectionProgressEvent::TcpConnectionSuccessful,
            })
            .unwrap();
        cpm_recipient
            .try_send(ConnectionProgressMessage {
                peer_addr: peer_1,
                event: ConnectionProgressEvent::IntroductionGossipReceived(make_ip(4)),
            })
            .unwrap(); // By this step, the OverallConnectionStage will be changed from NotConnected to ConnectedToNeighbor
        cpm_recipient
            .try_send(ConnectionProgressMessage {
                peer_addr: peer_2,
                event: ConnectionProgressEvent::TcpConnectionSuccessful,
            })
            .unwrap();

        cpm_recipient
            .try_send(ConnectionProgressMessage {
                peer_addr: peer_2,
                event: ConnectionProgressEvent::PassGossipReceived(make_ip(5)),
            })
            .unwrap(); // This step won't override the stage as it doesn't lead to any stage advancement

        let assertions = Box::new(move |actor: &mut Neighborhood| {
            assert_eq!(
                actor.overall_connection_status.stage(),
                OverallConnectionStage::ConnectedToNeighbor
            );
        });
        addr.try_send(AssertionsMessage { assertions }).unwrap();
        System::current().stop();
        assert_eq!(system.run(), 0);
    }

    #[test]
    fn gossip_failures_eventually_stop_the_neighborhood() {
        init_test_logging();
        let cryptde: &dyn CryptDE = main_cryptde();
        let earning_wallet = make_wallet("earning");
        let one_neighbor_node: NodeRecord = make_node_record(3456, true);
        let another_neighbor_node: NodeRecord = make_node_record(4567, true);
        let this_node_addr = NodeAddr::new(&IpAddr::from_str("5.4.3.2").unwrap(), &[5678]);

        let subject = Neighborhood::new(
            cryptde,
            &bc_from_nc_plus(
                NeighborhoodConfig {
                    mode: NeighborhoodMode::Standard(
                        this_node_addr.clone(),
                        vec![
                            NodeDescriptor::from((&one_neighbor_node, Chain::EthRopsten, cryptde)),
                            NodeDescriptor::from((
                                &another_neighbor_node,
                                Chain::EthRopsten,
                                cryptde,
                            )),
                        ],
                        rate_pack(100),
                    ),
                },
                earning_wallet.clone(),
                None,
                "gossip_failures_eventually_stop_the_neighborhood",
            ),
        );
        let ecp1 = ExpiredCoresPackage::new(
            one_neighbor_node.node_addr_opt().unwrap().into(),
            None,
            make_meaningless_route(),
            GossipFailure_0v1::NoNeighbors,
            0,
        );
        let ecp2 = ExpiredCoresPackage::new(
            another_neighbor_node.node_addr_opt().unwrap().into(),
            None,
            make_meaningless_route(),
            GossipFailure_0v1::ManualRejection,
            0,
        );
        let system = System::new("responds_with_none_when_initially_configured_with_no_data");
        let addr = subject.start();
        let sub = addr.recipient::<ExpiredCoresPackage<GossipFailure_0v1>>();

        sub.try_send(ecp1).unwrap();
        sub.try_send(ecp2).unwrap();

        system.run(); // If this never halts, it's because the Neighborhood isn't properly killing its actor

        let tlh = TestLogHandler::new();
        tlh.exists_log_containing ("WARN: Neighborhood: Node at 3.4.5.6 refused Debut: No neighbors for Introduction or Pass");
        tlh.exists_log_containing ("WARN: Neighborhood: Node at 4.5.6.7 refused Debut: Node owner manually rejected your Debut");
        tlh.exists_log_containing ("ERROR: Neighborhood: None of the Nodes listed in the --neighbors parameter could accept your Debut; shutting down");
    }

    #[test]
    fn node_query_responds_with_none_when_initially_configured_with_no_data() {
        let system = System::new("responds_with_none_when_initially_configured_with_no_data");
        let subject = make_standard_subject();
        let addr = subject.start();
        let sub: Recipient<NodeQueryMessage> = addr.recipient::<NodeQueryMessage>();

        let future = sub.send(NodeQueryMessage::PublicKey(PublicKey::new(&b"booga"[..])));

        System::current().stop_with_code(0);
        system.run();
        let result = future.wait().unwrap();
        assert_eq!(result.is_none(), true);
    }

    #[test]
    fn node_query_responds_with_none_when_key_query_matches_no_configured_data() {
        let cryptde: &dyn CryptDE = main_cryptde();
        let earning_wallet = make_wallet("earning");
        let consuming_wallet = Some(make_paying_wallet(b"consuming"));
        let system =
            System::new("node_query_responds_with_none_when_key_query_matches_no_configured_data");
        let subject = Neighborhood::new(
            cryptde,
            &bc_from_nc_plus(
                NeighborhoodConfig {
                    mode: NeighborhoodMode::Standard(
                        NodeAddr::new(&IpAddr::from_str("5.4.3.2").unwrap(), &[5678]),
                        vec![NodeDescriptor::from((
                            &PublicKey::new(&b"booga"[..]),
                            &NodeAddr::new(&IpAddr::from_str("1.2.3.4").unwrap(), &[1234, 2345]),
                            Chain::EthRopsten,
                            cryptde,
                        ))],
                        rate_pack(100),
                    ),
                },
                earning_wallet.clone(),
                consuming_wallet.clone(),
                "node_query_responds_with_none_when_key_query_matches_no_configured_data",
            ),
        );
        let addr: Addr<Neighborhood> = subject.start();
        let sub: Recipient<NodeQueryMessage> = addr.recipient::<NodeQueryMessage>();

        let future = sub.send(NodeQueryMessage::PublicKey(PublicKey::new(&b"blah"[..])));

        System::current().stop_with_code(0);
        system.run();
        let result = future.wait().unwrap();
        assert_eq!(result.is_none(), true);
    }

    #[test]
    fn node_query_responds_with_result_when_key_query_matches_configured_data() {
        let cryptde = main_cryptde();
        let earning_wallet = make_wallet("earning");
        let consuming_wallet = Some(make_paying_wallet(b"consuming"));
        let system =
            System::new("node_query_responds_with_result_when_key_query_matches_configured_data");
        let one_neighbor = make_node_record(2345, true);
        let another_neighbor = make_node_record(3456, true);
        let mut subject = Neighborhood::new(
            cryptde,
            &bc_from_nc_plus(
                NeighborhoodConfig {
                    mode: NeighborhoodMode::Standard(
                        NodeAddr::new(&IpAddr::from_str("5.4.3.2").unwrap(), &[5678]),
                        vec![node_record_to_neighbor_config(&one_neighbor)],
                        rate_pack(100),
                    ),
                },
                earning_wallet.clone(),
                consuming_wallet.clone(),
                "node_query_responds_with_result_when_key_query_matches_configured_data",
            ),
        );
        subject
            .neighborhood_database
            .add_node(another_neighbor.clone())
            .unwrap();
        let addr: Addr<Neighborhood> = subject.start();
        let sub: Recipient<NodeQueryMessage> = addr.recipient::<NodeQueryMessage>();

        let future = sub.send(NodeQueryMessage::PublicKey(
            another_neighbor.public_key().clone(),
        ));

        System::current().stop_with_code(0);
        system.run();
        let result = future.wait().unwrap();
        assert_eq!(
            result.unwrap(),
            NodeQueryResponseMetadata::new(
                another_neighbor.public_key().clone(),
                Some(another_neighbor.node_addr_opt().unwrap().clone()),
                another_neighbor.rate_pack().clone(),
            )
        );
    }

    #[test]
    fn node_query_responds_with_none_when_ip_address_query_matches_no_configured_data() {
        let cryptde: &dyn CryptDE = main_cryptde();
        let earning_wallet = make_wallet("earning");
        let consuming_wallet = Some(make_paying_wallet(b"consuming"));
        let system = System::new(
            "node_query_responds_with_none_when_ip_address_query_matches_no_configured_data",
        );
        let subject = Neighborhood::new(
            cryptde,
            &bc_from_nc_plus(
                NeighborhoodConfig {
                    mode: NeighborhoodMode::Standard(
                        NodeAddr::new(&IpAddr::from_str("5.4.3.2").unwrap(), &[5678]),
                        vec![NodeDescriptor::from((
                            &PublicKey::new(&b"booga"[..]),
                            &NodeAddr::new(&IpAddr::from_str("1.2.3.4").unwrap(), &[1234, 2345]),
                            Chain::EthRopsten,
                            cryptde,
                        ))],
                        rate_pack(100),
                    ),
                },
                earning_wallet.clone(),
                consuming_wallet.clone(),
                "node_query_responds_with_none_when_ip_address_query_matches_no_configured_data",
            ),
        );
        let addr: Addr<Neighborhood> = subject.start();
        let sub: Recipient<NodeQueryMessage> = addr.recipient::<NodeQueryMessage>();

        let future = sub.send(NodeQueryMessage::IpAddress(
            IpAddr::from_str("2.3.4.5").unwrap(),
        ));

        System::current().stop_with_code(0);
        system.run();
        let result = future.wait().unwrap();
        assert_eq!(result.is_none(), true);
    }

    #[test]
    fn node_query_responds_with_result_when_ip_address_query_matches_configured_data() {
        let cryptde: &dyn CryptDE = main_cryptde();
        let system = System::new(
            "node_query_responds_with_result_when_ip_address_query_matches_configured_data",
        );
        let node_record = make_node_record(1234, true);
        let another_node_record = make_node_record(2345, true);
        let mut subject = Neighborhood::new(
            cryptde,
            &bc_from_nc_plus(
                NeighborhoodConfig {
                    mode: NeighborhoodMode::Standard(
                        node_record.node_addr_opt().unwrap(),
                        vec![NodeDescriptor::from((
                            &node_record,
                            Chain::EthRopsten,
                            cryptde,
                        ))],
                        rate_pack(100),
                    ),
                },
                node_record.earning_wallet(),
                None,
                "node_query_responds_with_result_when_ip_address_query_matches_configured_data",
            ),
        );
        subject
            .neighborhood_database
            .add_node(another_node_record.clone())
            .unwrap();
        let addr: Addr<Neighborhood> = subject.start();
        let sub: Recipient<NodeQueryMessage> = addr.recipient::<NodeQueryMessage>();

        let future = sub.send(NodeQueryMessage::IpAddress(
            IpAddr::from_str("2.3.4.5").unwrap(),
        ));

        System::current().stop_with_code(0);
        system.run();
        let result = future.wait().unwrap();
        assert_eq!(
            result.unwrap(),
            NodeQueryResponseMetadata::new(
                another_node_record.public_key().clone(),
                Some(another_node_record.node_addr_opt().unwrap().clone()),
                another_node_record.rate_pack().clone(),
            )
        );
    }

    #[test]
    fn route_query_responds_with_none_when_asked_for_route_with_too_many_hops() {
        let system =
            System::new("route_query_responds_with_none_when_asked_for_route_with_too_many_hops");
        let subject = make_standard_subject();
        let addr: Addr<Neighborhood> = subject.start();
        let sub: Recipient<RouteQueryMessage> = addr.recipient::<RouteQueryMessage>();

        let future = sub.send(RouteQueryMessage::data_indefinite_route_request(
            None, 5, 400,
        ));

        System::current().stop_with_code(0);
        system.run();
        let result = future.wait().unwrap();
        assert_eq!(result, None);
    }

    #[test]
    fn route_query_responds_with_none_when_asked_for_two_hop_round_trip_route_without_consuming_wallet(
    ) {
        let system = System::new("route_query_responds_with_none_when_asked_for_two_hop_round_trip_route_without_consuming_wallet");
        let subject = make_standard_subject();
        let addr: Addr<Neighborhood> = subject.start();
        let sub: Recipient<RouteQueryMessage> = addr.recipient::<RouteQueryMessage>();

        let future = sub.send(RouteQueryMessage::data_indefinite_route_request(
            None, 2, 430,
        ));

        System::current().stop_with_code(0);
        system.run();
        let result = future.wait().unwrap();
        assert_eq!(result, None);
    }

    #[test]
    fn route_query_succeeds_when_asked_for_one_hop_round_trip_route_without_consuming_wallet() {
        let cryptde = main_cryptde();
        let earning_wallet = make_wallet("earning");
        let system = System::new(
            "route_query_succeeds_when_asked_for_one_hop_round_trip_route_without_consuming_wallet",
        );
        let mut subject = make_standard_subject();
        subject
            .neighborhood_database
            .root_mut()
            .set_earning_wallet(earning_wallet);
        subject.consuming_wallet_opt = None;
        // These happen to be extracted in the desired order. We could not think of a way to guarantee it.
        let desirable_exit_node = make_node_record(2345, false);
        let undesirable_exit_node = make_node_record(3456, true);
        let originating_node = &subject.neighborhood_database.root().clone();
        {
            let db = &mut subject.neighborhood_database;
            db.add_node(undesirable_exit_node.clone()).unwrap();
            db.add_node(desirable_exit_node.clone()).unwrap();
            db.add_arbitrary_full_neighbor(
                undesirable_exit_node.public_key(),
                originating_node.public_key(),
            );
            db.add_arbitrary_full_neighbor(
                desirable_exit_node.public_key(),
                originating_node.public_key(),
            );
        }
        let addr: Addr<Neighborhood> = subject.start();
        let sub: Recipient<RouteQueryMessage> = addr.recipient::<RouteQueryMessage>();
        let msg = RouteQueryMessage::data_indefinite_route_request(None, 1, 54000);

        let future = sub.send(msg);

        System::current().stop_with_code(0);
        system.run();
        let segment = |nodes: Vec<&NodeRecord>, component: Component| {
            RouteSegment::new(
                nodes.into_iter().map(|n| n.public_key()).collect(),
                component,
            )
        };
        let result = future.wait().unwrap().unwrap();
        let expected_response = RouteQueryResponse {
            route: Route::round_trip(
                segment(
                    vec![originating_node, &desirable_exit_node],
                    Component::ProxyClient,
                ),
                segment(
                    vec![&desirable_exit_node, originating_node],
                    Component::ProxyServer,
                ),
                cryptde,
                None,
                0,
                None,
            )
            .unwrap(),
            expected_services: ExpectedServices::RoundTrip(
                vec![
                    ExpectedService::Nothing,
                    ExpectedService::Exit(
                        desirable_exit_node.public_key().clone(),
                        desirable_exit_node.earning_wallet(),
                        rate_pack(2345),
                    ),
                ],
                vec![
                    ExpectedService::Exit(
                        desirable_exit_node.public_key().clone(),
                        desirable_exit_node.earning_wallet(),
                        rate_pack(2345),
                    ),
                    ExpectedService::Nothing,
                ],
                0,
            ),
        };
        assert_eq!(expected_response, result);
    }

    #[test]
    fn route_query_responds_with_none_when_asked_for_one_hop_round_trip_route_without_consuming_wallet_when_back_route_needs_two_hops(
    ) {
        let system = System::new("route_query_responds_with_none_when_asked_for_one_hop_round_trip_route_without_consuming_wallet_when_back_route_needs_two_hops");
        let mut subject = make_standard_subject();
        let a = &make_node_record(1234, true);
        let b = &subject.neighborhood_database.root().clone();
        let c = &make_node_record(3456, true);
        {
            let db = &mut subject.neighborhood_database;
            db.add_node(a.clone()).unwrap();
            db.add_node(c.clone()).unwrap();
            let mut single_edge = |a: &NodeRecord, b: &NodeRecord| {
                db.add_arbitrary_half_neighbor(a.public_key(), b.public_key())
            };
            single_edge(a, b);
            single_edge(b, c);
            single_edge(c, a);
        }
        let addr: Addr<Neighborhood> = subject.start();
        let sub: Recipient<RouteQueryMessage> = addr.recipient::<RouteQueryMessage>();
        let msg = RouteQueryMessage::data_indefinite_route_request(None, 1, 10000);

        let future = sub.send(msg);

        System::current().stop_with_code(0);
        system.run();
        let result = future.wait().unwrap();
        assert_eq!(result, None);
    }

    #[test]
    fn route_query_responds_with_none_when_asked_for_two_hop_one_way_route_without_consuming_wallet(
    ) {
        let system = System::new("route_query_responds_with_none_when_asked_for_two_hop_one_way_route_without_consuming_wallet");
        let subject = make_standard_subject();
        let addr: Addr<Neighborhood> = subject.start();
        let sub: Recipient<RouteQueryMessage> = addr.recipient::<RouteQueryMessage>();
        let msg = RouteQueryMessage::data_indefinite_route_request(None, 2, 20000);

        let future = sub.send(msg);

        System::current().stop_with_code(0);
        system.run();
        let result = future.wait().unwrap();
        assert_eq!(result, None);
    }

    #[test]
    fn route_query_responds_with_standard_zero_hop_route_when_requested() {
        let cryptde = main_cryptde();
        let system = System::new("responds_with_standard_zero_hop_route_when_requested");
        let subject = make_standard_subject();
        let addr: Addr<Neighborhood> = subject.start();
        let sub: Recipient<RouteQueryMessage> = addr.recipient::<RouteQueryMessage>();

        let future = sub.send(RouteQueryMessage::data_indefinite_route_request(
            None, 0, 12345,
        ));

        System::current().stop_with_code(0);
        system.run();
        let result = future.wait().unwrap().unwrap();
        let expected_response = RouteQueryResponse {
            route: Route::round_trip(
                RouteSegment::new(
                    vec![&cryptde.public_key(), &cryptde.public_key()],
                    Component::ProxyClient,
                ),
                RouteSegment::new(
                    vec![&cryptde.public_key(), &cryptde.public_key()],
                    Component::ProxyServer,
                ),
                cryptde,
                None,
                0,
                None,
            )
            .unwrap(),
            expected_services: ExpectedServices::RoundTrip(
                vec![ExpectedService::Nothing, ExpectedService::Nothing],
                vec![ExpectedService::Nothing, ExpectedService::Nothing],
                0,
            ),
        };
        assert_eq!(result, expected_response);
    }

    #[test]
    fn zero_hop_routing_handles_return_route_id_properly() {
        let mut subject = make_standard_subject();
        let result0 = subject.zero_hop_route_response();
        let result1 = subject.zero_hop_route_response();

        let return_route_id_0 = match result0.expected_services {
            ExpectedServices::RoundTrip(_, _, id) => id,
            _ => panic!("expected RoundTrip got OneWay"),
        };

        let return_route_id_1 = match result1.expected_services {
            ExpectedServices::RoundTrip(_, _, id) => id,
            _ => panic!("expected RoundTrip got OneWay"),
        };

        assert_eq!(return_route_id_0, 0);
        assert_eq!(return_route_id_1, 1);
    }

    /*
            Database:

                 P---Q---R---S
                     |
                     T

            Tests will be written from the viewpoint of P.
    */

    #[test]
    fn route_query_messages() {
        let cryptde = main_cryptde();
        let earning_wallet = make_wallet("earning");
        let system = System::new("route_query_messages");
        let mut subject = make_standard_subject();
        subject
            .neighborhood_database
            .root_mut()
            .set_earning_wallet(earning_wallet);
        let consuming_wallet_opt = subject.consuming_wallet_opt.clone();
        let p = &subject.neighborhood_database.root().clone();
        let q = &make_node_record(3456, true);
        let r = &make_node_record(4567, false);
        let s = &make_node_record(5678, false);
        let t = make_node_record(7777, false);
        {
            let db = &mut subject.neighborhood_database;
            db.add_node(q.clone()).unwrap();
            db.add_node(t.clone()).unwrap();
            db.add_node(r.clone()).unwrap();
            db.add_node(s.clone()).unwrap();
            let mut dual_edge = |a: &NodeRecord, b: &NodeRecord| {
                db.add_arbitrary_full_neighbor(a.public_key(), b.public_key());
            };
            dual_edge(p, q);
            dual_edge(q, &t);
            dual_edge(q, r);
            dual_edge(r, s);
        }

        let addr: Addr<Neighborhood> = subject.start();
        let sub: Recipient<RouteQueryMessage> = addr.recipient::<RouteQueryMessage>();

        let data_route = sub.send(RouteQueryMessage::data_indefinite_route_request(
            None, 2, 5000,
        ));

        System::current().stop_with_code(0);
        system.run();

        let result = data_route.wait().unwrap().unwrap();
        let contract_address = TEST_DEFAULT_CHAIN.rec().contract;
        let expected_response = RouteQueryResponse {
            route: Route::round_trip(
                segment(&[p, q, r], &Component::ProxyClient),
                segment(&[r, q, p], &Component::ProxyServer),
                cryptde,
                consuming_wallet_opt,
                0,
                Some(contract_address),
            )
            .unwrap(),
            expected_services: ExpectedServices::RoundTrip(
                vec![
                    ExpectedService::Nothing,
                    ExpectedService::Routing(
                        q.public_key().clone(),
                        q.earning_wallet(),
                        rate_pack(3456),
                    ),
                    ExpectedService::Exit(
                        r.public_key().clone(),
                        r.earning_wallet(),
                        rate_pack(4567),
                    ),
                ],
                vec![
                    ExpectedService::Exit(
                        r.public_key().clone(),
                        r.earning_wallet(),
                        rate_pack(4567),
                    ),
                    ExpectedService::Routing(
                        q.public_key().clone(),
                        q.earning_wallet(),
                        rate_pack(3456),
                    ),
                    ExpectedService::Nothing,
                ],
                0,
            ),
        };
        assert_eq!(expected_response, result);
    }

    #[test]
    fn compose_route_query_response_returns_an_error_when_route_segment_is_empty() {
        let mut subject = make_standard_subject();

        let result: Result<RouteQueryResponse, String> = subject.compose_route_query_response(
            RouteSegment::new(vec![], Component::Neighborhood),
            RouteSegment::new(vec![], Component::Neighborhood),
        );
        assert!(result.is_err());
        let error_expectation: String = result.expect_err("Expected an Err but got:");
        assert_eq!(
            error_expectation,
            "Cannot make multi-hop route without segment keys"
        );
    }

    #[test]
    fn next_return_route_id_wraps_around() {
        let mut subject = make_standard_subject();
        subject.next_return_route_id = 0xFFFFFFFF;

        let end = subject.advance_return_route_id();
        let beginning = subject.advance_return_route_id();

        assert_eq!(end, 0xFFFFFFFF);
        assert_eq!(beginning, 0x00000000);
    }

    /*
            Database:

                 O---R---E

            Tests will be written from the viewpoint of O.
    */

    #[test]
    fn return_route_ids_increase() {
        let cryptde = main_cryptde();
        let system = System::new("return_route_ids_increase");
        let (_, _, _, subject) = make_o_r_e_subject();

        let addr: Addr<Neighborhood> = subject.start();
        let sub: Recipient<RouteQueryMessage> = addr.recipient::<RouteQueryMessage>();

        let data_route_0 = sub.send(RouteQueryMessage::data_indefinite_route_request(
            None, 2, 2000,
        ));
        let data_route_1 = sub.send(RouteQueryMessage::data_indefinite_route_request(
            None, 2, 3000,
        ));

        System::current().stop_with_code(0);
        system.run();

        let result_0 = data_route_0.wait().unwrap().unwrap();
        let result_1 = data_route_1.wait().unwrap().unwrap();
        let juicy_parts = |result: RouteQueryResponse| {
            let last_element = result.route.hops.last().unwrap();
            let last_element_dec = cryptde.decode(last_element).unwrap();
            let network_return_route_id: u32 =
                serde_cbor::de::from_slice(last_element_dec.as_slice()).unwrap();
            let metadata_return_route_id = match result.expected_services {
                ExpectedServices::RoundTrip(_, _, id) => id,
                _ => panic!("expected RoundTrip got OneWay"),
            };
            (network_return_route_id, metadata_return_route_id)
        };
        assert_eq!(juicy_parts(result_0), (0, 0));
        assert_eq!(juicy_parts(result_1), (1, 1));
    }

    #[test]
    fn can_update_consuming_wallet() {
        let cryptde = main_cryptde();
        let system = System::new("can_update_consuming_wallet");
        let (o, r, e, subject) = make_o_r_e_subject();
        let addr: Addr<Neighborhood> = subject.start();
        let set_wallet_sub = addr.clone().recipient::<SetConsumingWalletMessage>();
        let route_sub = addr.recipient::<RouteQueryMessage>();
        let expected_new_wallet = make_paying_wallet(b"new consuming wallet");
        let expected_before_route = Route::round_trip(
            segment(&[&o, &r, &e], &Component::ProxyClient),
            segment(&[&e, &r, &o], &Component::ProxyServer),
            cryptde,
            Some(make_paying_wallet(b"consuming")),
            0,
            Some(TEST_DEFAULT_CHAIN.rec().contract),
        )
        .unwrap();
        let expected_after_route = Route::round_trip(
            segment(&[&o, &r, &e], &Component::ProxyClient),
            segment(&[&e, &r, &o], &Component::ProxyServer),
            cryptde,
            Some(expected_new_wallet.clone()),
            1,
            Some(TEST_DEFAULT_CHAIN.rec().contract),
        )
        .unwrap();

        let route_request_1 = route_sub.send(RouteQueryMessage::data_indefinite_route_request(
            None, 2, 1000,
        ));
        let _ = set_wallet_sub.try_send(SetConsumingWalletMessage {
            wallet: expected_new_wallet,
        });
        let route_request_2 = route_sub.send(RouteQueryMessage::data_indefinite_route_request(
            None, 2, 2000,
        ));

        System::current().stop();
        system.run();

        let route_1 = route_request_1.wait().unwrap().unwrap().route;
        let route_2 = route_request_2.wait().unwrap().unwrap().route;

        assert_eq!(route_1, expected_before_route);
        assert_eq!(route_2, expected_after_route);
    }

    #[test]
    fn compose_route_query_response_returns_an_error_when_route_segment_keys_is_empty() {
        let mut subject = make_standard_subject();

        let result: Result<RouteQueryResponse, String> = subject.compose_route_query_response(
            RouteSegment::new(vec![], Component::ProxyClient),
            RouteSegment::new(vec![], Component::ProxyServer),
        );
        assert!(result.is_err());
        let error_expectation: String = result.expect_err("Expected an Err but got:");
        assert_eq!(
            error_expectation,
            "Cannot make multi-hop route without segment keys"
        );
    }

    #[test]
    fn compose_route_query_response_returns_an_error_when_the_neighbor_is_none() {
        let mut subject = make_standard_subject();

        let result: Result<RouteQueryResponse, String> = subject.compose_route_query_response(
            RouteSegment::new(vec![&PublicKey::new(&[3, 3, 8])], Component::ProxyClient),
            RouteSegment::new(vec![&PublicKey::new(&[8, 3, 3])], Component::ProxyServer),
        );
        assert!(result.is_err());
        let error_expectation: String = result.expect_err("Expected an Err but got:");
        assert_eq!(
            error_expectation,
            "Cannot make multi_hop with unknown neighbor"
        );
        assert_eq!(subject.next_return_route_id, 0);
    }

    #[test]
    fn calculate_expected_service_returns_error_when_given_empty_segment() {
        let mut subject = make_standard_subject();
        let a = &make_node_record(3456, true);
        let db = &mut subject.neighborhood_database;
        db.add_node(a.clone()).unwrap();

        let result = subject.calculate_expected_service(a.public_key(), None, None);
        assert!(result.is_err());
        assert_eq!(
            result.unwrap_err(),
            "cannot calculate expected service, no keys provided in route segment"
        );
    }

    /*
            Database:

            Q---p---R
                |   |
            t---S---+

            p is consume-only, t is originate-only.
    */

    #[test]
    fn complete_routes_exercise() {
        let mut subject = make_standard_subject();
        let db = &mut subject.neighborhood_database;
        db.root_mut().inner.accepts_connections = false;
        db.root_mut().inner.routes_data = false;
        let p = &db.root_mut().public_key().clone(); // 9e7p7un06eHs6frl5A
        let q = &db.add_node(make_node_record(3456, true)).unwrap(); // AwQFBg
        let r = &db.add_node(make_node_record(4567, true)).unwrap(); // BAUGBw
        let s = &db.add_node(make_node_record(5678, true)).unwrap(); // BQYHCA
        let t = &db
            .add_node(make_node_record_f(6789, true, false, true))
            .unwrap(); // BgcICQ
        db.add_arbitrary_full_neighbor(q, p);
        db.add_arbitrary_full_neighbor(p, r);
        db.add_arbitrary_full_neighbor(p, s);
        db.add_arbitrary_full_neighbor(t, s);
        db.add_arbitrary_full_neighbor(s, r);

        // At least two hops from p to anywhere standard
        let route_opt =
            subject.find_best_route_segment(p, None, 2, 10000, RouteDirection::Over, None);

        assert_eq!(route_opt.unwrap(), vec![p, s, t]);
        // no [p, r, s] or [p, s, r] because s and r are both neighbors of p and can't exit for it

        // At least two hops over from p to t
        let route_opt =
            subject.find_best_route_segment(p, Some(t), 2, 10000, RouteDirection::Over, None);

        assert_eq!(route_opt.unwrap(), vec![p, s, t]);

        // At least two hops over from t to p
        let route_opt =
            subject.find_best_route_segment(t, Some(p), 2, 10000, RouteDirection::Over, None);

        assert_eq!(route_opt, None);
        // p is consume-only; can't be an exit Node.

        // At least two hops back from t to p
        let route_opt =
            subject.find_best_route_segment(t, Some(p), 2, 10000, RouteDirection::Back, None);

        assert_eq!(route_opt.unwrap(), vec![t, s, p]);
        // p is consume-only, but it's the originating Node, so including it is okay

        // At least two hops from p to Q - impossible
        let route_opt =
            subject.find_best_route_segment(p, Some(q), 2, 10000, RouteDirection::Over, None);

        assert_eq!(route_opt, None);
    }

    /*
            Database:

            A---B---C---D---E
            |   |   |   |   |
            F---G---H---I---J
            |   |   |   |   |
            K---L---M---N---O
            |   |   |   |   |
            P---Q---R---S---T
            |   |   |   |   |
            U---V---W---X---Y

            All these Nodes are standard-mode. L is the root Node.
    */

    #[test]
    fn route_optimization_test() {
        let mut subject = make_standard_subject();
        let db = &mut subject.neighborhood_database;
        let mut generator = 1000;
        let mut make_node = |db: &mut NeighborhoodDatabase| {
            let node = &db.add_node(make_node_record(generator, true)).unwrap();
            generator += 1;
            node.clone()
        };
        let mut make_row = |db: &mut NeighborhoodDatabase| {
            let n1 = make_node(db);
            let n2 = make_node(db);
            let n3 = make_node(db);
            let n4 = make_node(db);
            let n5 = make_node(db);
            db.add_arbitrary_full_neighbor(&n1, &n2);
            db.add_arbitrary_full_neighbor(&n2, &n3);
            db.add_arbitrary_full_neighbor(&n3, &n4);
            db.add_arbitrary_full_neighbor(&n4, &n5);
            (n1, n2, n3, n4, n5)
        };
        let join_rows = |db: &mut NeighborhoodDatabase, first_row, second_row| {
            let (f1, f2, f3, f4, f5) = first_row;
            let (s1, s2, s3, s4, s5) = second_row;
            db.add_arbitrary_full_neighbor(f1, s1);
            db.add_arbitrary_full_neighbor(f2, s2);
            db.add_arbitrary_full_neighbor(f3, s3);
            db.add_arbitrary_full_neighbor(f4, s4);
            db.add_arbitrary_full_neighbor(f5, s5);
        };
        let designate_root_node = |db: &mut NeighborhoodDatabase, key| {
            let root_node_key = db.root().public_key().clone();
            let node = db.node_by_key(key).unwrap().clone();
            db.root_mut().inner = node.inner.clone();
            db.root_mut().metadata = node.metadata.clone();
            db.remove_node(&root_node_key);
        };
        let (a, b, c, d, e) = make_row(db);
        let (f, g, h, i, j) = make_row(db);
        let (k, l, m, n, o) = make_row(db);
        let (p, q, r, s, t) = make_row(db);
        let (u, v, w, x, y) = make_row(db);
        join_rows(db, (&a, &b, &c, &d, &e), (&f, &g, &h, &i, &j));
        join_rows(db, (&f, &g, &h, &i, &j), (&k, &l, &m, &n, &o));
        join_rows(db, (&k, &l, &m, &n, &o), (&p, &q, &r, &s, &t));
        join_rows(db, (&p, &q, &r, &s, &t), (&u, &v, &w, &x, &y));
        designate_root_node(db, &l);
        let before = Instant::now();

        // All the target-designated routes from L to N
        let route = subject
            .find_best_route_segment(&l, Some(&n), 3, 10000, RouteDirection::Back, None)
            .unwrap();

        let after = Instant::now();
        assert_eq!(route, vec![&l, &g, &h, &i, &n]); // Cheaper than [&l, &q, &r, &s, &n]
        let interval = after.duration_since(before);
        assert!(
            interval.as_millis() <= 100,
            "Should have calculated route in <=100ms, but was {}ms",
            interval.as_millis()
        );
    }

    /*
            Database:

            P---q---R

            Test is written from the standpoint of P. Node q is non-routing.
    */

    #[test]
    fn cant_route_through_non_routing_node() {
        let mut subject = make_standard_subject();
        let db = &mut subject.neighborhood_database;
        let p = &db.root_mut().public_key().clone(); // 9e7p7un06eHs6frl5A
        let q = &db
            .add_node(make_node_record_f(4567, true, false, false))
            .unwrap(); // BAUGBw
        let r = &db.add_node(make_node_record(5678, true)).unwrap(); // BQYHCA
        db.add_arbitrary_full_neighbor(p, q);
        db.add_arbitrary_full_neighbor(q, r);

        // At least two hops from P to anywhere standard
        let route_opt =
            subject.find_best_route_segment(p, None, 2, 10000, RouteDirection::Over, None);

        assert_eq!(route_opt, None);
    }

    #[test]
    fn computing_undesirability_works_for_relay_on_over_leg() {
        let node_record = make_node_record (1234, false);
        let subject = make_standard_subject();

        let new_undesirability = subject.compute_new_undesirability (
            &node_record,
            1_000_000, // Nonzero undesirability: on our way
            None,
            5, // Lots of hops to go yet
            1_000,
            RouteDirection::Over,
            Some ("hostname.com"),
        );

        let rate_pack = node_record.rate_pack();
        // node_record will charge us for the link beyond
        assert_eq! (
            new_undesirability,
            1_000_000 // existing undesirability
                + rate_pack.routing_charge (1_000) as i64 // charge to route packet
        );
    }

    #[test]
    fn computing_undesirability_works_for_exit_on_over_leg_for_non_blacklisted_host() {
        let node_record = make_node_record (2345, false);
        let subject = make_standard_subject();

        let new_undesirability = subject.compute_new_undesirability (
            &node_record,
            1_000_000,
            None,
            0, // Last hop
            1_000,
            RouteDirection::Over,
            Some ("hostname.com"),
        );

        let rate_pack = node_record.rate_pack();
        assert_eq! (
            new_undesirability,
            1_000_000 // existing undesirability
                    + rate_pack.exit_charge (1_000) as i64 // charge to exit request
        );
    }

    #[test]
    fn computing_undesirability_works_for_exit_on_over_leg_for_blacklisted_host() {
        let mut node_record = make_node_record (2345, false);
        node_record.metadata.unreachable_hosts.insert ("hostname.com".to_string());
        let subject = make_standard_subject();

        let new_undesirability = subject.compute_new_undesirability (
            &node_record,
            1_000_000,
            None,
            0, // Last hop
            1_000,
            RouteDirection::Over,
            Some ("hostname.com"),
        );

        let rate_pack = node_record.rate_pack();
        assert_eq! (
            new_undesirability,
            1_000_000 // existing undesirability
                    + rate_pack.exit_charge (1_000) as i64 // charge to exit request
                    + UNREACHABLE_HOST_PENALTY // because host is blacklisted
        );
    }

    #[test]
    fn computing_initial_undesirability_works_for_origin_on_over_leg() {
        let node_record = make_node_record (4567, false);
        let mut subject = make_standard_subject();
        subject.neighborhood_database.add_node (node_record.clone()).unwrap();

        let initial_undesirability = subject.compute_initial_undesirability (
            node_record.public_key(),
            1_000,
            RouteDirection::Over,
        );

        assert_eq! (
            initial_undesirability,
            0 // Origin does not charge itself for routing
        );
    }

    #[test]
    fn computing_initial_undesirability_works_for_exit_on_back_leg() {
        let node_record = make_node_record (4567, false);
        let mut subject = make_standard_subject();
        subject.neighborhood_database.add_node (node_record.clone()).unwrap();

        let initial_undesirability = subject.compute_initial_undesirability (
            node_record.public_key(),
            1_000,
            RouteDirection::Back,
        );

        let rate_pack = node_record.rate_pack();
        assert_eq! (
            initial_undesirability,
            rate_pack.exit_charge (1_000) as i64 // charge to exit response
                + rate_pack.routing_charge (1_000) as i64 // charge to route response
        );
    }

    #[test]
    fn computing_undesirability_works_for_relay_on_back_leg() {
        let node_record = make_node_record (4567, false);
        let subject = make_standard_subject();

        let new_undesirability = subject.compute_new_undesirability (
            &node_record,
            1_000_000, // Nonzero undesirability: we're on our way
            Some (&PublicKey::new (b"Booga")),
            5, // Plenty of hops remaining: not there yet
            1_000,
            RouteDirection::Back,
            None,
        );

        let rate_pack = node_record.rate_pack();
        assert_eq! (
            new_undesirability,
            1_000_000 // existing undesirability
                + rate_pack.routing_charge (1_000) as i64 // charge to route response
        );
    }

    #[test]
    fn gossips_after_removing_a_neighbor() {
        let (hopper, hopper_awaiter, hopper_recording) = make_recorder();
        let cryptde = main_cryptde();
        let earning_wallet = make_wallet("earning");
        let consuming_wallet = Some(make_paying_wallet(b"consuming"));
        let this_node = NodeRecord::new_for_tests(
            &cryptde.public_key(),
            Some(&NodeAddr::new(
                &IpAddr::from_str("5.4.3.2").unwrap(),
                &[1234],
            )),
            100,
            true,
            true,
        );
        let this_node_inside = this_node.clone();
        let removed_neighbor = make_node_record(2345, true);
        let removed_neighbor_inside = removed_neighbor.clone();
        let other_neighbor = make_node_record(3456, true);
        let other_neighbor_inside = other_neighbor.clone();

        thread::spawn(move || {
            let system = System::new("gossips_after_removing_a_neighbor");
            let mut subject = Neighborhood::new(
                cryptde,
                &bc_from_nc_plus(
                    NeighborhoodConfig {
                        mode: NeighborhoodMode::Standard(
                            this_node_inside.node_addr_opt().unwrap(),
                            vec![],
                            rate_pack(100),
                        ),
                    },
                    earning_wallet.clone(),
                    consuming_wallet.clone(),
                    "gossips_after_removing_a_neighbor",
                ),
            );
            let db = &mut subject.neighborhood_database;

            db.add_node(removed_neighbor_inside.clone()).unwrap();
            db.add_node(other_neighbor_inside.clone()).unwrap();
            db.add_arbitrary_full_neighbor(
                &cryptde.public_key(),
                removed_neighbor_inside.public_key(),
            );
            db.add_arbitrary_full_neighbor(
                &cryptde.public_key(),
                other_neighbor_inside.public_key(),
            );
            db.add_arbitrary_full_neighbor(
                removed_neighbor_inside.public_key(),
                other_neighbor_inside.public_key(),
            );

            let addr: Addr<Neighborhood> = subject.start();
            let peer_actors = peer_actors_builder().hopper(hopper).build();
            addr.try_send(BindMessage { peer_actors }).unwrap();

            let sub: Recipient<RemoveNeighborMessage> = addr.recipient::<RemoveNeighborMessage>();
            sub.try_send(RemoveNeighborMessage {
                public_key: removed_neighbor_inside.public_key().clone(),
            })
            .unwrap();

            system.run();
        });

        let other_neighbor_cryptde =
            CryptDENull::from(other_neighbor.public_key(), TEST_DEFAULT_CHAIN);
        hopper_awaiter.await_message_count(1);
        let locked_recording = hopper_recording.lock().unwrap();
        let package: &IncipientCoresPackage = locked_recording.get_record(0);
        let gossip = match decodex(&other_neighbor_cryptde, &package.payload).unwrap() {
            MessageType::Gossip(vd) => Gossip_0v1::try_from(vd).unwrap(),
            x => panic!("Expected MessageType::Gossip, got {:?}", x),
        };
        type Digest = (PublicKey, Vec<u8>, bool, u32, Vec<PublicKey>);
        let to_actual_digest = |gnr: GossipNodeRecord| {
            let node_addr_opt = gnr.node_addr_opt.clone();
            let inner = NodeRecordInner_0v1::try_from(gnr).unwrap();
            let neighbors_vec = inner.neighbors.into_iter().collect::<Vec<PublicKey>>();
            (
                inner.public_key.clone(),
                inner.public_key.into(),
                node_addr_opt.is_some(),
                inner.version,
                neighbors_vec,
            )
        };

        let sort_digests = |digests: Vec<Digest>| {
            let mut digests = digests
                .into_iter()
                .map(|mut d| {
                    d.4.sort_unstable_by(|a, b| a.cmp(&b));
                    d
                })
                .collect_vec();
            digests.sort_unstable_by(|a, b| a.0.cmp(&b.0));
            digests
        };

        let actual_digests = sort_digests(
            gossip
                .node_records
                .into_iter()
                .map(|gnr| to_actual_digest(gnr))
                .collect::<Vec<Digest>>(),
        );

        let expected_digests = sort_digests(vec![
            (
                removed_neighbor.public_key().clone(),
                removed_neighbor.public_key().clone().into(),
                false,
                0,
                vec![
                    other_neighbor.public_key().clone(),
                    this_node.public_key().clone(),
                ],
            ),
            (
                this_node.public_key().clone(),
                this_node.public_key().clone().into(),
                true,
                1,
                vec![other_neighbor.public_key().clone()],
            ),
        ]);

        assert_eq!(expected_digests, actual_digests);
    }

    #[test]
    fn neighborhood_calls_gossip_acceptor_when_gossip_is_received() {
        let handle_params_arc = Arc::new(Mutex::new(vec![]));
        let gossip_acceptor = GossipAcceptorMock::new()
            .handle_params(&handle_params_arc)
            .handle_result(GossipAcceptanceResult::Ignored);
        let subject_node = make_global_cryptde_node_record(1234, true); // 9e7p7un06eHs6frl5A
        let neighbor = make_node_record(1111, true);
        let mut subject = neighborhood_from_nodes(&subject_node, Some(&neighbor));
        subject.gossip_acceptor_opt = Some(Box::new(gossip_acceptor));
        let gossip = GossipBuilder::new(&subject.neighborhood_database)
            .node(subject_node.public_key(), true)
            .build();
        let cores_package = ExpiredCoresPackage {
            immediate_neighbor: subject_node.node_addr_opt().unwrap().into(),
            paying_wallet: None,
            remaining_route: make_meaningless_route(),
            payload: gossip.clone(),
            payload_len: 0,
        };
        let system = System::new("test");
        let addr: Addr<Neighborhood> = subject.start();
        let sub = addr.recipient::<ExpiredCoresPackage<Gossip_0v1>>();

        sub.try_send(cores_package).unwrap();

        System::current().stop();
        system.run();
        let mut handle_params = handle_params_arc.lock().unwrap();
        let (call_database, call_agrs, call_gossip_source) = handle_params.remove(0);
        assert!(handle_params.is_empty());
        assert_eq!(&subject_node, call_database.root());
        assert_eq!(1, call_database.keys().len());
        let agrs: Vec<AccessibleGossipRecord> = gossip.try_into().unwrap();
        assert_eq!(agrs, call_agrs);
        let actual_gossip_source: SocketAddr = subject_node.node_addr_opt().unwrap().into();
        assert_eq!(actual_gossip_source, call_gossip_source);
    }

    #[test]
    fn neighborhood_sends_only_an_acceptance_debut_when_an_acceptance_debut_is_provided() {
        let introduction_target_node = make_node_record(7345, true);
        let subject_node = make_global_cryptde_node_record(5555, true); // 9e7p7un06eHs6frl5A
        let neighbor = make_node_record(1050, true);
        let mut subject = neighborhood_from_nodes(&subject_node, Some(&neighbor));
        subject
            .neighborhood_database
            .add_node(introduction_target_node.clone())
            .unwrap();

        subject.neighborhood_database.add_arbitrary_half_neighbor(
            subject_node.public_key(),
            introduction_target_node.public_key(),
        );
        let debut = GossipBuilder::new(&subject.neighborhood_database)
            .node(subject_node.public_key(), true)
            .build();
        let gossip_acceptor =
            GossipAcceptorMock::new().handle_result(GossipAcceptanceResult::Reply(
                debut.clone(),
                introduction_target_node.public_key().clone(),
                introduction_target_node.node_addr_opt().unwrap(),
            ));
        subject.gossip_acceptor_opt = Some(Box::new(gossip_acceptor));
        let (hopper, _, hopper_recording_arc) = make_recorder();
        let peer_actors = peer_actors_builder().hopper(hopper).build();
        let system = System::new("");
        subject.hopper_no_lookup_opt = Some(peer_actors.hopper.from_hopper_client_no_lookup);

        subject.handle_gossip(
            Gossip_0v1::new(vec![]),
            SocketAddr::from_str("1.1.1.1:1111").unwrap(),
        );

        System::current().stop();
        system.run();
        let hopper_recording = hopper_recording_arc.lock().unwrap();
        let package = hopper_recording.get_record::<NoLookupIncipientCoresPackage>(0);
        assert_eq!(1, hopper_recording.len());
        assert_eq!(introduction_target_node.public_key(), &package.public_key);
        let gossip = match decodex::<MessageType>(
            &CryptDENull::from(introduction_target_node.public_key(), TEST_DEFAULT_CHAIN),
            &package.payload,
        ) {
            Ok(MessageType::Gossip(vd)) => Gossip_0v1::try_from(vd).unwrap(),
            x => panic!("Wanted Gossip, found {:?}", x),
        };
        assert_eq!(debut, gossip);
    }

    #[test]
    fn neighborhood_transmits_gossip_failure_properly() {
        let subject_node = make_global_cryptde_node_record(5555, true); // 9e7p7un06eHs6frl5A
        let neighbor = make_node_record(1111, true);
        let public_key = PublicKey::new(&[1, 2, 3, 4]);
        let node_addr = NodeAddr::from_str("1.2.3.4:1234").unwrap();
        let gossip_acceptor =
            GossipAcceptorMock::new().handle_result(GossipAcceptanceResult::Failed(
                GossipFailure_0v1::NoSuitableNeighbors,
                public_key.clone(),
                node_addr.clone(),
            ));
        let mut subject: Neighborhood = neighborhood_from_nodes(&subject_node, Some(&neighbor));
        let (hopper, _, hopper_recording_arc) = make_recorder();
        let system = System::new("neighborhood_transmits_gossip_failure_properly");
        let peer_actors = peer_actors_builder().hopper(hopper).build();
        subject.hopper_no_lookup_opt = Some(peer_actors.hopper.from_hopper_client_no_lookup);
        subject.gossip_acceptor_opt = Some(Box::new(gossip_acceptor));

        subject.handle_gossip_agrs(vec![], SocketAddr::from_str("1.2.3.4:1234").unwrap());

        System::current().stop();
        system.run();
        let hopper_recording = hopper_recording_arc.lock().unwrap();
        let package = hopper_recording.get_record::<NoLookupIncipientCoresPackage>(0);
        assert_eq!(1, hopper_recording.len());
        assert_eq!(package.node_addr, node_addr);
        let payload = decodex::<MessageType>(
            &CryptDENull::from(&public_key, TEST_DEFAULT_CHAIN),
            &package.payload,
        )
        .unwrap();
        assert_eq!(
            payload,
            MessageType::GossipFailure(VersionedData::new(
                &crate::sub_lib::migrations::gossip_failure::MIGRATIONS,
                &GossipFailure_0v1::NoSuitableNeighbors
            ))
        );
    }

    struct DatabaseReplacementGossipAcceptor {
        pub replacement_database: NeighborhoodDatabase,
    }

    impl GossipAcceptor for DatabaseReplacementGossipAcceptor {
        fn handle(
            &self,
            database: &mut NeighborhoodDatabase,
            _agrs: Vec<AccessibleGossipRecord>,
            _gossip_source: SocketAddr,
        ) -> GossipAcceptanceResult {
            let non_root_database_keys = database
                .keys()
                .into_iter()
                .filter(|k| *k != database.root().public_key())
                .map(|k| k.clone())
                .collect_vec();
            non_root_database_keys
                .into_iter()
                .for_each(|k| database.remove_node(&k));
            let database_root_neighbor_keys = database
                .root()
                .half_neighbor_keys()
                .into_iter()
                .map(|k| k.clone())
                .collect_vec();
            database_root_neighbor_keys.into_iter().for_each(|k| {
                database.root_mut().remove_half_neighbor_key(&k);
            });
            self.replacement_database
                .keys()
                .into_iter()
                .filter(|k| *k != self.replacement_database.root().public_key())
                .for_each(|k| {
                    database
                        .add_node(self.replacement_database.node_by_key(k).unwrap().clone())
                        .unwrap();
                });
            self.replacement_database.keys().into_iter().for_each(|k| {
                let node_record = self.replacement_database.node_by_key(k).unwrap();
                node_record.half_neighbor_keys().into_iter().for_each(|n| {
                    database.add_arbitrary_half_neighbor(k, n);
                });
            });
            GossipAcceptanceResult::Ignored
        }
    }

    fn bind_subject(subject: &mut Neighborhood, peer_actors: PeerActors) {
        subject.hopper_opt = Some(peer_actors.hopper.from_hopper_client);
        subject.hopper_no_lookup_opt = Some(peer_actors.hopper.from_hopper_client_no_lookup);
        subject.connected_signal_opt = Some(peer_actors.accountant.start);
    }

    #[test]
    fn neighborhood_does_not_start_accountant_if_no_route_can_be_made() {
        let subject_node = make_global_cryptde_node_record(5555, true); // 9e7p7un06eHs6frl5A
        let neighbor = make_node_record(1111, true);
        let mut subject: Neighborhood = neighborhood_from_nodes(&subject_node, Some(&neighbor));
        let mut replacement_database = subject.neighborhood_database.clone();
        replacement_database.add_node(neighbor.clone()).unwrap();
        replacement_database
            .add_arbitrary_half_neighbor(subject_node.public_key(), neighbor.public_key());
        subject.gossip_acceptor_opt = Some(Box::new(DatabaseReplacementGossipAcceptor {
            replacement_database,
        }));
        let (accountant, _, accountant_recording_arc) = make_recorder();
        let system = System::new("neighborhood_does_not_start_accountant_if_no_route_can_be_made");
        let peer_actors = peer_actors_builder().accountant(accountant).build();
        bind_subject(&mut subject, peer_actors);

        subject.handle_gossip_agrs(vec![], SocketAddr::from_str("1.2.3.4:1234").unwrap());

        System::current().stop();
        system.run();
        let accountant_recording = accountant_recording_arc.lock().unwrap();
        assert_eq!(accountant_recording.len(), 0);
        assert_eq!(subject.overall_connection_status.can_make_routes(), false);
    }

    #[test]
    fn neighborhood_does_not_start_accountant_if_already_connected() {
        let subject_node = make_global_cryptde_node_record(5555, true); // 9e7p7un06eHs6frl5A
        let neighbor = make_node_record(1111, true);
        let mut subject: Neighborhood = neighborhood_from_nodes(&subject_node, Some(&neighbor));
        let replacement_database = subject.neighborhood_database.clone();
        subject.gossip_acceptor_opt = Some(Box::new(DatabaseReplacementGossipAcceptor {
            replacement_database,
        }));
        let (accountant, _, accountant_recording_arc) = make_recorder();
        let system = System::new("neighborhood_does_not_start_accountant_if_already_connected");
        let peer_actors = peer_actors_builder().accountant(accountant).build();
        bind_subject(&mut subject, peer_actors);

        subject.handle_gossip_agrs(vec![], SocketAddr::from_str("1.2.3.4:1234").unwrap());

        System::current().stop();
        system.run();
        let accountant_recording = accountant_recording_arc.lock().unwrap();
        assert_eq!(accountant_recording.len(), 0);
    }

    #[test]
    fn neighborhood_starts_accountant_when_first_route_can_be_made() {
        let (accountant, _, accountant_recording_arc) = make_recorder();
        let (ui_gateway, _, _) = make_recorder();
        let mut subject = make_neighborhood_linearly_connected_with_nodes(3);
        subject.node_to_ui_recipient_opt = Some(ui_gateway.start().recipient());
        let peer_actors = peer_actors_builder().accountant(accountant).build();
        bind_subject(&mut subject, peer_actors);
        let system = System::new("neighborhood_does_not_start_accountant_if_no_route_can_be_made");

        subject.handle_gossip_agrs(vec![], SocketAddr::from_str("1.2.3.4:1234").unwrap());

        System::current().stop();
        system.run();
        let accountant_recording = accountant_recording_arc.lock().unwrap();
        assert_eq!(accountant_recording.len(), 1);
    }

    #[test]
    fn neighborhood_updates_ocs_stage_and_sends_message_to_the_ui_when_first_route_can_be_made() {
        init_test_logging();
        let test_name = "neighborhood_updates_ocs_stage_and_sends_message_to_the_ui_when_first_route_can_be_made";
        let mut subject: Neighborhood = make_neighborhood_linearly_connected_with_nodes(3);
        let (ui_gateway, _, ui_gateway_arc) = make_recorder();
        let (accountant, _, _) = make_recorder();
        let node_to_ui_recipient = ui_gateway.start().recipient::<NodeToUiMessage>();
        let connected_signal = accountant.start().recipient();
        subject.logger = Logger::new(test_name);
        subject.node_to_ui_recipient_opt = Some(node_to_ui_recipient);
        subject.connected_signal_opt = Some(connected_signal);
        let system = System::new(test_name);

        subject.handle_gossip_agrs(vec![], SocketAddr::from_str("1.2.3.4:1234").unwrap());

        System::current().stop();
        system.run();
        let ui_recording = ui_gateway_arc.lock().unwrap();
        let node_to_ui_message = ui_recording.get_record::<NodeToUiMessage>(0);
        assert_eq!(ui_recording.len(), 1);
        assert_eq!(subject.overall_connection_status.can_make_routes(), true);
        assert_eq!(
            subject.overall_connection_status.stage(),
            OverallConnectionStage::ThreeHopsRouteFound
        );
        assert_eq!(
            node_to_ui_message,
            &NodeToUiMessage {
                target: MessageTarget::AllClients,
                body: UiConnectionChangeBroadcast {
                    stage: UiConnectionStage::ThreeHopsRouteFound
                }
                .tmb(0),
            }
        );
        TestLogHandler::new().exists_log_containing(&format!(
            "DEBUG: {}: The connectivity check has found a 3 hops route.",
            test_name
        ));
    }

    #[test]
    fn neighborhood_logs_when_three_hops_route_can_not_be_made() {
        init_test_logging();
        let test_name = "neighborhood_logs_when_three_hops_route_can_not_be_made";
        let mut subject: Neighborhood = make_neighborhood_linearly_connected_with_nodes(2);
        let (ui_gateway, _, ui_gateway_arc) = make_recorder();
        let (accountant, _, _) = make_recorder();
        let node_to_ui_recipient = ui_gateway.start().recipient::<NodeToUiMessage>();
        let connected_signal = accountant.start().recipient();
        subject.logger = Logger::new(test_name);
        subject.node_to_ui_recipient_opt = Some(node_to_ui_recipient);
        subject.connected_signal_opt = Some(connected_signal);
        let system = System::new(test_name);

        subject.handle_gossip_agrs(vec![], SocketAddr::from_str("1.2.3.4:1234").unwrap());

        System::current().stop();
        system.run();
        let ui_recording = ui_gateway_arc.lock().unwrap();
        assert_eq!(ui_recording.len(), 0);
        assert_eq!(subject.overall_connection_status.can_make_routes(), false);
        TestLogHandler::new().exists_log_containing(&format!(
            "DEBUG: {}: The connectivity check still can't find a good route.",
            test_name
        ));
    }

    struct NeighborReplacementGossipAcceptor {
        pub new_neighbors: Vec<NodeRecord>,
    }

    impl GossipAcceptor for NeighborReplacementGossipAcceptor {
        fn handle(
            &self,
            database: &mut NeighborhoodDatabase,
            _agrs: Vec<AccessibleGossipRecord>,
            _gossip_source: SocketAddr,
        ) -> GossipAcceptanceResult {
            let half_neighbor_keys = database
                .root()
                .half_neighbor_keys()
                .into_iter()
                .map(|k| k.clone())
                .collect_vec();
            half_neighbor_keys
                .into_iter()
                .for_each(|k| database.remove_node(&k));
            let root_key = database.root().public_key().clone();
            self.new_neighbors.iter().for_each(|nr| {
                database.add_node(nr.clone()).unwrap();
                database.add_arbitrary_full_neighbor(&root_key, nr.public_key());
            });
            GossipAcceptanceResult::Ignored
        }
    }

    #[test]
    fn neighborhood_updates_past_neighbors_when_neighbor_list_changes() {
        let cryptde: &dyn CryptDE = main_cryptde();
        let subject_node = make_global_cryptde_node_record(5555, true); // 9e7p7un06eHs6frl5A
        let old_neighbor = make_node_record(1111, true);
        let new_neighbor = make_node_record(2222, true);
        let mut subject: Neighborhood = neighborhood_from_nodes(&subject_node, Some(&old_neighbor));
        subject
            .neighborhood_database
            .add_node(old_neighbor.clone())
            .unwrap();
        subject
            .neighborhood_database
            .add_arbitrary_full_neighbor(subject_node.public_key(), old_neighbor.public_key());
        let gossip_acceptor = NeighborReplacementGossipAcceptor {
            new_neighbors: vec![old_neighbor.clone(), new_neighbor.clone()],
        };
        let set_past_neighbors_params_arc = Arc::new(Mutex::new(vec![]));
        let persistent_config = PersistentConfigurationMock::new()
            .set_past_neighbors_params(&set_past_neighbors_params_arc)
            .set_past_neighbors_result(Ok(()));
        subject.gossip_acceptor_opt = Some(Box::new(gossip_acceptor));
        subject.persistent_config_opt = Some(Box::new(persistent_config));

        subject.handle_gossip_agrs(vec![], SocketAddr::from_str("1.2.3.4:1234").unwrap());

        let mut set_past_neighbors_params = set_past_neighbors_params_arc.lock().unwrap();
        let (neighbors_opt, db_password) = set_past_neighbors_params.remove(0);
        let neighbors = neighbors_opt.unwrap();
        assert_contains(
            &neighbors,
            &NodeDescriptor::from((&old_neighbor, TEST_DEFAULT_CHAIN, cryptde)),
        );
        assert_contains(
            &neighbors,
            &NodeDescriptor::from((&new_neighbor, TEST_DEFAULT_CHAIN, cryptde)),
        );
        assert_eq!(neighbors.len(), 2);
        assert_eq!(db_password, "password".to_string());
    }

    #[test]
    fn neighborhood_removes_past_neighbors_when_neighbor_list_goes_empty() {
        let subject_node = make_global_cryptde_node_record(5555, true); // 9e7p7un06eHs6frl5A
        let neighbor = make_node_record(1111, true);
        let mut subject: Neighborhood = neighborhood_from_nodes(&subject_node, Some(&neighbor));
        subject
            .neighborhood_database
            .add_node(neighbor.clone())
            .unwrap();
        subject
            .neighborhood_database
            .add_arbitrary_full_neighbor(subject_node.public_key(), neighbor.public_key());
        let gossip_acceptor = NeighborReplacementGossipAcceptor {
            new_neighbors: vec![],
        };
        let set_past_neighbors_params_arc = Arc::new(Mutex::new(vec![]));
        let persistent_config = PersistentConfigurationMock::new()
            .set_past_neighbors_params(&set_past_neighbors_params_arc)
            .set_past_neighbors_result(Ok(()));
        subject.gossip_acceptor_opt = Some(Box::new(gossip_acceptor));
        subject.persistent_config_opt = Some(Box::new(persistent_config));

        subject.handle_gossip_agrs(vec![], SocketAddr::from_str("1.2.3.4:1234").unwrap());

        let mut set_past_neighbors_params = set_past_neighbors_params_arc.lock().unwrap();
        let (neighbors_opt, db_password) = set_past_neighbors_params.remove(0);
        assert_eq!(neighbors_opt, None);
        assert_eq!(db_password, "password".to_string());
    }

    #[test]
    fn neighborhood_does_not_update_past_neighbors_when_neighbor_list_does_not_change() {
        let subject_node = make_global_cryptde_node_record(5555, true); // 9e7p7un06eHs6frl5A
        let steadfast_neighbor = make_node_record(1111, true);
        let mut subject: Neighborhood =
            neighborhood_from_nodes(&subject_node, Some(&steadfast_neighbor));
        subject
            .neighborhood_database
            .add_node(steadfast_neighbor.clone())
            .unwrap();
        subject.neighborhood_database.add_arbitrary_full_neighbor(
            subject_node.public_key(),
            steadfast_neighbor.public_key(),
        );
        let gossip_acceptor = NeighborReplacementGossipAcceptor {
            new_neighbors: vec![steadfast_neighbor.clone()],
        };
        let set_past_neighbors_params_arc = Arc::new(Mutex::new(vec![]));
        let persistent_config = PersistentConfigurationMock::new()
            .set_past_neighbors_params(&set_past_neighbors_params_arc);
        subject.gossip_acceptor_opt = Some(Box::new(gossip_acceptor));
        subject.persistent_config_opt = Some(Box::new(persistent_config));

        subject.handle_gossip_agrs(vec![], SocketAddr::from_str("1.2.3.4:1234").unwrap());

        let set_past_neighbors_params = set_past_neighbors_params_arc.lock().unwrap();
        assert!(set_past_neighbors_params.is_empty());
    }

    #[test]
    fn neighborhood_does_not_update_past_neighbors_without_password_even_when_neighbor_list_changes(
    ) {
        let subject_node = make_global_cryptde_node_record(5555, true); // 9e7p7un06eHs6frl5A
        let old_neighbor = make_node_record(1111, true);
        let new_neighbor = make_node_record(2222, true);
        let mut subject: Neighborhood = neighborhood_from_nodes(&subject_node, Some(&old_neighbor));
        subject
            .neighborhood_database
            .add_node(old_neighbor.clone())
            .unwrap();
        subject
            .neighborhood_database
            .add_arbitrary_full_neighbor(subject_node.public_key(), old_neighbor.public_key());
        let gossip_acceptor = NeighborReplacementGossipAcceptor {
            new_neighbors: vec![old_neighbor.clone(), new_neighbor.clone()],
        };
        let set_past_neighbors_params_arc = Arc::new(Mutex::new(vec![]));
        let persistent_config = PersistentConfigurationMock::new()
            .set_past_neighbors_params(&set_past_neighbors_params_arc);
        subject.gossip_acceptor_opt = Some(Box::new(gossip_acceptor));
        subject.persistent_config_opt = Some(Box::new(persistent_config));
        subject.db_password_opt = None;

        subject.handle_gossip_agrs(vec![], SocketAddr::from_str("1.2.3.4:1234").unwrap());

        let set_past_neighbors_params = set_past_neighbors_params_arc.lock().unwrap();
        assert!(set_past_neighbors_params.is_empty());
    }

    #[test]
    fn neighborhood_warns_when_past_neighbors_update_fails_because_of_database_lock() {
        init_test_logging();
        let subject_node = make_global_cryptde_node_record(5555, true); // 9e7p7un06eHs6frl5A
        let old_neighbor = make_node_record(1111, true);
        let new_neighbor = make_node_record(2222, true);
        let mut subject: Neighborhood = neighborhood_from_nodes(&subject_node, Some(&old_neighbor));
        subject
            .neighborhood_database
            .add_node(old_neighbor.clone())
            .unwrap();
        subject
            .neighborhood_database
            .add_arbitrary_full_neighbor(subject_node.public_key(), old_neighbor.public_key());
        let gossip_acceptor = NeighborReplacementGossipAcceptor {
            new_neighbors: vec![old_neighbor.clone(), new_neighbor.clone()],
        };
        let persistent_config = PersistentConfigurationMock::new().set_past_neighbors_result(Err(
            PersistentConfigError::DatabaseError("database is locked".to_string()),
        ));
        subject.gossip_acceptor_opt = Some(Box::new(gossip_acceptor));
        subject.persistent_config_opt = Some(Box::new(persistent_config));

        subject.handle_gossip_agrs(vec![], SocketAddr::from_str("1.2.3.4:1234").unwrap());

        TestLogHandler::new().exists_log_containing("WARN: Neighborhood: Could not persist immediate-neighbor changes: database locked - skipping");
    }

    #[test]
    fn neighborhood_logs_error_when_past_neighbors_update_fails_for_another_reason() {
        init_test_logging();
        let subject_node = make_global_cryptde_node_record(5555, true); // 9e7p7un06eHs6frl5A
        let old_neighbor = make_node_record(1111, true);
        let new_neighbor = make_node_record(2222, true);
        let mut subject: Neighborhood = neighborhood_from_nodes(&subject_node, Some(&old_neighbor));
        subject
            .neighborhood_database
            .add_node(old_neighbor.clone())
            .unwrap();
        subject
            .neighborhood_database
            .add_arbitrary_full_neighbor(subject_node.public_key(), old_neighbor.public_key());
        let gossip_acceptor = NeighborReplacementGossipAcceptor {
            new_neighbors: vec![old_neighbor.clone(), new_neighbor.clone()],
        };
        let persistent_config = PersistentConfigurationMock::new().set_past_neighbors_result(Err(
            PersistentConfigError::DatabaseError("Booga".to_string()),
        ));
        subject.gossip_acceptor_opt = Some(Box::new(gossip_acceptor));
        subject.persistent_config_opt = Some(Box::new(persistent_config));

        subject.handle_gossip_agrs(vec![], SocketAddr::from_str("1.2.3.4:1234").unwrap());

        TestLogHandler::new().exists_log_containing("ERROR: Neighborhood: Could not persist immediate-neighbor changes: DatabaseError(\"Booga\")");
    }

    #[test]
    fn handle_new_public_ip_changes_public_ip_and_nothing_else() {
        init_test_logging();
        let subject_node = make_global_cryptde_node_record(1234, true);
        let neighbor = make_node_record(1050, true);
        let mut subject: Neighborhood = neighborhood_from_nodes(&subject_node, Some(&neighbor));
        let new_public_ip = IpAddr::from_str("4.3.2.1").unwrap();

        subject.handle_new_public_ip(NewPublicIp {
            new_ip: new_public_ip,
        });

        assert_eq!(
            subject
                .neighborhood_database
                .root()
                .node_addr_opt()
                .unwrap()
                .ip_addr(),
            new_public_ip
        );
        TestLogHandler::new()
            .exists_log_containing("INFO: Neighborhood: Changed public IP from 1.2.3.4 to 4.3.2.1");
    }

    #[test]
    fn neighborhood_sends_from_gossip_producer_when_acceptance_introductions_are_not_provided() {
        init_test_logging();
        let subject_node = make_global_cryptde_node_record(5555, true); // 9e7p7un06eHs6frl5A
        let neighbor = make_node_record(1050, true);
        let mut subject = neighborhood_from_nodes(&subject_node, Some(&neighbor));
        let full_neighbor = make_node_record(1234, true);
        let half_neighbor = make_node_record(2345, true);
        subject
            .neighborhood_database
            .add_node(full_neighbor.clone())
            .unwrap();
        subject
            .neighborhood_database
            .add_node(half_neighbor.clone())
            .unwrap();
        subject
            .neighborhood_database
            .add_arbitrary_full_neighbor(subject_node.public_key(), full_neighbor.public_key());
        subject
            .neighborhood_database
            .add_arbitrary_half_neighbor(subject_node.public_key(), half_neighbor.public_key());
        let gossip_acceptor =
            GossipAcceptorMock::new().handle_result(GossipAcceptanceResult::Accepted);
        subject.gossip_acceptor_opt = Some(Box::new(gossip_acceptor));
        let gossip = Gossip_0v1::new(vec![]);
        let produce_params_arc = Arc::new(Mutex::new(vec![]));
        let gossip_producer = GossipProducerMock::new()
            .produce_params(&produce_params_arc)
            .produce_result(Some(gossip.clone()))
            .produce_result(Some(gossip.clone()));
        subject.gossip_producer_opt = Some(Box::new(gossip_producer));
        let (hopper, _, hopper_recording_arc) = make_recorder();
        let peer_actors = peer_actors_builder().hopper(hopper).build();

        let system = System::new("");
        subject.hopper_opt = Some(peer_actors.hopper.from_hopper_client);

        subject.handle_gossip(
            Gossip_0v1::new(vec![]),
            SocketAddr::from_str("1.1.1.1:1111").unwrap(),
        );

        System::current().stop();
        system.run();

        let hopper_recording = hopper_recording_arc.lock().unwrap();
        let package_1 = hopper_recording.get_record::<IncipientCoresPackage>(0);
        let package_2 = hopper_recording.get_record::<IncipientCoresPackage>(1);
        assert_eq!(hopper_recording.len(), 2);
        fn digest(package: IncipientCoresPackage) -> (PublicKey, CryptData) {
            (
                package.route.next_hop(main_cryptde()).unwrap().public_key,
                package.payload,
            )
        }
        let digest_set = vec_to_set(vec![digest(package_1.clone()), digest(package_2.clone())]);
        assert_eq!(
            vec_to_set(vec![
                (
                    full_neighbor.public_key().clone(),
                    encodex(
                        main_cryptde(),
                        full_neighbor.public_key(),
                        &MessageType::Gossip(gossip.clone().into()),
                    )
                    .unwrap()
                ),
                (
                    half_neighbor.public_key().clone(),
                    encodex(
                        main_cryptde(),
                        half_neighbor.public_key(),
                        &MessageType::Gossip(gossip.into()),
                    )
                    .unwrap()
                ),
            ]),
            digest_set
        );
        let tlh = TestLogHandler::new();
        tlh.exists_log_containing(
            format!(
                "INFO: Neighborhood: Sending update Gossip about 0 Nodes to Node {}",
                full_neighbor.public_key()
            )
            .as_str(),
        );
        tlh.exists_log_containing(
            format!(
                "INFO: Neighborhood: Sending update Gossip about 0 Nodes to Node {}",
                half_neighbor.public_key()
            )
            .as_str(),
        );
        let key_as_str = format!("{}", main_cryptde().public_key());
        tlh.exists_log_containing(&format!("Sent Gossip: digraph db {{ \"src\" [label=\"Gossip From:\\n{}\\n5.5.5.5\"]; \"dest\" [label=\"Gossip To:\\nAQIDBA\\n1.2.3.4\"]; \"src\" -> \"dest\" [arrowhead=empty]; }}", &key_as_str[..8]));
        tlh.exists_log_containing(&format!("Sent Gossip: digraph db {{ \"src\" [label=\"Gossip From:\\n{}\\n5.5.5.5\"]; \"dest\" [label=\"Gossip To:\\nAgMEBQ\\n2.3.4.5\"]; \"src\" -> \"dest\" [arrowhead=empty]; }}", &key_as_str[..8]));
    }

    #[test]
    fn neighborhood_sends_no_gossip_when_target_does_not_exist() {
        let subject_node = make_global_cryptde_node_record(5555, true); // 9e7p7un06eHs6frl5A
                                                                        // This is ungossippable not because of any attribute of its own, but because the
                                                                        // GossipProducerMock is set to return None when ordered to target it.
        let ungossippable = make_node_record(1050, true);
        let mut subject = neighborhood_from_nodes(&subject_node, Some(&ungossippable));
        subject
            .neighborhood_database
            .add_node(ungossippable.clone())
            .unwrap();
        subject
            .neighborhood_database
            .add_arbitrary_full_neighbor(subject_node.public_key(), ungossippable.public_key());
        let gossip_acceptor =
            GossipAcceptorMock::new().handle_result(GossipAcceptanceResult::Accepted);
        subject.gossip_acceptor_opt = Some(Box::new(gossip_acceptor));
        let produce_params_arc = Arc::new(Mutex::new(vec![]));
        let gossip_producer = GossipProducerMock::new()
            .produce_params(&produce_params_arc)
            .produce_result(None);
        subject.gossip_producer_opt = Some(Box::new(gossip_producer));
        let (hopper, _, hopper_recording_arc) = make_recorder();
        let peer_actors = peer_actors_builder().hopper(hopper).build();

        let system = System::new("");
        subject.hopper_opt = Some(peer_actors.hopper.from_hopper_client);

        subject.handle_gossip(
            Gossip_0v1::new(vec![]),
            SocketAddr::from_str("1.1.1.1:1111").unwrap(),
        );

        System::current().stop();
        system.run();

        let hopper_recording = hopper_recording_arc.lock().unwrap();
        assert_eq!(hopper_recording.len(), 0);
    }

    #[test]
    fn neighborhood_sends_only_relay_gossip_when_gossip_acceptor_relays() {
        let subject_node = make_global_cryptde_node_record(5555, true); // 9e7p7un06eHs6frl5A
        let mut subject =
            neighborhood_from_nodes(&subject_node, Some(&make_node_record(1111, true)));
        let debut_node = make_node_record(1234, true);
        let debut_gossip = GossipBuilder::new(&subject.neighborhood_database)
            .node(subject_node.public_key(), true)
            .build();
        let gossip_acceptor =
            GossipAcceptorMock::new().handle_result(GossipAcceptanceResult::Reply(
                debut_gossip.clone(),
                debut_node.public_key().clone(),
                debut_node.node_addr_opt().unwrap(),
            ));
        subject.gossip_acceptor_opt = Some(Box::new(gossip_acceptor));
        let (hopper, _, hopper_recording_arc) = make_recorder();
        let peer_actors = peer_actors_builder().hopper(hopper).build();
        let system = System::new("");
        subject.hopper_no_lookup_opt = Some(peer_actors.hopper.from_hopper_client_no_lookup);
        let gossip_source = SocketAddr::from_str("8.6.5.4:8654").unwrap();

        subject.handle_gossip(
            // In real life this would be Relay Gossip from gossip_source to debut_node.
            Gossip_0v1::new(vec![]),
            gossip_source,
        );

        System::current().stop();
        system.run();
        let hopper_recording = hopper_recording_arc.lock().unwrap();
        let package = hopper_recording.get_record::<NoLookupIncipientCoresPackage>(0);
        assert_eq!(1, hopper_recording.len());
        assert_eq!(debut_node.public_key(), &package.public_key);
        assert_eq!(
            debut_node.node_addr_opt().as_ref().unwrap(),
            &package.node_addr
        );
        assert_eq!(
            debut_gossip,
            match decodex::<MessageType>(
                &CryptDENull::from(debut_node.public_key(), TEST_DEFAULT_CHAIN),
                &package.payload,
            ) {
                Ok(MessageType::Gossip(vd)) => Gossip_0v1::try_from(vd).unwrap(),
                x => panic!("Expected Gossip, but found {:?}", x),
            },
        );
    }

    #[test]
    fn neighborhood_sends_no_gossip_when_gossip_acceptor_ignores() {
        let subject_node = make_global_cryptde_node_record(5555, true); // 9e7p7un06eHs6frl5A
        let neighbor = make_node_record(1111, true);
        let mut subject = neighborhood_from_nodes(&subject_node, Some(&neighbor));
        let gossip_acceptor =
            GossipAcceptorMock::new().handle_result(GossipAcceptanceResult::Ignored);
        subject.gossip_acceptor_opt = Some(Box::new(gossip_acceptor));
        let subject_node = subject.neighborhood_database.root().clone();
        let (hopper, _, hopper_recording_arc) = make_recorder();
        let peer_actors = peer_actors_builder().hopper(hopper).build();
        let system = System::new("");
        subject.hopper_opt = Some(peer_actors.hopper.from_hopper_client);

        subject.handle_gossip(
            Gossip_0v1::new(vec![]),
            subject_node.node_addr_opt().unwrap().into(),
        );

        System::current().stop();
        system.run();
        let hopper_recording = hopper_recording_arc.lock().unwrap();
        assert_eq!(0, hopper_recording.len());
    }

    #[test]
    fn neighborhood_complains_about_inability_to_ban_when_gossip_acceptor_requests_it() {
        init_test_logging();
        let subject_node = make_global_cryptde_node_record(5555, true); // 9e7p7un06eHs6frl5A
        let neighbor = make_node_record(1111, true);
        let mut subject = neighborhood_from_nodes(&subject_node, Some(&neighbor));
        let gossip_acceptor = GossipAcceptorMock::new()
            .handle_result(GossipAcceptanceResult::Ban("Bad guy".to_string()));
        subject.gossip_acceptor_opt = Some(Box::new(gossip_acceptor));
        let subject_node = subject.neighborhood_database.root().clone();
        let (hopper, _, hopper_recording_arc) = make_recorder();
        let peer_actors = peer_actors_builder().hopper(hopper).build();
        let system = System::new("");
        subject.hopper_opt = Some(peer_actors.hopper.from_hopper_client);

        subject.handle_gossip(
            Gossip_0v1::new(vec![]),
            subject_node.node_addr_opt().unwrap().into(),
        );

        System::current().stop();
        system.run();
        let hopper_recording = hopper_recording_arc.lock().unwrap();
        assert_eq!(0, hopper_recording.len());
        let tlh = TestLogHandler::new();
        tlh.exists_log_containing("WARN: Neighborhood: Malefactor detected at 5.5.5.5:5555, but malefactor bans not yet implemented; ignoring: Bad guy");
    }

    #[test]
    fn neighborhood_does_not_accept_gossip_if_a_record_is_non_deserializable() {
        init_test_logging();
        let mut subject = make_standard_subject();
        let gossip_acceptor = GossipAcceptorMock::new();
        subject.gossip_acceptor_opt = Some(Box::new(gossip_acceptor));
        let db = &mut subject.neighborhood_database;
        let one_node_key = &db.add_node(make_node_record(2222, true)).unwrap();
        let another_node_key = &db.add_node(make_node_record(3333, true)).unwrap();
        let mut gossip = GossipBuilder::new(db)
            .node(one_node_key, true)
            .node(another_node_key, false)
            .build();
        gossip.node_records[1].signed_data = PlainData::new(&[1, 2, 3, 4]); // corrupt second record
        let gossip_source = SocketAddr::from_str("1.2.3.4:1234").unwrap();

        subject.handle_gossip(gossip, gossip_source);

        // No panic means that subject didn't try to invoke the GossipAcceptorMock: test passes!
        TestLogHandler::new().exists_log_containing(&format!(
            "ERROR: Neighborhood: Received non-deserializable Gossip from {}",
            gossip_source
        ));
    }

    #[test]
    fn neighborhood_does_not_accept_gossip_if_a_record_signature_is_invalid() {
        init_test_logging();
        let mut subject = make_standard_subject();
        let gossip_acceptor = GossipAcceptorMock::new();
        subject.gossip_acceptor_opt = Some(Box::new(gossip_acceptor));
        let db = &mut subject.neighborhood_database;
        let one_node_key = &db.add_node(make_node_record(2222, true)).unwrap();
        let another_node_key = &db.add_node(make_node_record(3333, true)).unwrap();
        let mut gossip = GossipBuilder::new(db)
            .node(one_node_key, true)
            .node(another_node_key, false)
            .build();
        gossip.node_records[1].signature = CryptData::new(&[1, 2, 3, 4]); // corrupt second record
        let gossip_source = SocketAddr::from_str("1.2.3.4:1234").unwrap();

        subject.handle_gossip(gossip, gossip_source);

        // No panic means that subject didn't try to invoke the GossipAcceptorMock: test passes!
        TestLogHandler::new().exists_log_containing(&format!(
            "ERROR: Neighborhood: Received Gossip with invalid signature from {}",
            gossip_source
        ));
    }

    #[test]
    fn neighborhood_logs_received_gossip_in_dot_graph_format() {
        init_test_logging();
        let cryptde = main_cryptde();
        let this_node = NodeRecord::new_for_tests(
            &cryptde.public_key(),
            Some(&NodeAddr::new(
                &IpAddr::from_str("5.4.3.2").unwrap(),
                &[1234],
            )),
            100,
            true,
            true,
        );
        let mut db = db_from_node(&this_node);
        let far_neighbor = make_node_record(1324, true);
        let gossip_neighbor = make_node_record(4657, true);
        db.add_node(far_neighbor.clone()).unwrap();
        db.add_node(gossip_neighbor.clone()).unwrap();
        db.add_arbitrary_full_neighbor(this_node.public_key(), gossip_neighbor.public_key());
        db.add_arbitrary_full_neighbor(gossip_neighbor.public_key(), far_neighbor.public_key());
        db.node_by_key_mut(this_node.public_key()).unwrap().resign();
        db.node_by_key_mut(gossip_neighbor.public_key())
            .unwrap()
            .resign();
        db.node_by_key_mut(far_neighbor.public_key())
            .unwrap()
            .resign();

        let gossip = GossipBuilder::new(&db)
            .node(gossip_neighbor.public_key(), true)
            .node(far_neighbor.public_key(), false)
            .build();
        let cores_package = ExpiredCoresPackage {
            immediate_neighbor: SocketAddr::from_str("1.2.3.4:1234").unwrap(),
            paying_wallet: Some(make_paying_wallet(b"consuming")),
            remaining_route: make_meaningless_route(),
            payload: gossip,
            payload_len: 0,
        };
        let hopper = Recorder::new();
        let this_node_inside = this_node.clone();
        thread::spawn(move || {
            let system = System::new("");
            let subject = Neighborhood::new(
                cryptde,
                &bc_from_nc_plus(
                    NeighborhoodConfig {
                        mode: NeighborhoodMode::Standard(
                            this_node_inside.node_addr_opt().unwrap(),
                            vec![],
                            rate_pack(100),
                        ),
                    },
                    this_node_inside.earning_wallet(),
                    None,
                    "neighborhood_logs_received_gossip_in_dot_graph_format",
                ),
            );

            let addr: Addr<Neighborhood> = subject.start();
            let peer_actors = peer_actors_builder().hopper(hopper).build();
            addr.try_send(BindMessage { peer_actors }).unwrap();

            let sub = addr.recipient::<ExpiredCoresPackage<Gossip_0v1>>();
            sub.try_send(cores_package).unwrap();

            system.run();
        });
        let tlh = TestLogHandler::new();
        tlh.await_log_containing(
            &format!("\"BAYFBw\" [label=\"AR v0\\nBAYFBw\\n4.6.5.7:4657\"];"),
            5000,
        );

        tlh.exists_log_containing("Received Gossip: digraph db { ");
        tlh.exists_log_containing("\"AQMCBA\" [label=\"AR v0\\nAQMCBA\"];");
        tlh.exists_log_containing(&format!(
            "\"{}\" [label=\"{}\"] [shape=none];",
            cryptde.public_key(),
            &format!("{}", cryptde.public_key())[..8]
        ));
        tlh.exists_log_containing(&format!("\"BAYFBw\" -> \"{}\";", cryptde.public_key()));
        tlh.exists_log_containing("\"AQMCBA\" -> \"BAYFBw\";");
        tlh.exists_log_containing("\"BAYFBw\" -> \"AQMCBA\";");
    }

    #[test]
    fn node_gossips_to_neighbors_on_startup() {
        init_test_logging();
        let data_dir = ensure_node_home_directory_exists(
            "neighborhood/mod",
            "node_gossips_to_neighbors_on_startup",
        );
        {
            let _ = DbInitializerReal::default()
                .initialize(&data_dir, true, MigratorConfig::test_default())
                .unwrap();
        }
        let cryptde: &dyn CryptDE = main_cryptde();
        let debut_target = NodeDescriptor::try_from((
            main_cryptde(), // Used to provide default cryptde
            "masq://eth-ropsten:AQIDBA@1.2.3.4:1234",
        ))
        .unwrap();
        let (hopper, _, hopper_recording) = make_recorder();
        let mut subject = Neighborhood::new(
            cryptde,
            &bc_from_nc_plus(
                NeighborhoodConfig {
                    mode: NeighborhoodMode::Standard(
                        NodeAddr::new(&IpAddr::from_str("5.4.3.2").unwrap(), &[1234]),
                        vec![debut_target.clone()],
                        rate_pack(100),
                    ),
                },
                NodeRecord::earning_wallet_from_key(&cryptde.public_key()),
                NodeRecord::consuming_wallet_from_key(&cryptde.public_key()),
                "node_gossips_to_neighbors_on_startup",
            ),
        );
        subject.data_directory = data_dir;
        subject.logger = Logger::new("node_gossips_to_neighbors_on_startup");
        let this_node = subject.neighborhood_database.root().clone();
        let system = System::new("node_gossips_to_neighbors_on_startup");
        let addr: Addr<Neighborhood> = subject.start();
        let peer_actors = peer_actors_builder().hopper(hopper).build();
        addr.try_send(BindMessage { peer_actors }).unwrap();
        let sub = addr.recipient::<StartMessage>();

        sub.try_send(StartMessage {}).unwrap();

        System::current().stop();
        system.run();
        let locked_recording = hopper_recording.lock().unwrap();
        let package_ref: &NoLookupIncipientCoresPackage = locked_recording.get_record(0);
        let neighbor_node_cryptde =
            CryptDENull::from(&debut_target.encryption_public_key, TEST_DEFAULT_CHAIN);
        let decrypted_payload = neighbor_node_cryptde.decode(&package_ref.payload).unwrap();
        let gossip = match serde_cbor::de::from_slice(decrypted_payload.as_slice()).unwrap() {
            MessageType::Gossip(vd) => Gossip_0v1::try_from(vd).unwrap(),
            x => panic!("Should have been MessageType::Gossip, but was {:?}", x),
        };
        let temp_db = db_from_node(&this_node);
        let expected_gnr = GossipNodeRecord::from((&temp_db, this_node.public_key(), true));
        assert_contains(&gossip.node_records, &expected_gnr);
        assert_eq!(1, gossip.node_records.len());
        TestLogHandler::new().exists_log_containing(&format!(
            "DEBUG: node_gossips_to_neighbors_on_startup: Debut Gossip sent to {:?}",
            debut_target
        ));
    }

    /*
            Database, where we'll fail to make a three-hop route to C after removing A:

                 NN--------+
                 NN        |
                 |         |
                 v         v
                 AA-->BB-->CC
                 AA<--BB<--CC

                 after removing A as neighbor...

                 NN--------+
                 NN        |
                           |
                           v
                 AA-->BB-->CC
                 AA<--BB<--CC

            Tests will be written from the viewpoint of N.
    */

    #[test]
    fn neighborhood_removes_neighbor_when_directed_to() {
        let system = System::new("neighborhood_removes_neighbor_when_directed_to");
        let hopper = Recorder::new();
        let mut subject = make_standard_subject();
        let n = &subject.neighborhood_database.root().clone();
        let a = &make_node_record(3456, true);
        let b = &make_node_record(4567, false);
        let c = &make_node_record(5678, true);
        {
            let db = &mut subject.neighborhood_database;
            db.add_node(a.clone()).unwrap();
            db.add_node(b.clone()).unwrap();
            db.add_node(c.clone()).unwrap();
            let mut single_edge = |a: &NodeRecord, b: &NodeRecord| {
                db.add_arbitrary_half_neighbor(a.public_key(), b.public_key())
            };
            single_edge(n, a);
            single_edge(n, c);
            single_edge(a, b);
            single_edge(b, a);
            single_edge(b, c);
            single_edge(c, b);
        }

        let addr: Addr<Neighborhood> = subject.start();
        let peer_actors = peer_actors_builder().hopper(hopper).build();
        addr.try_send(BindMessage { peer_actors }).unwrap();

        addr.try_send(RemoveNeighborMessage {
            public_key: a.public_key().clone(),
        })
        .unwrap();

        let three_hop_route_request = RouteQueryMessage {
            target_key_opt: Some(c.public_key().clone()),
            target_component: Component::ProxyClient,
            minimum_hop_count: 3,
            return_component_opt: None,
            payload_size: 10000,
            hostname_opt: None,
        };
        let unsuccessful_three_hop_route = addr.send(three_hop_route_request);
        let public_key_query = addr.send(NodeQueryMessage::PublicKey(a.public_key().clone()));
        let failed_ip_address_query = addr.send(NodeQueryMessage::IpAddress(
            a.node_addr_opt().unwrap().ip_addr(),
        ));
        System::current().stop_with_code(0);

        system.run();
        assert_eq!(None, unsuccessful_three_hop_route.wait().unwrap());
        assert_eq!(
            a.public_key(),
            &public_key_query.wait().unwrap().unwrap().public_key
        );
        assert_eq!(None, failed_ip_address_query.wait().unwrap());
    }

    fn node_record_to_neighbor_config(node_record_ref: &NodeRecord) -> NodeDescriptor {
        let cryptde: &dyn CryptDE = main_cryptde();
        NodeDescriptor::from((node_record_ref, Chain::EthRopsten, cryptde))
    }

    #[test]
    fn neighborhood_sends_node_query_response_with_none_when_initially_configured_with_no_data() {
        let cryptde = main_cryptde();
        let (recorder, awaiter, recording_arc) = make_recorder();
        thread::spawn(move || {
            let system = System::new("responds_with_none_when_initially_configured_with_no_data");

            let addr: Addr<Recorder> = recorder.start();
            let recipient: Recipient<DispatcherNodeQueryResponse> =
                addr.recipient::<DispatcherNodeQueryResponse>();

            let subject = make_standard_subject();
            let addr: Addr<Neighborhood> = subject.start();
            let sub: Recipient<DispatcherNodeQueryMessage> =
                addr.recipient::<DispatcherNodeQueryMessage>();

            sub.try_send(DispatcherNodeQueryMessage {
                query: NodeQueryMessage::PublicKey(PublicKey::new(&b"booga"[..])),
                context: TransmitDataMsg {
                    endpoint: Endpoint::Key(cryptde.public_key().clone()),
                    last_data: false,
                    sequence_number: None,
                    data: Vec::new(),
                },
                recipient,
            })
            .unwrap();

            system.run();
        });

        awaiter.await_message_count(1);
        let recording = recording_arc.lock().unwrap();
        assert_eq!(recording.len(), 1);
        let message = recording.get_record::<DispatcherNodeQueryResponse>(0);
        assert_eq!(message.result, None);
    }

    #[test]
    fn neighborhood_sends_node_query_response_with_none_when_key_query_matches_no_configured_data()
    {
        let cryptde: &dyn CryptDE = main_cryptde();
        let earning_wallet = make_wallet("earning");
        let consuming_wallet = Some(make_paying_wallet(b"consuming"));
        let (recorder, awaiter, recording_arc) = make_recorder();
        thread::spawn(move || {
            let system = System::new("neighborhood_sends_node_query_response_with_none_when_key_query_matches_no_configured_data");
            let addr: Addr<Recorder> = recorder.start();
            let recipient: Recipient<DispatcherNodeQueryResponse> =
                addr.recipient::<DispatcherNodeQueryResponse>();

            let subject = Neighborhood::new(
                cryptde,
                &bc_from_nc_plus(
                    NeighborhoodConfig {
                        mode: NeighborhoodMode::Standard(
                            NodeAddr::new(&IpAddr::from_str("5.4.3.2").unwrap(), &[5678]),
                            vec![NodeDescriptor::from((
                                &PublicKey::new(&b"booga"[..]),
                                &NodeAddr::new(
                                    &IpAddr::from_str("1.2.3.4").unwrap(),
                                    &[1234, 2345],
                                ),
                                Chain::EthRopsten,
                                cryptde,
                            ))],
                            rate_pack(100),
                        ),
                    },
                    earning_wallet.clone(),
                    consuming_wallet.clone(),
                    "neighborhood_sends_node_query_response_with_none_when_key_query_matches_no_configured_data"
                ),
            );
            let addr: Addr<Neighborhood> = subject.start();
            let sub: Recipient<DispatcherNodeQueryMessage> =
                addr.recipient::<DispatcherNodeQueryMessage>();

            sub.try_send(DispatcherNodeQueryMessage {
                query: NodeQueryMessage::PublicKey(PublicKey::new(&b"blah"[..])),
                context: TransmitDataMsg {
                    endpoint: Endpoint::Key(cryptde.public_key().clone()),
                    last_data: false,
                    sequence_number: None,
                    data: Vec::new(),
                },
                recipient,
            })
            .unwrap();

            system.run();
        });

        awaiter.await_message_count(1);
        let recording = recording_arc.lock().unwrap();
        assert_eq!(recording.len(), 1);
        let message = recording.get_record::<DispatcherNodeQueryResponse>(0);
        assert_eq!(message.result, None);
    }

    #[test]
    fn neighborhood_sends_node_query_response_with_result_when_key_query_matches_configured_data() {
        let cryptde = main_cryptde();
        let earning_wallet = make_wallet("earning");
        let consuming_wallet = Some(make_paying_wallet(b"consuming"));
        let (recorder, awaiter, recording_arc) = make_recorder();
        let one_neighbor = make_node_record(2345, true);
        let another_neighbor = make_node_record(3456, true);
        let another_neighbor_a = another_neighbor.clone();
        let context = TransmitDataMsg {
            endpoint: Endpoint::Key(cryptde.public_key().clone()),
            last_data: false,
            sequence_number: None,
            data: Vec::new(),
        };
        let context_a = context.clone();
        thread::spawn(move || {
            let system = System::new("neighborhood_sends_node_query_response_with_result_when_key_query_matches_configured_data");
            let addr: Addr<Recorder> = recorder.start();
            let recipient = addr.recipient::<DispatcherNodeQueryResponse>();
            let mut subject = Neighborhood::new(
                cryptde,
                &bc_from_nc_plus(
                    NeighborhoodConfig {
                        mode: NeighborhoodMode::Standard(
                            NodeAddr::new(&IpAddr::from_str("5.4.3.2").unwrap(), &[5678]),
                            vec![node_record_to_neighbor_config(&one_neighbor)],
                            rate_pack(100),
                        ),
                    },
                    earning_wallet.clone(),
                    consuming_wallet.clone(),
                    "neighborhood_sends_node_query_response_with_result_when_key_query_matches_configured_data"
                ),
            );
            subject
                .neighborhood_database
                .add_node(another_neighbor.clone())
                .unwrap();
            let addr: Addr<Neighborhood> = subject.start();
            let sub: Recipient<DispatcherNodeQueryMessage> =
                addr.recipient::<DispatcherNodeQueryMessage>();

            sub.try_send(DispatcherNodeQueryMessage {
                query: NodeQueryMessage::PublicKey(another_neighbor.public_key().clone()),
                context,
                recipient,
            })
            .unwrap();

            system.run();
        });

        awaiter.await_message_count(1);
        let message = Recording::get::<DispatcherNodeQueryResponse>(&recording_arc, 0);
        assert_eq!(
            message.result.unwrap(),
            NodeQueryResponseMetadata::new(
                another_neighbor_a.public_key().clone(),
                Some(another_neighbor_a.node_addr_opt().unwrap().clone()),
                another_neighbor_a.rate_pack().clone(),
            )
        );
        assert_eq!(message.context, context_a);
    }

    #[test]
    fn neighborhood_sends_node_query_response_with_none_when_ip_address_query_matches_no_configured_data(
    ) {
        let cryptde: &dyn CryptDE = main_cryptde();
        let earning_wallet = make_wallet("earning");
        let consuming_wallet = Some(make_paying_wallet(b"consuming"));
        let (recorder, awaiter, recording_arc) = make_recorder();
        thread::spawn(move || {
            let system = System::new("neighborhood_sends_node_query_response_with_none_when_ip_address_query_matches_no_configured_data");
            let addr: Addr<Recorder> = recorder.start();
            let recipient: Recipient<DispatcherNodeQueryResponse> =
                addr.recipient::<DispatcherNodeQueryResponse>();
            let subject = Neighborhood::new(
                cryptde,
                &bc_from_nc_plus(
                    NeighborhoodConfig {
                        mode: NeighborhoodMode::Standard(
                            NodeAddr::new(&IpAddr::from_str("5.4.3.2").unwrap(), &[5678]),
                            vec![NodeDescriptor::from((
                                &PublicKey::new(&b"booga"[..]),
                                &NodeAddr::new(
                                    &IpAddr::from_str("1.2.3.4").unwrap(),
                                    &[1234, 2345],
                                ),
                                Chain::EthRopsten,
                                cryptde,
                            ))],
                            rate_pack(100),
                        ),
                    },
                    earning_wallet.clone(),
                    consuming_wallet.clone(),
                    "neighborhood_sends_node_query_response_with_none_when_ip_address_query_matches_no_configured_data"
                ),
            );
            let addr: Addr<Neighborhood> = subject.start();
            let sub: Recipient<DispatcherNodeQueryMessage> =
                addr.recipient::<DispatcherNodeQueryMessage>();

            sub.try_send(DispatcherNodeQueryMessage {
                query: NodeQueryMessage::IpAddress(IpAddr::from_str("2.3.4.5").unwrap()),
                context: TransmitDataMsg {
                    endpoint: Endpoint::Key(cryptde.public_key().clone()),
                    last_data: false,
                    sequence_number: None,
                    data: Vec::new(),
                },
                recipient,
            })
            .unwrap();

            system.run();
        });

        awaiter.await_message_count(1);
        let recording = recording_arc.lock().unwrap();
        assert_eq!(recording.len(), 1);
        let message = recording.get_record::<DispatcherNodeQueryResponse>(0);
        assert_eq!(message.result, None);
    }

    #[test]
    fn neighborhood_sends_node_query_response_with_result_when_ip_address_query_matches_configured_data(
    ) {
        let cryptde: &dyn CryptDE = main_cryptde();
        let (recorder, awaiter, recording_arc) = make_recorder();
        let node_record = make_node_record(1234, true);
        let another_node_record = make_node_record(2345, true);
        let another_node_record_a = another_node_record.clone();
        let context = TransmitDataMsg {
            endpoint: Endpoint::Key(cryptde.public_key().clone()),
            last_data: false,
            sequence_number: None,
            data: Vec::new(),
        };
        let context_a = context.clone();
        thread::spawn(move || {
            let system = System::new("neighborhood_sends_node_query_response_with_result_when_ip_address_query_matches_configured_data");
            let addr: Addr<Recorder> = recorder.start();
            let recipient: Recipient<DispatcherNodeQueryResponse> =
                addr.recipient::<DispatcherNodeQueryResponse>();
            let config = bc_from_nc_plus(
                NeighborhoodConfig {
                    mode: NeighborhoodMode::Standard(
                        node_record.node_addr_opt().unwrap(),
                        vec![NodeDescriptor::from((
                            &node_record,
                            Chain::EthRopsten,
                            cryptde,
                        ))],
                        rate_pack(100),
                    ),
                },
                node_record.earning_wallet(),
                None,
                "neighborhood_sends_node_query_response_with_result_when_ip_address_query_matches_configured_data"
            );
            let mut subject = Neighborhood::new(cryptde, &config);
            subject
                .neighborhood_database
                .add_node(another_node_record_a)
                .unwrap();
            let addr: Addr<Neighborhood> = subject.start();
            let sub: Recipient<DispatcherNodeQueryMessage> =
                addr.recipient::<DispatcherNodeQueryMessage>();

            sub.try_send(DispatcherNodeQueryMessage {
                query: NodeQueryMessage::IpAddress(IpAddr::from_str("2.3.4.5").unwrap()),
                context,
                recipient,
            })
            .unwrap();

            system.run();
        });

        awaiter.await_message_count(1);
        let message = Recording::get::<DispatcherNodeQueryResponse>(&recording_arc, 0);

        assert_eq!(
            message.result.unwrap(),
            NodeQueryResponseMetadata::new(
                another_node_record.public_key().clone(),
                Some(another_node_record.node_addr_opt().unwrap().clone()),
                another_node_record.rate_pack().clone(),
            )
        );
        assert_eq!(message.context, context_a);
    }

    #[test]
    fn make_round_trip_route_returns_error_when_no_non_next_door_neighbor_found() {
        // Make a triangle of Nodes
        let one_next_door_neighbor = make_node_record(3333, true);
        let another_next_door_neighbor = make_node_record(4444, true);
        let subject_node = make_global_cryptde_node_record(5555, true); // 9e7p7un06eHs6frl5A
        let mut subject = neighborhood_from_nodes(&subject_node, Some(&one_next_door_neighbor));

        subject
            .neighborhood_database
            .add_node(one_next_door_neighbor.clone())
            .unwrap();
        subject
            .neighborhood_database
            .add_node(another_next_door_neighbor.clone())
            .unwrap();

        subject.neighborhood_database.add_arbitrary_full_neighbor(
            subject_node.public_key(),
            one_next_door_neighbor.public_key(),
        );
        subject.neighborhood_database.add_arbitrary_full_neighbor(
            subject_node.public_key(),
            another_next_door_neighbor.public_key(),
        );
        subject.neighborhood_database.add_arbitrary_full_neighbor(
            one_next_door_neighbor.public_key(),
            another_next_door_neighbor.public_key(),
        );

        let minimum_hop_count = 2;

        let result = subject.make_round_trip_route(RouteQueryMessage {
            target_key_opt: None,
            target_component: Component::ProxyClient,
            minimum_hop_count,
            return_component_opt: Some(Component::ProxyServer),
            payload_size: 10000,
            hostname_opt: None,
        });

        assert_eq!(
            Err(format!(
                "Couldn't find any routes: at least {}-hop from {} to ProxyClient at Unknown",
                minimum_hop_count,
                main_cryptde().public_key()
            )),
            result
        );
    }

    #[test]
    fn make_round_trip_succeeds_when_it_finds_non_next_door_neighbor_exit_node() {
        let next_door_neighbor = make_node_record(3333, true);
        let exit_node = make_node_record(5, false);

        let subject_node = make_global_cryptde_node_record(666, true); // 9e7p7un06eHs6frl5A
        let mut subject = neighborhood_from_nodes(&subject_node, Some(&next_door_neighbor));

        subject
            .neighborhood_database
            .add_node(next_door_neighbor.clone())
            .unwrap();
        subject
            .neighborhood_database
            .add_node(exit_node.clone())
            .unwrap();

        subject.neighborhood_database.add_arbitrary_full_neighbor(
            subject_node.public_key(),
            next_door_neighbor.public_key(),
        );

        subject
            .neighborhood_database
            .add_arbitrary_full_neighbor(next_door_neighbor.public_key(), exit_node.public_key());

        let minimum_hop_count = 2;

        let result = subject.make_round_trip_route(RouteQueryMessage {
            target_key_opt: None,
            target_component: Component::ProxyClient,
            minimum_hop_count,
            return_component_opt: Some(Component::ProxyServer),
            payload_size: 10000,
            hostname_opt: None,
        });

        let next_door_neighbor_cryptde =
            CryptDENull::from(&next_door_neighbor.public_key(), TEST_DEFAULT_CHAIN);
        let exit_node_cryptde = CryptDENull::from(&exit_node.public_key(), TEST_DEFAULT_CHAIN);

        let hops = result.clone().unwrap().route.hops;
        let actual_keys: Vec<PublicKey> = match hops.as_slice() {
            [hop, exit, hop_back, origin, empty, _accounting] => vec![
                decodex::<LiveHop>(main_cryptde(), hop)
                    .expect("hop")
                    .public_key,
                decodex::<LiveHop>(&next_door_neighbor_cryptde, exit)
                    .expect("exit")
                    .public_key,
                decodex::<LiveHop>(&exit_node_cryptde, hop_back)
                    .expect("hop_back")
                    .public_key,
                decodex::<LiveHop>(&next_door_neighbor_cryptde, origin)
                    .expect("origin")
                    .public_key,
                decodex::<LiveHop>(main_cryptde(), empty)
                    .expect("empty")
                    .public_key,
            ],
            l => panic!("our match is wrong, real size is {}, {:?}", l.len(), l),
        };
        let expected_public_keys = vec![
            next_door_neighbor.public_key().clone(),
            exit_node.public_key().clone(),
            next_door_neighbor.public_key().clone(),
            subject_node.public_key().clone(),
            PublicKey::new(b""),
        ];
        assert_eq!(expected_public_keys, actual_keys);
    }

    /*
           For the next two tests, the database looks like this:

           +---A---+
           |       |
           O       X
           |       |
           +---B---+

           O is the originating Node, X is the exit Node. Minimum hop count is 2.
           Node A offers low per-packet rates and high per-byte rates; Node B offers
           low per-byte rates and high per-packet rates. Small packets should prefer
           route O -> A -> X -> A -> O; large packets should prefer route
           O -> B -> X -> B -> O.
    */

    #[test]
    fn handle_route_query_message_prefers_low_service_fees_for_small_packet() {
        check_fee_preference(100, true);
    }

    #[test]
    fn handle_route_query_message_prefers_low_byte_fees_for_large_packet() {
        check_fee_preference(100_000, false);
    }

    fn check_fee_preference(payload_size: usize, a_not_b: bool) {
        let mut subject = make_standard_subject();
        let db = &mut subject.neighborhood_database;
        let o = &db.root().public_key().clone();
        let a = &db.add_node(make_node_record(2345, true)).unwrap();
        let b = &db.add_node(make_node_record(3456, true)).unwrap();
        let x = &db.add_node(make_node_record(4567, true)).unwrap();
        db.add_arbitrary_full_neighbor(o, a);
        db.add_arbitrary_full_neighbor(a, x);
        db.add_arbitrary_full_neighbor(x, b);
        db.add_arbitrary_full_neighbor(b, o);
        // Small packages should prefer A
        db.node_by_key_mut(a).unwrap().inner.rate_pack = RatePack {
            routing_byte_rate: 100,     // high
            routing_service_rate: 1000, // low
            exit_byte_rate: 0,
            exit_service_rate: 0,
        };
        // Large packages should prefer B
        db.node_by_key_mut(b).unwrap().inner.rate_pack = RatePack {
            routing_byte_rate: 1,          // low
            routing_service_rate: 100_000, // high
            exit_byte_rate: 0,
            exit_service_rate: 0,
        };

        let response = subject
            .handle_route_query_message(RouteQueryMessage {
                target_key_opt: Some(x.clone()),
                target_component: Component::ProxyClient,
                minimum_hop_count: 2,
                return_component_opt: Some(Component::ProxyServer),
                payload_size,
                hostname_opt: None,
            })
            .unwrap();

        let (over, back) = match response.expected_services {
            ExpectedServices::OneWay(_) => panic!("Expecting RoundTrip"),
            ExpectedServices::RoundTrip(o, b, _) => (o[1].clone(), b[1].clone()),
        };
        let extract_key = |es: ExpectedService| match es {
            ExpectedService::Routing(pk, _, _) => pk,
            x => panic!("Expecting Routing, found {:?}", x),
        };
        let expected_relay_key = if a_not_b { a.clone() } else { b.clone() };
        assert_eq!(extract_key(over), expected_relay_key);
        // All response packages are "large," so they'll all want B on the way back.
        assert_eq!(extract_key(back), *b);
    }

    #[test]
    fn node_record_metadata_message_is_handled_properly() {
        init_test_logging();
        let subject_node = make_global_cryptde_node_record(1345, true);
        let public_key = PublicKey::from(&b"exit_node"[..]);
        let node_record = NodeRecord::new(
            &public_key,
            make_wallet("earning"),
            rate_pack(100),
            true,
            true,
            0,
            main_cryptde(),
        );
        let unreachable_host = String::from("facebook.com");
        let mut subject = neighborhood_from_nodes(&subject_node, None);
        let _ = subject.neighborhood_database.add_node(node_record);
        let addr = subject.start();
        let system = System::new("test");

        let _ = addr.try_send(NodeRecordMetadataMessage {
            public_key: public_key.clone(),
            metadata_change: NRMetadataChange::AddUnreachableHost {
                host_name: unreachable_host.clone(),
            },
        });

        let assertions = Box::new(move |actor: &mut Neighborhood| {
            let updated_node_record = actor
                .neighborhood_database
                .node_by_key(&public_key)
                .unwrap();
            assert!(updated_node_record
                .metadata
                .unreachable_hosts
                .contains(&unreachable_host));
            TestLogHandler::new().exists_log_matching(&format!(
<<<<<<< HEAD
                "DEBUG: Neighborhood: Marking host facebook.com unreachable for the Node with public key 0x657869745F6E6F6465"
=======
                "DEBUG: Neighborhood: Marking host {unreachable_host} unreachable for the Node with public key {public_key}"
>>>>>>> 68ad73dd
            ));
        });
        addr.try_send(AssertionsMessage { assertions }).unwrap();
        System::current().stop();
        assert_eq!(system.run(), 0);
    }

    #[test]
    #[should_panic(
        expected = "Neighborhood should never get ShutdownStreamMsg about non-clandestine stream"
    )]
    fn handle_stream_shutdown_complains_about_non_clandestine_message() {
        let subject_node = make_global_cryptde_node_record(1345, true);
        let mut subject = neighborhood_from_nodes(&subject_node, None);

        subject.handle_stream_shutdown_msg(StreamShutdownMsg {
            peer_addr: SocketAddr::from_str("1.2.3.4:5678").unwrap(),
            stream_type: RemovedStreamType::NonClandestine(NonClandestineAttributes {
                reception_port: TLS_PORT,
                sequence_number: 1234,
            }),
            report_to_counterpart: false,
        });
    }

    #[test]
    fn handle_stream_shutdown_handles_socket_addr_with_unknown_ip() {
        init_test_logging();
        let (hopper, _, hopper_recording_arc) = make_recorder();
        let system = System::new("test");
        let unrecognized_node = make_node_record(3123, true);
        let unrecognized_node_addr = unrecognized_node.node_addr_opt().unwrap();
        let unrecognized_socket_addr = SocketAddr::new(
            unrecognized_node_addr.ip_addr(),
            unrecognized_node_addr.ports()[0],
        );
        let subject_node = make_global_cryptde_node_record(1345, true);
        let mut subject = neighborhood_from_nodes(&subject_node, None);
        let peer_actors = peer_actors_builder().hopper(hopper).build();
        subject.hopper_opt = Some(peer_actors.hopper.from_hopper_client);

        subject.handle_stream_shutdown_msg(StreamShutdownMsg {
            peer_addr: unrecognized_socket_addr,
            stream_type: RemovedStreamType::Clandestine,
            report_to_counterpart: true,
        });

        System::current().stop_with_code(0);
        system.run();

        assert_eq!(subject.neighborhood_database.keys().len(), 1);
        let hopper_recording = hopper_recording_arc.lock().unwrap();
        assert_eq!(hopper_recording.len(), 0);
        TestLogHandler::new().exists_log_containing(&format!("WARN: Neighborhood: Received shutdown notification for stream to {}, but no Node with that IP is in the database - ignoring", unrecognized_socket_addr.ip()));
    }

    #[test]
    fn handle_stream_shutdown_handles_already_inactive_node() {
        init_test_logging();
        let (hopper, _, hopper_recording_arc) = make_recorder();
        let system = System::new("test");
        let gossip_neighbor_node = make_node_record(2456, true);
        let inactive_neighbor_node = make_node_record(3123, true);
        let inactive_neighbor_node_addr = inactive_neighbor_node.node_addr_opt().unwrap();
        let inactive_neighbor_node_socket_addr = SocketAddr::new(
            inactive_neighbor_node_addr.ip_addr(),
            inactive_neighbor_node_addr.ports()[0],
        );
        let subject_node = make_global_cryptde_node_record(1345, true);
        let mut subject = neighborhood_from_nodes(&subject_node, None);
        subject
            .neighborhood_database
            .add_node(gossip_neighbor_node.clone())
            .unwrap();
        subject
            .neighborhood_database
            .add_node(inactive_neighbor_node.clone())
            .unwrap();
        subject.neighborhood_database.add_arbitrary_full_neighbor(
            subject_node.public_key(),
            gossip_neighbor_node.public_key(),
        );
        subject.neighborhood_database.add_arbitrary_half_neighbor(
            inactive_neighbor_node.public_key(),
            subject_node.public_key(),
        );
        let peer_actors = peer_actors_builder().hopper(hopper).build();
        subject.hopper_opt = Some(peer_actors.hopper.from_hopper_client);

        subject.handle_stream_shutdown_msg(StreamShutdownMsg {
            peer_addr: inactive_neighbor_node_socket_addr,
            stream_type: RemovedStreamType::Clandestine,
            report_to_counterpart: true,
        });

        System::current().stop_with_code(0);
        system.run();

        assert_eq!(subject.neighborhood_database.keys().len(), 3);
        assert_eq!(
            subject.neighborhood_database.has_half_neighbor(
                subject_node.public_key(),
                inactive_neighbor_node.public_key(),
            ),
            false
        );
        let hopper_recording = hopper_recording_arc.lock().unwrap();
        assert_eq!(hopper_recording.len(), 0);
        TestLogHandler::new().exists_log_containing(&format!("DEBUG: Neighborhood: Received shutdown notification for {} at {}, but that Node is no neighbor - ignoring", inactive_neighbor_node.public_key(), inactive_neighbor_node_socket_addr.ip()));
    }

    #[test]
    fn handle_stream_shutdown_handles_existing_socket_addr() {
        init_test_logging();
        let (hopper, _, hopper_recording_arc) = make_recorder();
        let system = System::new("test");
        let gossip_neighbor_node = make_node_record(2456, true);
        let shutdown_neighbor_node = make_node_record(3123, true);
        let shutdown_neighbor_node_addr = shutdown_neighbor_node.node_addr_opt().unwrap();
        let shutdown_neighbor_node_socket_addr = SocketAddr::new(
            shutdown_neighbor_node_addr.ip_addr(),
            shutdown_neighbor_node_addr.ports()[0],
        );
        let subject_node = make_global_cryptde_node_record(1345, true);
        let mut subject = neighborhood_from_nodes(&subject_node, None);
        subject
            .neighborhood_database
            .add_node(gossip_neighbor_node.clone())
            .unwrap();
        subject
            .neighborhood_database
            .add_node(shutdown_neighbor_node.clone())
            .unwrap();
        subject.neighborhood_database.add_arbitrary_full_neighbor(
            subject_node.public_key(),
            gossip_neighbor_node.public_key(),
        );
        subject.neighborhood_database.add_arbitrary_full_neighbor(
            subject_node.public_key(),
            shutdown_neighbor_node.public_key(),
        );
        let peer_actors = peer_actors_builder().hopper(hopper).build();
        subject.hopper_opt = Some(peer_actors.hopper.from_hopper_client);
        subject.gossip_producer_opt = Some(Box::new(GossipProducerReal::new()));

        subject.handle_stream_shutdown_msg(StreamShutdownMsg {
            peer_addr: shutdown_neighbor_node_socket_addr,
            stream_type: RemovedStreamType::Clandestine,
            report_to_counterpart: true,
        });

        System::current().stop_with_code(0);
        system.run();
        assert_eq!(subject.neighborhood_database.keys().len(), 3);
        assert_eq!(
            subject.neighborhood_database.has_half_neighbor(
                subject_node.public_key(),
                shutdown_neighbor_node.public_key(),
            ),
            false
        );
        let hopper_recording = hopper_recording_arc.lock().unwrap();
        assert_eq!(hopper_recording.len(), 1);
        TestLogHandler::new().exists_log_containing(&format!(
            "DEBUG: Neighborhood: Received shutdown notification for {} at {}: removing neighborship",
            shutdown_neighbor_node.public_key(),
            shutdown_neighbor_node_socket_addr.ip()
        ));
    }

    #[should_panic(expected = "0: Received shutdown order from client 1234: shutting down hard")]
    #[test]
    fn shutdown_instruction_generates_log() {
        running_test();
        init_test_logging();
        let system = System::new("test");
        let subject = Neighborhood::new(
            main_cryptde(),
            &bc_from_nc_plus(
                NeighborhoodConfig {
                    mode: NeighborhoodMode::ZeroHop,
                },
                make_wallet("earning"),
                None,
                "shutdown_instruction_generates_log",
            ),
        );
        let (ui_gateway, _, ui_gateway_recording_arc) = make_recorder();
        let subject_addr = subject.start();
        let peer_actors = peer_actors_builder().ui_gateway(ui_gateway).build();
        subject_addr.try_send(BindMessage { peer_actors }).unwrap();

        subject_addr
            .try_send(NodeFromUiMessage {
                client_id: 1234,
                body: MessageBody {
                    opcode: "shutdown".to_string(),
                    path: Conversation(4321),
                    payload: Ok("{}".to_string()),
                },
            })
            .unwrap();

        System::current().stop();
        system.run();
        let ui_gateway_recording = ui_gateway_recording_arc.lock().unwrap();
        assert_eq!(ui_gateway_recording.len(), 0);
        TestLogHandler::new()
            .exists_log_containing("INFO: Neighborhood: Received shutdown order from client 1234");
    }

    #[test]
    fn connection_status_message_is_handled_properly_for_not_connected() {
        let stage = OverallConnectionStage::NotConnected;
        let client_id = 1234;
        let context_id = 4321;

        let message_opt = connection_status_message_received_by_ui(
            stage,
            client_id,
            context_id,
            "connection_status_message_is_handled_properly_for_not_connected",
        );

        assert_eq!(
            message_opt,
            Some(NodeToUiMessage {
                target: MessageTarget::ClientId(client_id),
                body: UiConnectionStatusResponse {
                    stage: stage.into()
                }
                .tmb(context_id),
            })
        )
    }

    #[test]
    fn connection_status_message_is_handled_properly_for_connected_to_neighbor() {
        let stage = OverallConnectionStage::ConnectedToNeighbor;
        let client_id = 1235;
        let context_id = 4322;

        let message_opt = connection_status_message_received_by_ui(
            stage,
            client_id,
            context_id,
            "connection_status_message_is_handled_properly_for_connected_to_neighbor",
        );

        assert_eq!(
            message_opt,
            Some(NodeToUiMessage {
                target: MessageTarget::ClientId(client_id),
                body: UiConnectionStatusResponse {
                    stage: stage.into()
                }
                .tmb(context_id),
            })
        )
    }

    #[test]
    fn connection_status_message_is_handled_properly_for_three_hops_route_found() {
        let stage = OverallConnectionStage::ThreeHopsRouteFound;
        let client_id = 1236;
        let context_id = 4323;

        let message_opt = connection_status_message_received_by_ui(
            stage,
            client_id,
            context_id,
            "connection_status_message_is_handled_properly_for_three_hops_route_found",
        );

        assert_eq!(
            message_opt,
            Some(NodeToUiMessage {
                target: MessageTarget::ClientId(client_id),
                body: UiConnectionStatusResponse {
                    stage: stage.into()
                }
                .tmb(context_id),
            })
        )
    }

    #[test]
    fn new_password_message_works() {
        let system = System::new("test");
        let mut subject = make_standard_subject();
        let root_node_record = subject.neighborhood_database.root().clone();
        let set_past_neighbors_params_arc = Arc::new(Mutex::new(vec![]));
        let persistent_config = PersistentConfigurationMock::new()
            .set_past_neighbors_params(&set_past_neighbors_params_arc)
            .set_past_neighbors_result(Ok(()));
        subject.persistent_config_opt = Some(Box::new(persistent_config));
        let subject_addr = subject.start();
        let peer_actors = peer_actors_builder().build();
        subject_addr.try_send(BindMessage { peer_actors }).unwrap();

        subject_addr
            .try_send(NewPasswordMessage {
                new_password: "borkety-bork".to_string(),
            })
            .unwrap();

        let mut db = db_from_node(&root_node_record);
        let new_neighbor = make_node_record(1324, true);
        db.add_node(new_neighbor.clone()).unwrap();
        db.add_arbitrary_half_neighbor(new_neighbor.public_key(), root_node_record.public_key());
        db.node_by_key_mut(root_node_record.public_key())
            .unwrap()
            .resign();
        db.node_by_key_mut(new_neighbor.public_key())
            .unwrap()
            .resign();
        let gossip = GossipBuilder::new(&db)
            .node(new_neighbor.public_key(), true)
            .build();
        let cores_package = ExpiredCoresPackage {
            immediate_neighbor: new_neighbor.node_addr_opt().unwrap().into(),
            paying_wallet: None,
            remaining_route: make_meaningless_route(),
            payload: gossip,
            payload_len: 0,
        };
        subject_addr.try_send(cores_package).unwrap();
        System::current().stop();
        system.run();
        let set_past_neighbors_params = set_past_neighbors_params_arc.lock().unwrap();
        assert_eq!(set_past_neighbors_params[0].1, "borkety-bork");
    }

    #[test]
    #[should_panic(
        expected = "panic message (processed with: node_lib::sub_lib::utils::crash_request_analyzer)"
    )]
    fn neighborhood_can_be_crashed_properly_but_not_improperly() {
        let mut neighborhood = make_standard_subject();
        neighborhood.crashable = true;

        prove_that_crash_request_handler_is_hooked_up(neighborhood, CRASH_KEY);
    }

    #[test]
    fn curate_past_neighbors_does_not_write_to_database_if_neighbors_are_same_but_order_has_changed(
    ) {
        let mut subject = make_standard_subject();
        // This mock is completely unprepared: any call to it should cause a panic
        let persistent_config = PersistentConfigurationMock::new();
        subject.persistent_config_opt = Some(Box::new(persistent_config));
        let neighbor_keys_before = vec![PublicKey::new(b"ABCDE"), PublicKey::new(b"FGHIJ")]
            .into_iter()
            .collect();
        let neighbor_keys_after = vec![PublicKey::new(b"FGHIJ"), PublicKey::new(b"ABCDE")]
            .into_iter()
            .collect();

        subject.curate_past_neighbors(neighbor_keys_before, neighbor_keys_after);

        // No panic; therefore no attempt was made to persist: test passes!
    }

    fn make_standard_subject() -> Neighborhood {
        let root_node = make_global_cryptde_node_record(9999, true);
        let neighbor_node = make_node_record(9998, true);
        let mut subject = neighborhood_from_nodes(&root_node, Some(&neighbor_node));
        let persistent_config = PersistentConfigurationMock::new();
        subject.persistent_config_opt = Some(Box::new(persistent_config));
        assert!(subject.gossip_acceptor_opt.is_none());
        subject
    }

    fn make_o_r_e_subject() -> (NodeRecord, NodeRecord, NodeRecord, Neighborhood) {
        let mut subject = make_standard_subject();
        let o = &subject.neighborhood_database.root().clone();
        let r = &make_node_record(4567, false);
        let e = &make_node_record(5678, false);
        {
            let db = &mut subject.neighborhood_database;
            db.add_node(r.clone()).unwrap();
            db.add_node(e.clone()).unwrap();
            let mut dual_edge = |a: &NodeRecord, b: &NodeRecord| {
                db.add_arbitrary_full_neighbor(a.public_key(), b.public_key())
            };
            dual_edge(o, r);
            dual_edge(r, e);
        }
        (o.clone(), r.clone(), e.clone(), subject)
    }

    fn segment(nodes: &[&NodeRecord], component: &Component) -> RouteSegment {
        RouteSegment::new(
            nodes.into_iter().map(|n| n.public_key()).collect(),
            component.clone(),
        )
    }

    pub struct GossipAcceptorMock {
        handle_params: Arc<
            Mutex<
                Vec<(
                    NeighborhoodDatabase,
                    Vec<AccessibleGossipRecord>,
                    SocketAddr,
                )>,
            >,
        >,
        handle_results: RefCell<Vec<GossipAcceptanceResult>>,
    }

    impl GossipAcceptor for GossipAcceptorMock {
        fn handle(
            &self,
            database: &mut NeighborhoodDatabase,
            agrs: Vec<AccessibleGossipRecord>,
            gossip_source: SocketAddr,
        ) -> GossipAcceptanceResult {
            self.handle_params
                .lock()
                .unwrap()
                .push((database.clone(), agrs, gossip_source));
            self.handle_results.borrow_mut().remove(0)
        }
    }

    impl GossipAcceptorMock {
        pub fn new() -> GossipAcceptorMock {
            GossipAcceptorMock {
                handle_params: Arc::new(Mutex::new(vec![])),
                handle_results: RefCell::new(vec![]),
            }
        }

        pub fn handle_params(
            mut self,
            params_arc: &Arc<
                Mutex<
                    Vec<(
                        NeighborhoodDatabase,
                        Vec<AccessibleGossipRecord>,
                        SocketAddr,
                    )>,
                >,
            >,
        ) -> GossipAcceptorMock {
            self.handle_params = params_arc.clone();
            self
        }

        pub fn handle_result(self, result: GossipAcceptanceResult) -> GossipAcceptorMock {
            self.handle_results.borrow_mut().push(result);
            self
        }
    }

    #[derive(Default)]
    pub struct GossipProducerMock {
        produce_params: Arc<Mutex<Vec<(NeighborhoodDatabase, PublicKey)>>>,
        produce_results: RefCell<Vec<Option<Gossip_0v1>>>,
    }

    impl GossipProducer for GossipProducerMock {
        fn produce(
            &self,
            database: &mut NeighborhoodDatabase,
            target: &PublicKey,
        ) -> Option<Gossip_0v1> {
            self.produce_params
                .lock()
                .unwrap()
                .push((database.clone(), target.clone()));
            self.produce_results.borrow_mut().remove(0)
        }

        fn produce_debut(&self, _database: &NeighborhoodDatabase) -> Gossip_0v1 {
            unimplemented!()
        }
    }

    impl GossipProducerMock {
        pub fn new() -> GossipProducerMock {
            Self::default()
        }

        pub fn produce_params(
            mut self,
            params_arc: &Arc<Mutex<Vec<(NeighborhoodDatabase, PublicKey)>>>,
        ) -> GossipProducerMock {
            self.produce_params = params_arc.clone();
            self
        }

        pub fn produce_result(self, result: Option<Gossip_0v1>) -> GossipProducerMock {
            self.produce_results.borrow_mut().push(result);
            self
        }
    }

    fn bc_from_nc_plus(
        nc: NeighborhoodConfig,
        earning_wallet: Wallet,
        consuming_wallet_opt: Option<Wallet>,
        test_name: &str,
    ) -> BootstrapperConfig {
        let home_dir = ensure_node_home_directory_exists("neighborhood", test_name);
        let mut config = BootstrapperConfig::new();
        config.neighborhood_config = nc;
        config.earning_wallet = earning_wallet;
        config.consuming_wallet_opt = consuming_wallet_opt;
        config.data_directory = home_dir;
        config
    }

    fn make_subject_from_node_descriptor(
        node_descriptor: &NodeDescriptor,
        test_name: &str,
    ) -> Neighborhood {
        let this_node_addr = NodeAddr::new(&IpAddr::from_str("111.111.111.111").unwrap(), &[8765]);
        let initial_node_descriptors = vec![node_descriptor.clone()];
        let neighborhood_config = NeighborhoodConfig {
            mode: NeighborhoodMode::Standard(
                this_node_addr,
                initial_node_descriptors,
                rate_pack(100),
            ),
        };
        let bootstrap_config =
            bc_from_nc_plus(neighborhood_config, make_wallet("earning"), None, test_name);

        let mut neighborhood = Neighborhood::new(main_cryptde(), &bootstrap_config);

        let (node_to_ui_recipient, _) = make_node_to_ui_recipient();
        neighborhood.node_to_ui_recipient_opt = Some(node_to_ui_recipient);
        neighborhood
    }

    fn connection_status_message_received_by_ui(
        stage: OverallConnectionStage,
        client_id: u64,
        context_id: u64,
        test_name: &str,
    ) -> Option<NodeToUiMessage> {
        let system = System::new("test");
        let mut subject = Neighborhood::new(
            main_cryptde(),
            &bc_from_nc_plus(
                NeighborhoodConfig {
                    mode: NeighborhoodMode::ConsumeOnly(vec![make_node_descriptor(make_ip(1))]),
                },
                make_wallet("earning"),
                None,
                test_name,
            ),
        );
        subject.overall_connection_status.stage = stage;
        let (ui_gateway, _, ui_gateway_recording_arc) = make_recorder();
        let subject_addr = subject.start();
        let peer_actors = peer_actors_builder().ui_gateway(ui_gateway).build();
        subject_addr.try_send(BindMessage { peer_actors }).unwrap();

        subject_addr
            .try_send(NodeFromUiMessage {
                client_id,
                body: MessageBody {
                    opcode: "connectionStatus".to_string(),
                    path: Conversation(context_id),
                    payload: Ok("{}".to_string()),
                },
            })
            .unwrap();

        System::current().stop();
        system.run();
        let ui_gateway_recording = ui_gateway_recording_arc.lock().unwrap();
        let message_opt = ui_gateway_recording
            .get_record_opt::<NodeToUiMessage>(0)
            .cloned();

        message_opt
    }

    fn make_neighborhood_linearly_connected_with_nodes(hops: u16) -> Neighborhood {
        let subject_node = make_global_cryptde_node_record(1234, true);
        let relay1 = make_node_record(1111, true);
        let mut nodes = vec![
            subject_node.public_key().clone(),
            relay1.public_key().clone(),
        ];
        let mut neighborhood: Neighborhood = neighborhood_from_nodes(&subject_node, Some(&relay1));
        let mut replacement_database = neighborhood.neighborhood_database.clone();

        fn nonce(x: u16) -> u16 {
            x + (10 * x) + (100 * x) + (1000 * x)
        }

        for i in 1..=hops {
            match i {
                1 => {
                    replacement_database.add_node(relay1.clone()).unwrap();
                }
                i if i < hops => {
                    let relay_node = make_node_record(nonce(i), false);
                    replacement_database.add_node(relay_node.clone()).unwrap();
                    nodes.push(relay_node.public_key().clone());
                }
                i if i == hops => {
                    let exit_node = make_node_record(nonce(i), false);
                    replacement_database.add_node(exit_node.clone()).unwrap();
                    nodes.push(exit_node.public_key().clone());
                }
                _ => panic!("The match statement should be exhaustive."),
            }
            replacement_database
                .add_arbitrary_full_neighbor(&nodes[i as usize - 1], &nodes[i as usize]);
        }

        neighborhood.gossip_acceptor_opt = Some(Box::new(DatabaseReplacementGossipAcceptor {
            replacement_database,
        }));
        neighborhood.persistent_config_opt = Some(Box::new(
            PersistentConfigurationMock::new().set_past_neighbors_result(Ok(())),
        ));

        neighborhood
    }

    pub struct NeighborhoodDatabaseMessage {}

    impl Message for NeighborhoodDatabaseMessage {
        type Result = NeighborhoodDatabase;
    }

    impl<A, M> MessageResponse<A, M> for NeighborhoodDatabase
    where
        A: Actor,
        M: Message<Result = NeighborhoodDatabase>,
    {
        fn handle<R: ResponseChannel<M>>(self, _: &mut A::Context, tx: Option<R>) {
            if let Some(tx) = tx {
                tx.send(self);
            }
        }
    }

    impl Handler<NeighborhoodDatabaseMessage> for Neighborhood {
        type Result = NeighborhoodDatabase;

        fn handle(
            &mut self,
            _msg: NeighborhoodDatabaseMessage,
            _ctx: &mut Self::Context,
        ) -> Self::Result {
            self.neighborhood_database.clone()
        }
    }
}<|MERGE_RESOLUTION|>--- conflicted
+++ resolved
@@ -344,10 +344,13 @@
                 let node_record = self
                     .neighborhood_database
                     .node_by_key_mut(&public_key)
-                    .unwrap_or_else(|| panic!("No Node Record found for public_key: {:?}", public_key));
+                    .unwrap_or_else(|| {
+                        panic!("No Node Record found for public_key: {:?}", public_key)
+                    });
                 debug!(
                     self.logger,
-                     "Marking host {host_name} unreachable for the Node with public key {:?}", public_key
+                    "Marking host {host_name} unreachable for the Node with public key {:?}",
+                    public_key
                 );
                 node_record.metadata.unreachable_hosts.insert(host_name);
             }
@@ -710,8 +713,6 @@
     }
 
     fn handle_gossip_agrs(&mut self, agrs: Vec<AccessibleGossipRecord>, gossip_source: SocketAddr) {
-trace! (self.logger, "Rate packs:{}",
-agrs.iter().map(|agr| format! ("{:?} - {:?}", agr.inner.public_key, agr.inner.rate_pack)).join ("\n  "));
         let neighbor_keys_before = self.neighbor_keys();
         self.handle_agrs(agrs, gossip_source);
         let neighbor_keys_after = self.neighbor_keys();
@@ -1138,21 +1139,33 @@
         logger: &Logger,
     ) -> i64 {
         let mut rate_undesirability = match undesirability_type {
-            UndesirabilityType::Relay =>
-                (node_record.inner.rate_pack.routing_byte_rate * payload_size as u64) +
-                    node_record.inner.rate_pack.routing_service_rate,
-            UndesirabilityType::ExitRequest(_) =>
-                (node_record.inner.rate_pack.exit_byte_rate * payload_size as u64) +
-                    node_record.inner.rate_pack.exit_service_rate,
-            UndesirabilityType::ExitAndRouteResponse =>
-                (node_record.inner.rate_pack.exit_byte_rate * payload_size as u64) +
-                    node_record.inner.rate_pack.exit_service_rate +
-                    (node_record.inner.rate_pack.routing_byte_rate * payload_size as u64) +
-                    node_record.inner.rate_pack.routing_service_rate,
+            UndesirabilityType::Relay => {
+                (node_record.inner.rate_pack.routing_byte_rate * payload_size as u64)
+                    + node_record.inner.rate_pack.routing_service_rate
+            }
+            UndesirabilityType::ExitRequest(_) => {
+                (node_record.inner.rate_pack.exit_byte_rate * payload_size as u64)
+                    + node_record.inner.rate_pack.exit_service_rate
+            }
+            UndesirabilityType::ExitAndRouteResponse => {
+                (node_record.inner.rate_pack.exit_byte_rate * payload_size as u64)
+                    + node_record.inner.rate_pack.exit_service_rate
+                    + (node_record.inner.rate_pack.routing_byte_rate * payload_size as u64)
+                    + node_record.inner.rate_pack.routing_service_rate
+            }
         } as i64;
         if let UndesirabilityType::ExitRequest(Some(hostname)) = undesirability_type {
             if node_record.metadata.unreachable_hosts.contains(hostname) {
-                trace! (logger, "To {:?} ({:?}): unreachable host {}; undesirability {} + {} = {}", node_record.public_key(), undesirability_type, hostname, rate_undesirability, UNREACHABLE_HOST_PENALTY, rate_undesirability + UNREACHABLE_HOST_PENALTY);
+                trace!(
+                    logger,
+                    "To {:?} ({:?}): unreachable host {}; undesirability {} + {} = {}",
+                    node_record.public_key(),
+                    undesirability_type,
+                    hostname,
+                    rate_undesirability,
+                    UNREACHABLE_HOST_PENALTY,
+                    rate_undesirability + UNREACHABLE_HOST_PENALTY
+                );
                 rate_undesirability += UNREACHABLE_HOST_PENALTY;
             }
         }
@@ -1196,25 +1209,22 @@
         hostname_opt: Option<&str>,
     ) -> Option<Vec<&'a PublicKey>> {
         let mut minimum_undesirability = i64::MAX;
-        let result = self.routing_engine(
-            vec![source],
-            self.compute_initial_undesirability(source, payload_size, direction),
-            target_opt,
-            minimum_hops,
-            payload_size,
-            direction,
-            &mut minimum_undesirability,
-            hostname_opt,
-        )
-        .into_iter()
-        .filter(|cr| cr.undesirability <= minimum_undesirability)
-        .map(|cr| cr.nodes)
-        .next();
-        trace!(
-            self.logger,
-            "find_best_route_segment (source: {:?}, target_opt: {:?}, minimum_hops: {}, payload_size: {}, direction: {:?}, hostname_opt: {:?}) -> {:?}",
-            source, target_opt, minimum_hops, payload_size, direction, hostname_opt, result
-        );
+        let result = self
+            .routing_engine(
+                vec![source],
+                self.compute_initial_undesirability(source, payload_size, direction),
+                target_opt,
+                minimum_hops,
+                payload_size,
+                direction,
+                &mut minimum_undesirability,
+                hostname_opt,
+            )
+            .into_iter()
+            .filter(|cr| cr.undesirability <= minimum_undesirability)
+            .map(|cr| cr.nodes)
+            .next();
+
         result
     }
 
@@ -1231,8 +1241,6 @@
         hostname_opt: Option<&str>,
     ) -> Vec<ComputedRouteSegment<'a>> {
         if undesirability > *minimum_undesirability {
-            trace! (self.logger, "Undesirability {} is already greater than minimum_undesirability {}: abandoning possibility {:?}",
-                undesirability, minimum_undesirability, prefix);
             return vec![];
         }
         let first_node_key = prefix.first().expect("Empty prefix");
@@ -1249,14 +1257,12 @@
                 previous_node.public_key(),
             )
         {
-            trace! (self.logger, "Found working possibility with undesirability {}: {:?}", undesirability, prefix);
             if undesirability < *minimum_undesirability {
                 *minimum_undesirability = undesirability;
             }
             vec![ComputedRouteSegment::new(prefix, undesirability)]
         } else if (hops_remaining == 0) && target_opt.is_none() {
             // don't continue a targetless search past the minimum hop count
-            trace! (self.logger, "Broke hop-count minimum - abandoning: {:?}", prefix);
             vec![]
         } else {
             // Go through all the neighbors and compute shorter routes through all the ones we're not already using.
@@ -1329,10 +1335,18 @@
         direction: RouteDirection,
     ) -> i64 {
         if direction == RouteDirection::Over {
-            return 0
+            return 0;
         }
-        let node_record = self.neighborhood_database.node_by_key(public_key).expect("Exit node disappeared");
-        Self::compute_undesirability(node_record, payload_size, UndesirabilityType::ExitAndRouteResponse, &self.logger)
+        let node_record = self
+            .neighborhood_database
+            .node_by_key(public_key)
+            .expect("Exit node disappeared");
+        Self::compute_undesirability(
+            node_record,
+            payload_size,
+            UndesirabilityType::ExitAndRouteResponse,
+            &self.logger,
+        )
     }
 
     #[allow(clippy::too_many_arguments)]
@@ -1347,14 +1361,21 @@
         hostname_opt: Option<&str>,
     ) -> i64 {
         let undesirability_type = match (direction, target_opt) {
-            (RouteDirection::Over, None) if hops_remaining == 0 => UndesirabilityType::ExitRequest(hostname_opt),
+            (RouteDirection::Over, None) if hops_remaining == 0 => {
+                UndesirabilityType::ExitRequest(hostname_opt)
+            }
             (RouteDirection::Over, _) => UndesirabilityType::Relay,
-            (RouteDirection::Back, _) if undesirability == 0 => UndesirabilityType::ExitAndRouteResponse,
+            (RouteDirection::Back, _) if undesirability == 0 => {
+                UndesirabilityType::ExitAndRouteResponse
+            }
             (RouteDirection::Back, _) => UndesirabilityType::Relay,
         };
-trace! (self.logger, "Link type for {:?} with direction {:?}, target_opt {:?}, hops_remaining {:?}: {:?}",
-node_record.public_key(), direction, target_opt, hops_remaining, undesirability_type);
-        let node_undesirability = Self::compute_undesirability(node_record, payload_size, undesirability_type, &self.logger);
+        let node_undesirability = Self::compute_undesirability(
+            node_record,
+            payload_size,
+            undesirability_type,
+            &self.logger,
+        );
         undesirability + node_undesirability
     }
 
@@ -3291,22 +3312,22 @@
 
     #[test]
     fn computing_undesirability_works_for_relay_on_over_leg() {
-        let node_record = make_node_record (1234, false);
+        let node_record = make_node_record(1234, false);
         let subject = make_standard_subject();
 
-        let new_undesirability = subject.compute_new_undesirability (
+        let new_undesirability = subject.compute_new_undesirability(
             &node_record,
             1_000_000, // Nonzero undesirability: on our way
             None,
             5, // Lots of hops to go yet
             1_000,
             RouteDirection::Over,
-            Some ("hostname.com"),
+            Some("hostname.com"),
         );
 
         let rate_pack = node_record.rate_pack();
         // node_record will charge us for the link beyond
-        assert_eq! (
+        assert_eq!(
             new_undesirability,
             1_000_000 // existing undesirability
                 + rate_pack.routing_charge (1_000) as i64 // charge to route packet
@@ -3315,21 +3336,21 @@
 
     #[test]
     fn computing_undesirability_works_for_exit_on_over_leg_for_non_blacklisted_host() {
-        let node_record = make_node_record (2345, false);
+        let node_record = make_node_record(2345, false);
         let subject = make_standard_subject();
 
-        let new_undesirability = subject.compute_new_undesirability (
+        let new_undesirability = subject.compute_new_undesirability(
             &node_record,
             1_000_000,
             None,
             0, // Last hop
             1_000,
             RouteDirection::Over,
-            Some ("hostname.com"),
+            Some("hostname.com"),
         );
 
         let rate_pack = node_record.rate_pack();
-        assert_eq! (
+        assert_eq!(
             new_undesirability,
             1_000_000 // existing undesirability
                     + rate_pack.exit_charge (1_000) as i64 // charge to exit request
@@ -3338,22 +3359,25 @@
 
     #[test]
     fn computing_undesirability_works_for_exit_on_over_leg_for_blacklisted_host() {
-        let mut node_record = make_node_record (2345, false);
-        node_record.metadata.unreachable_hosts.insert ("hostname.com".to_string());
+        let mut node_record = make_node_record(2345, false);
+        node_record
+            .metadata
+            .unreachable_hosts
+            .insert("hostname.com".to_string());
         let subject = make_standard_subject();
 
-        let new_undesirability = subject.compute_new_undesirability (
+        let new_undesirability = subject.compute_new_undesirability(
             &node_record,
             1_000_000,
             None,
             0, // Last hop
             1_000,
             RouteDirection::Over,
-            Some ("hostname.com"),
+            Some("hostname.com"),
         );
 
         let rate_pack = node_record.rate_pack();
-        assert_eq! (
+        assert_eq!(
             new_undesirability,
             1_000_000 // existing undesirability
                     + rate_pack.exit_charge (1_000) as i64 // charge to exit request
@@ -3363,17 +3387,20 @@
 
     #[test]
     fn computing_initial_undesirability_works_for_origin_on_over_leg() {
-        let node_record = make_node_record (4567, false);
+        let node_record = make_node_record(4567, false);
         let mut subject = make_standard_subject();
-        subject.neighborhood_database.add_node (node_record.clone()).unwrap();
-
-        let initial_undesirability = subject.compute_initial_undesirability (
+        subject
+            .neighborhood_database
+            .add_node(node_record.clone())
+            .unwrap();
+
+        let initial_undesirability = subject.compute_initial_undesirability(
             node_record.public_key(),
             1_000,
             RouteDirection::Over,
         );
 
-        assert_eq! (
+        assert_eq!(
             initial_undesirability,
             0 // Origin does not charge itself for routing
         );
@@ -3381,18 +3408,21 @@
 
     #[test]
     fn computing_initial_undesirability_works_for_exit_on_back_leg() {
-        let node_record = make_node_record (4567, false);
+        let node_record = make_node_record(4567, false);
         let mut subject = make_standard_subject();
-        subject.neighborhood_database.add_node (node_record.clone()).unwrap();
-
-        let initial_undesirability = subject.compute_initial_undesirability (
+        subject
+            .neighborhood_database
+            .add_node(node_record.clone())
+            .unwrap();
+
+        let initial_undesirability = subject.compute_initial_undesirability(
             node_record.public_key(),
             1_000,
             RouteDirection::Back,
         );
 
         let rate_pack = node_record.rate_pack();
-        assert_eq! (
+        assert_eq!(
             initial_undesirability,
             rate_pack.exit_charge (1_000) as i64 // charge to exit response
                 + rate_pack.routing_charge (1_000) as i64 // charge to route response
@@ -3401,13 +3431,13 @@
 
     #[test]
     fn computing_undesirability_works_for_relay_on_back_leg() {
-        let node_record = make_node_record (4567, false);
+        let node_record = make_node_record(4567, false);
         let subject = make_standard_subject();
 
-        let new_undesirability = subject.compute_new_undesirability (
+        let new_undesirability = subject.compute_new_undesirability(
             &node_record,
             1_000_000, // Nonzero undesirability: we're on our way
-            Some (&PublicKey::new (b"Booga")),
+            Some(&PublicKey::new(b"Booga")),
             5, // Plenty of hops remaining: not there yet
             1_000,
             RouteDirection::Back,
@@ -3415,7 +3445,7 @@
         );
 
         let rate_pack = node_record.rate_pack();
-        assert_eq! (
+        assert_eq!(
             new_undesirability,
             1_000_000 // existing undesirability
                 + rate_pack.routing_charge (1_000) as i64 // charge to route response
@@ -5181,11 +5211,7 @@
                 .unreachable_hosts
                 .contains(&unreachable_host));
             TestLogHandler::new().exists_log_matching(&format!(
-<<<<<<< HEAD
                 "DEBUG: Neighborhood: Marking host facebook.com unreachable for the Node with public key 0x657869745F6E6F6465"
-=======
-                "DEBUG: Neighborhood: Marking host {unreachable_host} unreachable for the Node with public key {public_key}"
->>>>>>> 68ad73dd
             ));
         });
         addr.try_send(AssertionsMessage { assertions }).unwrap();
