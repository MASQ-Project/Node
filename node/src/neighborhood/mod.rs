--- conflicted
+++ resolved
@@ -432,15 +432,11 @@
         if self.persistent_config_opt.is_none() {
             let db_initializer = DbInitializerReal::default();
             let conn = db_initializer
-<<<<<<< HEAD
                 .initialize(
                     &self.data_directory,
                     false,
                     MigratorConfig::panic_on_migration(),
                 )
-=======
-                .initialize(&self.data_directory, self.chain, true) // TODO: Probably should be false
->>>>>>> 46f76b69
                 .expect("Neighborhood could not connect to database");
             self.persistent_config_opt = Some(Box::new(PersistentConfigurationReal::from(conn)));
         }
@@ -1453,9 +1449,6 @@
         let consuming_wallet = Some(make_paying_wallet(b"consuming"));
         let neighbor_node = make_node_record(3456, true);
         let system = System::new("node_with_bad_neighbor_config_panics");
-<<<<<<< HEAD
-        let mut subject = Neighborhood::new(
-=======
         let node_descriptor = NodeDescriptor {
             blockchain: Chain::EthRopsten,
             encryption_public_key: cryptde
@@ -1465,8 +1458,7 @@
                 .expect("Internal error"),
             node_addr_opt: None,
         };
-        let subject = Neighborhood::new(
->>>>>>> 46f76b69
+        let mut subject = Neighborhood::new(
             cryptde,
             &bc_from_nc_plus(
                 NeighborhoodConfig {
