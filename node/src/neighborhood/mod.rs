// Copyright (c) 2019, MASQ (https://masq.ai) and/or its affiliates. All rights reserved.

pub mod dot_graph;
pub mod gossip;
pub mod gossip_acceptor;
pub mod gossip_producer;
pub mod neighborhood_database;
pub mod node_record;

use std::cmp::Ordering;
use std::convert::TryFrom;
use std::net::SocketAddr;
use std::path::PathBuf;

use actix::Addr;
use actix::Context;
use actix::Handler;
use actix::MessageResult;
use actix::Recipient;
use actix::{Actor, System};
use itertools::Itertools;
use masq_lib::messages::FromMessageBody;
use masq_lib::messages::UiShutdownRequest;
use masq_lib::ui_gateway::{NodeFromUiMessage, NodeToUiMessage};
<<<<<<< HEAD
use masq_lib::utils::{exit_process, ExpectValue};
use neighborhood_database::NeighborhoodDatabase;
use node_record::NodeRecord;
=======
use masq_lib::utils::exit_process;
>>>>>>> ace88de2

use crate::bootstrapper::BootstrapperConfig;
use crate::database::db_initializer::{DbInitializer, DbInitializerReal};
use crate::database::db_migrations::MigratorConfig;
use crate::db_config::persistent_configuration::{
    PersistentConfiguration, PersistentConfigurationReal,
};
use crate::neighborhood::gossip::{DotGossipEndpoint, GossipNodeRecord, Gossip_0v1};
use crate::neighborhood::gossip_acceptor::GossipAcceptanceResult;
use crate::neighborhood::node_record::NodeRecordInner_0v1;
use crate::stream_messages::RemovedStreamType;
use crate::sub_lib::configurator::NewPasswordMessage;
use crate::sub_lib::cryptde::PublicKey;
use crate::sub_lib::cryptde::{CryptDE, CryptData, PlainData};
use crate::sub_lib::dispatcher::{Component, StreamShutdownMsg};
use crate::sub_lib::hopper::{ExpiredCoresPackage, NoLookupIncipientCoresPackage};
use crate::sub_lib::hopper::{IncipientCoresPackage, MessageType};
use crate::sub_lib::neighborhood::ExpectedService;
use crate::sub_lib::neighborhood::ExpectedServices;
use crate::sub_lib::neighborhood::NeighborhoodSubs;
use crate::sub_lib::neighborhood::NodeDescriptor;
use crate::sub_lib::neighborhood::NodeQueryMessage;
use crate::sub_lib::neighborhood::NodeQueryResponseMetadata;
use crate::sub_lib::neighborhood::NodeRecordMetadataMessage;
use crate::sub_lib::neighborhood::RemoveNeighborMessage;
use crate::sub_lib::neighborhood::RouteQueryMessage;
use crate::sub_lib::neighborhood::RouteQueryResponse;
use crate::sub_lib::neighborhood::{DispatcherNodeQueryMessage, GossipFailure_0v1};
use crate::sub_lib::node_addr::NodeAddr;
use crate::sub_lib::peer_actors::{BindMessage, NewPublicIp, StartMessage};
use crate::sub_lib::proxy_server::DEFAULT_MINIMUM_HOP_COUNT;
use crate::sub_lib::route::Route;
use crate::sub_lib::route::RouteSegment;
use crate::sub_lib::set_consuming_wallet_message::SetConsumingWalletMessage;
use crate::sub_lib::stream_handler_pool::DispatcherNodeQueryResponse;
use crate::sub_lib::utils::{handle_ui_crash_request, NODE_MAILBOX_CAPACITY};
use crate::sub_lib::versioned_data::VersionedData;
use crate::sub_lib::wallet::Wallet;
use gossip_acceptor::GossipAcceptor;
use gossip_acceptor::GossipAcceptorReal;
use gossip_producer::GossipProducer;
use gossip_producer::GossipProducerReal;
use masq_lib::blockchains::chains::Chain;
<<<<<<< HEAD
use masq_lib::logger::Logger;

mod dot_graph;
pub mod gossip;
pub mod gossip_acceptor;
#[cfg(not(feature = "expose_test_privates"))]
mod gossip_producer;
#[cfg(feature = "expose_test_privates")]
pub mod gossip_producer;
pub mod neighborhood_database;
pub mod node_record;
=======
use masq_lib::crash_point::CrashPoint;
use masq_lib::utils::ExpectValue;
use neighborhood_database::NeighborhoodDatabase;
use node_record::NodeRecord;
>>>>>>> ace88de2

pub const CRASH_KEY: &str = "NEIGHBORHOOD";

pub struct Neighborhood {
    cryptde: &'static dyn CryptDE,
    hopper: Option<Recipient<IncipientCoresPackage>>,
    hopper_no_lookup: Option<Recipient<NoLookupIncipientCoresPackage>>,
    is_connected_to_min_hop_count_radius: bool,
    connected_signal: Option<Recipient<StartMessage>>,
    _to_ui_message_sub: Option<Recipient<NodeToUiMessage>>,
    gossip_acceptor: Box<dyn GossipAcceptor>,
    gossip_producer: Box<dyn GossipProducer>,
    neighborhood_database: NeighborhoodDatabase,
    consuming_wallet_opt: Option<Wallet>,
    next_return_route_id: u32,
    initial_neighbors: Vec<NodeDescriptor>,
    chain: Chain,
    crashable: bool,
    data_directory: PathBuf,
    persistent_config_opt: Option<Box<dyn PersistentConfiguration>>,
    db_password_opt: Option<String>,
    logger: Logger,
}

impl Actor for Neighborhood {
    type Context = Context<Self>;
}

impl Handler<BindMessage> for Neighborhood {
    type Result = ();

    fn handle(&mut self, msg: BindMessage, ctx: &mut Self::Context) -> Self::Result {
        ctx.set_mailbox_capacity(NODE_MAILBOX_CAPACITY);
        self.hopper = Some(msg.peer_actors.hopper.from_hopper_client);
        self.hopper_no_lookup = Some(msg.peer_actors.hopper.from_hopper_client_no_lookup);
        self.connected_signal = Some(msg.peer_actors.accountant.start);
    }
}

impl Handler<StartMessage> for Neighborhood {
    type Result = ();

    fn handle(&mut self, _msg: StartMessage, _ctx: &mut Self::Context) -> Self::Result {
        self.handle_start_message();
    }
}

impl Handler<NewPublicIp> for Neighborhood {
    type Result = ();

    fn handle(&mut self, msg: NewPublicIp, _ctx: &mut Self::Context) -> Self::Result {
        self.handle_new_public_ip(msg);
    }
}

impl Handler<SetConsumingWalletMessage> for Neighborhood {
    type Result = ();

    fn handle(&mut self, msg: SetConsumingWalletMessage, _ctx: &mut Self::Context) -> Self::Result {
        self.consuming_wallet_opt = Some(msg.wallet);
    }
}

impl Handler<NodeQueryMessage> for Neighborhood {
    type Result = MessageResult<NodeQueryMessage>;

    fn handle(
        &mut self,
        msg: NodeQueryMessage,
        _ctx: &mut Self::Context,
    ) -> <Self as Handler<NodeQueryMessage>>::Result {
        let node_record_ref_opt = match msg {
            NodeQueryMessage::IpAddress(ip_addr) => self.neighborhood_database.node_by_ip(&ip_addr),
            NodeQueryMessage::PublicKey(key) => self.neighborhood_database.node_by_key(&key),
        };

        MessageResult(node_record_ref_opt.map(|node_record_ref| {
            NodeQueryResponseMetadata::new(
                node_record_ref.public_key().clone(),
                node_record_ref.node_addr_opt(),
                node_record_ref.rate_pack().clone(),
            )
        }))
    }
}

impl Handler<DispatcherNodeQueryMessage> for Neighborhood {
    type Result = ();

    fn handle(
        &mut self,
        msg: DispatcherNodeQueryMessage,
        _ctx: &mut Self::Context,
    ) -> <Self as Handler<DispatcherNodeQueryMessage>>::Result {
        let node_record_ref_opt = match msg.query {
            NodeQueryMessage::IpAddress(ip_addr) => self.neighborhood_database.node_by_ip(&ip_addr),
            NodeQueryMessage::PublicKey(key) => self.neighborhood_database.node_by_key(&key),
        };

        let node_descriptor = node_record_ref_opt.map(|node_record_ref| {
            NodeQueryResponseMetadata::new(
                node_record_ref.public_key().clone(),
                node_record_ref.node_addr_opt(),
                node_record_ref.rate_pack().clone(),
            )
        });

        let response = DispatcherNodeQueryResponse {
            result: node_descriptor,
            context: msg.context,
        };

        msg.recipient
            .try_send(response)
            .expect("Dispatcher's StreamHandlerPool is dead");
    }
}

impl Handler<RouteQueryMessage> for Neighborhood {
    type Result = MessageResult<RouteQueryMessage>;

    fn handle(
        &mut self,
        msg: RouteQueryMessage,
        _ctx: &mut Self::Context,
    ) -> <Self as Handler<RouteQueryMessage>>::Result {
        let response = self.handle_route_query_message(msg);
        MessageResult(response)
    }
}

impl Handler<ExpiredCoresPackage<Gossip_0v1>> for Neighborhood {
    type Result = ();

    fn handle(
        &mut self,
        msg: ExpiredCoresPackage<Gossip_0v1>,
        _ctx: &mut Self::Context,
    ) -> Self::Result {
        let incoming_gossip = msg.payload;
        self.log_incoming_gossip(&incoming_gossip, msg.immediate_neighbor);
        self.handle_gossip(incoming_gossip, msg.immediate_neighbor);
    }
}

impl Handler<ExpiredCoresPackage<GossipFailure_0v1>> for Neighborhood {
    type Result = ();

    fn handle(
        &mut self,
        msg: ExpiredCoresPackage<GossipFailure_0v1>,
        _ctx: &mut Self::Context,
    ) -> Self::Result {
        self.handle_gossip_failure(msg.immediate_neighbor, msg.payload);
    }
}

impl Handler<RemoveNeighborMessage> for Neighborhood {
    type Result = ();

    fn handle(&mut self, msg: RemoveNeighborMessage, _ctx: &mut Self::Context) -> Self::Result {
        let public_key = &msg.public_key;
        match self.neighborhood_database.remove_neighbor(public_key) {
            Err(s) => error!(self.logger, "{}", s),
            Ok(db_changed) => {
                if db_changed {
                    self.gossip_to_neighbors();
                    info!(
                        self.logger,
                        "removed neighbor by public key: {}", public_key
                    )
                }
            }
        }
    }
}

impl Handler<NodeRecordMetadataMessage> for Neighborhood {
    type Result = ();

    fn handle(&mut self, msg: NodeRecordMetadataMessage, _ctx: &mut Self::Context) -> Self::Result {
        match msg {
            NodeRecordMetadataMessage::Desirable(public_key, desirable) => {
                if let Some(node_record) = self.neighborhood_database.node_by_key_mut(&public_key) {
                    node_record.set_desirable(desirable);
                };
            }
        };
    }
}

impl Handler<StreamShutdownMsg> for Neighborhood {
    type Result = ();

    fn handle(&mut self, msg: StreamShutdownMsg, _ctx: &mut Self::Context) -> Self::Result {
        self.handle_stream_shutdown_msg(msg);
    }
}

impl Handler<NodeFromUiMessage> for Neighborhood {
    type Result = ();

    fn handle(&mut self, msg: NodeFromUiMessage, _ctx: &mut Self::Context) -> Self::Result {
        let client_id = msg.client_id;
        if let Ok((body, _)) = UiShutdownRequest::fmb(msg.body.clone()) {
            self.handle_shutdown_order(client_id, body);
        } else {
            handle_ui_crash_request(msg, &self.logger, self.crashable, CRASH_KEY)
        }
    }
}

impl Handler<NewPasswordMessage> for Neighborhood {
    type Result = ();

    fn handle(&mut self, msg: NewPasswordMessage, _ctx: &mut Self::Context) -> Self::Result {
        self.handle_new_password(msg.new_password);
    }
}

#[derive(Debug, PartialEq, Clone)]
pub struct AccessibleGossipRecord {
    pub signed_gossip: PlainData,
    pub signature: CryptData,
    pub node_addr_opt: Option<NodeAddr>,
    pub inner: NodeRecordInner_0v1,
}

impl AccessibleGossipRecord {
    pub fn regenerate_signed_gossip(&mut self, cryptde: &dyn CryptDE) {
        let (signed_gossip, signature) = regenerate_signed_gossip(&self.inner, cryptde);
        self.signed_gossip = signed_gossip;
        self.signature = signature;
    }
}

impl TryFrom<GossipNodeRecord> for AccessibleGossipRecord {
    type Error = String;

    fn try_from(value: GossipNodeRecord) -> Result<Self, Self::Error> {
        match serde_cbor::de::from_slice(value.signed_data.as_slice()) {
            Ok(inner) => Ok(AccessibleGossipRecord {
                signed_gossip: value.signed_data,
                signature: value.signature,
                node_addr_opt: value.node_addr_opt,
                inner,
            }),
            Err(e) => Err(format!("{}", e)),
        }
    }
}

#[derive(Debug, PartialEq, Clone, Copy)]
enum RouteDirection {
    Over,
    Back,
}

impl Neighborhood {
    pub fn new(cryptde: &'static dyn CryptDE, config: &BootstrapperConfig) -> Self {
        let neighborhood_config = &config.neighborhood_config;
        if neighborhood_config.mode.is_zero_hop()
            && !neighborhood_config.mode.neighbor_configs().is_empty()
        {
            panic!(
                "A zero-hop MASQ Node is not decentralized and cannot have a --neighbors setting"
            )
        }
        let gossip_acceptor: Box<dyn GossipAcceptor> = Box::new(GossipAcceptorReal::new(cryptde));
        let gossip_producer = Box::new(GossipProducerReal::new());
        let neighborhood_database = NeighborhoodDatabase::new(
            cryptde.public_key(),
            neighborhood_config.mode.clone(),
            config.earning_wallet.clone(),
            cryptde,
        );
        let is_mainnet = config.blockchain_bridge_config.chain.is_mainnet();
        let initial_neighbors: Vec<NodeDescriptor> = neighborhood_config
            .mode
            .neighbor_configs()
            .iter()
            .map(|nc| {
                let mainnet_nc = nc.blockchain.is_mainnet();
                if mainnet_nc != is_mainnet {
                    panic!(
                        "Neighbor {} is {}on the mainnet blockchain",
                        nc.to_string(cryptde),
                        if mainnet_nc { "" } else { "not " }
                    );
                }
                nc.clone()
            })
            .collect_vec();

        Neighborhood {
            cryptde,
            hopper: None,
            hopper_no_lookup: None,
            connected_signal: None,
            _to_ui_message_sub: None,
            is_connected_to_min_hop_count_radius: false,
            gossip_acceptor,
            gossip_producer,
            neighborhood_database,
            consuming_wallet_opt: config.consuming_wallet_opt.clone(),
            next_return_route_id: 0,
            initial_neighbors,
            chain: config.blockchain_bridge_config.chain,
            crashable: config.crash_point == CrashPoint::Message,
            data_directory: config.data_directory.clone(),
            persistent_config_opt: None,
            db_password_opt: config.db_password_opt.clone(),
            logger: Logger::new("Neighborhood"),
        }
    }

    pub fn make_subs_from(addr: &Addr<Neighborhood>) -> NeighborhoodSubs {
        NeighborhoodSubs {
            bind: addr.clone().recipient::<BindMessage>(),
            start: addr.clone().recipient::<StartMessage>(),
            new_public_ip: addr.clone().recipient::<NewPublicIp>(),
            node_query: addr.clone().recipient::<NodeQueryMessage>(),
            route_query: addr.clone().recipient::<RouteQueryMessage>(),
            update_node_record_metadata: addr.clone().recipient::<NodeRecordMetadataMessage>(),
            from_hopper: addr.clone().recipient::<ExpiredCoresPackage<Gossip_0v1>>(),
            gossip_failure: addr
                .clone()
                .recipient::<ExpiredCoresPackage<GossipFailure_0v1>>(),
            dispatcher_node_query: addr.clone().recipient::<DispatcherNodeQueryMessage>(),
            remove_neighbor: addr.clone().recipient::<RemoveNeighborMessage>(),
            stream_shutdown_sub: addr.clone().recipient::<StreamShutdownMsg>(),
            set_consuming_wallet_sub: addr.clone().recipient::<SetConsumingWalletMessage>(),
            from_ui_message_sub: addr.clone().recipient::<NodeFromUiMessage>(),
            new_password_sub: addr.clone().recipient::<NewPasswordMessage>(),
        }
    }

    fn handle_start_message(&mut self) {
        self.connect_database();
        self.send_debut_gossip();
    }

    fn handle_new_public_ip(&mut self, msg: NewPublicIp) {
        let new_public_ip = msg.new_ip;
        let old_public_ip = self
            .neighborhood_database
            .root()
            .node_addr_opt()
            .expect_v("Root node")
            .ip_addr();
        self.neighborhood_database.new_public_ip(new_public_ip);
        info!(
            self.logger,
            "Changed public IP from {} to {}", old_public_ip, new_public_ip
        );
    }

    fn handle_route_query_message(&mut self, msg: RouteQueryMessage) -> Option<RouteQueryResponse> {
        let msg_str = format!("{:?}", msg);
        let route_result = if msg.minimum_hop_count == 0 {
            Ok(self.zero_hop_route_response())
        } else {
            self.make_round_trip_route(msg)
        };
        match route_result {
            Ok(response) => {
                debug!(
                    self.logger,
                    "Processed {} into {}-hop response",
                    msg_str,
                    response.route.hops.len(),
                );
                Some(response)
            }
            Err(msg) => {
                error!(self.logger, "Unsatisfied route query: {}", msg);
                None
            }
        }
    }

    fn connect_database(&mut self) {
        if self.persistent_config_opt.is_none() {
            let db_initializer = DbInitializerReal::default();
            let conn = db_initializer
                .initialize(
                    &self.data_directory,
                    false,
                    MigratorConfig::panic_on_migration(),
                )
                .expect("Neighborhood could not connect to database");
            self.persistent_config_opt = Some(Box::new(PersistentConfigurationReal::from(conn)));
        }
    }

    fn send_debut_gossip(&mut self) {
        if self.initial_neighbors.is_empty() {
            info!(self.logger, "Empty. No Nodes to report to; continuing");
            return;
        }

        let gossip = self
            .gossip_producer
            .produce_debut(&self.neighborhood_database);
        self.initial_neighbors.iter().for_each(|node_descriptor| {
            if let Some(node_addr) = &node_descriptor.node_addr_opt {
                self.hopper_no_lookup
                    .as_ref()
                    .expect("unbound hopper")
                    .try_send(
                        NoLookupIncipientCoresPackage::new(
                            self.cryptde,
                            &node_descriptor.encryption_public_key,
                            node_addr,
                            MessageType::Gossip(gossip.clone().into()),
                        )
                        .expectv("public key"),
                    )
                    .expect("hopper is dead");
                trace!(
                    self.logger,
                    "Sent Gossip: {}",
                    gossip.to_dot_graph(
                        self.neighborhood_database.root(),
                        (
                            &node_descriptor.encryption_public_key,
                            &node_descriptor.node_addr_opt
                        ),
                    )
                );
            } else {
                panic!(
                    "--neighbors node descriptors must have IP address and port list, not '{}'",
                    node_descriptor.to_string(self.cryptde)
                )
            }
        });
    }

    fn log_incoming_gossip(&self, incoming_gossip: &Gossip_0v1, gossip_source: SocketAddr) {
        let source = match self.neighborhood_database.node_by_ip(&gossip_source.ip()) {
            Some(node) => DotGossipEndpoint::from(node),
            None => DotGossipEndpoint::from(gossip_source),
        };
        trace!(
            self.logger,
            "Received Gossip: {}",
            incoming_gossip.to_dot_graph(source, self.neighborhood_database.root())
        );
    }

    fn handle_gossip(&mut self, incoming_gossip: Gossip_0v1, gossip_source: SocketAddr) {
        let record_count = incoming_gossip.node_records.len();
        info!(
            self.logger,
            "Processing Gossip about {} Nodes", record_count
        );
        let agrs: Vec<AccessibleGossipRecord> = incoming_gossip
            .node_records
            .into_iter()
            .flat_map(AccessibleGossipRecord::try_from)
            .collect();

        if agrs.len() < record_count {
            // TODO: Instead of ignoring non-deserializable Gossip, ban the Node that sent it
            error!(
                self.logger,
                "Received non-deserializable Gossip from {}", gossip_source
            );
            self.announce_gossip_handling_completion(record_count);
            return;
        }

        let signature_invalid = |agr: &AccessibleGossipRecord| {
            !self.cryptde.verify_signature(
                &agr.signed_gossip,
                &agr.signature,
                &agr.inner.public_key,
            )
        };
        if agrs.iter().any(signature_invalid) {
            // TODO: Instead of ignoring badly-signed Gossip, ban the Node that sent it
            error!(
                self.logger,
                "Received Gossip with invalid signature from {}", gossip_source
            );
            self.announce_gossip_handling_completion(record_count);
            return;
        }

        self.handle_gossip_agrs(agrs, gossip_source);
        self.announce_gossip_handling_completion(record_count);
    }

    fn handle_gossip_failure(&mut self, failure_source: SocketAddr, failure: GossipFailure_0v1) {
        match self
            .initial_neighbors
            .iter()
            .find_position(|n| match &n.node_addr_opt {
                None => false,
                Some(node_addr) => node_addr.ip_addr() == failure_source.ip(),
            }) {
            None => unimplemented!("TODO: Test-drive me (or replace me with a panic)"),
            Some((position, node_descriptor)) => {
                warning!(
                    self.logger,
                    "Node at {} refused Debut: {}",
                    node_descriptor
                        .node_addr_opt
                        .as_ref()
                        .expectv("NodeAddr")
                        .ip_addr(),
                    failure
                );
                self.initial_neighbors.remove(position);
                if self.initial_neighbors.is_empty() {
                    error!(self.logger, "None of the Nodes listed in the --neighbors parameter could accept your Debut; shutting down");
                    System::current().stop_with_code(1)
                }
            }
        };
    }

    fn to_node_descriptors(&self, keys: &[PublicKey]) -> Vec<NodeDescriptor> {
        keys.iter()
            .map(|k| {
                NodeDescriptor::from((
                    self.neighborhood_database
                        .node_by_key(k)
                        .expectv("NodeRecord"),
                    self.chain,
                    self.cryptde,
                ))
            })
            .collect()
    }

    fn handle_gossip_agrs(&mut self, agrs: Vec<AccessibleGossipRecord>, gossip_source: SocketAddr) {
        let neighbor_keys_before = self.neighbor_keys();
        self.handle_agrs(agrs, gossip_source);
        let neighbor_keys_after = self.neighbor_keys();
        self.handle_database_changes(&neighbor_keys_before, &neighbor_keys_after);
    }

    fn neighbor_keys(&self) -> Vec<PublicKey> {
        self.neighborhood_database
            .root()
            .full_neighbor_keys(&self.neighborhood_database)
            .into_iter()
            .cloned()
            .collect()
    }

    fn handle_agrs(&mut self, agrs: Vec<AccessibleGossipRecord>, gossip_source: SocketAddr) {
        let ignored_node_name = self.gossip_source_name(&agrs, gossip_source);
        let gossip_record_count = agrs.len();
        let acceptance_result =
            self.gossip_acceptor
                .handle(&mut self.neighborhood_database, agrs, gossip_source);
        match acceptance_result {
            GossipAcceptanceResult::Accepted => self.gossip_to_neighbors(),
            GossipAcceptanceResult::Reply(next_debut, target_key, target_node_addr) => {
                self.handle_gossip_reply(next_debut, &target_key, &target_node_addr)
            }
            GossipAcceptanceResult::Failed(failure, target_key, target_node_addr) => {
                self.handle_gossip_failed(failure, &target_key, &target_node_addr)
            }
            GossipAcceptanceResult::Ignored => {
                trace!(self.logger, "Gossip from {} ignored", gossip_source);
                self.handle_gossip_ignored(ignored_node_name, gossip_record_count)
            }
            GossipAcceptanceResult::Ban(reason) => {
                warning!(self.logger, "Malefactor detected at {}, but malefactor bans not yet implemented; ignoring: {}", gossip_source, reason
            );
                self.handle_gossip_ignored(ignored_node_name, gossip_record_count);
            }
        }
    }

    fn handle_database_changes(
        &mut self,
        neighbor_keys_before: &[PublicKey],
        neighbor_keys_after: &[PublicKey],
    ) {
        self.curate_past_neighbors(neighbor_keys_before, neighbor_keys_after);
        self.check_connectedness();
    }

    fn curate_past_neighbors(
        &mut self,
        neighbor_keys_before: &[PublicKey],
        neighbor_keys_after: &[PublicKey],
    ) {
        if neighbor_keys_after != neighbor_keys_before {
            if let Some(db_password) = &self.db_password_opt {
                let nds = self.to_node_descriptors(neighbor_keys_after);
                let node_descriptors_opt = if nds.is_empty() {
                    None
                } else {
                    Some(nds.into_iter().collect_vec())
                };
                debug!(
                    self.logger,
                    "Saving neighbor list: {:?}", node_descriptors_opt
                );
                match self
                    .persistent_config_opt
                    .as_mut()
                    .expect("PersistentConfig was not set by StartMessage")
                    .set_past_neighbors(node_descriptors_opt, db_password)
                {
                    Ok(_) => info!(self.logger, "Persisted neighbor changes for next run"),
                    Err(e) => error!(
                        self.logger,
                        "Could not persist immediate-neighbor changes: {:?}", e
                    ),
                };
            } else {
                info!(self.logger, "Declining to persist neighbor changes for next run: no database password supplied")
            }
        } else {
            debug!(self.logger, "No neighbor changes; database is unchanged")
        }
    }

    fn check_connectedness(&mut self) {
        if self.is_connected_to_min_hop_count_radius {
            return;
        }
        let msg = RouteQueryMessage {
            target_key_opt: None,
            target_component: Component::ProxyClient,
            minimum_hop_count: DEFAULT_MINIMUM_HOP_COUNT,
            return_component_opt: Some(Component::ProxyServer),
        };
        if self.handle_route_query_message(msg).is_some() {
            self.is_connected_to_min_hop_count_radius = true;
            self.connected_signal
                .as_ref()
                .expect("Accountant was not bound")
                .try_send(StartMessage {})
                .expect("Accountant is dead")
        }
    }

    fn announce_gossip_handling_completion(&self, record_count: usize) {
        info!(
            self.logger,
            "Finished processing Gossip about {} Nodes", record_count
        );
    }

    fn gossip_to_neighbors(&mut self) {
        self.neighborhood_database
            .root_mut()
            .regenerate_signed_gossip(self.cryptde);
        let neighbors = self
            .neighborhood_database
            .root()
            .half_neighbor_keys()
            .into_iter()
            .cloned()
            .collect_vec();
        neighbors.iter().for_each(|neighbor| {
            if let Some(gossip) = self
                .gossip_producer
                .produce(&mut self.neighborhood_database, neighbor)
            {
                self.gossip_to_neighbor(neighbor, gossip)
            }
        });
    }

    fn gossip_to_neighbor(&self, neighbor: &PublicKey, gossip: Gossip_0v1) {
        let gossip_len = gossip.node_records.len();
        let route = self.create_single_hop_route(neighbor);
        let package =
            IncipientCoresPackage::new(self.cryptde, route, gossip.clone().into(), neighbor)
                .expect("Key magically disappeared");
        info!(
            self.logger,
            "Sending update Gossip about {} Nodes to Node {}", gossip_len, neighbor
        );
        self.hopper
            .as_ref()
            .expect("unbound hopper")
            .try_send(package)
            .expect("hopper is dead");
        trace!(
            self.logger,
            "Sent Gossip: {}",
            gossip.to_dot_graph(
                self.neighborhood_database.root(),
                self.neighborhood_database
                    .node_by_key(neighbor)
                    .expect("Node magically disappeared"),
            )
        );
    }

    fn create_single_hop_route(&self, destination: &PublicKey) -> Route {
        Route::one_way(
            RouteSegment::new(
                vec![self.cryptde.public_key(), destination],
                Component::Neighborhood,
            ),
            self.cryptde,
            None,
            None,
        )
        .expect("route creation error")
    }

    fn zero_hop_route_response(&mut self) -> RouteQueryResponse {
        let return_route_id = self.advance_return_route_id();
        let route = Route::round_trip(
            RouteSegment::new(
                vec![self.cryptde.public_key(), self.cryptde.public_key()],
                Component::ProxyClient,
            ),
            RouteSegment::new(
                vec![self.cryptde.public_key(), self.cryptde.public_key()],
                Component::ProxyServer,
            ),
            self.cryptde,
            None,
            return_route_id,
            None,
        )
        .expect("Couldn't create route");
        RouteQueryResponse {
            route,
            expected_services: ExpectedServices::RoundTrip(
                vec![ExpectedService::Nothing, ExpectedService::Nothing],
                vec![ExpectedService::Nothing, ExpectedService::Nothing],
                return_route_id,
            ),
        }
    }

    fn make_round_trip_route(
        &mut self,
        msg: RouteQueryMessage,
    ) -> Result<RouteQueryResponse, String> {
        let over = self.make_route_segment(
            self.cryptde.public_key(),
            msg.target_key_opt.as_ref(),
            msg.minimum_hop_count,
            msg.target_component,
            RouteDirection::Over,
        )?;
        debug!(self.logger, "Route over: {:?}", over);
        let back = self.make_route_segment(
            over.keys.last().expect("Empty segment"),
            Some(self.cryptde.public_key()),
            msg.minimum_hop_count,
            msg.return_component_opt.expect("No return component"),
            RouteDirection::Back,
        )?;
        debug!(self.logger, "Route back: {:?}", back);
        self.compose_route_query_response(over, back)
    }

    fn compose_route_query_response(
        &mut self,
        over: RouteSegment,
        back: RouteSegment,
    ) -> Result<RouteQueryResponse, String> {
        let segments = vec![&over, &back];

        if segments.iter().any(|rs| rs.keys.is_empty()) {
            return Err("Cannot make multi-hop route without segment keys".to_string());
        }

        let has_long_segment = segments.iter().any(|segment| segment.keys.len() > 2);
        if self.consuming_wallet_opt.is_none() && has_long_segment {
            return Err("Cannot make multi-hop route segment without consuming wallet".to_string());
        }

        let expected_request_services = match self.make_expected_services(&over) {
            Ok(services) => services,
            Err(e) => return Err(e),
        };

        let expected_response_services = match self.make_expected_services(&back) {
            Ok(services) => services,
            Err(e) => return Err(e),
        };

        let return_route_id = self.advance_return_route_id();
        Ok(RouteQueryResponse {
            route: Route::round_trip(
                over,
                back,
                self.cryptde,
                self.consuming_wallet_opt.clone(),
                return_route_id,
                Some(self.chain.rec().contract),
            )
            .expect("Internal error: bad route"),
            expected_services: ExpectedServices::RoundTrip(
                expected_request_services,
                expected_response_services,
                return_route_id,
            ),
        })
    }

    fn make_route_segment(
        &self,
        origin: &PublicKey,
        target: Option<&PublicKey>,
        minimum_hop_count: usize,
        target_component: Component,
        direction: RouteDirection,
    ) -> Result<RouteSegment, String> {
        let mut node_seqs =
            self.complete_routes(vec![origin], target, minimum_hop_count, direction);

        if node_seqs.is_empty() {
            let target_str = match target {
                Some(t) => format!(" {}", t),
                None => String::from("Unknown"),
            };
            Err(format!(
                "Couldn't find any routes: at least {}-hop from {} to {:?} at {}",
                minimum_hop_count, origin, target_component, target_str
            ))
        } else {
            // When the target is Some all exit nodes will be the target and it is not optimal to sort.
            if target.is_none() {
                self.sort_routes_by_desirable_exit_nodes(node_seqs.as_mut());
            }
            let chosen_node_seq = node_seqs.remove(0);
            Ok(RouteSegment::new(chosen_node_seq, target_component))
        }
    }

    fn sort_routes_by_desirable_exit_nodes(&self, node_seqs: &mut Vec<Vec<&PublicKey>>) {
        if node_seqs.is_empty() {
            panic!("Unable to sort routes by desirable exit nodes: Missing routes.");
        }
        let get_the_exit_nodes_desirable_flag = |vec: &Vec<&PublicKey>| -> Option<bool> {
            vec.last()
                .map(|pk|
                    self.neighborhood_database
                        .node_by_key(pk)
                        .unwrap_or_else(|| panic!("Unable to sort routes by desirable exit nodes: Missing NodeRecord for public key: [{}]", pk))
                ).map(|node| node.is_desirable())
        };

        node_seqs.sort_by(|vec1: &Vec<&PublicKey>, vec2: &Vec<&PublicKey>| {
            if vec1.is_empty() || vec2.is_empty() {
                panic!("Unable to sort routes by desirable exit nodes: Missing route segments.")
            }
            let is_desirable1 = get_the_exit_nodes_desirable_flag(vec1);
            let is_desirable2 = get_the_exit_nodes_desirable_flag(vec2);
            match (is_desirable1, is_desirable2) {
                (Some(true), Some(false)) => Ordering::Less,
                (Some(false), Some(true)) => Ordering::Greater,
                _ => Ordering::Equal,
            }
        });
    }

    fn make_expected_services(
        &self,
        segment: &RouteSegment,
    ) -> Result<Vec<ExpectedService>, String> {
        segment
            .keys
            .iter()
            .map(|key| {
                self.calculate_expected_service(key, segment.keys.first(), segment.keys.last())
            })
            .collect()
    }

    fn calculate_expected_service(
        &self,
        route_segment_key: &PublicKey,
        originator_key: Option<&PublicKey>,
        exit_key: Option<&PublicKey>,
    ) -> Result<ExpectedService, String> {
        match self.neighborhood_database.node_by_key(route_segment_key) {
            Some(node) => {
                if route_segment_key == self.neighborhood_database.root().public_key() {
                    Ok(ExpectedService::Nothing)
                } else {
                    match (originator_key, exit_key) {
                        (Some(originator_key), Some(exit_key))
                            if route_segment_key == originator_key
                                || route_segment_key == exit_key =>
                        {
                            Ok(ExpectedService::Exit(
                                route_segment_key.clone(),
                                node.earning_wallet(),
                                node.rate_pack().clone(),
                            ))
                        }
                        (Some(_), Some(_)) => Ok(ExpectedService::Routing(
                            route_segment_key.clone(),
                            node.earning_wallet(),
                            node.rate_pack().clone(),
                        )),
                        _ => Err(
                            "cannot calculate expected service, no keys provided in route segment"
                                .to_string(),
                        ),
                    }
                }
            }
            None => Err("Cannot make multi_hop with unknown neighbor".to_string()),
        }
    }

    fn route_length_qualifies(&self, hops_remaining: usize) -> bool {
        hops_remaining == 0
    }

    fn last_key_qualifies(
        &self,
        last_node_ref: &NodeRecord,
        target_key_ref_opt: Option<&PublicKey>,
    ) -> bool {
        match target_key_ref_opt {
            Some(target_key_ref) => last_node_ref.public_key() == target_key_ref,
            None => true,
        }
    }

    fn validate_last_node_not_too_close_to_first_node(
        &self,
        prefix_len: usize,
        first_node_key: &PublicKey,
        candidate_node_key: &PublicKey,
    ) -> bool {
        if prefix_len <= 2 {
            true // Zero- and single-hop routes are not subject to exit-too-close restrictions
        } else {
            !self
                .neighborhood_database
                .has_half_neighbor(candidate_node_key, first_node_key)
        }
    }

    fn is_orig_node_on_back_leg(
        node: &NodeRecord,
        target_key_opt: Option<&PublicKey>,
        direction: RouteDirection,
    ) -> bool {
        match direction {
            RouteDirection::Over => false,
            RouteDirection::Back => match target_key_opt {
                None => false,
                Some(target_key) => node.public_key() == target_key,
            },
        }
    }

    fn advance_return_route_id(&mut self) -> u32 {
        let return_route_id = self.next_return_route_id;
        self.next_return_route_id = return_route_id.wrapping_add(1);
        return_route_id
    }

    // Main recursive routing engine. Supply origin key as single-element vector in prefix,
    // target key, if any, in target, and minimum hop count in hops_remaining. Return value is
    // a list of all the node sequences that will either go from the origin to the target in
    // hops_remaining or more hops with no cycles, or from the origin hops_remaining hops out into
    // the MASQ Network. No round trips; if you want a round trip, call this method twice.
    // If the return value is empty, no qualifying route was found.
    fn complete_routes<'a>(
        &'a self,
        prefix: Vec<&'a PublicKey>,
        target_opt: Option<&'a PublicKey>,
        hops_remaining: usize,
        direction: RouteDirection,
    ) -> Vec<Vec<&'a PublicKey>> {
        let first_node_key = prefix.first().expect("Empty prefix");
        let previous_node = self
            .neighborhood_database
            .node_by_key(prefix.last().expect("Empty prefix"))
            .expect("Last Node magically disappeared");
        // Check to see if we're done. If we are, all three of these qualifications will pass.
        if self.route_length_qualifies(hops_remaining)
            && self.last_key_qualifies(previous_node, target_opt)
            && self.validate_last_node_not_too_close_to_first_node(
                prefix.len(),
                *first_node_key,
                previous_node.public_key(),
            )
        {
            vec![prefix]
        } else if (hops_remaining == 0) && target_opt.is_none() {
            // don't continue a targetless search past the minimum hop count
            vec![]
        } else {
            // Go through all the neighbors and compute shorter routes through all the ones we're not already using.
            previous_node
                .full_neighbors(&self.neighborhood_database)
                .iter()
                .filter(|node_record| !prefix.contains(&node_record.public_key()))
                .filter(|node_record| {
                    node_record.routes_data()
                        || Self::is_orig_node_on_back_leg(**node_record, target_opt, direction)
                })
                .flat_map(|node_record| {
                    let mut new_prefix = prefix.clone();
                    new_prefix.push(node_record.public_key());

                    let new_hops_remaining = if hops_remaining == 0 {
                        0
                    } else {
                        hops_remaining - 1
                    };

                    self.complete_routes(
                        new_prefix.clone(),
                        target_opt,
                        new_hops_remaining,
                        direction,
                    )
                })
                .collect()
        }
    }

    fn handle_gossip_reply(
        &self,
        gossip: Gossip_0v1,
        target_key: &PublicKey,
        target_node_addr: &NodeAddr,
    ) {
        self.send_no_lookup_package(
            MessageType::Gossip(gossip.clone().into()),
            target_key,
            target_node_addr,
        );
        trace!(
            self.logger,
            "Sent Gossip: {}",
            gossip.to_dot_graph(
                self.neighborhood_database.root(),
                (target_key, &Some(target_node_addr.clone())),
            )
        );
    }

    fn handle_gossip_failed(
        &self,
        gossip_failure: GossipFailure_0v1,
        target_key: &PublicKey,
        target_node_addr: &NodeAddr,
    ) {
        self.send_no_lookup_package(
            MessageType::GossipFailure(VersionedData::new(
                &crate::sub_lib::migrations::gossip_failure::MIGRATIONS,
                &gossip_failure,
            )),
            target_key,
            target_node_addr,
        );
        trace!(self.logger, "Sent GossipFailure_0v1: {}", gossip_failure);
    }

    fn handle_gossip_ignored(&self, _ignored_node_name: String, _gossip_record_count: usize) {
        // Maybe something here eventually for keeping statistics
    }

    fn send_no_lookup_package(
        &self,
        message_type: MessageType,
        target_key: &PublicKey,
        target_node_addr: &NodeAddr,
    ) {
        let package = match NoLookupIncipientCoresPackage::new(
            self.cryptde,
            target_key,
            target_node_addr,
            message_type,
        ) {
            Ok(p) => p,
            Err(e) => {
                error!(self.logger, "{}", e);
                return;
            }
        };
        self.hopper_no_lookup
            .as_ref()
            .expect("No-lookup Hopper is unbound")
            .try_send(package)
            .expect("Hopper is dead");
    }

    fn gossip_source_name(
        &self,
        accessible_gossip: &[AccessibleGossipRecord],
        gossip_source: SocketAddr,
    ) -> String {
        match accessible_gossip.iter().find(|agr| {
            if let Some(ref node_addr) = agr.node_addr_opt {
                node_addr.ip_addr() == gossip_source.ip()
            } else {
                false
            }
        }) {
            Some(agr) => format!("{}", agr.inner.public_key),
            None => format!("{}", gossip_source),
        }
    }

    fn handle_stream_shutdown_msg(&mut self, msg: StreamShutdownMsg) {
        if msg.stream_type != RemovedStreamType::Clandestine {
            panic!("Neighborhood should never get ShutdownStreamMsg about non-clandestine stream")
        }
        let neighbor_key = match self.neighborhood_database.node_by_ip(&msg.peer_addr.ip()) {
            None => {
                warning!(self.logger, "Received shutdown notification for stream to {}, but no Node with that IP is in the database - ignoring", msg.peer_addr.ip());
                return;
            }
            Some(n) => (n.public_key().clone()),
        };
        self.remove_neighbor(&neighbor_key, &msg.peer_addr);
    }

    fn remove_neighbor(&mut self, neighbor_key: &PublicKey, peer_addr: &SocketAddr) {
        match self.neighborhood_database.remove_neighbor(neighbor_key) {
            Err(e) => panic!("Node suddenly disappeared: {:?}", e),
            Ok(true) => {
                debug!(
                    self.logger,
                    "Received shutdown notification for {} at {}: removing neighborship",
                    neighbor_key,
                    peer_addr.ip()
                );
                self.gossip_to_neighbors()
            }
            Ok(false) => {
                debug!(self.logger, "Received shutdown notification for {} at {}, but that Node is no neighbor - ignoring", neighbor_key, peer_addr.ip());
            }
        };
    }

    #[allow(unreachable_code)]
    fn handle_shutdown_order(&self, client_id: u64, _msg: UiShutdownRequest) {
        info!(
            self.logger,
            "Received shutdown order from client {}: shutting down hard", client_id
        );
        exit_process(
            0,
            &format!(
                "Received shutdown order from client {}: shutting down hard",
                client_id
            ),
        );
    }

    fn handle_new_password(&mut self, new_password: String) {
        self.db_password_opt = Some(new_password);
    }
}

pub fn regenerate_signed_gossip(
    inner: &NodeRecordInner_0v1,
    cryptde: &dyn CryptDE, // Must be the correct CryptDE for the Node from which inner came: used for signing
) -> (PlainData, CryptData) {
    let signed_gossip =
        PlainData::from(serde_cbor::ser::to_vec(&inner).expect("Serialization failed"));
    let signature = match cryptde.sign(&signed_gossip) {
        Ok(sig) => sig,
        Err(e) => unimplemented!("TODO: Signing error: {:?}", e),
    };
    (signed_gossip, signature)
}

#[cfg(test)]
mod tests {
    use std::cell::RefCell;
    use std::convert::TryInto;
    use std::net::{IpAddr, SocketAddr};
    use std::str::FromStr;
    use std::sync::{Arc, Mutex};
    use std::thread;

    use actix::dev::{MessageResponse, ResponseChannel};
    use actix::Message;
    use actix::Recipient;
    use actix::System;
    use itertools::Itertools;
    use serde_cbor;
    use tokio::prelude::Future;

    use masq_lib::constants::{DEFAULT_CHAIN, TLS_PORT};
    use masq_lib::test_utils::utils::{ensure_node_home_directory_exists, TEST_DEFAULT_CHAIN};
    use masq_lib::ui_gateway::MessageBody;
    use masq_lib::ui_gateway::MessagePath::Conversation;
    use masq_lib::utils::running_test;

    use crate::db_config::persistent_configuration::PersistentConfigError;
    use crate::neighborhood::gossip::GossipBuilder;
    use crate::neighborhood::gossip::Gossip_0v1;
    use crate::neighborhood::node_record::NodeRecordInner_0v1;
    use crate::stream_messages::{NonClandestineAttributes, RemovedStreamType};
    use crate::sub_lib::cryptde::{decodex, encodex, CryptData};
    use crate::sub_lib::cryptde_null::CryptDENull;
    use crate::sub_lib::dispatcher::Endpoint;
    use crate::sub_lib::hop::LiveHop;
    use crate::sub_lib::hopper::MessageType;
    use crate::sub_lib::neighborhood::{ExpectedServices, NeighborhoodMode};
    use crate::sub_lib::neighborhood::{NeighborhoodConfig, DEFAULT_RATE_PACK};
    use crate::sub_lib::peer_actors::PeerActors;
    use crate::sub_lib::stream_handler_pool::TransmitDataMsg;
    use crate::sub_lib::versioned_data::VersionedData;
    use crate::test_utils::assert_contains;
    use crate::test_utils::make_meaningless_route;
    use crate::test_utils::make_wallet;
    use crate::test_utils::neighborhood_test_utils::{
        db_from_node, make_global_cryptde_node_record, make_node_record, make_node_record_f,
        neighborhood_from_nodes,
    };
    use crate::test_utils::persistent_configuration_mock::PersistentConfigurationMock;
    use crate::test_utils::pure_test_utils::prove_that_crash_request_handler_is_hooked_up;
    use crate::test_utils::rate_pack;
    use crate::test_utils::recorder::make_recorder;
    use crate::test_utils::recorder::peer_actors_builder;
    use crate::test_utils::recorder::Recorder;
    use crate::test_utils::recorder::Recording;
    use crate::test_utils::vec_to_set;
    use crate::test_utils::{main_cryptde, make_paying_wallet};

    use super::*;
<<<<<<< HEAD
    use masq_lib::blockchains::blockchain_records::CHAINS;
    use masq_lib::test_utils::logging::{init_test_logging, TestLogHandler};
=======
>>>>>>> ace88de2

    #[test]
    #[should_panic(
        expected = "Neighbor masq://eth-ropsten:AQIDBA@1.2.3.4:1234 is not on the mainnet blockchain"
    )]
    fn cant_create_mainnet_neighborhood_with_non_mainnet_neighbors() {
        let cryptde = main_cryptde();
        let earning_wallet = make_wallet("earning");
        let mut bc = bc_from_nc_plus(
            NeighborhoodConfig {
                mode: NeighborhoodMode::ConsumeOnly(vec![NodeDescriptor::try_from((
                    cryptde,
                    "masq://eth-ropsten:AQIDBA@1.2.3.4:1234",
                ))
                .unwrap()]),
            },
            earning_wallet.clone(),
            None,
            "cant_create_mainnet_neighborhood_with_non_mainnet_neighbors",
        );
        bc.blockchain_bridge_config.chain = DEFAULT_CHAIN;

        let _ = Neighborhood::new(cryptde, &bc);
    }

    #[test]
    #[should_panic(
        expected = "Neighbor masq://eth-mainnet:AQIDBA@1.2.3.4:1234 is on the mainnet blockchain"
    )]
    fn cant_create_non_mainnet_neighborhood_with_mainnet_neighbors() {
        let cryptde = main_cryptde();
        let earning_wallet = make_wallet("earning");
        let mut bc = bc_from_nc_plus(
            NeighborhoodConfig {
                mode: NeighborhoodMode::ConsumeOnly(vec![NodeDescriptor::try_from((
                    cryptde,
                    "masq://eth-mainnet:AQIDBA@1.2.3.4:1234",
                ))
                .unwrap()]),
            },
            earning_wallet.clone(),
            None,
            "cant_create_non_mainnet_neighborhood_with_mainnet_neighbors",
        );
        bc.blockchain_bridge_config.chain = TEST_DEFAULT_CHAIN;

        let _ = Neighborhood::new(cryptde, &bc);
    }

    #[test]
    fn node_with_zero_hop_config_creates_single_node_database() {
        let cryptde = main_cryptde();
        let earning_wallet = make_wallet("earning");

        let subject = Neighborhood::new(
            cryptde,
            &bc_from_nc_plus(
                NeighborhoodConfig {
                    mode: NeighborhoodMode::ZeroHop,
                },
                earning_wallet.clone(),
                None,
                "node_with_zero_hop_config_creates_single_node_database",
            ),
        );

        let root_node_record_ref = subject.neighborhood_database.root();

        assert_eq!(root_node_record_ref.public_key(), cryptde.public_key());
        assert_eq!(root_node_record_ref.node_addr_opt(), None);
        assert_eq!(root_node_record_ref.half_neighbor_keys().len(), 0);
    }

    #[test]
    fn node_with_originate_only_config_is_decentralized_with_neighbor_but_not_ip() {
        let cryptde: &dyn CryptDE = main_cryptde();
        let neighbor: NodeRecord = make_node_record(1234, true);
        let earning_wallet = make_wallet("earning");

        let subject = Neighborhood::new(
            cryptde,
            &bc_from_nc_plus(
                NeighborhoodConfig {
                    mode: NeighborhoodMode::OriginateOnly(
                        vec![neighbor.node_descriptor(TEST_DEFAULT_CHAIN, cryptde)],
                        DEFAULT_RATE_PACK.clone(),
                    ),
                },
                earning_wallet.clone(),
                None,
                "node_with_originate_only_config_is_decentralized_with_neighbor_but_not_ip",
            ),
        );

        let root_node_record_ref = subject.neighborhood_database.root();

        assert_eq!(root_node_record_ref.public_key(), cryptde.public_key());
        assert_eq!(root_node_record_ref.accepts_connections(), false);
        assert_eq!(root_node_record_ref.routes_data(), true);
        assert_eq!(root_node_record_ref.node_addr_opt(), None);
        assert_eq!(root_node_record_ref.half_neighbor_keys().len(), 0);
    }

    #[test]
    fn node_with_zero_hop_config_ignores_start_message() {
        init_test_logging();
        let data_dir = ensure_node_home_directory_exists(
            "neighborhood/mod",
            "node_with_zero_hop_config_ignores_start_message",
        );
        {
            let _ = DbInitializerReal::default()
                .initialize(&data_dir, true, MigratorConfig::test_default())
                .unwrap();
        }
        let cryptde = main_cryptde();
        let earning_wallet = make_wallet("earning");
        let consuming_wallet = Some(make_paying_wallet(b"consuming"));
        let system =
            System::new("node_with_no_neighbor_configs_ignores_bootstrap_neighborhood_now_message");
        let mut subject = Neighborhood::new(
            cryptde,
            &bc_from_nc_plus(
                NeighborhoodConfig {
                    mode: NeighborhoodMode::ZeroHop,
                },
                earning_wallet.clone(),
                consuming_wallet.clone(),
                "node_with_zero_hop_config_ignores_start_message",
            ),
        );
        subject.data_directory = data_dir;
        let addr: Addr<Neighborhood> = subject.start();
        let sub = addr.clone().recipient::<StartMessage>();
        let (hopper, _, hopper_recording_arc) = make_recorder();
        let peer_actors = peer_actors_builder().hopper(hopper).build();
        addr.try_send(BindMessage { peer_actors }).unwrap();

        sub.try_send(StartMessage {}).unwrap();

        System::current().stop_with_code(0);
        system.run();
        let recording = hopper_recording_arc.lock().unwrap();
        assert_eq!(recording.len(), 0);
        TestLogHandler::new()
            .exists_log_containing("INFO: Neighborhood: Empty. No Nodes to report to; continuing");
    }

    #[test]
    #[should_panic(
        expected = "--neighbors node descriptors must have IP address and port list, not 'masq://eth-ropsten:AwQFBg@:'"
    )]
    fn node_with_neighbor_config_having_no_node_addr_panics() {
        let data_dir = ensure_node_home_directory_exists(
            "neighborhood/mod",
            "node_with_neighbor_config_having_no_node_addr_panics",
        );
        {
            let _ = DbInitializerReal::default()
                .initialize(&data_dir, true, MigratorConfig::test_default())
                .unwrap();
        }
        let cryptde: &dyn CryptDE = main_cryptde();
        let earning_wallet = make_wallet("earning");
        let consuming_wallet = Some(make_paying_wallet(b"consuming"));
        let neighbor_node = make_node_record(3456, true);
        let system = System::new("node_with_bad_neighbor_config_panics");
        let node_descriptor = NodeDescriptor {
            blockchain: Chain::EthRopsten,
            encryption_public_key: cryptde
                .descriptor_fragment_to_first_contact_public_key(
                    &cryptde.public_key_to_descriptor_fragment(neighbor_node.public_key()),
                )
                .expect("Internal error"),
            node_addr_opt: None,
        };
        let mut subject = Neighborhood::new(
            cryptde,
            &bc_from_nc_plus(
                NeighborhoodConfig {
                    mode: NeighborhoodMode::Standard(
                        NodeAddr::new(&IpAddr::from_str("5.4.3.2").unwrap(), &[5678]),
                        vec![node_descriptor],
                        rate_pack(100),
                    ),
                },
                earning_wallet.clone(),
                consuming_wallet.clone(),
                "node_with_neighbor_config_having_no_node_addr_panics",
            ),
        );
        subject.data_directory = data_dir;
        let addr: Addr<Neighborhood> = subject.start();
        let sub = addr.clone().recipient::<StartMessage>();
        let peer_actors = peer_actors_builder().build();
        addr.try_send(BindMessage { peer_actors }).unwrap();

        sub.try_send(StartMessage {}).unwrap();

        System::current().stop_with_code(0);
        system.run();
    }

    #[test]
    fn neighborhood_adds_nodes_and_links() {
        let cryptde: &dyn CryptDE = main_cryptde();
        let earning_wallet = make_wallet("earning");
        let consuming_wallet = Some(make_paying_wallet(b"consuming"));
        let one_neighbor_node = make_node_record(3456, true);
        let another_neighbor_node = make_node_record(4567, true);
        let this_node_addr = NodeAddr::new(&IpAddr::from_str("5.4.3.2").unwrap(), &[5678]);

        let subject = Neighborhood::new(
            cryptde,
            &bc_from_nc_plus(
                NeighborhoodConfig {
                    mode: NeighborhoodMode::Standard(
                        this_node_addr.clone(),
                        vec![
                            NodeDescriptor::from((&one_neighbor_node, Chain::EthRopsten, cryptde)),
                            NodeDescriptor::from((
                                &another_neighbor_node,
                                Chain::EthRopsten,
                                cryptde,
                            )),
                        ],
                        rate_pack(100),
                    ),
                },
                earning_wallet.clone(),
                consuming_wallet.clone(),
                "neighborhood_adds_nodes_and_links",
            ),
        );

        let root_node_record_ref = subject.neighborhood_database.root();

        assert_eq!(
            root_node_record_ref.node_addr_opt().unwrap().clone(),
            this_node_addr
        );

        assert_eq!(
            root_node_record_ref.has_half_neighbor(one_neighbor_node.public_key()),
            false,
        );
        assert_eq!(
            root_node_record_ref.has_half_neighbor(another_neighbor_node.public_key()),
            false,
        );
        assert_eq!(
            subject.initial_neighbors,
            vec![
                NodeDescriptor::from((&one_neighbor_node, Chain::EthRopsten, cryptde,)),
                NodeDescriptor::from((&another_neighbor_node, Chain::EthRopsten, cryptde,))
            ]
        );
    }

    #[test]
    fn gossip_failures_eventually_stop_the_neighborhood() {
        init_test_logging();
        let cryptde: &dyn CryptDE = main_cryptde();
        let earning_wallet = make_wallet("earning");
        let one_neighbor_node: NodeRecord = make_node_record(3456, true);
        let another_neighbor_node: NodeRecord = make_node_record(4567, true);
        let this_node_addr = NodeAddr::new(&IpAddr::from_str("5.4.3.2").unwrap(), &[5678]);

        let subject = Neighborhood::new(
            cryptde,
            &bc_from_nc_plus(
                NeighborhoodConfig {
                    mode: NeighborhoodMode::Standard(
                        this_node_addr.clone(),
                        vec![
                            NodeDescriptor::from((&one_neighbor_node, Chain::EthRopsten, cryptde)),
                            NodeDescriptor::from((
                                &another_neighbor_node,
                                Chain::EthRopsten,
                                cryptde,
                            )),
                        ],
                        rate_pack(100),
                    ),
                },
                earning_wallet.clone(),
                None,
                "gossip_failures_eventually_stop_the_neighborhood",
            ),
        );
        let ecp1 = ExpiredCoresPackage::new(
            one_neighbor_node.node_addr_opt().unwrap().into(),
            None,
            make_meaningless_route(),
            GossipFailure_0v1::NoNeighbors,
            0,
        );
        let ecp2 = ExpiredCoresPackage::new(
            another_neighbor_node.node_addr_opt().unwrap().into(),
            None,
            make_meaningless_route(),
            GossipFailure_0v1::ManualRejection,
            0,
        );
        let system = System::new("responds_with_none_when_initially_configured_with_no_data");
        let addr: Addr<Neighborhood> = subject.start();
        let sub = addr.recipient::<ExpiredCoresPackage<GossipFailure_0v1>>();

        sub.try_send(ecp1).unwrap();
        sub.try_send(ecp2).unwrap();

        system.run(); // If this never halts, it's because the Neighborhood isn't properly killing its actor

        let tlh = TestLogHandler::new();
        tlh.exists_log_containing ("WARN: Neighborhood: Node at 3.4.5.6 refused Debut: No neighbors for Introduction or Pass");
        tlh.exists_log_containing ("WARN: Neighborhood: Node at 4.5.6.7 refused Debut: Node owner manually rejected your Debut");
        tlh.exists_log_containing ("ERROR: Neighborhood: None of the Nodes listed in the --neighbors parameter could accept your Debut; shutting down");
    }

    #[test]
    fn node_query_responds_with_none_when_initially_configured_with_no_data() {
        let system = System::new("responds_with_none_when_initially_configured_with_no_data");
        let subject = make_standard_subject();
        let addr: Addr<Neighborhood> = subject.start();
        let sub: Recipient<NodeQueryMessage> = addr.recipient::<NodeQueryMessage>();

        let future = sub.send(NodeQueryMessage::PublicKey(PublicKey::new(&b"booga"[..])));

        System::current().stop_with_code(0);
        system.run();
        let result = future.wait().unwrap();
        assert_eq!(result.is_none(), true);
    }

    #[test]
    fn node_query_responds_with_none_when_key_query_matches_no_configured_data() {
        let cryptde: &dyn CryptDE = main_cryptde();
        let earning_wallet = make_wallet("earning");
        let consuming_wallet = Some(make_paying_wallet(b"consuming"));
        let system =
            System::new("node_query_responds_with_none_when_key_query_matches_no_configured_data");
        let subject = Neighborhood::new(
            cryptde,
            &bc_from_nc_plus(
                NeighborhoodConfig {
                    mode: NeighborhoodMode::Standard(
                        NodeAddr::new(&IpAddr::from_str("5.4.3.2").unwrap(), &[5678]),
                        vec![NodeDescriptor::from((
                            &PublicKey::new(&b"booga"[..]),
                            &NodeAddr::new(&IpAddr::from_str("1.2.3.4").unwrap(), &[1234, 2345]),
                            Chain::EthRopsten,
                            cryptde,
                        ))],
                        rate_pack(100),
                    ),
                },
                earning_wallet.clone(),
                consuming_wallet.clone(),
                "node_query_responds_with_none_when_key_query_matches_no_configured_data",
            ),
        );
        let addr: Addr<Neighborhood> = subject.start();
        let sub: Recipient<NodeQueryMessage> = addr.recipient::<NodeQueryMessage>();

        let future = sub.send(NodeQueryMessage::PublicKey(PublicKey::new(&b"blah"[..])));

        System::current().stop_with_code(0);
        system.run();
        let result = future.wait().unwrap();
        assert_eq!(result.is_none(), true);
    }

    #[test]
    fn node_query_responds_with_result_when_key_query_matches_configured_data() {
        let cryptde = main_cryptde();
        let earning_wallet = make_wallet("earning");
        let consuming_wallet = Some(make_paying_wallet(b"consuming"));
        let system =
            System::new("node_query_responds_with_result_when_key_query_matches_configured_data");
        let one_neighbor = make_node_record(2345, true);
        let another_neighbor = make_node_record(3456, true);
        let mut subject = Neighborhood::new(
            cryptde,
            &bc_from_nc_plus(
                NeighborhoodConfig {
                    mode: NeighborhoodMode::Standard(
                        NodeAddr::new(&IpAddr::from_str("5.4.3.2").unwrap(), &[5678]),
                        vec![node_record_to_neighbor_config(&one_neighbor)],
                        rate_pack(100),
                    ),
                },
                earning_wallet.clone(),
                consuming_wallet.clone(),
                "node_query_responds_with_result_when_key_query_matches_configured_data",
            ),
        );
        subject
            .neighborhood_database
            .add_node(another_neighbor.clone())
            .unwrap();
        let addr: Addr<Neighborhood> = subject.start();
        let sub: Recipient<NodeQueryMessage> = addr.recipient::<NodeQueryMessage>();

        let future = sub.send(NodeQueryMessage::PublicKey(
            another_neighbor.public_key().clone(),
        ));

        System::current().stop_with_code(0);
        system.run();
        let result = future.wait().unwrap();
        assert_eq!(
            result.unwrap(),
            NodeQueryResponseMetadata::new(
                another_neighbor.public_key().clone(),
                Some(another_neighbor.node_addr_opt().unwrap().clone()),
                another_neighbor.rate_pack().clone(),
            )
        );
    }

    #[test]
    fn node_query_responds_with_none_when_ip_address_query_matches_no_configured_data() {
        let cryptde: &dyn CryptDE = main_cryptde();
        let earning_wallet = make_wallet("earning");
        let consuming_wallet = Some(make_paying_wallet(b"consuming"));
        let system = System::new(
            "node_query_responds_with_none_when_ip_address_query_matches_no_configured_data",
        );
        let subject = Neighborhood::new(
            cryptde,
            &bc_from_nc_plus(
                NeighborhoodConfig {
                    mode: NeighborhoodMode::Standard(
                        NodeAddr::new(&IpAddr::from_str("5.4.3.2").unwrap(), &[5678]),
                        vec![NodeDescriptor::from((
                            &PublicKey::new(&b"booga"[..]),
                            &NodeAddr::new(&IpAddr::from_str("1.2.3.4").unwrap(), &[1234, 2345]),
                            Chain::EthRopsten,
                            cryptde,
                        ))],
                        rate_pack(100),
                    ),
                },
                earning_wallet.clone(),
                consuming_wallet.clone(),
                "node_query_responds_with_none_when_ip_address_query_matches_no_configured_data",
            ),
        );
        let addr: Addr<Neighborhood> = subject.start();
        let sub: Recipient<NodeQueryMessage> = addr.recipient::<NodeQueryMessage>();

        let future = sub.send(NodeQueryMessage::IpAddress(
            IpAddr::from_str("2.3.4.5").unwrap(),
        ));

        System::current().stop_with_code(0);
        system.run();
        let result = future.wait().unwrap();
        assert_eq!(result.is_none(), true);
    }

    #[test]
    fn node_query_responds_with_result_when_ip_address_query_matches_configured_data() {
        let cryptde: &dyn CryptDE = main_cryptde();
        let system = System::new(
            "node_query_responds_with_result_when_ip_address_query_matches_configured_data",
        );
        let node_record = make_node_record(1234, true);
        let another_node_record = make_node_record(2345, true);
        let mut subject = Neighborhood::new(
            cryptde,
            &bc_from_nc_plus(
                NeighborhoodConfig {
                    mode: NeighborhoodMode::Standard(
                        node_record.node_addr_opt().unwrap(),
                        vec![NodeDescriptor::from((
                            &node_record,
                            Chain::EthRopsten,
                            cryptde,
                        ))],
                        rate_pack(100),
                    ),
                },
                node_record.earning_wallet(),
                None,
                "node_query_responds_with_result_when_ip_address_query_matches_configured_data",
            ),
        );
        subject
            .neighborhood_database
            .add_node(another_node_record.clone())
            .unwrap();
        let addr: Addr<Neighborhood> = subject.start();
        let sub: Recipient<NodeQueryMessage> = addr.recipient::<NodeQueryMessage>();

        let future = sub.send(NodeQueryMessage::IpAddress(
            IpAddr::from_str("2.3.4.5").unwrap(),
        ));

        System::current().stop_with_code(0);
        system.run();
        let result = future.wait().unwrap();
        assert_eq!(
            result.unwrap(),
            NodeQueryResponseMetadata::new(
                another_node_record.public_key().clone(),
                Some(another_node_record.node_addr_opt().unwrap().clone()),
                another_node_record.rate_pack().clone(),
            )
        );
    }

    #[test]
    fn route_query_responds_with_none_when_asked_for_route_with_too_many_hops() {
        let system =
            System::new("route_query_responds_with_none_when_asked_for_route_with_too_many_hops");
        let subject = make_standard_subject();
        let addr: Addr<Neighborhood> = subject.start();
        let sub: Recipient<RouteQueryMessage> = addr.recipient::<RouteQueryMessage>();

        let future = sub.send(RouteQueryMessage::data_indefinite_route_request(5));

        System::current().stop_with_code(0);
        system.run();
        let result = future.wait().unwrap();
        assert_eq!(result, None);
    }

    #[test]
    fn route_query_responds_with_none_when_asked_for_two_hop_round_trip_route_without_consuming_wallet(
    ) {
        let system = System::new("route_query_responds_with_none_when_asked_for_two_hop_round_trip_route_without_consuming_wallet");
        let subject = make_standard_subject();
        let addr: Addr<Neighborhood> = subject.start();
        let sub: Recipient<RouteQueryMessage> = addr.recipient::<RouteQueryMessage>();

        let future = sub.send(RouteQueryMessage::data_indefinite_route_request(2));

        System::current().stop_with_code(0);
        system.run();
        let result = future.wait().unwrap();
        assert_eq!(result, None);
    }

    #[test]
    fn route_query_succeeds_when_asked_for_one_hop_round_trip_route_without_consuming_wallet() {
        let cryptde = main_cryptde();
        let earning_wallet = make_wallet("earning");
        let system = System::new(
            "route_query_succeeds_when_asked_for_one_hop_round_trip_route_without_consuming_wallet",
        );
        let mut subject = make_standard_subject();
        subject
            .neighborhood_database
            .root_mut()
            .set_earning_wallet(earning_wallet);
        subject.consuming_wallet_opt = None;
        // These happen to be extracted in the desired order. We could not think of a way to guarantee it.
        let mut undesirable_exit_node = make_node_record(2345, true);
        let desirable_exit_node = make_node_record(3456, false);
        undesirable_exit_node.set_desirable(false);
        let originating_node = &subject.neighborhood_database.root().clone();
        {
            let db = &mut subject.neighborhood_database;
            db.add_node(undesirable_exit_node.clone()).unwrap();
            db.add_node(desirable_exit_node.clone()).unwrap();
            db.add_arbitrary_full_neighbor(
                undesirable_exit_node.public_key(),
                originating_node.public_key(),
            );
            db.add_arbitrary_full_neighbor(
                desirable_exit_node.public_key(),
                originating_node.public_key(),
            );
        }
        let addr: Addr<Neighborhood> = subject.start();
        let sub: Recipient<RouteQueryMessage> = addr.recipient::<RouteQueryMessage>();
        let msg = RouteQueryMessage::data_indefinite_route_request(1);

        let future = sub.send(msg);

        System::current().stop_with_code(0);
        system.run();
        let segment = |nodes: Vec<&NodeRecord>, component: Component| {
            RouteSegment::new(
                nodes.into_iter().map(|n| n.public_key()).collect(),
                component,
            )
        };
        let result = future.wait().unwrap().unwrap();
        let expected_response = RouteQueryResponse {
            route: Route::round_trip(
                segment(
                    vec![originating_node, &desirable_exit_node],
                    Component::ProxyClient,
                ),
                segment(
                    vec![&desirable_exit_node, originating_node],
                    Component::ProxyServer,
                ),
                cryptde,
                None,
                0,
                None,
            )
            .unwrap(),
            expected_services: ExpectedServices::RoundTrip(
                vec![
                    ExpectedService::Nothing,
                    ExpectedService::Exit(
                        desirable_exit_node.public_key().clone(),
                        desirable_exit_node.earning_wallet(),
                        rate_pack(3456),
                    ),
                ],
                vec![
                    ExpectedService::Exit(
                        desirable_exit_node.public_key().clone(),
                        desirable_exit_node.earning_wallet(),
                        rate_pack(3456),
                    ),
                    ExpectedService::Nothing,
                ],
                0,
            ),
        };
        assert_eq!(expected_response, result);
    }

    #[test]
    fn route_query_responds_with_none_when_asked_for_one_hop_round_trip_route_without_consuming_wallet_when_back_route_needs_two_hops(
    ) {
        let system = System::new("route_query_responds_with_none_when_asked_for_one_hop_round_trip_route_without_consuming_wallet_when_back_route_needs_two_hops");
        let mut subject = make_standard_subject();
        let a = &make_node_record(1234, true);
        let b = &subject.neighborhood_database.root().clone();
        let c = &make_node_record(3456, true);
        {
            let db = &mut subject.neighborhood_database;
            db.add_node(a.clone()).unwrap();
            db.add_node(c.clone()).unwrap();
            let mut single_edge = |a: &NodeRecord, b: &NodeRecord| {
                db.add_arbitrary_half_neighbor(a.public_key(), b.public_key())
            };
            single_edge(a, b);
            single_edge(b, c);
            single_edge(c, a);
        }
        let addr: Addr<Neighborhood> = subject.start();
        let sub: Recipient<RouteQueryMessage> = addr.recipient::<RouteQueryMessage>();
        let msg = RouteQueryMessage::data_indefinite_route_request(1);

        let future = sub.send(msg);

        System::current().stop_with_code(0);
        system.run();
        let result = future.wait().unwrap();
        assert_eq!(result, None);
    }

    #[test]
    fn route_query_responds_with_none_when_asked_for_two_hop_one_way_route_without_consuming_wallet(
    ) {
        let system = System::new("route_query_responds_with_none_when_asked_for_two_hop_one_way_route_without_consuming_wallet");
        let subject = make_standard_subject();
        let addr: Addr<Neighborhood> = subject.start();
        let sub: Recipient<RouteQueryMessage> = addr.recipient::<RouteQueryMessage>();
        let msg = RouteQueryMessage::data_indefinite_route_request(2);

        let future = sub.send(msg);

        System::current().stop_with_code(0);
        system.run();
        let result = future.wait().unwrap();
        assert_eq!(result, None);
    }

    #[test]
    fn route_query_responds_with_standard_zero_hop_route_when_requested() {
        let cryptde = main_cryptde();
        let system = System::new("responds_with_standard_zero_hop_route_when_requested");
        let subject = make_standard_subject();
        let addr: Addr<Neighborhood> = subject.start();
        let sub: Recipient<RouteQueryMessage> = addr.recipient::<RouteQueryMessage>();

        let future = sub.send(RouteQueryMessage::data_indefinite_route_request(0));

        System::current().stop_with_code(0);
        system.run();
        let result = future.wait().unwrap().unwrap();
        let expected_response = RouteQueryResponse {
            route: Route::round_trip(
                RouteSegment::new(
                    vec![&cryptde.public_key(), &cryptde.public_key()],
                    Component::ProxyClient,
                ),
                RouteSegment::new(
                    vec![&cryptde.public_key(), &cryptde.public_key()],
                    Component::ProxyServer,
                ),
                cryptde,
                None,
                0,
                None,
            )
            .unwrap(),
            expected_services: ExpectedServices::RoundTrip(
                vec![ExpectedService::Nothing, ExpectedService::Nothing],
                vec![ExpectedService::Nothing, ExpectedService::Nothing],
                0,
            ),
        };
        assert_eq!(result, expected_response);
    }

    #[test]
    fn zero_hop_routing_handles_return_route_id_properly() {
        let mut subject = make_standard_subject();
        let result0 = subject.zero_hop_route_response();
        let result1 = subject.zero_hop_route_response();

        let return_route_id_0 = match result0.expected_services {
            ExpectedServices::RoundTrip(_, _, id) => id,
            _ => panic!("expected RoundTrip got OneWay"),
        };

        let return_route_id_1 = match result1.expected_services {
            ExpectedServices::RoundTrip(_, _, id) => id,
            _ => panic!("expected RoundTrip got OneWay"),
        };

        assert_eq!(return_route_id_0, 0);
        assert_eq!(return_route_id_1, 1);
    }

    /*
            Database:

                 P---Q---R---S
                     |
                     T

            Tests will be written from the viewpoint of P.
    */

    #[test]
    fn route_query_messages() {
        let cryptde = main_cryptde();
        let earning_wallet = make_wallet("earning");
        let system = System::new("route_query_messages");
        let mut subject = make_standard_subject();
        subject
            .neighborhood_database
            .root_mut()
            .set_earning_wallet(earning_wallet);
        let consuming_wallet_opt = subject.consuming_wallet_opt.clone();
        let p = &subject.neighborhood_database.root().clone();
        let q = &make_node_record(3456, true);
        let r = &make_node_record(4567, false);
        let s = &make_node_record(5678, false);
        let mut t = make_node_record(1111, false);
        t.set_desirable(false);
        {
            let db = &mut subject.neighborhood_database;
            db.add_node(q.clone()).unwrap();
            db.add_node(t.clone()).unwrap();
            db.add_node(r.clone()).unwrap();
            db.add_node(s.clone()).unwrap();
            let mut dual_edge = |a: &NodeRecord, b: &NodeRecord| {
                db.add_arbitrary_full_neighbor(a.public_key(), b.public_key());
            };
            dual_edge(p, q);
            dual_edge(q, &t);
            dual_edge(q, r);
            dual_edge(r, s);
        }

        let addr: Addr<Neighborhood> = subject.start();
        let sub: Recipient<RouteQueryMessage> = addr.recipient::<RouteQueryMessage>();

        let data_route = sub.send(RouteQueryMessage::data_indefinite_route_request(2));

        System::current().stop_with_code(0);
        system.run();

        let result = data_route.wait().unwrap().unwrap();
        let contract_address = TEST_DEFAULT_CHAIN.rec().contract;
        let expected_response = RouteQueryResponse {
            route: Route::round_trip(
                segment(&[p, q, r], &Component::ProxyClient),
                segment(&[r, q, p], &Component::ProxyServer),
                cryptde,
                consuming_wallet_opt,
                0,
                Some(contract_address),
            )
            .unwrap(),
            expected_services: ExpectedServices::RoundTrip(
                vec![
                    ExpectedService::Nothing,
                    ExpectedService::Routing(
                        q.public_key().clone(),
                        q.earning_wallet(),
                        rate_pack(3456),
                    ),
                    ExpectedService::Exit(
                        r.public_key().clone(),
                        r.earning_wallet(),
                        rate_pack(4567),
                    ),
                ],
                vec![
                    ExpectedService::Exit(
                        r.public_key().clone(),
                        r.earning_wallet(),
                        rate_pack(4567),
                    ),
                    ExpectedService::Routing(
                        q.public_key().clone(),
                        q.earning_wallet(),
                        rate_pack(3456),
                    ),
                    ExpectedService::Nothing,
                ],
                0,
            ),
        };
        assert_eq!(expected_response, result);
    }

    #[test]
    fn sort_routes_by_desirable_exit_nodes() {
        let mut subject = make_standard_subject();

        let us = subject.neighborhood_database.root().clone();
        let routing_node = make_node_record(0000, true);
        let desirable_node = make_node_record(1111, false);
        let mut undesirable_node = make_node_record(2222, false);
        undesirable_node.set_desirable(false);

        subject
            .neighborhood_database
            .add_node(routing_node.clone())
            .unwrap();
        subject
            .neighborhood_database
            .add_node(undesirable_node.clone())
            .unwrap();
        subject
            .neighborhood_database
            .add_node(desirable_node.clone())
            .unwrap();

        let mut node_sequences = Vec::new();
        node_sequences.push(vec![
            us.public_key(),
            routing_node.public_key(),
            undesirable_node.public_key(),
        ]);
        node_sequences.push(vec![
            us.public_key(),
            routing_node.public_key(),
            desirable_node.public_key(),
        ]);

        subject.sort_routes_by_desirable_exit_nodes(&mut node_sequences);

        assert_eq!(desirable_node.public_key(), node_sequences[0][2]);
        assert_eq!(undesirable_node.public_key(), node_sequences[1][2]);
    }

    #[test]
    #[should_panic(expected = "Unable to sort routes by desirable exit nodes: Missing routes.")]
    fn sort_routes_by_desirable_exit_nodes_panics_with_empty_node_sequences() {
        let subject = make_standard_subject();

        let mut node_sequences: Vec<Vec<&PublicKey>> = Vec::new();
        subject.sort_routes_by_desirable_exit_nodes(&mut node_sequences);
    }

    #[test]
    #[should_panic(
        expected = "Unable to sort routes by desirable exit nodes: Missing route segments."
    )]
    fn sort_routes_by_desirable_exit_nodes_panics_with_the_first_route_segment_empty() {
        let subject = make_standard_subject();

        let mut node_sequences: Vec<Vec<&PublicKey>> = Vec::new();
        let public_key = &PublicKey::from(&b"1234"[..]);
        node_sequences.push(vec![]);
        node_sequences.push(vec![public_key]);

        subject.sort_routes_by_desirable_exit_nodes(&mut node_sequences);
    }

    #[test]
    #[should_panic(
        expected = "Unable to sort routes by desirable exit nodes: Missing route segments."
    )]
    fn sort_routes_by_desirable_exit_nodes_panics_with_the_second_route_segment_empty() {
        let subject = make_standard_subject();

        let mut node_sequences: Vec<Vec<&PublicKey>> = Vec::new();
        let public_key = &PublicKey::from(&b"1234"[..]);
        node_sequences.push(vec![public_key]);
        node_sequences.push(vec![]);

        subject.sort_routes_by_desirable_exit_nodes(&mut node_sequences);
    }

    #[test]
    #[should_panic(
        expected = "Unable to sort routes by desirable exit nodes: Missing NodeRecord for public key: [MTIzNA]"
    )]
    fn sort_routes_by_desirable_exit_nodes_panics_when_node_record_is_missing() {
        let subject = make_standard_subject();

        let mut node_sequences: Vec<Vec<&PublicKey>> = Vec::new();
        let public_key = &PublicKey::from(&b"1234"[..]);
        node_sequences.push(vec![public_key]);
        node_sequences.push(vec![public_key]);
        println!("{}", public_key);

        subject.sort_routes_by_desirable_exit_nodes(&mut node_sequences);
    }

    #[test]
    fn compose_route_query_response_returns_an_error_when_route_segment_is_empty() {
        let mut subject = make_standard_subject();

        let result: Result<RouteQueryResponse, String> = subject.compose_route_query_response(
            RouteSegment::new(vec![], Component::Neighborhood),
            RouteSegment::new(vec![], Component::Neighborhood),
        );
        assert!(result.is_err());
        let error_expectation: String = result.expect_err("Expected an Err but got:");
        assert_eq!(
            error_expectation,
            "Cannot make multi-hop route without segment keys"
        );
    }

    #[test]
    fn next_return_route_id_wraps_around() {
        let mut subject = make_standard_subject();
        subject.next_return_route_id = 0xFFFFFFFF;

        let end = subject.advance_return_route_id();
        let beginning = subject.advance_return_route_id();

        assert_eq!(end, 0xFFFFFFFF);
        assert_eq!(beginning, 0x00000000);
    }

    /*
            Database:

                 O---R---E

            Tests will be written from the viewpoint of O.
    */

    #[test]
    fn return_route_ids_increase() {
        let cryptde = main_cryptde();
        let system = System::new("return_route_ids_increase");
        let (_, _, _, subject) = make_o_r_e_subject();

        let addr: Addr<Neighborhood> = subject.start();
        let sub: Recipient<RouteQueryMessage> = addr.recipient::<RouteQueryMessage>();

        let data_route_0 = sub.send(RouteQueryMessage::data_indefinite_route_request(2));
        let data_route_1 = sub.send(RouteQueryMessage::data_indefinite_route_request(2));

        System::current().stop_with_code(0);
        system.run();

        let result_0 = data_route_0.wait().unwrap().unwrap();
        let result_1 = data_route_1.wait().unwrap().unwrap();
        let juicy_parts = |result: RouteQueryResponse| {
            let last_element = result.route.hops.last().unwrap();
            let last_element_dec = cryptde.decode(last_element).unwrap();
            let network_return_route_id: u32 =
                serde_cbor::de::from_slice(last_element_dec.as_slice()).unwrap();
            let metadata_return_route_id = match result.expected_services {
                ExpectedServices::RoundTrip(_, _, id) => id,
                _ => panic!("expected RoundTrip got OneWay"),
            };
            (network_return_route_id, metadata_return_route_id)
        };
        assert_eq!(juicy_parts(result_0), (0, 0));
        assert_eq!(juicy_parts(result_1), (1, 1));
    }

    #[test]
    fn can_update_consuming_wallet() {
        let cryptde = main_cryptde();
        let system = System::new("can_update_consuming_wallet");
        let (o, r, e, subject) = make_o_r_e_subject();
        let addr: Addr<Neighborhood> = subject.start();
        let set_wallet_sub = addr.clone().recipient::<SetConsumingWalletMessage>();
        let route_sub = addr.recipient::<RouteQueryMessage>();
        let expected_new_wallet = make_paying_wallet(b"new consuming wallet");
        let expected_before_route = Route::round_trip(
            segment(&[&o, &r, &e], &Component::ProxyClient),
            segment(&[&e, &r, &o], &Component::ProxyServer),
            cryptde,
            Some(make_paying_wallet(b"consuming")),
            0,
            Some(TEST_DEFAULT_CHAIN.rec().contract),
        )
        .unwrap();
        let expected_after_route = Route::round_trip(
            segment(&[&o, &r, &e], &Component::ProxyClient),
            segment(&[&e, &r, &o], &Component::ProxyServer),
            cryptde,
            Some(expected_new_wallet.clone()),
            1,
            Some(TEST_DEFAULT_CHAIN.rec().contract),
        )
        .unwrap();

        let route_request_1 = route_sub.send(RouteQueryMessage::data_indefinite_route_request(2));
        let _ = set_wallet_sub.try_send(SetConsumingWalletMessage {
            wallet: expected_new_wallet,
        });
        let route_request_2 = route_sub.send(RouteQueryMessage::data_indefinite_route_request(2));

        System::current().stop();
        system.run();

        let route_1 = route_request_1.wait().unwrap().unwrap().route;
        let route_2 = route_request_2.wait().unwrap().unwrap().route;

        assert_eq!(route_1, expected_before_route);
        assert_eq!(route_2, expected_after_route);
    }

    #[test]
    fn compose_route_query_response_returns_an_error_when_route_segment_keys_is_empty() {
        let mut subject = make_standard_subject();

        let result: Result<RouteQueryResponse, String> = subject.compose_route_query_response(
            RouteSegment::new(vec![], Component::ProxyClient),
            RouteSegment::new(vec![], Component::ProxyServer),
        );
        assert!(result.is_err());
        let error_expectation: String = result.expect_err("Expected an Err but got:");
        assert_eq!(
            error_expectation,
            "Cannot make multi-hop route without segment keys"
        );
    }

    #[test]
    fn compose_route_query_response_returns_an_error_when_the_neighbor_is_none() {
        let mut subject = make_standard_subject();

        let result: Result<RouteQueryResponse, String> = subject.compose_route_query_response(
            RouteSegment::new(vec![&PublicKey::new(&[3, 3, 8])], Component::ProxyClient),
            RouteSegment::new(vec![&PublicKey::new(&[8, 3, 3])], Component::ProxyServer),
        );
        assert!(result.is_err());
        let error_expectation: String = result.expect_err("Expected an Err but got:");
        assert_eq!(
            error_expectation,
            "Cannot make multi_hop with unknown neighbor"
        );
        assert_eq!(subject.next_return_route_id, 0);
    }

    #[test]
    fn calculate_expected_service_returns_error_when_given_empty_segment() {
        let mut subject = make_standard_subject();
        let a = &make_node_record(3456, true);
        let db = &mut subject.neighborhood_database;
        db.add_node(a.clone()).unwrap();

        let result = subject.calculate_expected_service(a.public_key(), None, None);
        assert!(result.is_err());
        assert_eq!(
            result.unwrap_err(),
            "cannot calculate expected service, no keys provided in route segment"
        );
    }

    /*
            Database:

            Q---p---R
                |   |
            t---S---+

            p is consume-only, t is originate-only.
    */

    #[test]
    fn complete_routes_exercise() {
        let mut subject = make_standard_subject();
        let db = &mut subject.neighborhood_database;
        db.root_mut().inner.accepts_connections = false;
        db.root_mut().inner.routes_data = false;
        let p = &db.root_mut().public_key().clone(); // 9e7p7un06eHs6frl5A
        let q = &db.add_node(make_node_record(3456, true)).unwrap(); // AwQFBg
        let r = &db.add_node(make_node_record(4567, true)).unwrap(); // BAUGBw
        let s = &db.add_node(make_node_record(5678, true)).unwrap(); // BQYHCA
        let t = &db
            .add_node(make_node_record_f(6789, true, false, true))
            .unwrap(); // BgcICQ
        db.add_arbitrary_full_neighbor(q, p);
        db.add_arbitrary_full_neighbor(p, r);
        db.add_arbitrary_full_neighbor(p, s);
        db.add_arbitrary_full_neighbor(t, s);
        db.add_arbitrary_full_neighbor(s, r);

        let contains = |routes: &Vec<Vec<&PublicKey>>, expected_keys: Vec<&PublicKey>| {
            assert_contains(&routes, &expected_keys);
        };

        // At least two hops from p to anywhere standard
        let routes = subject.complete_routes(vec![p], None, 2, RouteDirection::Over);

        assert_eq!(routes, vec![vec![p, s, t]]);
        // no [p, r, s] or [p, s, r] because s and r are both neighbors of p and can't exit for it

        // At least two hops over from p to t
        let routes = subject.complete_routes(vec![p], Some(t), 2, RouteDirection::Over);

        contains(&routes, vec![p, s, t]);
        contains(&routes, vec![p, r, s, t]);
        assert_eq!(2, routes.len());

        // At least two hops over from t to p
        let routes = subject.complete_routes(vec![t], Some(p), 2, RouteDirection::Over);

        assert_eq!(routes, Vec::<Vec<&PublicKey>>::new());
        // p is consume-only; can't be an exit Node.

        // At least two hops back from t to p
        let routes = subject.complete_routes(vec![t], Some(p), 2, RouteDirection::Back);

        contains(&routes, vec![t, s, p]);
        contains(&routes, vec![t, s, r, p]);
        assert_eq!(2, routes.len());
        // p is consume-only, but it's the originating Node, so including it is okay

        // At least two hops from p to Q - impossible
        let routes = subject.complete_routes(vec![p], Some(q), 2, RouteDirection::Over);

        assert_eq!(routes, Vec::<Vec<&PublicKey>>::new());
    }

    /*
            Database:

            P---q---R

            Test is written from the standpoint of P. Node q is non-routing.
    */

    #[test]
    fn cant_route_through_non_routing_node() {
        let mut subject = make_standard_subject();
        let db = &mut subject.neighborhood_database;
        let p = &db.root_mut().public_key().clone(); // 9e7p7un06eHs6frl5A
        let q = &db
            .add_node(make_node_record_f(4567, true, false, false))
            .unwrap(); // BAUGBw
        let r = &db.add_node(make_node_record(5678, true)).unwrap(); // BQYHCA
        db.add_arbitrary_full_neighbor(p, q);
        db.add_arbitrary_full_neighbor(q, r);

        // At least two hops from P to anywhere standard
        let routes = subject.complete_routes(vec![p], None, 2, RouteDirection::Over);

        let expected: Vec<Vec<&PublicKey>> = vec![];
        assert_eq!(routes, expected);
    }

    #[test]
    fn gossips_after_removing_a_neighbor() {
        let (hopper, hopper_awaiter, hopper_recording) = make_recorder();
        let cryptde = main_cryptde();
        let earning_wallet = make_wallet("earning");
        let consuming_wallet = Some(make_paying_wallet(b"consuming"));
        let this_node = NodeRecord::new_for_tests(
            &cryptde.public_key(),
            Some(&NodeAddr::new(
                &IpAddr::from_str("5.4.3.2").unwrap(),
                &[1234],
            )),
            100,
            true,
            true,
        );
        let this_node_inside = this_node.clone();
        let removed_neighbor = make_node_record(2345, true);
        let removed_neighbor_inside = removed_neighbor.clone();
        let other_neighbor = make_node_record(3456, true);
        let other_neighbor_inside = other_neighbor.clone();

        thread::spawn(move || {
            let system = System::new("gossips_after_removing_a_neighbor");
            let mut subject = Neighborhood::new(
                cryptde,
                &bc_from_nc_plus(
                    NeighborhoodConfig {
                        mode: NeighborhoodMode::Standard(
                            this_node_inside.node_addr_opt().unwrap(),
                            vec![],
                            rate_pack(100),
                        ),
                    },
                    earning_wallet.clone(),
                    consuming_wallet.clone(),
                    "gossips_after_removing_a_neighbor",
                ),
            );
            let db = &mut subject.neighborhood_database;

            db.add_node(removed_neighbor_inside.clone()).unwrap();
            db.add_node(other_neighbor_inside.clone()).unwrap();
            db.add_arbitrary_full_neighbor(
                &cryptde.public_key(),
                removed_neighbor_inside.public_key(),
            );
            db.add_arbitrary_full_neighbor(
                &cryptde.public_key(),
                other_neighbor_inside.public_key(),
            );
            db.add_arbitrary_full_neighbor(
                removed_neighbor_inside.public_key(),
                other_neighbor_inside.public_key(),
            );

            let addr: Addr<Neighborhood> = subject.start();
            let peer_actors = peer_actors_builder().hopper(hopper).build();
            addr.try_send(BindMessage { peer_actors }).unwrap();

            let sub: Recipient<RemoveNeighborMessage> = addr.recipient::<RemoveNeighborMessage>();
            sub.try_send(RemoveNeighborMessage {
                public_key: removed_neighbor_inside.public_key().clone(),
            })
            .unwrap();

            system.run();
        });

        let other_neighbor_cryptde =
            CryptDENull::from(other_neighbor.public_key(), TEST_DEFAULT_CHAIN);
        hopper_awaiter.await_message_count(1);
        let locked_recording = hopper_recording.lock().unwrap();
        let package: &IncipientCoresPackage = locked_recording.get_record(0);
        let gossip = match decodex(&other_neighbor_cryptde, &package.payload).unwrap() {
            MessageType::Gossip(vd) => Gossip_0v1::try_from(vd).unwrap(),
            x => panic!("Expected MessageType::Gossip, got {:?}", x),
        };
        type Digest = (PublicKey, Vec<u8>, bool, u32, Vec<PublicKey>);
        let to_actual_digest = |gnr: GossipNodeRecord| {
            let node_addr_opt = gnr.node_addr_opt.clone();
            let inner = NodeRecordInner_0v1::try_from(gnr).unwrap();
            let neighbors_vec = inner.neighbors.into_iter().collect::<Vec<PublicKey>>();
            (
                inner.public_key.clone(),
                inner.public_key.into(),
                node_addr_opt.is_some(),
                inner.version,
                neighbors_vec,
            )
        };

        let sort_digests = |digests: Vec<Digest>| {
            let mut digests = digests
                .into_iter()
                .map(|mut d| {
                    d.4.sort_unstable_by(|a, b| a.cmp(&b));
                    d
                })
                .collect_vec();
            digests.sort_unstable_by(|a, b| a.0.cmp(&b.0));
            digests
        };

        let actual_digests = sort_digests(
            gossip
                .node_records
                .into_iter()
                .map(|gnr| to_actual_digest(gnr))
                .collect::<Vec<Digest>>(),
        );

        let expected_digests = sort_digests(vec![
            (
                removed_neighbor.public_key().clone(),
                removed_neighbor.public_key().clone().into(),
                false,
                0,
                vec![
                    other_neighbor.public_key().clone(),
                    this_node.public_key().clone(),
                ],
            ),
            (
                this_node.public_key().clone(),
                this_node.public_key().clone().into(),
                true,
                1,
                vec![other_neighbor.public_key().clone()],
            ),
        ]);

        assert_eq!(expected_digests, actual_digests);
    }

    #[test]
    fn neighborhood_calls_gossip_acceptor_when_gossip_is_received() {
        let handle_params_arc = Arc::new(Mutex::new(vec![]));
        let gossip_acceptor = GossipAcceptorMock::new()
            .handle_params(&handle_params_arc)
            .handle_result(GossipAcceptanceResult::Ignored);
        let subject_node = make_global_cryptde_node_record(1234, true); // 9e7p7un06eHs6frl5A
        let neighbor = make_node_record(1111, true);
        let mut subject = neighborhood_from_nodes(&subject_node, Some(&neighbor));
        subject.gossip_acceptor = Box::new(gossip_acceptor);
        let gossip = GossipBuilder::new(&subject.neighborhood_database)
            .node(subject_node.public_key(), true)
            .build();
        let cores_package = ExpiredCoresPackage {
            immediate_neighbor: subject_node.node_addr_opt().unwrap().into(),
            paying_wallet: None,
            remaining_route: make_meaningless_route(),
            payload: gossip.clone(),
            payload_len: 0,
        };
        let system = System::new("");
        let addr: Addr<Neighborhood> = subject.start();
        let peer_actors = peer_actors_builder().build();
        addr.try_send(BindMessage { peer_actors }).unwrap();
        let sub = addr.recipient::<ExpiredCoresPackage<Gossip_0v1>>();

        sub.try_send(cores_package).unwrap();

        System::current().stop();
        system.run();
        let mut handle_params = handle_params_arc.lock().unwrap();
        let (call_database, call_agrs, call_gossip_source) = handle_params.remove(0);
        assert!(handle_params.is_empty());
        assert_eq!(&subject_node, call_database.root());
        assert_eq!(1, call_database.keys().len());
        let agrs: Vec<AccessibleGossipRecord> = gossip.try_into().unwrap();
        assert_eq!(agrs, call_agrs);
        let actual_gossip_source: SocketAddr = subject_node.node_addr_opt().unwrap().into();
        assert_eq!(actual_gossip_source, call_gossip_source);
    }

    #[test]
    fn neighborhood_sends_only_an_acceptance_debut_when_an_acceptance_debut_is_provided() {
        let introduction_target_node = make_node_record(7345, true);
        let subject_node = make_global_cryptde_node_record(5555, true); // 9e7p7un06eHs6frl5A
        let neighbor = make_node_record(1050, true);
        let mut subject = neighborhood_from_nodes(&subject_node, Some(&neighbor));
        subject
            .neighborhood_database
            .add_node(introduction_target_node.clone())
            .unwrap();

        subject.neighborhood_database.add_arbitrary_half_neighbor(
            subject_node.public_key(),
            introduction_target_node.public_key(),
        );
        let debut = GossipBuilder::new(&subject.neighborhood_database)
            .node(subject_node.public_key(), true)
            .build();
        let gossip_acceptor =
            GossipAcceptorMock::new().handle_result(GossipAcceptanceResult::Reply(
                debut.clone(),
                introduction_target_node.public_key().clone(),
                introduction_target_node.node_addr_opt().unwrap(),
            ));
        subject.gossip_acceptor = Box::new(gossip_acceptor);
        let (hopper, _, hopper_recording_arc) = make_recorder();
        let peer_actors = peer_actors_builder().hopper(hopper).build();
        let system = System::new("");
        subject.hopper_no_lookup = Some(peer_actors.hopper.from_hopper_client_no_lookup);

        subject.handle_gossip(
            Gossip_0v1::new(vec![]),
            SocketAddr::from_str("1.1.1.1:1111").unwrap(),
        );

        System::current().stop();
        system.run();
        let hopper_recording = hopper_recording_arc.lock().unwrap();
        let package = hopper_recording.get_record::<NoLookupIncipientCoresPackage>(0);
        assert_eq!(1, hopper_recording.len());
        assert_eq!(introduction_target_node.public_key(), &package.public_key);
        let gossip = match decodex::<MessageType>(
            &CryptDENull::from(introduction_target_node.public_key(), TEST_DEFAULT_CHAIN),
            &package.payload,
        ) {
            Ok(MessageType::Gossip(vd)) => Gossip_0v1::try_from(vd).unwrap(),
            x => panic!("Wanted Gossip, found {:?}", x),
        };
        assert_eq!(debut, gossip);
    }

    #[test]
    fn neighborhood_transmits_gossip_failure_properly() {
        let subject_node = make_global_cryptde_node_record(5555, true); // 9e7p7un06eHs6frl5A
        let neighbor = make_node_record(1111, true);
        let public_key = PublicKey::new(&[1, 2, 3, 4]);
        let node_addr = NodeAddr::from_str("1.2.3.4:1234").unwrap();
        let gossip_acceptor =
            GossipAcceptorMock::new().handle_result(GossipAcceptanceResult::Failed(
                GossipFailure_0v1::NoSuitableNeighbors,
                public_key.clone(),
                node_addr.clone(),
            ));
        let mut subject: Neighborhood = neighborhood_from_nodes(&subject_node, Some(&neighbor));
        let (hopper, _, hopper_recording_arc) = make_recorder();
        let system = System::new("neighborhood_transmits_gossip_failure_properly");
        let peer_actors = peer_actors_builder().hopper(hopper).build();
        subject.hopper_no_lookup = Some(peer_actors.hopper.from_hopper_client_no_lookup);
        subject.gossip_acceptor = Box::new(gossip_acceptor);

        subject.handle_gossip_agrs(vec![], SocketAddr::from_str("1.2.3.4:1234").unwrap());

        System::current().stop();
        system.run();
        let hopper_recording = hopper_recording_arc.lock().unwrap();
        let package = hopper_recording.get_record::<NoLookupIncipientCoresPackage>(0);
        assert_eq!(1, hopper_recording.len());
        assert_eq!(package.node_addr, node_addr);
        let payload = decodex::<MessageType>(
            &CryptDENull::from(&public_key, TEST_DEFAULT_CHAIN),
            &package.payload,
        )
        .unwrap();
        assert_eq!(
            payload,
            MessageType::GossipFailure(VersionedData::new(
                &crate::sub_lib::migrations::gossip_failure::MIGRATIONS,
                &GossipFailure_0v1::NoSuitableNeighbors
            ))
        );
    }

    struct DatabaseReplacementGossipAcceptor {
        pub replacement_database: NeighborhoodDatabase,
    }

    impl GossipAcceptor for DatabaseReplacementGossipAcceptor {
        fn handle(
            &self,
            database: &mut NeighborhoodDatabase,
            _agrs: Vec<AccessibleGossipRecord>,
            _gossip_source: SocketAddr,
        ) -> GossipAcceptanceResult {
            let non_root_database_keys = database
                .keys()
                .into_iter()
                .filter(|k| *k != database.root().public_key())
                .map(|k| k.clone())
                .collect_vec();
            non_root_database_keys
                .into_iter()
                .for_each(|k| database.remove_node(&k));
            let database_root_neighbor_keys = database
                .root()
                .half_neighbor_keys()
                .into_iter()
                .map(|k| k.clone())
                .collect_vec();
            database_root_neighbor_keys.into_iter().for_each(|k| {
                database.root_mut().remove_half_neighbor_key(&k);
            });
            self.replacement_database
                .keys()
                .into_iter()
                .filter(|k| *k != self.replacement_database.root().public_key())
                .for_each(|k| {
                    database
                        .add_node(self.replacement_database.node_by_key(k).unwrap().clone())
                        .unwrap();
                });
            self.replacement_database.keys().into_iter().for_each(|k| {
                let node_record = self.replacement_database.node_by_key(k).unwrap();
                node_record.half_neighbor_keys().into_iter().for_each(|n| {
                    database.add_arbitrary_half_neighbor(k, n);
                });
            });
            GossipAcceptanceResult::Ignored
        }
    }

    fn bind_subject(subject: &mut Neighborhood, peer_actors: PeerActors) {
        subject.hopper = Some(peer_actors.hopper.from_hopper_client);
        subject.hopper_no_lookup = Some(peer_actors.hopper.from_hopper_client_no_lookup);
        subject.connected_signal = Some(peer_actors.accountant.start);
    }

    #[test]
    fn neighborhood_does_not_start_accountant_if_no_route_can_be_made() {
        let subject_node = make_global_cryptde_node_record(5555, true); // 9e7p7un06eHs6frl5A
        let neighbor = make_node_record(1111, true);
        let mut subject: Neighborhood = neighborhood_from_nodes(&subject_node, Some(&neighbor));
        let mut replacement_database = subject.neighborhood_database.clone();
        replacement_database.add_node(neighbor.clone()).unwrap();
        replacement_database
            .add_arbitrary_half_neighbor(subject_node.public_key(), neighbor.public_key());
        subject.gossip_acceptor = Box::new(DatabaseReplacementGossipAcceptor {
            replacement_database,
        });
        let (accountant, _, accountant_recording_arc) = make_recorder();
        let system = System::new("neighborhood_does_not_start_accountant_if_no_route_can_be_made");
        let peer_actors = peer_actors_builder().accountant(accountant).build();
        bind_subject(&mut subject, peer_actors);

        subject.handle_gossip_agrs(vec![], SocketAddr::from_str("1.2.3.4:1234").unwrap());

        System::current().stop();
        system.run();
        let accountant_recording = accountant_recording_arc.lock().unwrap();
        assert_eq!(accountant_recording.len(), 0);
        assert_eq!(subject.is_connected_to_min_hop_count_radius, false);
    }

    #[test]
    fn neighborhood_does_not_start_accountant_if_already_connected() {
        let subject_node = make_global_cryptde_node_record(5555, true); // 9e7p7un06eHs6frl5A
        let neighbor = make_node_record(1111, true);
        let mut subject: Neighborhood = neighborhood_from_nodes(&subject_node, Some(&neighbor));
        let replacement_database = subject.neighborhood_database.clone();
        subject.gossip_acceptor = Box::new(DatabaseReplacementGossipAcceptor {
            replacement_database,
        });
        subject.is_connected_to_min_hop_count_radius = true;
        let (accountant, _, accountant_recording_arc) = make_recorder();
        let system = System::new("neighborhood_does_not_start_accountant_if_no_route_can_be_made");
        let peer_actors = peer_actors_builder().accountant(accountant).build();
        bind_subject(&mut subject, peer_actors);

        subject.handle_gossip_agrs(vec![], SocketAddr::from_str("1.2.3.4:1234").unwrap());

        System::current().stop();
        system.run();
        let accountant_recording = accountant_recording_arc.lock().unwrap();
        assert_eq!(accountant_recording.len(), 0);
        assert_eq!(subject.is_connected_to_min_hop_count_radius, true);
    }

    #[test]
    fn neighborhood_starts_accountant_when_first_route_can_be_made() {
        let subject_node = make_global_cryptde_node_record(5555, true); // 9e7p7un06eHs6frl5A
        let relay1 = make_node_record(1111, true);
        let relay2 = make_node_record(2222, false);
        let exit = make_node_record(3333, false);
        let mut subject: Neighborhood = neighborhood_from_nodes(&subject_node, Some(&relay1));
        let mut replacement_database = subject.neighborhood_database.clone();
        replacement_database.add_node(relay1.clone()).unwrap();
        replacement_database.add_node(relay2.clone()).unwrap();
        replacement_database.add_node(exit.clone()).unwrap();
        replacement_database
            .add_arbitrary_full_neighbor(subject_node.public_key(), relay1.public_key());
        replacement_database.add_arbitrary_full_neighbor(relay1.public_key(), relay2.public_key());
        replacement_database.add_arbitrary_full_neighbor(relay2.public_key(), exit.public_key());
        subject.gossip_acceptor = Box::new(DatabaseReplacementGossipAcceptor {
            replacement_database,
        });
        subject.persistent_config_opt = Some(Box::new(
            PersistentConfigurationMock::new().set_past_neighbors_result(Ok(())),
        ));
        subject.is_connected_to_min_hop_count_radius = false;
        let (accountant, _, accountant_recording_arc) = make_recorder();
        let system = System::new("neighborhood_does_not_start_accountant_if_no_route_can_be_made");
        let peer_actors = peer_actors_builder().accountant(accountant).build();
        bind_subject(&mut subject, peer_actors);

        subject.handle_gossip_agrs(vec![], SocketAddr::from_str("1.2.3.4:1234").unwrap());

        System::current().stop();
        system.run();
        let accountant_recording = accountant_recording_arc.lock().unwrap();
        assert_eq!(accountant_recording.len(), 1);
        assert_eq!(subject.is_connected_to_min_hop_count_radius, true);
    }

    struct NeighborReplacementGossipAcceptor {
        pub new_neighbors: Vec<NodeRecord>,
    }

    impl GossipAcceptor for NeighborReplacementGossipAcceptor {
        fn handle(
            &self,
            database: &mut NeighborhoodDatabase,
            _agrs: Vec<AccessibleGossipRecord>,
            _gossip_source: SocketAddr,
        ) -> GossipAcceptanceResult {
            let half_neighbor_keys = database
                .root()
                .half_neighbor_keys()
                .into_iter()
                .map(|k| k.clone())
                .collect_vec();
            half_neighbor_keys
                .into_iter()
                .for_each(|k| database.remove_node(&k));
            let root_key = database.root().public_key().clone();
            self.new_neighbors.iter().for_each(|nr| {
                database.add_node(nr.clone()).unwrap();
                database.add_arbitrary_full_neighbor(&root_key, nr.public_key());
            });
            GossipAcceptanceResult::Ignored
        }
    }

    #[test]
    fn neighborhood_updates_past_neighbors_when_neighbor_list_changes() {
        let cryptde: &dyn CryptDE = main_cryptde();
        let subject_node = make_global_cryptde_node_record(5555, true); // 9e7p7un06eHs6frl5A
        let old_neighbor = make_node_record(1111, true);
        let new_neighbor = make_node_record(2222, true);
        let mut subject: Neighborhood = neighborhood_from_nodes(&subject_node, Some(&old_neighbor));
        subject
            .neighborhood_database
            .add_node(old_neighbor.clone())
            .unwrap();
        subject
            .neighborhood_database
            .add_arbitrary_full_neighbor(subject_node.public_key(), old_neighbor.public_key());
        let gossip_acceptor = NeighborReplacementGossipAcceptor {
            new_neighbors: vec![old_neighbor.clone(), new_neighbor.clone()],
        };
        let set_past_neighbors_params_arc = Arc::new(Mutex::new(vec![]));
        let persistent_config = PersistentConfigurationMock::new()
            .set_past_neighbors_params(&set_past_neighbors_params_arc)
            .set_past_neighbors_result(Ok(()));
        subject.gossip_acceptor = Box::new(gossip_acceptor);
        subject.persistent_config_opt = Some(Box::new(persistent_config));

        subject.handle_gossip_agrs(vec![], SocketAddr::from_str("1.2.3.4:1234").unwrap());

        let mut set_past_neighbors_params = set_past_neighbors_params_arc.lock().unwrap();
        let (neighbors_opt, db_password) = set_past_neighbors_params.remove(0);
        let neighbors = neighbors_opt.unwrap();
        assert_contains(
            &neighbors,
            &NodeDescriptor::from((&old_neighbor, TEST_DEFAULT_CHAIN, cryptde)),
        );
        assert_contains(
            &neighbors,
            &NodeDescriptor::from((&new_neighbor, TEST_DEFAULT_CHAIN, cryptde)),
        );
        assert_eq!(neighbors.len(), 2);
        assert_eq!(db_password, "password".to_string());
    }

    #[test]
    fn neighborhood_removes_past_neighbors_when_neighbor_list_goes_empty() {
        let subject_node = make_global_cryptde_node_record(5555, true); // 9e7p7un06eHs6frl5A
        let neighbor = make_node_record(1111, true);
        let mut subject: Neighborhood = neighborhood_from_nodes(&subject_node, Some(&neighbor));
        subject
            .neighborhood_database
            .add_node(neighbor.clone())
            .unwrap();
        subject
            .neighborhood_database
            .add_arbitrary_full_neighbor(subject_node.public_key(), neighbor.public_key());
        let gossip_acceptor = NeighborReplacementGossipAcceptor {
            new_neighbors: vec![],
        };
        let set_past_neighbors_params_arc = Arc::new(Mutex::new(vec![]));
        let persistent_config = PersistentConfigurationMock::new()
            .set_past_neighbors_params(&set_past_neighbors_params_arc)
            .set_past_neighbors_result(Ok(()));
        subject.gossip_acceptor = Box::new(gossip_acceptor);
        subject.persistent_config_opt = Some(Box::new(persistent_config));

        subject.handle_gossip_agrs(vec![], SocketAddr::from_str("1.2.3.4:1234").unwrap());

        let mut set_past_neighbors_params = set_past_neighbors_params_arc.lock().unwrap();
        let (neighbors_opt, db_password) = set_past_neighbors_params.remove(0);
        assert_eq!(neighbors_opt, None);
        assert_eq!(db_password, "password".to_string());
    }

    #[test]
    fn neighborhood_does_not_update_past_neighbors_when_neighbor_list_does_not_change() {
        let subject_node = make_global_cryptde_node_record(5555, true); // 9e7p7un06eHs6frl5A
        let steadfast_neighbor = make_node_record(1111, true);
        let mut subject: Neighborhood =
            neighborhood_from_nodes(&subject_node, Some(&steadfast_neighbor));
        subject
            .neighborhood_database
            .add_node(steadfast_neighbor.clone())
            .unwrap();
        subject.neighborhood_database.add_arbitrary_full_neighbor(
            subject_node.public_key(),
            steadfast_neighbor.public_key(),
        );
        let gossip_acceptor = NeighborReplacementGossipAcceptor {
            new_neighbors: vec![steadfast_neighbor.clone()],
        };
        let set_past_neighbors_params_arc = Arc::new(Mutex::new(vec![]));
        let persistent_config = PersistentConfigurationMock::new()
            .set_past_neighbors_params(&set_past_neighbors_params_arc);
        subject.gossip_acceptor = Box::new(gossip_acceptor);
        subject.persistent_config_opt = Some(Box::new(persistent_config));

        subject.handle_gossip_agrs(vec![], SocketAddr::from_str("1.2.3.4:1234").unwrap());

        let set_past_neighbors_params = set_past_neighbors_params_arc.lock().unwrap();
        assert!(set_past_neighbors_params.is_empty());
    }

    #[test]
    fn neighborhood_does_not_updates_past_neighbors_without_password_even_when_neighbor_list_changes(
    ) {
        let subject_node = make_global_cryptde_node_record(5555, true); // 9e7p7un06eHs6frl5A
        let old_neighbor = make_node_record(1111, true);
        let new_neighbor = make_node_record(2222, true);
        let mut subject: Neighborhood = neighborhood_from_nodes(&subject_node, Some(&old_neighbor));
        subject
            .neighborhood_database
            .add_node(old_neighbor.clone())
            .unwrap();
        subject
            .neighborhood_database
            .add_arbitrary_full_neighbor(subject_node.public_key(), old_neighbor.public_key());
        let gossip_acceptor = NeighborReplacementGossipAcceptor {
            new_neighbors: vec![old_neighbor.clone(), new_neighbor.clone()],
        };
        let set_past_neighbors_params_arc = Arc::new(Mutex::new(vec![]));
        let persistent_config = PersistentConfigurationMock::new()
            .set_past_neighbors_params(&set_past_neighbors_params_arc);
        subject.gossip_acceptor = Box::new(gossip_acceptor);
        subject.persistent_config_opt = Some(Box::new(persistent_config));
        subject.db_password_opt = None;

        subject.handle_gossip_agrs(vec![], SocketAddr::from_str("1.2.3.4:1234").unwrap());

        let set_past_neighbors_params = set_past_neighbors_params_arc.lock().unwrap();
        assert!(set_past_neighbors_params.is_empty());
    }

    #[test]
    fn neighborhood_logs_error_when_past_neighbors_update_fails() {
        init_test_logging();
        let subject_node = make_global_cryptde_node_record(5555, true); // 9e7p7un06eHs6frl5A
        let old_neighbor = make_node_record(1111, true);
        let new_neighbor = make_node_record(2222, true);
        let mut subject: Neighborhood = neighborhood_from_nodes(&subject_node, Some(&old_neighbor));
        subject
            .neighborhood_database
            .add_node(old_neighbor.clone())
            .unwrap();
        subject
            .neighborhood_database
            .add_arbitrary_full_neighbor(subject_node.public_key(), old_neighbor.public_key());
        let gossip_acceptor = NeighborReplacementGossipAcceptor {
            new_neighbors: vec![old_neighbor.clone(), new_neighbor.clone()],
        };
        let persistent_config = PersistentConfigurationMock::new().set_past_neighbors_result(Err(
            PersistentConfigError::DatabaseError("Booga".to_string()),
        ));
        subject.gossip_acceptor = Box::new(gossip_acceptor);
        subject.persistent_config_opt = Some(Box::new(persistent_config));

        subject.handle_gossip_agrs(vec![], SocketAddr::from_str("1.2.3.4:1234").unwrap());

        TestLogHandler::new().exists_log_containing("ERROR: Neighborhood: Could not persist immediate-neighbor changes: DatabaseError(\"Booga\")");
    }

    #[test]
    fn handle_new_public_ip_changes_public_ip_and_nothing_else() {
        init_test_logging();
        let subject_node = make_global_cryptde_node_record(1234, true);
        let neighbor = make_node_record(1050, true);
        let mut subject: Neighborhood = neighborhood_from_nodes(&subject_node, Some(&neighbor));
        let new_public_ip = IpAddr::from_str("4.3.2.1").unwrap();

        subject.handle_new_public_ip(NewPublicIp {
            new_ip: new_public_ip,
        });

        assert_eq!(
            subject
                .neighborhood_database
                .root()
                .node_addr_opt()
                .unwrap()
                .ip_addr(),
            new_public_ip
        );
        TestLogHandler::new()
            .exists_log_containing("INFO: Neighborhood: Changed public IP from 1.2.3.4 to 4.3.2.1");
    }

    #[test]
    fn neighborhood_sends_from_gossip_producer_when_acceptance_introductions_are_not_provided() {
        init_test_logging();
        let subject_node = make_global_cryptde_node_record(5555, true); // 9e7p7un06eHs6frl5A
        let neighbor = make_node_record(1050, true);
        let mut subject = neighborhood_from_nodes(&subject_node, Some(&neighbor));
        let full_neighbor = make_node_record(1234, true);
        let half_neighbor = make_node_record(2345, true);
        subject
            .neighborhood_database
            .add_node(full_neighbor.clone())
            .unwrap();
        subject
            .neighborhood_database
            .add_node(half_neighbor.clone())
            .unwrap();
        subject
            .neighborhood_database
            .add_arbitrary_full_neighbor(subject_node.public_key(), full_neighbor.public_key());
        subject
            .neighborhood_database
            .add_arbitrary_half_neighbor(subject_node.public_key(), half_neighbor.public_key());
        let gossip_acceptor =
            GossipAcceptorMock::new().handle_result(GossipAcceptanceResult::Accepted);
        subject.gossip_acceptor = Box::new(gossip_acceptor);
        let gossip = Gossip_0v1::new(vec![]);
        let produce_params_arc = Arc::new(Mutex::new(vec![]));
        let gossip_producer = GossipProducerMock::new()
            .produce_params(&produce_params_arc)
            .produce_result(Some(gossip.clone()))
            .produce_result(Some(gossip.clone()));
        subject.gossip_producer = Box::new(gossip_producer);
        let (hopper, _, hopper_recording_arc) = make_recorder();
        let peer_actors = peer_actors_builder().hopper(hopper).build();

        let system = System::new("");
        subject.hopper = Some(peer_actors.hopper.from_hopper_client);

        subject.handle_gossip(
            Gossip_0v1::new(vec![]),
            SocketAddr::from_str("1.1.1.1:1111").unwrap(),
        );

        System::current().stop();
        system.run();

        let hopper_recording = hopper_recording_arc.lock().unwrap();
        let package_1 = hopper_recording.get_record::<IncipientCoresPackage>(0);
        let package_2 = hopper_recording.get_record::<IncipientCoresPackage>(1);
        assert_eq!(hopper_recording.len(), 2);
        fn digest(package: IncipientCoresPackage) -> (PublicKey, CryptData) {
            (
                package.route.next_hop(main_cryptde()).unwrap().public_key,
                package.payload,
            )
        }
        let digest_set = vec_to_set(vec![digest(package_1.clone()), digest(package_2.clone())]);
        assert_eq!(
            vec_to_set(vec![
                (
                    full_neighbor.public_key().clone(),
                    encodex(
                        main_cryptde(),
                        full_neighbor.public_key(),
                        &MessageType::Gossip(gossip.clone().into()),
                    )
                    .unwrap()
                ),
                (
                    half_neighbor.public_key().clone(),
                    encodex(
                        main_cryptde(),
                        half_neighbor.public_key(),
                        &MessageType::Gossip(gossip.into()),
                    )
                    .unwrap()
                ),
            ]),
            digest_set
        );
        let tlh = TestLogHandler::new();
        tlh.exists_log_containing(
            format!(
                "INFO: Neighborhood: Sending update Gossip about 0 Nodes to Node {}",
                full_neighbor.public_key()
            )
            .as_str(),
        );
        tlh.exists_log_containing(
            format!(
                "INFO: Neighborhood: Sending update Gossip about 0 Nodes to Node {}",
                half_neighbor.public_key()
            )
            .as_str(),
        );
        let key_as_str = format!("{}", main_cryptde().public_key());
        tlh.exists_log_containing(&format!("Sent Gossip: digraph db {{ \"src\" [label=\"Gossip From:\\n{}\\n5.5.5.5\"]; \"dest\" [label=\"Gossip To:\\nAQIDBA\\n1.2.3.4\"]; \"src\" -> \"dest\" [arrowhead=empty]; }}", &key_as_str[..8]));
        tlh.exists_log_containing(&format!("Sent Gossip: digraph db {{ \"src\" [label=\"Gossip From:\\n{}\\n5.5.5.5\"]; \"dest\" [label=\"Gossip To:\\nAgMEBQ\\n2.3.4.5\"]; \"src\" -> \"dest\" [arrowhead=empty]; }}", &key_as_str[..8]));
    }

    #[test]
    fn neighborhood_sends_no_gossip_when_target_does_not_exist() {
        let subject_node = make_global_cryptde_node_record(5555, true); // 9e7p7un06eHs6frl5A
                                                                        // This is ungossippable not because of any attribute of its own, but because the
                                                                        // GossipProducerMock is set to return None when ordered to target it.
        let ungossippable = make_node_record(1050, true);
        let mut subject = neighborhood_from_nodes(&subject_node, Some(&ungossippable));
        subject
            .neighborhood_database
            .add_node(ungossippable.clone())
            .unwrap();
        subject
            .neighborhood_database
            .add_arbitrary_full_neighbor(subject_node.public_key(), ungossippable.public_key());
        let gossip_acceptor =
            GossipAcceptorMock::new().handle_result(GossipAcceptanceResult::Accepted);
        subject.gossip_acceptor = Box::new(gossip_acceptor);
        let produce_params_arc = Arc::new(Mutex::new(vec![]));
        let gossip_producer = GossipProducerMock::new()
            .produce_params(&produce_params_arc)
            .produce_result(None);
        subject.gossip_producer = Box::new(gossip_producer);
        let (hopper, _, hopper_recording_arc) = make_recorder();
        let peer_actors = peer_actors_builder().hopper(hopper).build();

        let system = System::new("");
        subject.hopper = Some(peer_actors.hopper.from_hopper_client);

        subject.handle_gossip(
            Gossip_0v1::new(vec![]),
            SocketAddr::from_str("1.1.1.1:1111").unwrap(),
        );

        System::current().stop();
        system.run();

        let hopper_recording = hopper_recording_arc.lock().unwrap();
        assert_eq!(hopper_recording.len(), 0);
    }

    #[test]
    fn neighborhood_sends_only_relay_gossip_when_gossip_acceptor_relays() {
        let subject_node = make_global_cryptde_node_record(5555, true); // 9e7p7un06eHs6frl5A
        let mut subject =
            neighborhood_from_nodes(&subject_node, Some(&make_node_record(1111, true)));
        let debut_node = make_node_record(1234, true);
        let debut_gossip = GossipBuilder::new(&subject.neighborhood_database)
            .node(subject_node.public_key(), true)
            .build();
        let gossip_acceptor =
            GossipAcceptorMock::new().handle_result(GossipAcceptanceResult::Reply(
                debut_gossip.clone(),
                debut_node.public_key().clone(),
                debut_node.node_addr_opt().unwrap(),
            ));
        subject.gossip_acceptor = Box::new(gossip_acceptor);
        let (hopper, _, hopper_recording_arc) = make_recorder();
        let peer_actors = peer_actors_builder().hopper(hopper).build();
        let system = System::new("");
        subject.hopper_no_lookup = Some(peer_actors.hopper.from_hopper_client_no_lookup);
        let gossip_source = SocketAddr::from_str("8.6.5.4:8654").unwrap();

        subject.handle_gossip(
            // In real life this would be Relay Gossip from gossip_source to debut_node.
            Gossip_0v1::new(vec![]),
            gossip_source,
        );

        System::current().stop();
        system.run();
        let hopper_recording = hopper_recording_arc.lock().unwrap();
        let package = hopper_recording.get_record::<NoLookupIncipientCoresPackage>(0);
        assert_eq!(1, hopper_recording.len());
        assert_eq!(debut_node.public_key(), &package.public_key);
        assert_eq!(
            debut_node.node_addr_opt().as_ref().unwrap(),
            &package.node_addr
        );
        assert_eq!(
            debut_gossip,
            match decodex::<MessageType>(
                &CryptDENull::from(debut_node.public_key(), TEST_DEFAULT_CHAIN),
                &package.payload,
            ) {
                Ok(MessageType::Gossip(vd)) => Gossip_0v1::try_from(vd).unwrap(),
                x => panic!("Expected Gossip, but found {:?}", x),
            },
        );
    }

    #[test]
    fn neighborhood_sends_no_gossip_when_gossip_acceptor_ignores() {
        let subject_node = make_global_cryptde_node_record(5555, true); // 9e7p7un06eHs6frl5A
        let neighbor = make_node_record(1111, true);
        let mut subject = neighborhood_from_nodes(&subject_node, Some(&neighbor));
        let gossip_acceptor =
            GossipAcceptorMock::new().handle_result(GossipAcceptanceResult::Ignored);
        subject.gossip_acceptor = Box::new(gossip_acceptor);
        let subject_node = subject.neighborhood_database.root().clone();
        let (hopper, _, hopper_recording_arc) = make_recorder();
        let peer_actors = peer_actors_builder().hopper(hopper).build();
        let system = System::new("");
        subject.hopper = Some(peer_actors.hopper.from_hopper_client);

        subject.handle_gossip(
            Gossip_0v1::new(vec![]),
            subject_node.node_addr_opt().unwrap().into(),
        );

        System::current().stop();
        system.run();
        let hopper_recording = hopper_recording_arc.lock().unwrap();
        assert_eq!(0, hopper_recording.len());
    }

    #[test]
    fn neighborhood_complains_about_inability_to_ban_when_gossip_acceptor_requests_it() {
        init_test_logging();
        let subject_node = make_global_cryptde_node_record(5555, true); // 9e7p7un06eHs6frl5A
        let neighbor = make_node_record(1111, true);
        let mut subject = neighborhood_from_nodes(&subject_node, Some(&neighbor));
        let gossip_acceptor = GossipAcceptorMock::new()
            .handle_result(GossipAcceptanceResult::Ban("Bad guy".to_string()));
        subject.gossip_acceptor = Box::new(gossip_acceptor);
        let subject_node = subject.neighborhood_database.root().clone();
        let (hopper, _, hopper_recording_arc) = make_recorder();
        let peer_actors = peer_actors_builder().hopper(hopper).build();
        let system = System::new("");
        subject.hopper = Some(peer_actors.hopper.from_hopper_client);

        subject.handle_gossip(
            Gossip_0v1::new(vec![]),
            subject_node.node_addr_opt().unwrap().into(),
        );

        System::current().stop();
        system.run();
        let hopper_recording = hopper_recording_arc.lock().unwrap();
        assert_eq!(0, hopper_recording.len());
        let tlh = TestLogHandler::new();
        tlh.exists_log_containing("WARN: Neighborhood: Malefactor detected at 5.5.5.5:5555, but malefactor bans not yet implemented; ignoring: Bad guy");
    }

    #[test]
    fn neighborhood_does_not_accept_gossip_if_a_record_is_non_deserializable() {
        init_test_logging();
        let mut subject = make_standard_subject();
        let gossip_acceptor = GossipAcceptorMock::new();
        subject.gossip_acceptor = Box::new(gossip_acceptor);
        let db = &mut subject.neighborhood_database;
        let one_node_key = &db.add_node(make_node_record(2222, true)).unwrap();
        let another_node_key = &db.add_node(make_node_record(3333, true)).unwrap();
        let mut gossip = GossipBuilder::new(db)
            .node(one_node_key, true)
            .node(another_node_key, false)
            .build();
        gossip.node_records[1].signed_data = PlainData::new(&[1, 2, 3, 4]); // corrupt second record
        let gossip_source = SocketAddr::from_str("1.2.3.4:1234").unwrap();

        subject.handle_gossip(gossip, gossip_source);

        // No panic means that subject didn't try to invoke the GossipAcceptorMock: test passes!
        TestLogHandler::new().exists_log_containing(&format!(
            "ERROR: Neighborhood: Received non-deserializable Gossip from {}",
            gossip_source
        ));
    }

    #[test]
    fn neighborhood_does_not_accept_gossip_if_a_record_signature_is_invalid() {
        init_test_logging();
        let mut subject = make_standard_subject();
        let gossip_acceptor = GossipAcceptorMock::new();
        subject.gossip_acceptor = Box::new(gossip_acceptor);
        let db = &mut subject.neighborhood_database;
        let one_node_key = &db.add_node(make_node_record(2222, true)).unwrap();
        let another_node_key = &db.add_node(make_node_record(3333, true)).unwrap();
        let mut gossip = GossipBuilder::new(db)
            .node(one_node_key, true)
            .node(another_node_key, false)
            .build();
        gossip.node_records[1].signature = CryptData::new(&[1, 2, 3, 4]); // corrupt second record
        let gossip_source = SocketAddr::from_str("1.2.3.4:1234").unwrap();

        subject.handle_gossip(gossip, gossip_source);

        // No panic means that subject didn't try to invoke the GossipAcceptorMock: test passes!
        TestLogHandler::new().exists_log_containing(&format!(
            "ERROR: Neighborhood: Received Gossip with invalid signature from {}",
            gossip_source
        ));
    }

    #[test]
    fn neighborhood_logs_received_gossip_in_dot_graph_format() {
        init_test_logging();
        let cryptde = main_cryptde();
        let this_node = NodeRecord::new_for_tests(
            &cryptde.public_key(),
            Some(&NodeAddr::new(
                &IpAddr::from_str("5.4.3.2").unwrap(),
                &[1234],
            )),
            100,
            true,
            true,
        );
        let mut db = db_from_node(&this_node);
        let far_neighbor = make_node_record(1324, true);
        let gossip_neighbor = make_node_record(4657, true);
        db.add_node(far_neighbor.clone()).unwrap();
        db.add_node(gossip_neighbor.clone()).unwrap();
        db.add_arbitrary_full_neighbor(this_node.public_key(), gossip_neighbor.public_key());
        db.add_arbitrary_full_neighbor(gossip_neighbor.public_key(), far_neighbor.public_key());
        db.node_by_key_mut(this_node.public_key()).unwrap().resign();
        db.node_by_key_mut(gossip_neighbor.public_key())
            .unwrap()
            .resign();
        db.node_by_key_mut(far_neighbor.public_key())
            .unwrap()
            .resign();

        let gossip = GossipBuilder::new(&db)
            .node(gossip_neighbor.public_key(), true)
            .node(far_neighbor.public_key(), false)
            .build();
        let cores_package = ExpiredCoresPackage {
            immediate_neighbor: SocketAddr::from_str("1.2.3.4:1234").unwrap(),
            paying_wallet: Some(make_paying_wallet(b"consuming")),
            remaining_route: make_meaningless_route(),
            payload: gossip,
            payload_len: 0,
        };
        let hopper = Recorder::new();
        let this_node_inside = this_node.clone();
        thread::spawn(move || {
            let system = System::new("");
            let subject = Neighborhood::new(
                cryptde,
                &bc_from_nc_plus(
                    NeighborhoodConfig {
                        mode: NeighborhoodMode::Standard(
                            this_node_inside.node_addr_opt().unwrap(),
                            vec![],
                            rate_pack(100),
                        ),
                    },
                    this_node_inside.earning_wallet(),
                    None,
                    "neighborhood_logs_received_gossip_in_dot_graph_format",
                ),
            );

            let addr: Addr<Neighborhood> = subject.start();
            let peer_actors = peer_actors_builder().hopper(hopper).build();
            addr.try_send(BindMessage { peer_actors }).unwrap();

            let sub = addr.recipient::<ExpiredCoresPackage<Gossip_0v1>>();
            sub.try_send(cores_package).unwrap();

            system.run();
        });
        let tlh = TestLogHandler::new();
        tlh.await_log_containing(
            &format!("\"BAYFBw\" [label=\"AR v0\\nBAYFBw\\n4.6.5.7:4657\"];"),
            5000,
        );

        tlh.exists_log_containing("Received Gossip: digraph db { ");
        tlh.exists_log_containing("\"AQMCBA\" [label=\"AR v0\\nAQMCBA\"];");
        tlh.exists_log_containing(&format!(
            "\"{}\" [label=\"{}\"] [shape=none];",
            cryptde.public_key(),
            &format!("{}", cryptde.public_key())[..8]
        ));
        tlh.exists_log_containing(&format!("\"BAYFBw\" -> \"{}\";", cryptde.public_key()));
        tlh.exists_log_containing("\"AQMCBA\" -> \"BAYFBw\";");
        tlh.exists_log_containing("\"BAYFBw\" -> \"AQMCBA\";");
    }

    #[test]
    fn node_gossips_to_neighbors_on_startup() {
        let data_dir = ensure_node_home_directory_exists(
            "neighborhood/mod",
            "node_gossips_to_neighbors_on_startup",
        );
        {
            let _ = DbInitializerReal::default()
                .initialize(&data_dir, true, MigratorConfig::test_default())
                .unwrap();
        }
        let cryptde: &dyn CryptDE = main_cryptde();
        let neighbor = make_node_record(1234, true);
        let (hopper, _, hopper_recording) = make_recorder();
        let neighbor_inside = neighbor.clone();
        let mut subject = Neighborhood::new(
            cryptde,
            &bc_from_nc_plus(
                NeighborhoodConfig {
                    mode: NeighborhoodMode::Standard(
                        NodeAddr::new(&IpAddr::from_str("5.4.3.2").unwrap(), &[1234]),
                        vec![NodeDescriptor::from((
                            &neighbor_inside,
                            Chain::EthRopsten,
                            cryptde,
                        ))],
                        rate_pack(100),
                    ),
                },
                NodeRecord::earning_wallet_from_key(&cryptde.public_key()),
                NodeRecord::consuming_wallet_from_key(&cryptde.public_key()),
                "node_gossips_to_neighbors_on_startup",
            ),
        );
        subject.data_directory = data_dir;
        let this_node = subject.neighborhood_database.root().clone();
        let system = System::new("node_gossips_to_neighbors_on_startup");
        let addr: Addr<Neighborhood> = subject.start();
        let peer_actors = peer_actors_builder().hopper(hopper).build();
        addr.try_send(BindMessage { peer_actors }).unwrap();

        let sub = addr.recipient::<StartMessage>();

        sub.try_send(StartMessage {}).unwrap();
        System::current().stop();
        system.run();
        let locked_recording = hopper_recording.lock().unwrap();
        let package_ref: &NoLookupIncipientCoresPackage = locked_recording.get_record(0);
        let neighbor_node_cryptde = CryptDENull::from(neighbor.public_key(), TEST_DEFAULT_CHAIN);
        let decrypted_payload = neighbor_node_cryptde.decode(&package_ref.payload).unwrap();
        let gossip = match serde_cbor::de::from_slice(decrypted_payload.as_slice()).unwrap() {
            MessageType::Gossip(vd) => Gossip_0v1::try_from(vd).unwrap(),
            x => panic!("Should have been MessageType::Gossip, but was {:?}", x),
        };
        let temp_db = db_from_node(&this_node);
        let expected_gnr = GossipNodeRecord::from((&temp_db, this_node.public_key(), true));
        assert_contains(&gossip.node_records, &expected_gnr);
        assert_eq!(1, gossip.node_records.len());
    }

    /*
            Database, where we'll fail to make a three-hop route to C after removing A:

                 NN--------+
                 NN        |
                 |         |
                 v         v
                 AA-->BB-->CC
                 AA<--BB<--CC

                 after removing A as neighbor...

                 NN--------+
                 NN        |
                           |
                           v
                 AA-->BB-->CC
                 AA<--BB<--CC

            Tests will be written from the viewpoint of N.
    */

    #[test]
    fn neighborhood_removes_neighbor_when_directed_to() {
        let system = System::new("neighborhood_removes_neighbor_when_directed_to");
        let hopper = Recorder::new();
        let mut subject = make_standard_subject();
        let n = &subject.neighborhood_database.root().clone();
        let a = &make_node_record(3456, true);
        let b = &make_node_record(4567, false);
        let c = &make_node_record(5678, true);
        {
            let db = &mut subject.neighborhood_database;
            db.add_node(a.clone()).unwrap();
            db.add_node(b.clone()).unwrap();
            db.add_node(c.clone()).unwrap();
            let mut single_edge = |a: &NodeRecord, b: &NodeRecord| {
                db.add_arbitrary_half_neighbor(a.public_key(), b.public_key())
            };
            single_edge(n, a);
            single_edge(n, c);
            single_edge(a, b);
            single_edge(b, a);
            single_edge(b, c);
            single_edge(c, b);
        }

        let addr: Addr<Neighborhood> = subject.start();
        let peer_actors = peer_actors_builder().hopper(hopper).build();
        addr.try_send(BindMessage { peer_actors }).unwrap();

        addr.try_send(RemoveNeighborMessage {
            public_key: a.public_key().clone(),
        })
        .unwrap();

        let three_hop_route_request = RouteQueryMessage {
            target_key_opt: Some(c.public_key().clone()),
            target_component: Component::ProxyClient,
            minimum_hop_count: 3,
            return_component_opt: None,
        };
        let unsuccessful_three_hop_route = addr.send(three_hop_route_request);
        let public_key_query = addr.send(NodeQueryMessage::PublicKey(a.public_key().clone()));
        let failed_ip_address_query = addr.send(NodeQueryMessage::IpAddress(
            a.node_addr_opt().unwrap().ip_addr(),
        ));
        System::current().stop_with_code(0);

        system.run();
        assert_eq!(None, unsuccessful_three_hop_route.wait().unwrap());
        assert_eq!(
            a.public_key(),
            &public_key_query.wait().unwrap().unwrap().public_key
        );
        assert_eq!(None, failed_ip_address_query.wait().unwrap());
    }

    fn node_record_to_neighbor_config(node_record_ref: &NodeRecord) -> NodeDescriptor {
        let cryptde: &dyn CryptDE = main_cryptde();
        NodeDescriptor::from((node_record_ref, Chain::EthRopsten, cryptde))
    }

    #[test]
    fn neighborhood_sends_node_query_response_with_none_when_initially_configured_with_no_data() {
        let cryptde = main_cryptde();
        let (recorder, awaiter, recording_arc) = make_recorder();
        thread::spawn(move || {
            let system = System::new("responds_with_none_when_initially_configured_with_no_data");

            let addr: Addr<Recorder> = recorder.start();
            let recipient: Recipient<DispatcherNodeQueryResponse> =
                addr.recipient::<DispatcherNodeQueryResponse>();

            let subject = make_standard_subject();
            let addr: Addr<Neighborhood> = subject.start();
            let sub: Recipient<DispatcherNodeQueryMessage> =
                addr.recipient::<DispatcherNodeQueryMessage>();

            sub.try_send(DispatcherNodeQueryMessage {
                query: NodeQueryMessage::PublicKey(PublicKey::new(&b"booga"[..])),
                context: TransmitDataMsg {
                    endpoint: Endpoint::Key(cryptde.public_key().clone()),
                    last_data: false,
                    sequence_number: None,
                    data: Vec::new(),
                },
                recipient,
            })
            .unwrap();

            system.run();
        });

        awaiter.await_message_count(1);
        let recording = recording_arc.lock().unwrap();
        assert_eq!(recording.len(), 1);
        let message = recording.get_record::<DispatcherNodeQueryResponse>(0);
        assert_eq!(message.result, None);
    }

    #[test]
    fn neighborhood_sends_node_query_response_with_none_when_key_query_matches_no_configured_data()
    {
        let cryptde: &dyn CryptDE = main_cryptde();
        let earning_wallet = make_wallet("earning");
        let consuming_wallet = Some(make_paying_wallet(b"consuming"));
        let (recorder, awaiter, recording_arc) = make_recorder();
        thread::spawn(move || {
            let system = System::new("neighborhood_sends_node_query_response_with_none_when_key_query_matches_no_configured_data");
            let addr: Addr<Recorder> = recorder.start();
            let recipient: Recipient<DispatcherNodeQueryResponse> =
                addr.recipient::<DispatcherNodeQueryResponse>();

            let subject = Neighborhood::new(
                cryptde,
                &bc_from_nc_plus(
                    NeighborhoodConfig {
                        mode: NeighborhoodMode::Standard(
                            NodeAddr::new(&IpAddr::from_str("5.4.3.2").unwrap(), &[5678]),
                            vec![NodeDescriptor::from((
                                &PublicKey::new(&b"booga"[..]),
                                &NodeAddr::new(
                                    &IpAddr::from_str("1.2.3.4").unwrap(),
                                    &[1234, 2345],
                                ),
                                Chain::EthRopsten,
                                cryptde,
                            ))],
                            rate_pack(100),
                        ),
                    },
                    earning_wallet.clone(),
                    consuming_wallet.clone(),
                    "neighborhood_sends_node_query_response_with_none_when_key_query_matches_no_configured_data"
                ),
            );
            let addr: Addr<Neighborhood> = subject.start();
            let sub: Recipient<DispatcherNodeQueryMessage> =
                addr.recipient::<DispatcherNodeQueryMessage>();

            sub.try_send(DispatcherNodeQueryMessage {
                query: NodeQueryMessage::PublicKey(PublicKey::new(&b"blah"[..])),
                context: TransmitDataMsg {
                    endpoint: Endpoint::Key(cryptde.public_key().clone()),
                    last_data: false,
                    sequence_number: None,
                    data: Vec::new(),
                },
                recipient,
            })
            .unwrap();

            system.run();
        });

        awaiter.await_message_count(1);
        let recording = recording_arc.lock().unwrap();
        assert_eq!(recording.len(), 1);
        let message = recording.get_record::<DispatcherNodeQueryResponse>(0);
        assert_eq!(message.result, None);
    }

    #[test]
    fn neighborhood_sends_node_query_response_with_result_when_key_query_matches_configured_data() {
        let cryptde = main_cryptde();
        let earning_wallet = make_wallet("earning");
        let consuming_wallet = Some(make_paying_wallet(b"consuming"));
        let (recorder, awaiter, recording_arc) = make_recorder();
        let one_neighbor = make_node_record(2345, true);
        let another_neighbor = make_node_record(3456, true);
        let another_neighbor_a = another_neighbor.clone();
        let context = TransmitDataMsg {
            endpoint: Endpoint::Key(cryptde.public_key().clone()),
            last_data: false,
            sequence_number: None,
            data: Vec::new(),
        };
        let context_a = context.clone();
        thread::spawn(move || {
            let system = System::new("neighborhood_sends_node_query_response_with_result_when_key_query_matches_configured_data");
            let addr: Addr<Recorder> = recorder.start();
            let recipient = addr.recipient::<DispatcherNodeQueryResponse>();
            let mut subject = Neighborhood::new(
                cryptde,
                &bc_from_nc_plus(
                    NeighborhoodConfig {
                        mode: NeighborhoodMode::Standard(
                            NodeAddr::new(&IpAddr::from_str("5.4.3.2").unwrap(), &[5678]),
                            vec![node_record_to_neighbor_config(&one_neighbor)],
                            rate_pack(100),
                        ),
                    },
                    earning_wallet.clone(),
                    consuming_wallet.clone(),
                    "neighborhood_sends_node_query_response_with_result_when_key_query_matches_configured_data"
                ),
            );
            subject
                .neighborhood_database
                .add_node(another_neighbor.clone())
                .unwrap();
            let addr: Addr<Neighborhood> = subject.start();
            let sub: Recipient<DispatcherNodeQueryMessage> =
                addr.recipient::<DispatcherNodeQueryMessage>();

            sub.try_send(DispatcherNodeQueryMessage {
                query: NodeQueryMessage::PublicKey(another_neighbor.public_key().clone()),
                context,
                recipient,
            })
            .unwrap();

            system.run();
        });

        awaiter.await_message_count(1);
        let message = Recording::get::<DispatcherNodeQueryResponse>(&recording_arc, 0);
        assert_eq!(
            message.result.unwrap(),
            NodeQueryResponseMetadata::new(
                another_neighbor_a.public_key().clone(),
                Some(another_neighbor_a.node_addr_opt().unwrap().clone()),
                another_neighbor_a.rate_pack().clone(),
            )
        );
        assert_eq!(message.context, context_a);
    }

    #[test]
    fn neighborhood_sends_node_query_response_with_none_when_ip_address_query_matches_no_configured_data(
    ) {
        let cryptde: &dyn CryptDE = main_cryptde();
        let earning_wallet = make_wallet("earning");
        let consuming_wallet = Some(make_paying_wallet(b"consuming"));
        let (recorder, awaiter, recording_arc) = make_recorder();
        thread::spawn(move || {
            let system = System::new("neighborhood_sends_node_query_response_with_none_when_ip_address_query_matches_no_configured_data");
            let addr: Addr<Recorder> = recorder.start();
            let recipient: Recipient<DispatcherNodeQueryResponse> =
                addr.recipient::<DispatcherNodeQueryResponse>();
            let subject = Neighborhood::new(
                cryptde,
                &bc_from_nc_plus(
                    NeighborhoodConfig {
                        mode: NeighborhoodMode::Standard(
                            NodeAddr::new(&IpAddr::from_str("5.4.3.2").unwrap(), &[5678]),
                            vec![NodeDescriptor::from((
                                &PublicKey::new(&b"booga"[..]),
                                &NodeAddr::new(
                                    &IpAddr::from_str("1.2.3.4").unwrap(),
                                    &[1234, 2345],
                                ),
                                Chain::EthRopsten,
                                cryptde,
                            ))],
                            rate_pack(100),
                        ),
                    },
                    earning_wallet.clone(),
                    consuming_wallet.clone(),
                    "neighborhood_sends_node_query_response_with_none_when_ip_address_query_matches_no_configured_data"
                ),
            );
            let addr: Addr<Neighborhood> = subject.start();
            let sub: Recipient<DispatcherNodeQueryMessage> =
                addr.recipient::<DispatcherNodeQueryMessage>();

            sub.try_send(DispatcherNodeQueryMessage {
                query: NodeQueryMessage::IpAddress(IpAddr::from_str("2.3.4.5").unwrap()),
                context: TransmitDataMsg {
                    endpoint: Endpoint::Key(cryptde.public_key().clone()),
                    last_data: false,
                    sequence_number: None,
                    data: Vec::new(),
                },
                recipient,
            })
            .unwrap();

            system.run();
        });

        awaiter.await_message_count(1);
        let recording = recording_arc.lock().unwrap();
        assert_eq!(recording.len(), 1);
        let message = recording.get_record::<DispatcherNodeQueryResponse>(0);
        assert_eq!(message.result, None);
    }

    #[test]
    fn neighborhood_sends_node_query_response_with_result_when_ip_address_query_matches_configured_data(
    ) {
        let cryptde: &dyn CryptDE = main_cryptde();
        let (recorder, awaiter, recording_arc) = make_recorder();
        let node_record = make_node_record(1234, true);
        let another_node_record = make_node_record(2345, true);
        let another_node_record_a = another_node_record.clone();
        let context = TransmitDataMsg {
            endpoint: Endpoint::Key(cryptde.public_key().clone()),
            last_data: false,
            sequence_number: None,
            data: Vec::new(),
        };
        let context_a = context.clone();
        thread::spawn(move || {
            let system = System::new("neighborhood_sends_node_query_response_with_result_when_ip_address_query_matches_configured_data");
            let addr: Addr<Recorder> = recorder.start();
            let recipient: Recipient<DispatcherNodeQueryResponse> =
                addr.recipient::<DispatcherNodeQueryResponse>();
            let config = bc_from_nc_plus(
                NeighborhoodConfig {
                    mode: NeighborhoodMode::Standard(
                        node_record.node_addr_opt().unwrap(),
                        vec![NodeDescriptor::from((
                            &node_record,
                            Chain::EthRopsten,
                            cryptde,
                        ))],
                        rate_pack(100),
                    ),
                },
                node_record.earning_wallet(),
                None,
                "neighborhood_sends_node_query_response_with_result_when_ip_address_query_matches_configured_data"
            );
            let mut subject = Neighborhood::new(cryptde, &config);
            subject
                .neighborhood_database
                .add_node(another_node_record_a)
                .unwrap();
            let addr: Addr<Neighborhood> = subject.start();
            let sub: Recipient<DispatcherNodeQueryMessage> =
                addr.recipient::<DispatcherNodeQueryMessage>();

            sub.try_send(DispatcherNodeQueryMessage {
                query: NodeQueryMessage::IpAddress(IpAddr::from_str("2.3.4.5").unwrap()),
                context,
                recipient,
            })
            .unwrap();

            system.run();
        });

        awaiter.await_message_count(1);
        let message = Recording::get::<DispatcherNodeQueryResponse>(&recording_arc, 0);

        assert_eq!(
            message.result.unwrap(),
            NodeQueryResponseMetadata::new(
                another_node_record.public_key().clone(),
                Some(another_node_record.node_addr_opt().unwrap().clone()),
                another_node_record.rate_pack().clone(),
            )
        );
        assert_eq!(message.context, context_a);
    }

    #[test]
    fn make_round_trip_route_returns_error_when_no_non_next_door_neighbor_found() {
        // Make a triangle of Nodes
        let one_next_door_neighbor = make_node_record(3333, true);
        let another_next_door_neighbor = make_node_record(4444, true);
        let subject_node = make_global_cryptde_node_record(5555, true); // 9e7p7un06eHs6frl5A
        let mut subject = neighborhood_from_nodes(&subject_node, Some(&one_next_door_neighbor));

        subject
            .neighborhood_database
            .add_node(one_next_door_neighbor.clone())
            .unwrap();
        subject
            .neighborhood_database
            .add_node(another_next_door_neighbor.clone())
            .unwrap();

        subject.neighborhood_database.add_arbitrary_full_neighbor(
            subject_node.public_key(),
            one_next_door_neighbor.public_key(),
        );
        subject.neighborhood_database.add_arbitrary_full_neighbor(
            subject_node.public_key(),
            another_next_door_neighbor.public_key(),
        );
        subject.neighborhood_database.add_arbitrary_full_neighbor(
            one_next_door_neighbor.public_key(),
            another_next_door_neighbor.public_key(),
        );

        let minimum_hop_count = 2;

        let result = subject.make_round_trip_route(RouteQueryMessage {
            target_key_opt: None,
            target_component: Component::ProxyClient,
            minimum_hop_count,
            return_component_opt: Some(Component::ProxyServer),
        });

        assert_eq!(
            Err(format!(
                "Couldn't find any routes: at least {}-hop from {} to ProxyClient at Unknown",
                minimum_hop_count,
                main_cryptde().public_key()
            )),
            result
        );
    }

    #[test]
    fn make_round_trip_succeeds_when_it_finds_non_next_door_neighbor_exit_node() {
        let next_door_neighbor = make_node_record(3333, true);
        let exit_node = make_node_record(5, false);

        let subject_node = make_global_cryptde_node_record(666, true); // 9e7p7un06eHs6frl5A
        let mut subject = neighborhood_from_nodes(&subject_node, Some(&next_door_neighbor));

        subject
            .neighborhood_database
            .add_node(next_door_neighbor.clone())
            .unwrap();
        subject
            .neighborhood_database
            .add_node(exit_node.clone())
            .unwrap();

        subject.neighborhood_database.add_arbitrary_full_neighbor(
            subject_node.public_key(),
            next_door_neighbor.public_key(),
        );

        subject
            .neighborhood_database
            .add_arbitrary_full_neighbor(next_door_neighbor.public_key(), exit_node.public_key());

        let minimum_hop_count = 2;

        let result = subject.make_round_trip_route(RouteQueryMessage {
            target_key_opt: None,
            target_component: Component::ProxyClient,
            minimum_hop_count,
            return_component_opt: Some(Component::ProxyServer),
        });

        let next_door_neighbor_cryptde =
            CryptDENull::from(&next_door_neighbor.public_key(), TEST_DEFAULT_CHAIN);
        let exit_node_cryptde = CryptDENull::from(&exit_node.public_key(), TEST_DEFAULT_CHAIN);

        let hops = result.clone().unwrap().route.hops;
        let actual_keys: Vec<PublicKey> = match hops.as_slice() {
            [hop, exit, hop_back, origin, empty, _accounting] => vec![
                decodex::<LiveHop>(main_cryptde(), hop)
                    .expect("hop")
                    .public_key,
                decodex::<LiveHop>(&next_door_neighbor_cryptde, exit)
                    .expect("exit")
                    .public_key,
                decodex::<LiveHop>(&exit_node_cryptde, hop_back)
                    .expect("hop_back")
                    .public_key,
                decodex::<LiveHop>(&next_door_neighbor_cryptde, origin)
                    .expect("origin")
                    .public_key,
                decodex::<LiveHop>(main_cryptde(), empty)
                    .expect("empty")
                    .public_key,
            ],
            l => panic!("our match is wrong, real size is {}, {:?}", l.len(), l),
        };
        let expected_public_keys = vec![
            next_door_neighbor.public_key().clone(),
            exit_node.public_key().clone(),
            next_door_neighbor.public_key().clone(),
            subject_node.public_key().clone(),
            PublicKey::new(b""),
        ];
        assert_eq!(expected_public_keys, actual_keys);
    }

    #[test]
    #[should_panic(
        expected = "Neighborhood should never get ShutdownStreamMsg about non-clandestine stream"
    )]
    fn handle_stream_shutdown_complains_about_non_clandestine_message() {
        let subject_node = make_global_cryptde_node_record(1345, true);
        let mut subject = neighborhood_from_nodes(&subject_node, None);

        subject.handle_stream_shutdown_msg(StreamShutdownMsg {
            peer_addr: SocketAddr::from_str("1.2.3.4:5678").unwrap(),
            stream_type: RemovedStreamType::NonClandestine(NonClandestineAttributes {
                reception_port: TLS_PORT,
                sequence_number: 1234,
            }),
            report_to_counterpart: false,
        });
    }

    #[test]
    fn handle_stream_shutdown_handles_socket_addr_with_unknown_ip() {
        init_test_logging();
        let (hopper, _, hopper_recording_arc) = make_recorder();
        let system = System::new("test");
        let unrecognized_node = make_node_record(3123, true);
        let unrecognized_node_addr = unrecognized_node.node_addr_opt().unwrap();
        let unrecognized_socket_addr = SocketAddr::new(
            unrecognized_node_addr.ip_addr(),
            unrecognized_node_addr.ports()[0],
        );
        let subject_node = make_global_cryptde_node_record(1345, true);
        let mut subject = neighborhood_from_nodes(&subject_node, None);
        let peer_actors = peer_actors_builder().hopper(hopper).build();
        subject.hopper = Some(peer_actors.hopper.from_hopper_client);

        subject.handle_stream_shutdown_msg(StreamShutdownMsg {
            peer_addr: unrecognized_socket_addr,
            stream_type: RemovedStreamType::Clandestine,
            report_to_counterpart: true,
        });

        System::current().stop_with_code(0);
        system.run();

        assert_eq!(subject.neighborhood_database.keys().len(), 1);
        let hopper_recording = hopper_recording_arc.lock().unwrap();
        assert_eq!(hopper_recording.len(), 0);
        TestLogHandler::new().exists_log_containing(&format!("WARN: Neighborhood: Received shutdown notification for stream to {}, but no Node with that IP is in the database - ignoring", unrecognized_socket_addr.ip()));
    }

    #[test]
    fn handle_stream_shutdown_handles_already_inactive_node() {
        init_test_logging();
        let (hopper, _, hopper_recording_arc) = make_recorder();
        let system = System::new("test");
        let gossip_neighbor_node = make_node_record(2456, true);
        let inactive_neighbor_node = make_node_record(3123, true);
        let inactive_neighbor_node_addr = inactive_neighbor_node.node_addr_opt().unwrap();
        let inactive_neighbor_node_socket_addr = SocketAddr::new(
            inactive_neighbor_node_addr.ip_addr(),
            inactive_neighbor_node_addr.ports()[0],
        );
        let subject_node = make_global_cryptde_node_record(1345, true);
        let mut subject = neighborhood_from_nodes(&subject_node, None);
        subject
            .neighborhood_database
            .add_node(gossip_neighbor_node.clone())
            .unwrap();
        subject
            .neighborhood_database
            .add_node(inactive_neighbor_node.clone())
            .unwrap();
        subject.neighborhood_database.add_arbitrary_full_neighbor(
            subject_node.public_key(),
            gossip_neighbor_node.public_key(),
        );
        subject.neighborhood_database.add_arbitrary_half_neighbor(
            inactive_neighbor_node.public_key(),
            subject_node.public_key(),
        );
        let peer_actors = peer_actors_builder().hopper(hopper).build();
        subject.hopper = Some(peer_actors.hopper.from_hopper_client);

        subject.handle_stream_shutdown_msg(StreamShutdownMsg {
            peer_addr: inactive_neighbor_node_socket_addr,
            stream_type: RemovedStreamType::Clandestine,
            report_to_counterpart: true,
        });

        System::current().stop_with_code(0);
        system.run();

        assert_eq!(subject.neighborhood_database.keys().len(), 3);
        assert_eq!(
            subject.neighborhood_database.has_half_neighbor(
                subject_node.public_key(),
                inactive_neighbor_node.public_key(),
            ),
            false
        );
        let hopper_recording = hopper_recording_arc.lock().unwrap();
        assert_eq!(hopper_recording.len(), 0);
        TestLogHandler::new().exists_log_containing(&format!("DEBUG: Neighborhood: Received shutdown notification for {} at {}, but that Node is no neighbor - ignoring", inactive_neighbor_node.public_key(), inactive_neighbor_node_socket_addr.ip()));
    }

    #[test]
    fn handle_stream_shutdown_handles_existing_socket_addr() {
        init_test_logging();
        let (hopper, _, hopper_recording_arc) = make_recorder();
        let system = System::new("test");
        let gossip_neighbor_node = make_node_record(2456, true);
        let shutdown_neighbor_node = make_node_record(3123, true);
        let shutdown_neighbor_node_addr = shutdown_neighbor_node.node_addr_opt().unwrap();
        let shutdown_neighbor_node_socket_addr = SocketAddr::new(
            shutdown_neighbor_node_addr.ip_addr(),
            shutdown_neighbor_node_addr.ports()[0],
        );
        let subject_node = make_global_cryptde_node_record(1345, true);
        let mut subject = neighborhood_from_nodes(&subject_node, None);
        subject
            .neighborhood_database
            .add_node(gossip_neighbor_node.clone())
            .unwrap();
        subject
            .neighborhood_database
            .add_node(shutdown_neighbor_node.clone())
            .unwrap();
        subject.neighborhood_database.add_arbitrary_full_neighbor(
            subject_node.public_key(),
            gossip_neighbor_node.public_key(),
        );
        subject.neighborhood_database.add_arbitrary_full_neighbor(
            subject_node.public_key(),
            shutdown_neighbor_node.public_key(),
        );
        let peer_actors = peer_actors_builder().hopper(hopper).build();
        subject.hopper = Some(peer_actors.hopper.from_hopper_client);

        subject.handle_stream_shutdown_msg(StreamShutdownMsg {
            peer_addr: shutdown_neighbor_node_socket_addr,
            stream_type: RemovedStreamType::Clandestine,
            report_to_counterpart: true,
        });

        System::current().stop_with_code(0);
        system.run();

        assert_eq!(subject.neighborhood_database.keys().len(), 3);
        assert_eq!(
            subject.neighborhood_database.has_half_neighbor(
                subject_node.public_key(),
                shutdown_neighbor_node.public_key(),
            ),
            false
        );
        let hopper_recording = hopper_recording_arc.lock().unwrap();
        assert_eq!(hopper_recording.len(), 1);
        TestLogHandler::new().exists_log_containing(&format!(
            "DEBUG: Neighborhood: Received shutdown notification for {} at {}: removing neighborship",
            shutdown_neighbor_node.public_key(),
            shutdown_neighbor_node_socket_addr.ip()
        ));
    }

    #[should_panic(expected = "0: Received shutdown order from client 1234: shutting down hard")]
    #[test]
    fn shutdown_instruction_generates_log() {
        running_test();
        init_test_logging();
        let system = System::new("test");
        let subject = Neighborhood::new(
            main_cryptde(),
            &bc_from_nc_plus(
                NeighborhoodConfig {
                    mode: NeighborhoodMode::ZeroHop,
                },
                make_wallet("earning"),
                None,
                "shutdown_instruction_generates_log",
            ),
        );
        let (ui_gateway, _, ui_gateway_recording_arc) = make_recorder();
        let subject_addr = subject.start();
        let peer_actors = peer_actors_builder().ui_gateway(ui_gateway).build();
        subject_addr.try_send(BindMessage { peer_actors }).unwrap();

        subject_addr
            .try_send(NodeFromUiMessage {
                client_id: 1234,
                body: MessageBody {
                    opcode: "shutdown".to_string(),
                    path: Conversation(4321),
                    payload: Ok("{}".to_string()),
                },
            })
            .unwrap();

        System::current().stop();
        system.run();
        let ui_gateway_recording = ui_gateway_recording_arc.lock().unwrap();
        assert_eq!(ui_gateway_recording.len(), 0);
        TestLogHandler::new()
            .exists_log_containing("INFO: Neighborhood: Received shutdown order from client 1234");
    }

    #[test]
    fn new_password_message_works() {
        let system = System::new("test");
        let mut subject = make_standard_subject();
        let root_node_record = subject.neighborhood_database.root().clone();
        let set_past_neighbors_params_arc = Arc::new(Mutex::new(vec![]));
        let persistent_config = PersistentConfigurationMock::new()
            .set_past_neighbors_params(&set_past_neighbors_params_arc)
            .set_past_neighbors_result(Ok(()));
        subject.persistent_config_opt = Some(Box::new(persistent_config));
        let subject_addr = subject.start();
        let peer_actors = peer_actors_builder().build();
        subject_addr.try_send(BindMessage { peer_actors }).unwrap();

        subject_addr
            .try_send(NewPasswordMessage {
                new_password: "borkety-bork".to_string(),
            })
            .unwrap();

        let mut db = db_from_node(&root_node_record);
        let new_neighbor = make_node_record(1324, true);
        db.add_node(new_neighbor.clone()).unwrap();
        db.add_arbitrary_half_neighbor(new_neighbor.public_key(), root_node_record.public_key());
        db.node_by_key_mut(root_node_record.public_key())
            .unwrap()
            .resign();
        db.node_by_key_mut(new_neighbor.public_key())
            .unwrap()
            .resign();
        let gossip = GossipBuilder::new(&db)
            .node(new_neighbor.public_key(), true)
            .build();
        let cores_package = ExpiredCoresPackage {
            immediate_neighbor: new_neighbor.node_addr_opt().unwrap().into(),
            paying_wallet: None,
            remaining_route: make_meaningless_route(),
            payload: gossip,
            payload_len: 0,
        };
        subject_addr.try_send(cores_package).unwrap();
        System::current().stop();
        system.run();
        let set_past_neighbors_params = set_past_neighbors_params_arc.lock().unwrap();
        assert_eq!(set_past_neighbors_params[0].1, "borkety-bork");
    }

    #[test]
    #[should_panic(
        expected = "panic message (processed with: node_lib::sub_lib::utils::crash_request_analyzer)"
    )]
    fn neighborhood_can_be_crashed_properly_but_not_improperly() {
        let mut neighborhood = make_standard_subject();
        neighborhood.crashable = true;

        prove_that_crash_request_handler_is_hooked_up(neighborhood, CRASH_KEY);
    }

    fn make_standard_subject() -> Neighborhood {
        let root_node = make_global_cryptde_node_record(9999, true);
        let neighbor_node = make_node_record(9998, true);
        let mut subject = neighborhood_from_nodes(&root_node, Some(&neighbor_node));
        let persistent_config = PersistentConfigurationMock::new();
        subject.persistent_config_opt = Some(Box::new(persistent_config));
        subject
    }

    fn make_o_r_e_subject() -> (NodeRecord, NodeRecord, NodeRecord, Neighborhood) {
        let mut subject = make_standard_subject();
        let o = &subject.neighborhood_database.root().clone();
        let r = &make_node_record(4567, false);
        let e = &make_node_record(5678, false);
        {
            let db = &mut subject.neighborhood_database;
            db.add_node(r.clone()).unwrap();
            db.add_node(e.clone()).unwrap();
            let mut dual_edge = |a: &NodeRecord, b: &NodeRecord| {
                db.add_arbitrary_full_neighbor(a.public_key(), b.public_key())
            };
            dual_edge(o, r);
            dual_edge(r, e);
        }
        (o.clone(), r.clone(), e.clone(), subject)
    }

    fn segment(nodes: &[&NodeRecord], component: &Component) -> RouteSegment {
        RouteSegment::new(
            nodes.into_iter().map(|n| n.public_key()).collect(),
            component.clone(),
        )
    }

    pub struct GossipAcceptorMock {
        handle_params: Arc<
            Mutex<
                Vec<(
                    NeighborhoodDatabase,
                    Vec<AccessibleGossipRecord>,
                    SocketAddr,
                )>,
            >,
        >,
        handle_results: RefCell<Vec<GossipAcceptanceResult>>,
    }

    impl GossipAcceptor for GossipAcceptorMock {
        fn handle(
            &self,
            database: &mut NeighborhoodDatabase,
            agrs: Vec<AccessibleGossipRecord>,
            gossip_source: SocketAddr,
        ) -> GossipAcceptanceResult {
            self.handle_params
                .lock()
                .unwrap()
                .push((database.clone(), agrs, gossip_source));
            self.handle_results.borrow_mut().remove(0)
        }
    }

    impl GossipAcceptorMock {
        pub fn new() -> GossipAcceptorMock {
            GossipAcceptorMock {
                handle_params: Arc::new(Mutex::new(vec![])),
                handle_results: RefCell::new(vec![]),
            }
        }

        pub fn handle_params(
            mut self,
            params_arc: &Arc<
                Mutex<
                    Vec<(
                        NeighborhoodDatabase,
                        Vec<AccessibleGossipRecord>,
                        SocketAddr,
                    )>,
                >,
            >,
        ) -> GossipAcceptorMock {
            self.handle_params = params_arc.clone();
            self
        }

        pub fn handle_result(self, result: GossipAcceptanceResult) -> GossipAcceptorMock {
            self.handle_results.borrow_mut().push(result);
            self
        }
    }

    #[derive(Default)]
    pub struct GossipProducerMock {
        produce_params: Arc<Mutex<Vec<(NeighborhoodDatabase, PublicKey)>>>,
        produce_results: RefCell<Vec<Option<Gossip_0v1>>>,
    }

    impl GossipProducer for GossipProducerMock {
        fn produce(
            &self,
            database: &mut NeighborhoodDatabase,
            target: &PublicKey,
        ) -> Option<Gossip_0v1> {
            self.produce_params
                .lock()
                .unwrap()
                .push((database.clone(), target.clone()));
            self.produce_results.borrow_mut().remove(0)
        }

        fn produce_debut(&self, _database: &NeighborhoodDatabase) -> Gossip_0v1 {
            unimplemented!()
        }
    }

    impl GossipProducerMock {
        pub fn new() -> GossipProducerMock {
            Self::default()
        }

        pub fn produce_params(
            mut self,
            params_arc: &Arc<Mutex<Vec<(NeighborhoodDatabase, PublicKey)>>>,
        ) -> GossipProducerMock {
            self.produce_params = params_arc.clone();
            self
        }

        pub fn produce_result(self, result: Option<Gossip_0v1>) -> GossipProducerMock {
            self.produce_results.borrow_mut().push(result);
            self
        }
    }

    fn bc_from_nc_plus(
        nc: NeighborhoodConfig,
        earning_wallet: Wallet,
        consuming_wallet_opt: Option<Wallet>,
        test_name: &str,
    ) -> BootstrapperConfig {
        let home_dir = ensure_node_home_directory_exists("neighborhood", test_name);
        let mut config = BootstrapperConfig::new();
        config.neighborhood_config = nc;
        config.earning_wallet = earning_wallet;
        config.consuming_wallet_opt = consuming_wallet_opt;
        config.data_directory = home_dir;
        config
    }

    pub struct NeighborhoodDatabaseMessage {}

    impl Message for NeighborhoodDatabaseMessage {
        type Result = NeighborhoodDatabase;
    }

    impl<A, M> MessageResponse<A, M> for NeighborhoodDatabase
    where
        A: Actor,
        M: Message<Result = NeighborhoodDatabase>,
    {
        fn handle<R: ResponseChannel<M>>(self, _: &mut A::Context, tx: Option<R>) {
            if let Some(tx) = tx {
                tx.send(self);
            }
        }
    }

    impl Handler<NeighborhoodDatabaseMessage> for Neighborhood {
        type Result = NeighborhoodDatabase;

        fn handle(
            &mut self,
            _msg: NeighborhoodDatabaseMessage,
            _ctx: &mut Self::Context,
        ) -> Self::Result {
            self.neighborhood_database.clone()
        }
    }
}<|MERGE_RESOLUTION|>--- conflicted
+++ resolved
@@ -22,13 +22,7 @@
 use masq_lib::messages::FromMessageBody;
 use masq_lib::messages::UiShutdownRequest;
 use masq_lib::ui_gateway::{NodeFromUiMessage, NodeToUiMessage};
-<<<<<<< HEAD
 use masq_lib::utils::{exit_process, ExpectValue};
-use neighborhood_database::NeighborhoodDatabase;
-use node_record::NodeRecord;
-=======
-use masq_lib::utils::exit_process;
->>>>>>> ace88de2
 
 use crate::bootstrapper::BootstrapperConfig;
 use crate::database::db_initializer::{DbInitializer, DbInitializerReal};
@@ -72,24 +66,10 @@
 use gossip_producer::GossipProducer;
 use gossip_producer::GossipProducerReal;
 use masq_lib::blockchains::chains::Chain;
-<<<<<<< HEAD
-use masq_lib::logger::Logger;
-
-mod dot_graph;
-pub mod gossip;
-pub mod gossip_acceptor;
-#[cfg(not(feature = "expose_test_privates"))]
-mod gossip_producer;
-#[cfg(feature = "expose_test_privates")]
-pub mod gossip_producer;
-pub mod neighborhood_database;
-pub mod node_record;
-=======
 use masq_lib::crash_point::CrashPoint;
-use masq_lib::utils::ExpectValue;
 use neighborhood_database::NeighborhoodDatabase;
 use node_record::NodeRecord;
->>>>>>> ace88de2
+use masq_lib::logger::Logger;
 
 pub const CRASH_KEY: &str = "NEIGHBORHOOD";
 
@@ -438,7 +418,7 @@
             .neighborhood_database
             .root()
             .node_addr_opt()
-            .expect_v("Root node")
+            .expectv("Root node")
             .ip_addr();
         self.neighborhood_database.new_public_ip(new_public_ip);
         info!(
@@ -1323,11 +1303,7 @@
     use crate::test_utils::{main_cryptde, make_paying_wallet};
 
     use super::*;
-<<<<<<< HEAD
-    use masq_lib::blockchains::blockchain_records::CHAINS;
     use masq_lib::test_utils::logging::{init_test_logging, TestLogHandler};
-=======
->>>>>>> ace88de2
 
     #[test]
     #[should_panic(
