--- conflicted
+++ resolved
@@ -256,11 +256,7 @@
         let record = self.root_mut();
         let public_key = record.public_key().clone();
         let node_addr_opt = record.metadata.node_addr_opt.clone();
-<<<<<<< HEAD
         let old_node_addr = node_addr_opt.expect_v("Root node");
-=======
-        let old_node_addr = node_addr_opt.expectv("Root node");
->>>>>>> e09c1e7c
         let new_node_addr = NodeAddr::new(&public_ip, &old_node_addr.ports());
         record.metadata.node_addr_opt = Some(new_node_addr);
         self.by_ip_addr.remove(&old_node_addr.ip_addr());
@@ -784,11 +780,7 @@
             this_node.public_key(),
             (&this_node).into(),
             this_node.earning_wallet(),
-<<<<<<< HEAD
             &CryptDENull::from(this_node.public_key(), DEFAULT_CHAIN_ID),
-=======
-            &CryptDENull::from(this_node.public_key(), DEFAULT_CHAIN),
->>>>>>> e09c1e7c
         );
         let new_public_ip = IpAddr::from_str("4.3.2.1").unwrap();
 
