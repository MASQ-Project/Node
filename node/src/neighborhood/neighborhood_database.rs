--- conflicted
+++ resolved
@@ -11,7 +11,6 @@
 use crate::sub_lib::node_addr::NodeAddr;
 use crate::sub_lib::utils::time_t_timestamp;
 use crate::sub_lib::wallet::Wallet;
-use ip_country_lib::country_finder::COUNTRY_CODE_FINDER;
 use itertools::Itertools;
 use masq_lib::logger::Logger;
 use masq_lib::utils::ExpectValue;
@@ -51,23 +50,10 @@
             by_ip_addr: HashMap::new(),
             logger: Logger::new("NeighborhoodDatabase"),
         };
-<<<<<<< HEAD
-
-        let location_opt = get_node_location(
-            Some(
-                neighborhood_mode
-                    .node_addr_opt()
-                    .unwrap_or_default()
-                    .ip_addr(),
-            ),
-            &COUNTRY_CODE_FINDER,
-        );
-=======
         let location_opt = match neighborhood_mode.node_addr_opt() {
             Some(node_addr) => get_node_location(Some(node_addr.ip_addr())),
             None => None,
         };
->>>>>>> a5e8cf2b
         let node_record_data = NodeRecordInputs {
             earning_wallet,
             rate_pack: *neighborhood_mode.rate_pack(),
@@ -109,7 +95,10 @@
     }
 
     pub fn nodes_mut(&mut self) -> Vec<&mut NodeRecord> {
-        self.by_public_key.iter_mut().map(|(_key, node_record)| node_record).collect()
+        self.by_public_key
+            .iter_mut()
+            .map(|(_key, node_record)| node_record)
+            .collect()
     }
 
     pub fn node_by_ip(&self, ip_addr: &IpAddr) -> Option<&NodeRecord> {
@@ -388,7 +377,9 @@
     use crate::sub_lib::cryptde_null::CryptDENull;
     use crate::sub_lib::utils::time_t_timestamp;
     use crate::test_utils::assert_string_contains;
-    use crate::test_utils::neighborhood_test_utils::{db_from_node, make_node_record, make_segmented_ip, make_segments};
+    use crate::test_utils::neighborhood_test_utils::{
+        db_from_node, make_node_record, make_segmented_ip, make_segments,
+    };
     use masq_lib::constants::DEFAULT_CHAIN;
     use masq_lib::test_utils::utils::TEST_DEFAULT_CHAIN;
     use std::iter::FromIterator;
@@ -597,15 +588,27 @@
         let mut keys_nums: Vec<(PublicKey, u16)> = vec![];
         let mutable_nodes = subject.nodes_mut();
         for node in mutable_nodes {
-            node.metadata.node_addr_opt = Some(NodeAddr::new(&make_segmented_ip(make_segments(num)), &[num]));
+            node.metadata.node_addr_opt = Some(NodeAddr::new(
+                &make_segmented_ip(make_segments(num)),
+                &[num],
+            ));
             keys_nums.push((node.inner.public_key.clone(), num));
             num += 1;
         }
 
         for (pub_key, num) in keys_nums {
             assert_eq!(
-                &subject.node_by_key(&pub_key).unwrap().clone().metadata.node_addr_opt,
-                &Some(NodeAddr::new(&make_segmented_ip(make_segments(num)), &[num])));
+                &subject
+                    .node_by_key(&pub_key)
+                    .unwrap()
+                    .clone()
+                    .metadata
+                    .node_addr_opt,
+                &Some(NodeAddr::new(
+                    &make_segmented_ip(make_segments(num)),
+                    &[num]
+                ))
+            );
         }
     }
 
