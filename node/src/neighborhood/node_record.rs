// Copyright (c) 2019, MASQ (https://masq.ai) and/or its affiliates. All rights reserved.

use crate::neighborhood::gossip::{
    regenerate_signed_gossip, AccessibleGossipRecord, GossipNodeRecord,
};
use crate::neighborhood::neighborhood_database::{NeighborhoodDatabase, NeighborhoodDatabaseError};
use crate::neighborhood::node_location::{get_node_location, NodeLocation};
use crate::sub_lib::cryptde::{CryptDE, CryptData, PlainData, PublicKey};
use crate::sub_lib::neighborhood::{NodeDescriptor, RatePack};
use crate::sub_lib::node_addr::NodeAddr;
use crate::sub_lib::utils::time_t_timestamp;
use crate::sub_lib::wallet::Wallet;
use masq_lib::blockchains::chains::Chain;
use serde_derive::{Deserialize, Serialize};
use std::collections::btree_set::BTreeSet;
use std::collections::HashSet;
use std::convert::TryFrom;

//TODO #584 create special serializer for NodeRecordInner_0v1
#[derive(Clone, PartialEq, Eq, Debug, Serialize, Deserialize)]
#[allow(non_camel_case_types)]
pub struct NodeRecordInner_0v1 {
    pub public_key: PublicKey,
    pub earning_wallet: Wallet,
    pub rate_pack: RatePack,
    pub neighbors: BTreeSet<PublicKey>,
    pub accepts_connections: bool,
    pub routes_data: bool,
    pub version: u32,
    pub country_code_opt: Option<String>,
}

impl TryFrom<GossipNodeRecord> for NodeRecordInner_0v1 {
    type Error = String;

    fn try_from(gnr: GossipNodeRecord) -> Result<Self, Self::Error> {
        match serde_cbor::from_slice(gnr.signed_data.as_slice()) {
            Ok(inner) => Ok(inner),
            Err(e) => Err(format!("{:?}", e)),
        }
    }
}

impl TryFrom<&GossipNodeRecord> for NodeRecordInner_0v1 {
    type Error = String;

    fn try_from(gnr_addr_ref: &GossipNodeRecord) -> Result<Self, Self::Error> {
        NodeRecordInner_0v1::try_from(gnr_addr_ref.clone())
    }
}

#[derive(Clone, Debug, PartialEq, Eq)]
pub enum NodeRecordError {
    SelfNeighborAttempt(PublicKey),
}

#[derive(Clone, Debug)]
pub struct NodeRecord {
    pub inner: NodeRecordInner_0v1,
    pub metadata: NodeRecordMetadata,
    pub signed_gossip: PlainData,
    pub signature: CryptData,
}

#[derive(Clone)]
pub struct NodeRecordInputs {
    pub earning_wallet: Wallet,
    pub rate_pack: RatePack,
    pub accepts_connections: bool,
    pub routes_data: bool,
    pub version: u32,
    pub location_opt: Option<NodeLocation>,
}

impl NodeRecord {
    pub fn new(
        public_key: &PublicKey,
        cryptde: &dyn CryptDE, // Must be the new NodeRecord's CryptDE: used for signing
        node_record_inputs: NodeRecordInputs,
    ) -> NodeRecord {
        let country_opt = node_record_inputs
            .location_opt
            .as_ref()
            .map(|node_location| node_location.country_code.clone());
        let mut node_record = NodeRecord {
            metadata: NodeRecordMetadata::new(),
            inner: NodeRecordInner_0v1 {
                public_key: public_key.clone(),
                earning_wallet: node_record_inputs.earning_wallet,
                rate_pack: node_record_inputs.rate_pack,
                accepts_connections: node_record_inputs.accepts_connections,
                routes_data: node_record_inputs.routes_data,
                neighbors: BTreeSet::new(),
                version: node_record_inputs.version,
                country_code_opt: country_opt,
            },
            signed_gossip: PlainData::new(&[]),
            signature: CryptData::new(&[]),
        };
        node_record.metadata.node_location_opt = node_record_inputs.location_opt;
        node_record.regenerate_signed_gossip(cryptde);
        node_record
    }

    pub fn public_key(&self) -> &PublicKey {
        &self.inner.public_key
    }

    pub fn node_addr_opt(&self) -> Option<NodeAddr> {
        self.metadata.node_addr_opt.clone()
    }

    pub fn node_descriptor(&self, chain: Chain, cryptde: &dyn CryptDE) -> NodeDescriptor {
        NodeDescriptor::from((self, chain, cryptde))
    }

    pub fn set_node_addr(
        &mut self,
        node_addr: &NodeAddr,
    ) -> Result<bool, NeighborhoodDatabaseError> {
        match self.metadata.node_addr_opt {
            Some(ref inner_node_addr) if node_addr == inner_node_addr => Ok(false),
            Some(ref inner_node_addr) => Err(NeighborhoodDatabaseError::NodeAddrAlreadySet(
                inner_node_addr.clone(),
            )),
            None => {
                self.metadata.node_addr_opt = Some(node_addr.clone());
                Ok(true)
            }
        }
    }

    #[cfg(test)]
    pub fn force_node_addr(&mut self, node_addr: &NodeAddr) {
        self.metadata.node_addr_opt = Some(node_addr.clone());
    }

    pub fn unset_node_addr(&mut self) {
        self.metadata.node_addr_opt = None
    }

    pub fn half_neighbor_keys(&self) -> HashSet<&PublicKey> {
        self.inner.neighbors.iter().collect()
    }

    pub fn has_half_neighbor(&self, key: &PublicKey) -> bool {
        self.inner.neighbors.contains(key)
    }

    pub fn add_half_neighbor_key(&mut self, key: PublicKey) -> Result<(), NodeRecordError> {
        if &key == self.public_key() {
            return Err(NodeRecordError::SelfNeighborAttempt(
                self.public_key().clone(),
            ));
        }
        self.inner.neighbors.insert(key);
        Ok(())
    }

    pub fn remove_half_neighbor_key(&mut self, key: &PublicKey) -> bool {
        self.inner.neighbors.remove(key)
    }

    pub fn clear_half_neighbors(&mut self) {
        self.inner.neighbors.clear();
    }

    // Keep in mind that this is a O(n^2) method
    pub fn full_neighbors<'a>(&self, db: &'a NeighborhoodDatabase) -> Vec<&'a NodeRecord> {
        let keys = self.full_neighbor_keys(db);
        keys.into_iter()
            .map(|k| {
                db.node_by_key(k)
                    .unwrap_or_else(|| panic!("Node with key {} magically disappeared", k))
            })
            .collect()
    }

    // Keep in mind that this is a O(n^2) method
    pub fn full_neighbor_keys(&self, db: &NeighborhoodDatabase) -> HashSet<&PublicKey> {
        self.half_neighbor_keys()
            .into_iter()
            .filter(|k| {
                if let Some(node_record_ref) = db.node_by_key(k) {
                    node_record_ref.has_half_neighbor(self.public_key())
                } else {
                    false
                }
            })
            .collect()
    }

    pub fn has_full_neighbor(&self, db: &NeighborhoodDatabase, key: &PublicKey) -> bool {
        if !self.half_neighbor_keys().contains(key) {
            return false;
        }
        match db.node_by_key(key) {
            Some(neighbor) => neighbor.half_neighbor_keys().contains(self.public_key()),
            None => false,
        }
    }

    pub fn regenerate_signed_gossip(&mut self, cryptde: &dyn CryptDE) {
        let (signed_gossip, signature) = regenerate_signed_gossip(&self.inner, cryptde);
        self.signed_gossip = signed_gossip;
        self.signature = signature;
    }

    pub fn signed_gossip(&self) -> &PlainData {
        &self.signed_gossip
    }

    pub fn signature(&self) -> &CryptData {
        &self.signature
    }

    pub fn accepts_connections(&self) -> bool {
        self.inner.accepts_connections
    }

    pub fn routes_data(&self) -> bool {
        self.inner.routes_data
    }

    pub fn version(&self) -> u32 {
        self.inner.version
    }

    pub fn increment_version(&mut self) {
        self.inner.version += 1;
    }

    pub fn last_updated(&self) -> u32 {
        self.metadata.last_update
    }

    #[cfg(test)]
    pub fn set_last_updated(&mut self, time_t: u32) {
        self.metadata.last_update = time_t;
    }

    pub fn set_version(&mut self, value: u32) {
        self.inner.version = value;
    }

    pub fn earning_wallet(&self) -> Wallet {
        self.inner.earning_wallet.clone()
    }

    pub fn set_earning_wallet(&mut self, earning_wallet: Wallet) -> bool {
        if self.inner.earning_wallet == earning_wallet {
            false
        } else {
            self.inner.earning_wallet = earning_wallet;
            true
        }
    }

    pub fn rate_pack(&self) -> &RatePack {
        &self.inner.rate_pack
    }

    pub fn update(&mut self, agr: AccessibleGossipRecord) -> Result<(), String> {
        if &agr.inner.public_key != self.public_key() {
            return Err(format!(
                "Updating a NodeRecord must not change its public key: {} -> {}",
                self.public_key(),
                agr.inner.public_key
            ));
        }
        if &agr.inner.rate_pack != self.rate_pack() {
            return Err(format!(
                "Updating a NodeRecord must not change its rate pack: {} -> {}",
                self.rate_pack(),
                agr.inner.rate_pack
            ));
        }
        match (&self.metadata.node_addr_opt, &agr.node_addr_opt) {
            (None, None) => (),
            (None, Some(na)) => self.metadata.node_addr_opt = Some(na.clone()),
            (Some(_), None) => (),
            (Some(existing), Some(incoming)) if existing != incoming => {
                return Err(format!(
                    "Updating a NodeRecord must not change its node_addr_opt: {} -> {}",
                    existing, incoming
                ))
            }
            _ => (),
        }
        self.metadata.last_update = time_t_timestamp();
        self.signed_gossip = agr.signed_gossip;
        self.signature = agr.signature;
        self.inner = agr.inner;
        Ok(())
    }
}

//TODO #479 check constructed metadata contains proper country_code
impl From<AccessibleGossipRecord> for NodeRecord {
    fn from(agr: AccessibleGossipRecord) -> Self {
        let ip_add_opt = agr
            .node_addr_opt
            .as_ref()
            .map(|node_rec| node_rec.ip_addr());
        let mut node_record = NodeRecord {
            inner: agr.inner,
            metadata: NodeRecordMetadata::new(),
            signed_gossip: agr.signed_gossip,
            signature: agr.signature,
        };
        node_record.metadata.node_location_opt = get_node_location(ip_add_opt);
        node_record.metadata.node_addr_opt = agr.node_addr_opt;
        node_record
    }
}

impl From<&AccessibleGossipRecord> for NodeRecord {
    fn from(agr_ref: &AccessibleGossipRecord) -> Self {
        let agr = agr_ref.clone();
        NodeRecord::from(agr)
    }
}

impl TryFrom<&GossipNodeRecord> for NodeRecord {
    type Error = String;

    fn try_from(gnr: &GossipNodeRecord) -> Result<Self, Self::Error> {
        let inner = NodeRecordInner_0v1::try_from(gnr)?;
        let ip_addr_opt = gnr
            .node_addr_opt
            .as_ref()
            .map(|node_rec| node_rec.ip_addr());
        let mut node_record = NodeRecord {
            inner,
            metadata: NodeRecordMetadata::new(),
            signed_gossip: gnr.signed_data.clone(),
            signature: gnr.signature.clone(),
        };
        node_record.metadata.node_location_opt = get_node_location(ip_addr_opt);
        node_record.metadata.node_addr_opt = gnr.node_addr_opt.clone();
        Ok(node_record)
    }
}

#[derive(Clone, Debug, Default, PartialEq, Eq)]
#[allow(non_camel_case_types)]
pub struct NodeRecordMetadata {
    pub last_update: u32,
    pub node_addr_opt: Option<NodeAddr>,
    pub unreachable_hosts: HashSet<String>,
    pub node_location_opt: Option<NodeLocation>,
    // country_undesirability is used in combination with FallbackRouting. If FallbackRouting is set
    // to false, we do not consider the undesirability of countries other than those selected for exit.
    // Therefore, we use a value of 0 for exit nodes in countries that are not considered for exit.
    pub country_undesirability: u32,
    //TODO introduce scores for latency #582 and reliability #583
    //TODO #479 introduce check for node_location_opt, to verify full neighbors country code (we know his IP, so we can verify it)
}

impl NodeRecordMetadata {
    pub fn new() -> NodeRecordMetadata {
        NodeRecordMetadata {
            last_update: time_t_timestamp(),
            node_addr_opt: None,
            unreachable_hosts: Default::default(),
            node_location_opt: None,
            country_undesirability: 0u32,
        }
    }
}

#[cfg(test)]
mod tests {
    use super::*;
    use crate::neighborhood::gossip::GossipBuilder;
    use crate::sub_lib::cryptde_null::CryptDENull;
    use crate::sub_lib::neighborhood::ZERO_RATE_PACK;
    use crate::test_utils::make_wallet;
    use crate::test_utils::neighborhood_test_utils::{db_from_node, make_node_record};
    use crate::test_utils::{assert_contains, main_cryptde, rate_pack};
    use masq_lib::test_utils::utils::TEST_DEFAULT_CHAIN;
    use std::net::IpAddr;
    use std::str::FromStr;

    #[test]
    fn can_create_node_record_with_node_location_opt_none() {
        let mut node_record_wo_location = make_node_record(2222, false);
        node_record_wo_location.inner.accepts_connections = false;
        let no_location_db = db_from_node(&node_record_wo_location);
        let no_location_gossip = GossipBuilder::new(&no_location_db)
            .node(node_record_wo_location.public_key(), false)
            .build();

        let nr_wo_location =
            NodeRecord::try_from(no_location_gossip.node_records.first().unwrap()).unwrap();

        assert_eq!(nr_wo_location.inner.country_code_opt, None);
    }

    #[test]
    fn can_create_a_node_record_from_a_reference() {
        let mut expected_node_record = make_node_record(1234, true);
        expected_node_record.set_version(6);
        expected_node_record.resign();
        let mut db = db_from_node(&make_node_record(2345, true));
        db.add_node(expected_node_record.clone()).unwrap();
        let builder = GossipBuilder::new(&db).node(expected_node_record.public_key(), true);
        let before = time_t_timestamp();

        let actual_node_record =
            NodeRecord::try_from(builder.build().node_records.first().unwrap()).unwrap();

        let after = time_t_timestamp();
        assert!(
            before <= actual_node_record.metadata.last_update
                && actual_node_record.metadata.last_update <= after
        );
        assert_eq!(
            actual_node_record.inner.country_code_opt,
<<<<<<< HEAD
            Some("AD".to_string())
=======
            Some("AU".to_string())
>>>>>>> 2b835c96
        );
        expected_node_record.metadata.last_update = actual_node_record.metadata.last_update;
        assert_eq!(actual_node_record, expected_node_record);
    }

    #[test]
    fn set_node_addr_works_once_but_not_twice() {
        let mut subject = make_node_record(1234, false);
        assert_eq!(subject.node_addr_opt(), None);
        let first_node_addr = NodeAddr::new(&IpAddr::from_str("4.3.2.1").unwrap(), &[4321]);
        let result = subject.set_node_addr(&first_node_addr);
        assert_eq!(result, Ok(true));
        assert_eq!(subject.node_addr_opt(), Some(first_node_addr.clone()));
        let second_node_addr = NodeAddr::new(&IpAddr::from_str("5.4.3.2").unwrap(), &[5432]);
        let result = subject.set_node_addr(&second_node_addr);
        assert_eq!(
            result,
            Err(NeighborhoodDatabaseError::NodeAddrAlreadySet(
                first_node_addr.clone()
            ))
        );
        assert_eq!(subject.node_addr_opt(), Some(first_node_addr));
    }

    #[test]
    fn set_node_addr_works_twice_if_the_new_address_is_the_same_as_the_old() {
        let mut subject = make_node_record(1234, false);
        assert_eq!(subject.node_addr_opt(), None);
        let first_node_addr = NodeAddr::new(&IpAddr::from_str("4.3.2.1").unwrap(), &[4321]);
        let result = subject.set_node_addr(&first_node_addr);
        assert_eq!(result, Ok(true));
        assert_eq!(subject.node_addr_opt(), Some(first_node_addr.clone()));
        let second_node_addr = NodeAddr::new(&IpAddr::from_str("4.3.2.1").unwrap(), &[4321]);
        let result = subject.set_node_addr(&second_node_addr);
        assert_eq!(result, Ok(false));
        assert_eq!(subject.node_addr_opt(), Some(first_node_addr));
    }

    #[test]
    fn node_descriptor_works_when_node_addr_is_present() {
        let cryptde: &dyn CryptDE = main_cryptde();
        let mut subject = make_node_record(1234, true);
        subject.metadata.node_addr_opt = Some(NodeAddr::new(
            &subject.metadata.node_addr_opt.unwrap().ip_addr(),
            &[1234, 2345],
        ));

        let result = subject.node_descriptor(TEST_DEFAULT_CHAIN, cryptde);

        assert_eq!(
            result,
            NodeDescriptor::try_from((
                main_cryptde(),
                "masq://base-sepolia:AQIDBA@1.2.3.4:1234/2345"
            ))
            .unwrap()
        );
    }

    #[test]
    fn node_descriptor_works_when_node_addr_is_not_present() {
        let cryptde: &dyn CryptDE = main_cryptde();
        let subject: NodeRecord = make_node_record(1234, false);

        let result = subject.node_descriptor(TEST_DEFAULT_CHAIN, cryptde);

        assert_eq!(
            result,
            NodeDescriptor::try_from((main_cryptde(), "masq://base-sepolia:AQIDBA@:")).unwrap()
        );
    }

    #[test]
    fn unset_node_addr() {
        let mut subject = make_node_record(1234, true);

        subject.unset_node_addr();

        assert_eq!(None, subject.node_addr_opt());
    }

    #[test]
    fn half_neighbor_manipulation() {
        let mut subject = make_node_record(1234, false);

        assert_eq!(subject.half_neighbor_keys().is_empty(), true);

        let neighbor_one = PublicKey::new(&b"one"[..]);
        let neighbor_two = PublicKey::new(&b"two"[..]);
        let neighbor_three = PublicKey::new(&b"three"[..]);
        let neighbor_four = PublicKey::new(&b"four"[..]);

        subject.add_half_neighbor_key(neighbor_one.clone()).unwrap();
        subject.add_half_neighbor_key(neighbor_two.clone()).unwrap();
        subject
            .add_half_neighbor_key(neighbor_three.clone())
            .unwrap();
        subject.add_half_neighbor_key(neighbor_one.clone()).unwrap();

        assert_eq!(
            subject.half_neighbor_keys(),
            vec![&neighbor_one, &neighbor_two, &neighbor_three]
                .into_iter()
                .collect::<HashSet<&PublicKey>>()
        );
        assert_eq!(subject.has_half_neighbor(&neighbor_two), true);
        assert_eq!(subject.has_half_neighbor(&neighbor_four), false);

        subject.remove_half_neighbor_key(&neighbor_two);

        assert_eq!(
            subject.half_neighbor_keys(),
            vec![&neighbor_one, &neighbor_three]
                .into_iter()
                .collect::<HashSet<&PublicKey>>()
        );

        subject.clear_half_neighbors();

        assert_eq!(subject.half_neighbor_keys(), HashSet::new());
    }

    #[test]
    fn node_cannot_be_its_own_neighbor() {
        let mut subject = make_node_record(1234, false);

        let result = subject.add_half_neighbor_key(subject.public_key().clone());

        assert_eq!(
            Err(NodeRecordError::SelfNeighborAttempt(
                subject.public_key().clone()
            )),
            result
        );
    }

    #[test]
    fn full_neighbor_exploration() {
        let this_node = make_node_record(1000, true);
        let mut database = db_from_node(&this_node);
        let half_neighbor_one = make_node_record(1001, true);
        let half_neighbor_two = make_node_record(1002, true);
        let mut half_neighbor_reverse = make_node_record(1003, true);
        let mut full_neighbor_one = make_node_record(1005, true);
        let mut full_neighbor_two = make_node_record(1006, true);
        let disconnected = make_node_record(1008, false);
        let nonexistent = make_node_record(1009, false);

        {
            let this_node = database.root_mut();
            this_node
                .add_half_neighbor_key(half_neighbor_one.public_key().clone())
                .unwrap();
            this_node
                .add_half_neighbor_key(half_neighbor_two.public_key().clone())
                .unwrap();
            this_node
                .add_half_neighbor_key(full_neighbor_one.public_key().clone())
                .unwrap();
            this_node
                .add_half_neighbor_key(full_neighbor_two.public_key().clone())
                .unwrap();
        }
        let this_node = database.root();
        vec![
            &mut half_neighbor_reverse,
            &mut full_neighbor_one,
            &mut full_neighbor_two,
        ]
        .into_iter()
        .for_each(|n| {
            n.add_half_neighbor_key(this_node.public_key().clone())
                .unwrap()
        });

        vec![
            &half_neighbor_one,
            &half_neighbor_two,
            &half_neighbor_reverse,
            &full_neighbor_one,
            &full_neighbor_two,
            &disconnected,
        ]
        .into_iter()
        .for_each(|n| {
            database.add_node(n.clone()).unwrap();
        });

        let this_node = database.root();
        let full_neighbors = this_node.full_neighbors(&database);
        assert_contains(&full_neighbors, &&full_neighbor_one);
        assert_contains(&full_neighbors, &&full_neighbor_two);
        assert_eq!(full_neighbors.len(), 2);
        assert_eq!(
            this_node.full_neighbor_keys(&database),
            vec![
                full_neighbor_one.public_key(),
                full_neighbor_two.public_key()
            ]
            .into_iter()
            .collect::<HashSet<&PublicKey>>()
        );
        assert_eq!(
            this_node.has_full_neighbor(&database, full_neighbor_one.public_key()),
            true
        );
        assert_eq!(
            this_node.has_full_neighbor(&database, half_neighbor_one.public_key()),
            false
        );
        assert_eq!(
            this_node.has_full_neighbor(&database, half_neighbor_reverse.public_key()),
            false
        );
        assert_eq!(
            this_node.has_full_neighbor(&database, disconnected.public_key()),
            false
        );
        assert_eq!(
            this_node.has_full_neighbor(&database, nonexistent.public_key()),
            false
        );
    }

    #[test]
    fn node_record_partial_eq() {
        let earning_wallet = make_wallet("wallet");
        let node_record_data = NodeRecordInputs {
            earning_wallet: earning_wallet.clone(),
            rate_pack: rate_pack(100),
            accepts_connections: true,
            routes_data: true,
            version: 0,
            location_opt: None,
        };
        let exemplar = NodeRecord::new(
            &PublicKey::new(&b"poke"[..]),
            main_cryptde(),
            node_record_data.clone(),
        );
        let duplicate = NodeRecord::new(
            &PublicKey::new(&b"poke"[..]),
            main_cryptde(),
            node_record_data.clone(),
        );
        let mut with_neighbor = NodeRecord::new(
            &PublicKey::new(&b"poke"[..]),
            main_cryptde(),
            node_record_data.clone(),
        );
        let mod_key = NodeRecord::new(
            &PublicKey::new(&b"kope"[..]),
            main_cryptde(),
            node_record_data.clone(),
        );
        with_neighbor
            .add_half_neighbor_key(mod_key.public_key().clone())
            .unwrap();
        let mut mod_node_addr = NodeRecord::new(
            &PublicKey::new(&b"poke"[..]),
            main_cryptde(),
            node_record_data.clone(),
        );
        mod_node_addr
            .set_node_addr(&NodeAddr::new(
                &IpAddr::from_str("1.2.3.5").unwrap(),
                &[1234],
            ))
            .unwrap();
        let mut node_record_data_mod_earning_wallet = node_record_data.clone();
        node_record_data_mod_earning_wallet.earning_wallet = make_wallet("booga");
        let mod_earning_wallet = NodeRecord::new(
            &PublicKey::new(&b"poke"[..]),
            main_cryptde(),
            node_record_data_mod_earning_wallet,
        );
        let mut node_record_data_mod_rate_pack = node_record_data.clone();
        node_record_data_mod_rate_pack.rate_pack = rate_pack(200);
        let mod_rate_pack = NodeRecord::new(
            &PublicKey::new(&b"poke"[..]),
            main_cryptde(),
            node_record_data_mod_rate_pack,
        );
        let mut node_record_data_mod_accepts_connections = node_record_data.clone();
        node_record_data_mod_accepts_connections.accepts_connections = false;
        let mod_accepts_connections = NodeRecord::new(
            &PublicKey::new(&b"poke"[..]),
            main_cryptde(),
            node_record_data_mod_accepts_connections,
        );
        let mut node_record_data_mod_routes_data = node_record_data.clone();
        node_record_data_mod_routes_data.routes_data = false;
        let mod_routes_data = NodeRecord::new(
            &PublicKey::new(&b"poke"[..]),
            main_cryptde(),
            node_record_data_mod_routes_data,
        );
        let mut mod_signed_gossip = NodeRecord::new(
            &PublicKey::new(&b"poke"[..]),
            main_cryptde(),
            node_record_data.clone(),
        );
        mod_signed_gossip.signed_gossip = mod_rate_pack.signed_gossip.clone();
        let mut mod_signature = NodeRecord::new(
            &PublicKey::new(&b"poke"[..]),
            main_cryptde(),
            node_record_data.clone(),
        );
        mod_signature.signature = CryptData::new(&[]);
        let mut node_record_data_mod_version = node_record_data.clone();
        node_record_data_mod_version.version = 1;
        let mod_version = NodeRecord::new(
            &PublicKey::new(&b"poke"[..]),
            main_cryptde(),
            node_record_data_mod_version,
        );

        assert_eq!(exemplar, exemplar);
        assert_eq!(exemplar, duplicate);
        assert_ne!(exemplar, with_neighbor);
        assert_ne!(exemplar, mod_key);
        assert_ne!(exemplar, mod_node_addr);
        assert_ne!(exemplar, mod_earning_wallet);
        assert_ne!(exemplar, mod_rate_pack);
        assert_ne!(exemplar, mod_accepts_connections);
        assert_ne!(exemplar, mod_routes_data);
        assert_ne!(exemplar, mod_signed_gossip);
        assert_ne!(exemplar, mod_signature);
        assert_ne!(exemplar, mod_version);
    }

    #[test]
    fn increment_version_increments_node_record_version_by_1() {
        let mut this_node = make_node_record(123, true);

        assert_eq!(this_node.version(), 0);

        this_node.increment_version();
        assert_eq!(this_node.version(), 1);

        this_node.increment_version();
        assert_eq!(this_node.version(), 2);

        this_node.increment_version();
        assert_eq!(this_node.version(), 3);
    }

    #[test]
    fn set_version_sets_the_version() {
        let mut this_node = make_node_record(123, true);
        assert_eq!(this_node.version(), 0);

        this_node.set_version(10000);

        assert_eq!(this_node.version(), 10000);
    }

    #[test]
    fn last_updated_is_set_upon_construction() {
        let begin_at = time_t_timestamp();
        let subject = make_node_record(1234, true);
        let end_at = time_t_timestamp();

        assert!((subject.last_updated() == begin_at) || (subject.last_updated() == end_at));
    }

    #[test]
    fn last_updated_is_controlled_by_set_last_updated() {
        let mut subject = make_node_record(1234, true);

        subject.set_last_updated(12345678);

        assert_eq!(subject.last_updated(), 12345678);
    }

    #[test]
    fn set_earning_wallet_returns_true_when_the_earning_wallet_changes() {
        let mut this_node = make_node_record(1234, true);
        assert_eq!(
            this_node.earning_wallet(),
            Wallet::from_str("0x546900db8d6e0937497133d1ae6fdf5f4b75bcd0").unwrap()
        );

        assert!(this_node.set_earning_wallet(
            Wallet::from_str("0x2955a94429b1e8213f6df9c463cc2b9087b059ce").unwrap()
        ));

        assert_eq!(
            this_node.earning_wallet(),
            Wallet::from_str("0x2955a94429b1e8213f6df9c463cc2b9087b059ce").unwrap()
        );
    }

    #[test]
    fn set_earning_wallet_returns_false_when_the_wallet_does_not_change() {
        let mut this_node = make_node_record(1234, true);
        assert_eq!(
            this_node.earning_wallet(),
            Wallet::from_str("0x546900db8d6e0937497133d1ae6fdf5f4b75bcd0").unwrap()
        );

        assert!(!this_node.set_earning_wallet(
            Wallet::from_str("0x546900db8d6e0937497133d1ae6fdf5f4b75bcd0").unwrap()
        ));

        assert_eq!(
            this_node.earning_wallet(),
            Wallet::from_str("0x546900db8d6e0937497133d1ae6fdf5f4b75bcd0").unwrap()
        );
    }

    #[test]
    fn update_works_when_immutable_characteristics_dont_change() {
        let mut subject = make_node_record(1234, true);
        let mut modified = subject.clone();
        modified.inner.version = 100;
        modified.resign();
        let agr = AccessibleGossipRecord::from(&modified);

        let result = subject.update(agr);

        assert_eq!(Ok(()), result);
        assert_eq!(modified.metadata, subject.metadata);
        assert_eq!(modified.inner, subject.inner);
        assert_eq!(modified.signed_gossip, subject.signed_gossip);
        assert_eq!(modified.signature, subject.signature);
    }

    #[test]
    fn update_complains_when_public_key_tries_to_change() {
        let mut subject = make_node_record(1234, true);
        let mut modified = subject.clone();
        modified.inner.public_key = PublicKey::new(b"dangerous");
        modified.resign();
        let agr = AccessibleGossipRecord::from(&modified);

        let result = subject.update(agr);

        assert_eq!(
            Err(
                "Updating a NodeRecord must not change its public key: AQIDBA -> ZGFuZ2Vyb3Vz"
                    .to_string()
            ),
            result
        )
    }

    #[test]
    fn update_complains_when_node_addr_opt_tries_to_change_from_existing_to_different_existing() {
        let mut subject = make_node_record(1234, true);
        let existing_node_addr_opt = subject.node_addr_opt();
        let mut modified = subject.clone();
        modified.metadata.node_addr_opt = Some(NodeAddr::new(
            &IpAddr::from_str("2.3.4.5").unwrap(),
            &[2345],
        ));
        modified.resign();
        let agr = AccessibleGossipRecord::from(&modified);

        let result = subject.update(agr);

        assert_eq!(
            Err("Updating a NodeRecord must not change its node_addr_opt: 1.2.3.4:1234 -> 2.3.4.5:2345".to_string()),
            result
        );
        assert_eq!(subject.node_addr_opt(), existing_node_addr_opt);
    }

    #[test]
    fn update_adopts_new_node_addr_when_current_version_has_none() {
        let mut subject = make_node_record(1234, false);
        let new_node_addr_opt = Some(NodeAddr::new(
            &IpAddr::from_str("2.3.4.5").unwrap(),
            &[2345],
        ));
        let mut modified = subject.clone();
        modified.metadata.node_addr_opt = new_node_addr_opt.clone();
        modified.resign();
        let agr = AccessibleGossipRecord::from(&modified);

        let result = subject.update(agr);

        assert_eq!(result, Ok(()));
        assert_eq!(subject.node_addr_opt(), new_node_addr_opt);
    }

    #[test]
    fn update_keeps_existing_node_addr_when_new_version_has_none() {
        let mut subject = make_node_record(1234, true);
        let existing_node_addr_opt = subject.node_addr_opt();
        let mut modified = subject.clone();
        modified.metadata.node_addr_opt = None;
        modified.resign();
        let agr = AccessibleGossipRecord::from(&modified);

        let result = subject.update(agr);

        assert_eq!(result, Ok(()));
        assert_eq!(subject.node_addr_opt(), existing_node_addr_opt);
    }

    #[test]
    fn update_keeps_no_node_addr_when_none_is_present_or_provided() {
        let mut subject = make_node_record(1234, false);
        let mut modified = subject.clone();
        modified.metadata.node_addr_opt = None;
        modified.resign();
        let agr = AccessibleGossipRecord::from(&modified);

        let result = subject.update(agr);

        assert_eq!(result, Ok(()));
        assert_eq!(subject.node_addr_opt(), None);
    }

    #[test]
    fn update_complains_when_rate_pack_tries_to_change() {
        let mut subject = make_node_record(1234, true);
        let mut modified = subject.clone();
        modified.inner.rate_pack = ZERO_RATE_PACK.clone();
        modified.resign();
        let agr = AccessibleGossipRecord::from(&modified);

        let result = subject.update(agr);

        assert_eq!(
            result,
            Err("Updating a NodeRecord must not change its rate pack: 1235|1434|1237|1634 -> 0|0|0|0".to_string()),
        )
    }

    #[test]
    fn from_gnr_to_nri_when_gossip_is_corrupt() {
        let corrupt_gnr = GossipNodeRecord {
            signed_data: PlainData::new(&[1, 2, 3, 4]),
            signature: CryptData::new(&[]),
            node_addr_opt: None,
        };

        let result = NodeRecordInner_0v1::try_from(corrupt_gnr);

        assert_eq!(Err(String::from ("ErrorImpl { code: Message(\"invalid type: integer `1`, expected struct NodeRecordInner_0v1\"), offset: 0 }")), result);
    }

    #[test]
    fn regenerate_signed_data_regenerates_signed_gossip_and_resigns() {
        let mut subject = make_node_record(1234, true);
        let cryptde = CryptDENull::from(subject.public_key(), TEST_DEFAULT_CHAIN);
        let initial_signed_gossip = subject.signed_gossip().clone();
        subject.increment_version();

        subject.regenerate_signed_gossip(&cryptde);

        let final_signed_gossip = subject.signed_gossip().clone();
        let final_signature = subject.signature().clone();
        assert_ne!(initial_signed_gossip, final_signed_gossip);
        assert_eq!(
            true,
            cryptde.verify_signature(&final_signed_gossip, &final_signature, cryptde.public_key())
        );
        let final_serialized = serde_cbor::ser::to_vec(&subject.inner).unwrap();
        assert_eq!(&final_serialized[..], final_signed_gossip.as_slice());
    }
}<|MERGE_RESOLUTION|>--- conflicted
+++ resolved
@@ -417,11 +417,7 @@
         );
         assert_eq!(
             actual_node_record.inner.country_code_opt,
-<<<<<<< HEAD
-            Some("AD".to_string())
-=======
             Some("AU".to_string())
->>>>>>> 2b835c96
         );
         expected_node_record.metadata.last_update = actual_node_record.metadata.last_update;
         assert_eq!(actual_node_record, expected_node_record);
