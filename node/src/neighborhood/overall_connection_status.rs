// Copyright (c) 2019, MASQ (https://masq.ai) and/or its affiliates. All rights reserved.

use crate::neighborhood::overall_connection_status::ConnectionStageErrors::{
    NoGossipResponseReceived, PassLoopFound, TcpConnectionFailed,
};
use crate::sub_lib::neighborhood::{
    ConnectionProgressEvent, ConnectionProgressMessage, NodeDescriptor,
};
use actix::Recipient;
use masq_lib::logger::Logger;
use masq_lib::messages::{ToMessageBody, UiConnectionChangeBroadcast, UiConnectionStage};
use masq_lib::ui_gateway::{MessageTarget, NodeToUiMessage};
use std::net::IpAddr;
use std::string::String;

#[derive(PartialEq, Eq, Debug, Clone)]
pub enum ConnectionStageErrors {
    TcpConnectionFailed,
    NoGossipResponseReceived,
    PassLoopFound,
}

#[derive(PartialEq, Eq, Debug, Clone)]
pub enum ConnectionStage {
    StageZero,
    TcpConnectionEstablished,
    NeighborshipEstablished,
    Failed(ConnectionStageErrors),
}

impl TryFrom<&ConnectionStage> for usize {
    type Error = ();

    fn try_from(connection_stage: &ConnectionStage) -> Result<Self, Self::Error> {
        match connection_stage {
            ConnectionStage::StageZero => Ok(0),
            ConnectionStage::TcpConnectionEstablished => Ok(1),
            ConnectionStage::NeighborshipEstablished => Ok(2),
            ConnectionStage::Failed(_) => Err(()),
        }
    }
}

#[derive(PartialEq, Eq, Debug, Clone)]
pub struct ConnectionProgress {
    pub initial_node_descriptor: NodeDescriptor,
    pub current_peer_addr: IpAddr,
    pub connection_stage: ConnectionStage,
}

impl ConnectionProgress {
    pub fn new(node_descriptor: NodeDescriptor) -> Self {
        let peer_addr = node_descriptor
            .node_addr_opt
            .as_ref()
            .unwrap_or_else(|| {
                panic!(
                    "Unable to receive node addr for the descriptor {:?}",
                    node_descriptor
                )
            })
            .ip_addr();
        Self {
            initial_node_descriptor: node_descriptor,
            current_peer_addr: peer_addr,
            connection_stage: ConnectionStage::StageZero,
        }
    }

    pub fn update_stage(&mut self, logger: &Logger, connection_stage: ConnectionStage) {
        // TODO: We may prefer to use an enum with variants "Up, Down, StageZero, Failure", for transitions instead of checks
        let current_stage = usize::try_from(&self.connection_stage);
        let new_stage = usize::try_from(&connection_stage);

        if let (Ok(current_stage_num), Ok(new_stage_num)) = (current_stage, new_stage) {
            if new_stage_num != current_stage_num + 1 {
                panic!(
                    "Can't update the stage from {:?} to {:?}",
                    self.connection_stage, connection_stage
                )
            }
        }

        debug!(
            logger,
            "The connection stage for Node with IP address {:?} has been updated from {:?} to {:?}.",
            self.current_peer_addr,
            self.connection_stage,
            connection_stage
        );

        self.connection_stage = connection_stage;
    }

    pub fn handle_pass_gossip(&mut self, logger: &Logger, new_pass_target: IpAddr) {
        if self.connection_stage != ConnectionStage::TcpConnectionEstablished {
            panic!(
                "Can't update the stage from {:?} to {:?}",
                self.connection_stage,
                ConnectionStage::StageZero
            )
        };

        debug!(
            logger,
            "Pass gossip received from Node with IP Address {:?} to a Node with IP Address {:?}. \
            Hence, updating the connection stage of the new Node to StageZero.",
            self.current_peer_addr,
            new_pass_target
        );

        self.connection_stage = ConnectionStage::StageZero;
        self.current_peer_addr = new_pass_target;
    }
}

#[derive(PartialEq, Eq, Debug, Copy, Clone)]
pub enum OverallConnectionStage {
    NotConnected = 0,
    ConnectedToNeighbor = 1, // When an Introduction or Standard Gossip (acceptance) is received
    ThreeHopsRouteFound = 2, // Data can be relayed once this stage is reached
}

impl From<OverallConnectionStage> for UiConnectionStage {
    fn from(stage: OverallConnectionStage) -> UiConnectionStage {
        match stage {
            OverallConnectionStage::NotConnected => UiConnectionStage::NotConnected,
            OverallConnectionStage::ConnectedToNeighbor => UiConnectionStage::ConnectedToNeighbor,
            OverallConnectionStage::ThreeHopsRouteFound => UiConnectionStage::ThreeHopsRouteFound,
        }
    }
}

#[derive(PartialEq, Eq, Debug, Clone)]
pub struct OverallConnectionStatus {
    // Transition depends on the ConnectionProgressMessage & check_connectedness(), they may not be in sync
    pub stage: OverallConnectionStage,
    // Corresponds to the initial_node_descriptors, that are entered by the user using --neighbors
    pub progress: Vec<ConnectionProgress>,
}

impl OverallConnectionStatus {
    pub fn new(initial_node_descriptors: Vec<NodeDescriptor>) -> Self {
        let progress = initial_node_descriptors
            .into_iter()
            .map(ConnectionProgress::new)
            .collect();

        Self {
            stage: OverallConnectionStage::NotConnected,
            progress,
        }
    }

    pub fn iter_initial_node_descriptors(&self) -> impl Iterator<Item = &NodeDescriptor> {
        self.progress
            .iter()
            .map(|connection_progress| &connection_progress.initial_node_descriptor)
    }

    pub fn get_connection_progress_by_ip(
        &mut self,
        peer_addr: IpAddr,
    ) -> Result<&mut ConnectionProgress, String> {
        let connection_progress_res = self
            .progress
            .iter_mut()
            .find(|connection_progress| connection_progress.current_peer_addr == peer_addr);

        match connection_progress_res {
            Some(connection_progress) => Ok(connection_progress),
            None => Err(format!(
                "Unable to find the Node in connections with IP Address: {}",
                peer_addr
            )),
        }
    }

    pub fn get_connection_progress_by_desc(
        &mut self,
        initial_node_descriptor: &NodeDescriptor,
    ) -> Result<&mut ConnectionProgress, String> {
        let connection_progress = self.progress.iter_mut().find(|connection_progress| {
            &connection_progress.initial_node_descriptor == initial_node_descriptor
        });

        match connection_progress {
            Some(connection_progress) => Ok(connection_progress),
            None => Err(format!(
                "Unable to find the Node in connections with Node Descriptor: {:?}",
                initial_node_descriptor
            )),
        }
    }

    pub fn update_connection_stage(
        connection_progress: &mut ConnectionProgress,
        event: ConnectionProgressEvent,
        logger: &Logger,
    ) {
        let mut modify_connection_progress =
            |stage: ConnectionStage| connection_progress.update_stage(logger, stage);

        match event {
            ConnectionProgressEvent::TcpConnectionSuccessful => {
                modify_connection_progress(ConnectionStage::TcpConnectionEstablished)
            }
            ConnectionProgressEvent::TcpConnectionFailed => {
                modify_connection_progress(ConnectionStage::Failed(TcpConnectionFailed))
            }
            ConnectionProgressEvent::IntroductionGossipReceived(_new_node) => {
                modify_connection_progress(ConnectionStage::NeighborshipEstablished);
            }
            ConnectionProgressEvent::StandardGossipReceived => {
                modify_connection_progress(ConnectionStage::NeighborshipEstablished);
            }
            ConnectionProgressEvent::PassGossipReceived(new_pass_target) => {
                connection_progress.handle_pass_gossip(logger, new_pass_target);
            }
            ConnectionProgressEvent::PassLoopFound => {
                modify_connection_progress(ConnectionStage::Failed(PassLoopFound));
            }
            ConnectionProgressEvent::NoGossipResponseReceived => {
                modify_connection_progress(ConnectionStage::Failed(NoGossipResponseReceived));
            }
        }
    }

    pub fn get_peer_addrs(&self) -> Vec<IpAddr> {
        self.progress
            .iter()
            .map(|connection_progress| connection_progress.current_peer_addr)
            .collect()
    }

    pub fn get_connection_progress_to_modify(
        &mut self,
        msg: &ConnectionProgressMessage,
    ) -> Result<&mut ConnectionProgress, String> {
        if let ConnectionProgressEvent::PassGossipReceived(pass_target) = msg.event {
            // Check if Pass Target can potentially create a duplicate ConnectionProgress
            let is_duplicate = self.get_peer_addrs().contains(&pass_target);

            if is_duplicate {
                return Err(format!(
                    "Pass target with IP Address: {:?} is already a \
                    part of different connection progress.",
                    pass_target
                ));
            }
        };

        if let Ok(connection_progress) = self.get_connection_progress_by_ip(msg.peer_addr) {
            Ok(connection_progress)
        } else {
            Err(format!(
                "No peer found with the IP Address: {:?}",
                msg.peer_addr
            ))
        }
    }

    pub fn update_ocs_stage_and_send_message_to_ui(
        &mut self,
        new_stage: OverallConnectionStage,
        node_to_ui_recipient: &Recipient<NodeToUiMessage>,
        logger: &Logger,
    ) {
        // TODO: Modify this fn when you're implementing the regressing transitions
        let prev_stage = self.stage;
        if new_stage as usize > prev_stage as usize {
            self.stage = new_stage;
            OverallConnectionStatus::send_message_to_ui(self.stage.into(), node_to_ui_recipient);
            debug!(
                logger,
                "The stage of OverallConnectionStatus has been changed \
                from {:?} to {:?}. A message to the UI was also sent.",
                prev_stage,
                new_stage
            );
        } else {
            trace!(
                logger,
                "There was an attempt to update the stage of OverallConnectionStatus \
                from {:?} to {:?}. The request has been discarded.",
                prev_stage,
                new_stage
            )
        }
    }

    fn send_message_to_ui(
        stage: UiConnectionStage,
        node_to_ui_recipient: &Recipient<NodeToUiMessage>,
    ) {
        let message = NodeToUiMessage {
            target: MessageTarget::AllClients,
            body: UiConnectionChangeBroadcast { stage }.tmb(0),
        };

        node_to_ui_recipient
            .try_send(message)
            .expect("UI Gateway is unbound.");
    }

    pub fn is_empty(&self) -> bool {
        self.progress.is_empty()
    }

    pub fn remove(&mut self, index: usize) -> NodeDescriptor {
        let removed_connection_progress = self.progress.remove(index);
        removed_connection_progress.initial_node_descriptor
    }

    pub fn can_make_routes(&self) -> bool {
        self.stage() == OverallConnectionStage::ThreeHopsRouteFound
    }

    pub fn stage(&self) -> OverallConnectionStage {
        self.stage
    }
}

#[cfg(test)]
mod tests {
    use super::*;
    use crate::neighborhood::overall_connection_status::ConnectionStageErrors::{
        PassLoopFound, TcpConnectionFailed,
    };
    use crate::neighborhood::PublicKey;
    use crate::test_utils::neighborhood_test_utils::{make_ip, make_node, make_node_descriptor};
    use crate::test_utils::unshared_test_utils::make_node_to_ui_recipient;
    use actix::System;
    use masq_lib::blockchains::chains::Chain;
    use masq_lib::messages::{ToMessageBody, UiConnectionChangeBroadcast, UiConnectionStage};
    use masq_lib::test_utils::logging::{init_test_logging, TestLogHandler};
    use masq_lib::ui_gateway::MessageTarget;

    #[test]
    #[should_panic(
<<<<<<< HEAD
        expected = "Unable to receive node addr for the descriptor NodeDescriptor { blockchain: PolyMumbai, encryption_public_key: AAAA, node_addr_opt: None }"
=======
        expected = "Unable to receive node addr for the descriptor NodeDescriptor { blockchain: EthRopsten, encryption_public_key: 0x000000, node_addr_opt: None }"
>>>>>>> 7699dc22
    )]
    fn can_not_create_a_new_connection_without_node_addr() {
        let descriptor_with_no_ip_address = NodeDescriptor {
            blockchain: Chain::PolyMumbai,
            encryption_public_key: PublicKey::from(vec![0, 0, 0]),
            node_addr_opt: None,
        };
        let _connection_progress = ConnectionProgress::new(descriptor_with_no_ip_address);
    }

    #[test]
    fn connection_progress_handles_pass_gossip_correctly_and_performs_logging_in_order() {
        init_test_logging();
        let ip_addr = make_ip(1);
        let initial_node_descriptor = make_node_descriptor(ip_addr);
        let mut subject = ConnectionProgress::new(initial_node_descriptor.clone());
        let pass_target = make_ip(2);
        let logger = Logger::new(
            "connection_progress_handles_pass_gossip_correctly_and_performs_logging_in_order",
        );
        subject.update_stage(&logger, ConnectionStage::TcpConnectionEstablished);

        subject.handle_pass_gossip(&logger, pass_target);

        assert_eq!(
            subject,
            ConnectionProgress {
                initial_node_descriptor,
                current_peer_addr: pass_target,
                connection_stage: ConnectionStage::StageZero
            }
        );
        TestLogHandler::new().assert_logs_contain_in_order(vec![
            &format!(
                "DEBUG: connection_progress_handles_pass_gossip_correctly_and\
                _performs_logging_in_order: The connection stage \
                for Node with IP address {:?} has been updated from {:?} to {:?}.",
                ip_addr,
                ConnectionStage::StageZero,
                ConnectionStage::TcpConnectionEstablished
            ),
            &format!(
                "DEBUG: connection_progress_handles_pass_gossip_correctly_and_performs_logging\
                _in_order: Pass gossip received from Node with IP Address {:?} to a Node with \
                IP Address {:?}. Hence, updating the connection stage of the new Node to StageZero.",
                ip_addr, pass_target
            ),
        ]);
    }

    #[test]
    #[should_panic(expected = "Can't update the stage from StageZero to StageZero")]
    fn connection_progress_panics_while_handling_pass_gossip_in_case_tcp_connection_is_not_established(
    ) {
        let ip_addr = make_ip(1);
        let initial_node_descriptor = make_node_descriptor(ip_addr);
        let mut subject = ConnectionProgress::new(initial_node_descriptor);
        let pass_target = make_ip(2);

        subject.handle_pass_gossip(&Logger::new("test"), pass_target);
    }

    #[test]
    fn overall_connection_stage_can_be_converted_into_usize_and_can_be_compared() {
        assert!(
            OverallConnectionStage::ConnectedToNeighbor as usize
                > OverallConnectionStage::NotConnected as usize
        );
        assert!(
            OverallConnectionStage::ThreeHopsRouteFound as usize
                > OverallConnectionStage::ConnectedToNeighbor as usize
        );
    }

    #[test]
    fn able_to_create_overall_connection_status() {
        let node_desc_1 = make_node_descriptor(make_ip(1));
        let node_desc_2 = make_node_descriptor(make_ip(2));
        let initial_node_descriptors = vec![node_desc_1.clone(), node_desc_2.clone()];

        let subject = OverallConnectionStatus::new(initial_node_descriptors);

        assert_eq!(
            subject,
            OverallConnectionStatus {
                stage: OverallConnectionStage::NotConnected,
                progress: vec![
                    ConnectionProgress::new(node_desc_1),
                    ConnectionProgress::new(node_desc_2)
                ],
            }
        );
    }

    #[test]
    fn overall_connection_status_identifies_as_empty() {
        let subject = OverallConnectionStatus::new(vec![]);

        assert_eq!(subject.is_empty(), true);
    }

    #[test]
    fn overall_connection_status_identifies_as_non_empty() {
        let node_desc = make_node_descriptor(make_ip(1));
        let initial_node_descriptors = vec![node_desc];

        let subject = OverallConnectionStatus::new(initial_node_descriptors);

        assert_eq!(subject.is_empty(), false);
    }

    #[test]
    fn can_receive_a_result_of_connection_progress_from_peer_addr() {
        let peer_1_ip = make_ip(1);
        let peer_2_ip = make_ip(2);
        let desc_1 = make_node_descriptor(peer_1_ip);
        let desc_2 = make_node_descriptor(peer_2_ip);
        let initial_node_descriptors = vec![desc_1.clone(), desc_2.clone()];

        let mut subject = OverallConnectionStatus::new(initial_node_descriptors);

        let res_1 = subject.get_connection_progress_by_ip(peer_1_ip);
        assert_eq!(res_1, Ok(&mut ConnectionProgress::new(desc_1)));
        let res_2 = subject.get_connection_progress_by_ip(peer_2_ip);
        assert_eq!(res_2, Ok(&mut ConnectionProgress::new(desc_2)));
    }

    #[test]
    fn receives_an_error_in_receiving_connection_progress_from_unknown_ip_address() {
        let peer = make_ip(1);
        let desc = make_node_descriptor(peer);
        let initial_node_descriptors = vec![desc];
        let unknown_peer = make_ip(2);

        let mut subject = OverallConnectionStatus::new(initial_node_descriptors);

        let res = subject.get_connection_progress_by_ip(unknown_peer);
        assert_eq!(
            res,
            Err(format!(
                "Unable to find the Node in connections with IP Address: {}",
                unknown_peer
            ))
        );
    }

    #[test]
    fn can_receive_connection_progress_from_initial_node_desc() {
        let desc_1 = make_node_descriptor(make_ip(1));
        let desc_2 = make_node_descriptor(make_ip(2));
        let initial_node_descriptors = vec![desc_1.clone(), desc_2.clone()];

        let mut subject = OverallConnectionStatus::new(initial_node_descriptors);

        assert_eq!(
            subject.get_connection_progress_by_desc(&desc_1),
            Ok(&mut ConnectionProgress::new(desc_1))
        );
        assert_eq!(
            subject.get_connection_progress_by_desc(&desc_2),
            Ok(&mut ConnectionProgress::new(desc_2))
        );
    }

    #[test]
    fn can_receive_current_peer_addrs() {
        let peer_1 = make_ip(1);
        let peer_2 = make_ip(2);
        let peer_3 = make_ip(3);
        let subject = OverallConnectionStatus::new(vec![
            make_node_descriptor(peer_1),
            make_node_descriptor(peer_2),
            make_node_descriptor(peer_3),
        ]);

        let result = subject.get_peer_addrs();

        assert_eq!(result, vec![peer_1, peer_2, peer_3]);
    }

    #[test]
    fn receives_an_error_in_receiving_connection_progress_from_unknown_initial_node_desc() {
        let known_desc = make_node_descriptor(make_ip(1));
        let unknown_desc = make_node_descriptor(make_ip(2));
        let initial_node_descriptors = vec![known_desc];

        let mut subject = OverallConnectionStatus::new(initial_node_descriptors);

        assert_eq!(
            subject.get_connection_progress_by_desc(&unknown_desc),
            Err(format!(
                "Unable to find the Node in connections with Node Descriptor: {:?}",
                unknown_desc
            ))
        );
    }

    #[test]
    fn starting_descriptors_are_iterable() {
        let node_desc_1 = make_node_descriptor(make_ip(1));
        let node_desc_2 = make_node_descriptor(make_ip(2));
        let initial_node_descriptors = vec![node_desc_1.clone(), node_desc_2.clone()];
        let subject = OverallConnectionStatus::new(initial_node_descriptors);

        let mut result = subject.iter_initial_node_descriptors();

        assert_eq!(result.next(), Some(&node_desc_1));
        assert_eq!(result.next(), Some(&node_desc_2));
        assert_eq!(result.next(), None);
    }

    #[test]
    fn remove_deletes_descriptor_s_progress_and_returns_node_descriptor() {
        let node_desc_1 = make_node_descriptor(make_ip(1));
        let node_desc_2 = make_node_descriptor(make_ip(2));
        let initial_node_descriptors = vec![node_desc_1.clone(), node_desc_2.clone()];
        let mut subject = OverallConnectionStatus::new(initial_node_descriptors);

        let removed_desc = subject.remove(1);

        assert_eq!(removed_desc, node_desc_2);
    }

    #[test]
    fn updates_the_connection_stage_to_tcp_connection_established_and_performs_logging() {
        init_test_logging();
        let (node_ip_addr, node_descriptor) = make_node(1);
        let mut subject = OverallConnectionStatus::new(vec![node_descriptor.clone()]);

        OverallConnectionStatus::update_connection_stage(
            subject.get_connection_progress_by_ip(node_ip_addr).unwrap(),
            ConnectionProgressEvent::TcpConnectionSuccessful,
            &Logger::new(
                "updates_the_connection_stage_to_tcp_connection_established_and_performs_logging",
            ),
        );

        assert_eq!(
            subject,
            OverallConnectionStatus {
                stage: OverallConnectionStage::NotConnected,
                progress: vec![ConnectionProgress {
                    initial_node_descriptor: node_descriptor,
                    current_peer_addr: node_ip_addr,
                    connection_stage: ConnectionStage::TcpConnectionEstablished
                }],
            }
        );
        TestLogHandler::new().exists_log_containing(&format!(
            "DEBUG: updates_the_connection_stage_to_tcp_connection_established_and_performs_logging\
            : The connection stage for Node with IP address 1.1.1.1 has been updated from {:?} to {:?}.",
            ConnectionStage::StageZero,
            ConnectionStage::TcpConnectionEstablished
        ));
    }

    #[test]
    fn updates_the_connection_stage_to_failed_when_tcp_connection_fails() {
        let (node_ip_addr, node_descriptor) = make_node(1);
        let mut subject = OverallConnectionStatus::new(vec![node_descriptor.clone()]);
        let connection_progress_to_modify =
            subject.get_connection_progress_by_ip(node_ip_addr).unwrap();

        OverallConnectionStatus::update_connection_stage(
            connection_progress_to_modify,
            ConnectionProgressEvent::TcpConnectionFailed,
            &Logger::new("updates_the_connection_stage_to_failed_when_tcp_connection_fails"),
        );

        assert_eq!(
            subject,
            OverallConnectionStatus {
                stage: OverallConnectionStage::NotConnected,
                progress: vec![ConnectionProgress {
                    initial_node_descriptor: node_descriptor,
                    current_peer_addr: node_ip_addr,
                    connection_stage: ConnectionStage::Failed(TcpConnectionFailed)
                }],
            }
        )
    }

    #[test]
    fn updates_the_connection_stage_to_neighborship_established_when_introduction_gossip_is_received(
    ) {
        let (node_ip_addr, node_descriptor) = make_node(1);
        let mut subject = OverallConnectionStatus::new(vec![node_descriptor.clone()]);
        let connection_progress = subject.get_connection_progress_by_ip(node_ip_addr).unwrap();
        let logger = Logger::new("updates_the_connection_stage_to_neighborship_established_when_introduction_gossip_is_received");
        OverallConnectionStatus::update_connection_stage(
            connection_progress,
            ConnectionProgressEvent::TcpConnectionSuccessful,
            &logger,
        );

        OverallConnectionStatus::update_connection_stage(
            connection_progress,
            ConnectionProgressEvent::IntroductionGossipReceived(make_ip(1)),
            &logger,
        );

        assert_eq!(
            connection_progress,
            &mut ConnectionProgress {
                initial_node_descriptor: node_descriptor,
                current_peer_addr: node_ip_addr,
                connection_stage: ConnectionStage::NeighborshipEstablished
            }
        )
    }

    #[test]
    fn updates_the_connection_stage_to_neighborship_established_when_standard_gossip_is_received() {
        let (node_ip_addr, node_descriptor) = make_node(1);
        let mut subject = OverallConnectionStatus::new(vec![node_descriptor.clone()]);
        let connection_progress = subject.get_connection_progress_by_ip(node_ip_addr).unwrap();
        let logger = Logger::new("updates_the_connection_stage_to_neighborship_established_when_standard_gossip_is_received");
        OverallConnectionStatus::update_connection_stage(
            connection_progress,
            ConnectionProgressEvent::TcpConnectionSuccessful,
            &logger,
        );

        OverallConnectionStatus::update_connection_stage(
            connection_progress,
            ConnectionProgressEvent::StandardGossipReceived,
            &logger,
        );

        assert_eq!(
            connection_progress,
            &mut ConnectionProgress {
                initial_node_descriptor: node_descriptor,
                current_peer_addr: node_ip_addr,
                connection_stage: ConnectionStage::NeighborshipEstablished
            }
        )
    }

    #[test]
    fn updates_the_connection_stage_to_stage_zero_when_pass_gossip_is_received() {
        let (node_ip_addr, node_descriptor) = make_node(1);
        let mut subject = OverallConnectionStatus::new(vec![node_descriptor.clone()]);
        let pass_target = make_ip(1);
        let connection_progress_to_modify =
            subject.get_connection_progress_by_ip(node_ip_addr).unwrap();
        let logger =
            Logger::new("updates_the_connection_stage_to_stage_zero_when_pass_gossip_is_received");
        OverallConnectionStatus::update_connection_stage(
            connection_progress_to_modify,
            ConnectionProgressEvent::TcpConnectionSuccessful,
            &logger,
        );

        OverallConnectionStatus::update_connection_stage(
            connection_progress_to_modify,
            ConnectionProgressEvent::PassGossipReceived(pass_target),
            &logger,
        );

        assert_eq!(
            subject,
            OverallConnectionStatus {
                stage: OverallConnectionStage::NotConnected,
                progress: vec![ConnectionProgress {
                    initial_node_descriptor: node_descriptor,
                    current_peer_addr: pass_target,
                    connection_stage: ConnectionStage::StageZero
                }],
            }
        )
    }

    #[test]
    fn updates_connection_stage_to_failed_when_pass_loop_is_found() {
        let (node_ip_addr, node_descriptor) = make_node(1);
        let mut subject = OverallConnectionStatus::new(vec![node_descriptor.clone()]);
        let connection_progress_to_modify =
            subject.get_connection_progress_by_ip(node_ip_addr).unwrap();
        let logger = Logger::new("updates_connection_stage_to_failed_when_pass_loop_is_found");
        OverallConnectionStatus::update_connection_stage(
            connection_progress_to_modify,
            ConnectionProgressEvent::TcpConnectionSuccessful,
            &logger,
        );

        OverallConnectionStatus::update_connection_stage(
            connection_progress_to_modify,
            ConnectionProgressEvent::PassLoopFound,
            &logger,
        );

        assert_eq!(
            subject,
            OverallConnectionStatus {
                stage: OverallConnectionStage::NotConnected,
                progress: vec![ConnectionProgress {
                    initial_node_descriptor: node_descriptor,
                    current_peer_addr: node_ip_addr,
                    connection_stage: ConnectionStage::Failed(PassLoopFound)
                }],
            }
        )
    }

    #[test]
    fn updates_connection_stage_to_failed_when_no_gossip_response_is_received() {
        let (node_ip_addr, node_descriptor) = make_node(1);
        let mut subject = OverallConnectionStatus::new(vec![node_descriptor.clone()]);
        let connection_progress_to_modify =
            subject.get_connection_progress_by_ip(node_ip_addr).unwrap();
        let logger =
            Logger::new("updates_connection_stage_to_failed_when_no_gossip_response_is_received");
        OverallConnectionStatus::update_connection_stage(
            connection_progress_to_modify,
            ConnectionProgressEvent::TcpConnectionSuccessful,
            &logger,
        );

        OverallConnectionStatus::update_connection_stage(
            connection_progress_to_modify,
            ConnectionProgressEvent::NoGossipResponseReceived,
            &logger,
        );

        assert_eq!(
            subject,
            OverallConnectionStatus {
                stage: OverallConnectionStage::NotConnected,
                progress: vec![ConnectionProgress {
                    initial_node_descriptor: node_descriptor,
                    current_peer_addr: node_ip_addr,
                    connection_stage: ConnectionStage::Failed(NoGossipResponseReceived)
                }],
            }
        )
    }

    #[test]
    fn connection_stage_can_be_converted_to_number() {
        assert_eq!(usize::try_from(&ConnectionStage::StageZero), Ok(0));
        assert_eq!(
            usize::try_from(&ConnectionStage::TcpConnectionEstablished),
            Ok(1)
        );
        assert_eq!(
            usize::try_from(&ConnectionStage::NeighborshipEstablished),
            Ok(2)
        );
        assert_eq!(
            usize::try_from(&ConnectionStage::Failed(TcpConnectionFailed)),
            Err(())
        );
    }

    #[test]
    #[should_panic(expected = "Can't update the stage from StageZero to NeighborshipEstablished")]
    fn can_t_establish_neighborhsip_without_having_a_tcp_connection() {
        let (node_ip_addr, node_descriptor) = make_node(1);
        let mut subject = OverallConnectionStatus::new(vec![node_descriptor]);
        let connection_progress_to_modify =
            subject.get_connection_progress_by_ip(node_ip_addr).unwrap();

        OverallConnectionStatus::update_connection_stage(
            connection_progress_to_modify,
            ConnectionProgressEvent::IntroductionGossipReceived(make_ip(1)),
            &Logger::new("can_t_establish_neighborhsip_without_having_a_tcp_connection"),
        );
    }

    #[test]
    fn converts_connected_to_neighbor_stage_into_ui_connection_change_stage() {
        let connected_to_neighbor = OverallConnectionStage::ConnectedToNeighbor;

        let connected_to_neighbor_converted: UiConnectionStage = connected_to_neighbor.into();

        assert_eq!(
            connected_to_neighbor_converted,
            UiConnectionStage::ConnectedToNeighbor
        );
    }

    #[test]
    fn converts_three_hops_route_found_stage_into_ui_connection_change_stage() {
        let three_hops_route_found = OverallConnectionStage::ThreeHopsRouteFound;

        let three_hops_route_found_converted: UiConnectionStage = three_hops_route_found.into();

        assert_eq!(
            three_hops_route_found_converted,
            UiConnectionStage::ThreeHopsRouteFound
        );
    }

    #[test]
    fn converts_not_connected_into_ui_connection_change_stage() {
        let not_connected = OverallConnectionStage::NotConnected;

        let not_connected_converted: UiConnectionStage = not_connected.into();

        assert_eq!(not_connected_converted, UiConnectionStage::NotConnected);
    }

    #[test]
    fn we_can_ask_about_can_make_routes() {
        let node_descriptor = make_node_descriptor(make_ip(1));
        let mut subject = OverallConnectionStatus::new(vec![node_descriptor]);

        let initial_flag = subject.can_make_routes();
        subject.stage = OverallConnectionStage::ThreeHopsRouteFound;
        let final_flag = subject.can_make_routes();

        assert_eq!(initial_flag, false);
        assert_eq!(final_flag, true);
    }

    #[test]
    fn updates_the_ocs_stage_to_three_hops_route_found() {
        init_test_logging();
        let test_name = "updates_the_ocs_stage_to_three_hops_route_found";
        let initial_stage = OverallConnectionStage::NotConnected;
        let new_stage = OverallConnectionStage::ThreeHopsRouteFound;

        let (stage, message_opt) =
            assert_stage_and_node_to_ui_message(initial_stage, new_stage, test_name);

        assert_eq!(stage, new_stage);
        assert_eq!(
            message_opt,
            Some(NodeToUiMessage {
                target: MessageTarget::AllClients,
                body: UiConnectionChangeBroadcast {
                    stage: new_stage.into()
                }
                .tmb(0)
            })
        );
        TestLogHandler::new().exists_log_containing(&format!(
            "DEBUG: {}: The stage of OverallConnectionStatus has been changed \
                from {:?} to {:?}. A message to the UI was also sent.",
            test_name, initial_stage, new_stage,
        ));
    }

    #[test]
    fn updates_the_ocs_stage_to_connected_to_neighbor() {
        init_test_logging();
        let test_name = "updates_the_ocs_stage_to_connected_to_neighbor";
        let initial_stage = OverallConnectionStage::NotConnected;
        let new_stage = OverallConnectionStage::ConnectedToNeighbor;

        let (stage, message_opt) =
            assert_stage_and_node_to_ui_message(initial_stage, new_stage, test_name);

        assert_eq!(stage, new_stage);
        assert_eq!(
            message_opt,
            Some(NodeToUiMessage {
                target: MessageTarget::AllClients,
                body: UiConnectionChangeBroadcast {
                    stage: new_stage.into()
                }
                .tmb(0)
            })
        );
        TestLogHandler::new().exists_log_containing(&format!(
            "DEBUG: {}: The stage of OverallConnectionStatus has been changed \
                from {:?} to {:?}. A message to the UI was also sent.",
            test_name, initial_stage, new_stage
        ));
    }

    #[test]
    fn doesn_t_send_message_to_the_ui_in_case_stage_hasn_t_updated() {
        init_test_logging();
        let test_name = "doesn_t_send_message_to_the_ui_in_case_stage_hasn_t_updated";
        let initial_stage = OverallConnectionStage::ConnectedToNeighbor;
        let new_stage = initial_stage;

        let (stage, message_opt) =
            assert_stage_and_node_to_ui_message(initial_stage, new_stage, test_name);

        assert_eq!(stage, initial_stage);
        assert_eq!(message_opt, None);
        TestLogHandler::new().exists_log_containing(&format!(
            "TRACE: {}: There was an attempt to update the stage of OverallConnectionStatus \
            from {:?} to {:?}. The request has been discarded.",
            test_name, initial_stage, new_stage
        ));
    }

    #[test]
    fn doesn_t_send_a_message_to_ui_in_case_connection_drops_from_three_hops_to_connected_to_neighbor(
    ) {
        init_test_logging();
        let test_name = "doesn_t_send_a_message_to_ui_in_case_connection_drops_from_three_hops_to_connected_to_neighbor";
        let initial_stage = OverallConnectionStage::ThreeHopsRouteFound;
        let new_stage = OverallConnectionStage::ConnectedToNeighbor;

        let (stage, message_opt) =
            assert_stage_and_node_to_ui_message(initial_stage, new_stage, test_name);

        assert_eq!(stage, initial_stage);
        assert_eq!(message_opt, None);
        TestLogHandler::new().exists_log_containing(&format!(
            "TRACE: {}: There was an attempt to update the stage of OverallConnectionStatus \
            from {:?} to {:?}. The request has been discarded.",
            test_name, initial_stage, new_stage
        ));
    }

    #[test]
    fn getter_fn_for_the_stage_of_overall_connection_status_exists() {
        let subject = OverallConnectionStatus::new(vec![make_node_descriptor(make_ip(1))]);
        assert_eq!(subject.stage(), OverallConnectionStage::NotConnected);
    }

    fn assert_stage_and_node_to_ui_message(
        initial_stage: OverallConnectionStage,
        new_stage: OverallConnectionStage,
        test_name: &str,
    ) -> (OverallConnectionStage, Option<NodeToUiMessage>) {
        let mut subject =
            OverallConnectionStatus::new(vec![make_node_descriptor(make_ip(u8::MAX))]);
        let (node_to_ui_recipient, node_to_ui_recording_arc) = make_node_to_ui_recipient();
        subject.stage = initial_stage;
        let system = System::new(test_name);

        subject.update_ocs_stage_and_send_message_to_ui(
            new_stage,
            &node_to_ui_recipient,
            &Logger::new(test_name),
        );

        System::current().stop();
        assert_eq!(system.run(), 0);
        let stage = subject.stage;
        let recording = node_to_ui_recording_arc.lock().unwrap();
        let message_opt = recording.get_record_opt::<NodeToUiMessage>(0).cloned();

        (stage, message_opt)
    }
}<|MERGE_RESOLUTION|>--- conflicted
+++ resolved
@@ -338,11 +338,7 @@
 
     #[test]
     #[should_panic(
-<<<<<<< HEAD
-        expected = "Unable to receive node addr for the descriptor NodeDescriptor { blockchain: PolyMumbai, encryption_public_key: AAAA, node_addr_opt: None }"
-=======
-        expected = "Unable to receive node addr for the descriptor NodeDescriptor { blockchain: EthRopsten, encryption_public_key: 0x000000, node_addr_opt: None }"
->>>>>>> 7699dc22
+        expected = "Unable to receive node addr for the descriptor NodeDescriptor { blockchain: PolyMumbai, encryption_public_key: 0x000000, node_addr_opt: None }"
     )]
     fn can_not_create_a_new_connection_without_node_addr() {
         let descriptor_with_no_ip_address = NodeDescriptor {
