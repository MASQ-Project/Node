--- conflicted
+++ resolved
@@ -98,26 +98,6 @@
 impl GossipNodeRecord {
     fn to_human_readable(&self) -> String {
         let mut human_readable = String::new();
-<<<<<<< HEAD
-        human_readable = format!("{}\nGossipNodeRecord {{", human_readable);
-        match NodeRecordInner_0v1::try_from(self) {
-            Ok(nri) => {
-                human_readable = format!("{}\n\tinner: NodeRecordInner_0v1 {{", human_readable);
-                human_readable =
-                    format!("{}\n\t\tpublic_key: {:?},", human_readable, &nri.public_key);
-                human_readable = format!(
-                    "{}\n\t\tnode_addr_opt: {:?},",
-                    human_readable, self.node_addr_opt
-                );
-                human_readable = format!(
-                    "{}\n\t\tearning_wallet: {:?},",
-                    human_readable, nri.earning_wallet
-                );
-                human_readable = format!("{}\n\t\trate_pack: {:?},", human_readable, nri.rate_pack);
-                human_readable = format!(
-                    "{}\n\t\tneighbors: {:?},",
-                    human_readable,
-=======
         let _ = write!(human_readable, "\nGossipNodeRecord {{");
         match NodeRecordInner_0v1::try_from(self) {
             Ok(nri) => {
@@ -137,36 +117,11 @@
                 let _ = write!(
                     human_readable,
                     "\n\t\tneighbors: {:?},",
->>>>>>> 39eb7ab8
                     nri.neighbors
                         .clone()
                         .into_iter()
                         .collect::<Vec<PublicKey>>()
                 );
-<<<<<<< HEAD
-                human_readable = format!("{}\n\t\tversion: {:?},", human_readable, nri.version);
-                human_readable = format!("{}\n\t}},", human_readable);
-            }
-            Err(_e) => {
-                human_readable = format!("{}\n\tinner: <non-deserializable>", human_readable)
-            }
-        };
-        human_readable = format!(
-            "{}\n\tnode_addr_opt: {:?},",
-            human_readable, self.node_addr_opt
-        );
-        human_readable = format!(
-            "{}\n\tsigned_data:\n{:?}",
-            human_readable,
-            self.signed_data.as_slice().hex_dump()
-        );
-        human_readable = format!(
-            "{}\n\tsignature:\n{:?}",
-            human_readable,
-            self.signature.as_slice().hex_dump()
-        );
-        human_readable = format!("{}\n}}", human_readable);
-=======
                 let _ = write!(human_readable, "\n\t\tversion: {:?},", nri.version);
                 let _ = write!(human_readable, "\n\t}},");
             }
@@ -190,7 +145,6 @@
             self.signature.as_slice().hex_dump()
         );
         let _ = write!(human_readable, "\n}}");
->>>>>>> 39eb7ab8
         human_readable
     }
 }
