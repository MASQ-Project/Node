// Copyright (c) 2019, MASQ (https://masq.ai) and/or its affiliates. All rights reserved.

use crate::accountant::db_access_objects::payable_dao::PayableAccount;
use crate::accountant::scanners::mid_scan_msg_handling::payable_scanner::blockchain_agent::BlockchainAgent;
use crate::accountant::scanners::mid_scan_msg_handling::payable_scanner::msgs::{
    BlockchainAgentWithContextMessage, QualifiedPayablesMessage,
};
use crate::accountant::{
    ReceivedPayments, ResponseSkeleton, ScanError, SentPayables, SkeletonOptHolder,
};
use crate::accountant::{ReportTransactionReceipts, RequestTransactionReceipts};
use crate::actor_system_factory::SubsFactory;
use crate::blockchain::blockchain_interface::blockchain_interface_null::BlockchainInterfaceNull;
use crate::blockchain::blockchain_interface::data_structures::errors::{
    BlockchainError, PayableTransactionError,
};
use crate::blockchain::blockchain_interface::data_structures::ProcessedPayableFallible;
use crate::blockchain::blockchain_interface::BlockchainInterface;
use crate::blockchain::blockchain_interface_initializer::BlockchainInterfaceInitializer;
use crate::database::db_initializer::{DbInitializationConfig, DbInitializer, DbInitializerReal};
use crate::db_config::config_dao::ConfigDaoReal;
use crate::db_config::persistent_configuration::{
    PersistentConfiguration, PersistentConfigurationReal,
};
use crate::sub_lib::blockchain_bridge::{BlockchainBridgeSubs, OutboundPaymentsInstructions};
use crate::sub_lib::peer_actors::BindMessage;
use crate::sub_lib::utils::{db_connection_launch_panic, handle_ui_crash_request};
use crate::sub_lib::wallet::Wallet;
use actix::Actor;
use actix::Context;
use actix::Handler;
use actix::Message;
use actix::{Addr, Recipient};
use itertools::Itertools;
use masq_lib::blockchains::chains::Chain;
use masq_lib::logger::Logger;
use masq_lib::messages::ScanType;
use masq_lib::ui_gateway::NodeFromUiMessage;
use masq_lib::utils::to_string;
use regex::Regex;
use std::path::Path;
use std::time::SystemTime;
use web3::types::{BlockNumber, TransactionReceipt, H256};

pub const CRASH_KEY: &str = "BLOCKCHAINBRIDGE";

pub struct BlockchainBridge {
    consuming_wallet_opt: Option<Wallet>,
    blockchain_interface: Box<dyn BlockchainInterface>,
    logger: Logger,
    persistent_config: Box<dyn PersistentConfiguration>,
    sent_payable_subs_opt: Option<Recipient<SentPayables>>,
    payable_payments_setup_subs_opt: Option<Recipient<BlockchainAgentWithContextMessage>>,
    received_payments_subs_opt: Option<Recipient<ReceivedPayments>>,
    scan_error_subs_opt: Option<Recipient<ScanError>>,
    crashable: bool,
    pending_payable_confirmation: TransactionConfirmationTools,
}

struct TransactionConfirmationTools {
    new_pp_fingerprints_sub_opt: Option<Recipient<PendingPayableFingerprintSeeds>>,
    report_transaction_receipts_sub_opt: Option<Recipient<ReportTransactionReceipts>>,
}

impl Actor for BlockchainBridge {
    type Context = Context<Self>;
}

impl Handler<BindMessage> for BlockchainBridge {
    type Result = ();

    fn handle(&mut self, msg: BindMessage, _ctx: &mut Self::Context) -> Self::Result {
        self.pending_payable_confirmation
            .new_pp_fingerprints_sub_opt =
            Some(msg.peer_actors.accountant.init_pending_payable_fingerprints);
        self.pending_payable_confirmation
            .report_transaction_receipts_sub_opt =
            Some(msg.peer_actors.accountant.report_transaction_receipts);
        self.payable_payments_setup_subs_opt =
            Some(msg.peer_actors.accountant.report_payable_payments_setup);
        self.sent_payable_subs_opt = Some(msg.peer_actors.accountant.report_sent_payments);
        self.received_payments_subs_opt = Some(msg.peer_actors.accountant.report_inbound_payments);
        self.scan_error_subs_opt = Some(msg.peer_actors.accountant.scan_errors);
        match self.consuming_wallet_opt.as_ref() {
            Some(wallet) => debug!(
                self.logger,
                "Received BindMessage; consuming wallet address {}", wallet
            ),
            None => debug!(
                self.logger,
                "Received BindMessage; no consuming wallet address specified"
            ),
        }
    }
}

#[derive(Debug, PartialEq, Eq, Message, Clone)]
pub struct RetrieveTransactions {
    pub recipient: Wallet,
    pub response_skeleton_opt: Option<ResponseSkeleton>,
}

impl SkeletonOptHolder for RetrieveTransactions {
    fn skeleton_opt(&self) -> Option<ResponseSkeleton> {
        self.response_skeleton_opt
    }
}

impl Handler<RetrieveTransactions> for BlockchainBridge {
    type Result = ();

    fn handle(
        &mut self,
        msg: RetrieveTransactions,
        _ctx: &mut Self::Context,
    ) -> <Self as Handler<RetrieveTransactions>>::Result {
        self.handle_scan(
            Self::handle_retrieve_transactions,
            ScanType::Receivables,
            msg,
        )
    }
}

impl Handler<RequestTransactionReceipts> for BlockchainBridge {
    type Result = ();

    fn handle(&mut self, msg: RequestTransactionReceipts, _ctx: &mut Self::Context) {
        self.handle_scan(
            Self::handle_request_transaction_receipts,
            ScanType::PendingPayables,
            msg,
        )
    }
}

impl Handler<QualifiedPayablesMessage> for BlockchainBridge {
    type Result = ();

    fn handle(&mut self, msg: QualifiedPayablesMessage, _ctx: &mut Self::Context) {
        self.handle_scan(Self::handle_qualified_payable_msg, ScanType::Payables, msg);
    }
}

impl Handler<OutboundPaymentsInstructions> for BlockchainBridge {
    type Result = ();

    fn handle(&mut self, msg: OutboundPaymentsInstructions, _ctx: &mut Self::Context) {
        self.handle_scan(
            Self::handle_outbound_payments_instructions,
            ScanType::Payables,
            msg,
        )
    }
}

#[derive(Debug, Clone, PartialEq, Eq, Message)]
pub struct PendingPayableFingerprintSeeds {
    pub batch_wide_timestamp: SystemTime,
    pub hashes_and_balances: Vec<(H256, u128)>,
}

#[derive(Debug, PartialEq, Eq, Clone)]
pub struct PendingPayableFingerprint {
    // Sqlite begins counting from 1
    pub rowid: u64,
    pub timestamp: SystemTime,
    pub hash: H256,
    // We have Sqlite begin counting from 1
    pub attempt: u16,
    pub amount: u128,
    pub process_error: Option<String>,
}

impl Handler<NodeFromUiMessage> for BlockchainBridge {
    type Result = ();

    fn handle(&mut self, msg: NodeFromUiMessage, _ctx: &mut Self::Context) -> Self::Result {
        handle_ui_crash_request(msg, &self.logger, self.crashable, CRASH_KEY)
    }
}

impl BlockchainBridge {
    pub fn new(
        blockchain_interface: Box<dyn BlockchainInterface>,
        persistent_config: Box<dyn PersistentConfiguration>,
        crashable: bool,
        consuming_wallet_opt: Option<Wallet>,
    ) -> BlockchainBridge {
        BlockchainBridge {
            consuming_wallet_opt,
            blockchain_interface,
            persistent_config,
            sent_payable_subs_opt: None,
            payable_payments_setup_subs_opt: None,
            received_payments_subs_opt: None,
            scan_error_subs_opt: None,
            crashable,
            logger: Logger::new("BlockchainBridge"),
            pending_payable_confirmation: TransactionConfirmationTools {
                new_pp_fingerprints_sub_opt: None,
                report_transaction_receipts_sub_opt: None,
            },
        }
    }

    pub fn initialize_persistent_configuration(
        data_directory: &Path,
    ) -> Box<dyn PersistentConfiguration> {
        let config_dao = Box::new(ConfigDaoReal::new(
            DbInitializerReal::default()
                .initialize(data_directory, DbInitializationConfig::panic_on_migration())
                .unwrap_or_else(|err| db_connection_launch_panic(err, data_directory)),
        ));
        Box::new(PersistentConfigurationReal::new(config_dao))
    }

    pub fn initialize_blockchain_interface(
        blockchain_service_url_opt: Option<String>,
        chain: Chain,
    ) -> Box<dyn BlockchainInterface> {
        match blockchain_service_url_opt {
            Some(url) => {
                // TODO if we decided to have interchangeably runtime switchable or simultaneously usable interfaces we will
                // probably want to make BlockchainInterfaceInitializer a collaborator that's a part of the actor
                BlockchainInterfaceInitializer {}.initialize_interface(&url, chain)
            }
            None => Box::new(BlockchainInterfaceNull::default()),
        }
    }

    pub fn make_subs_from(addr: &Addr<BlockchainBridge>) -> BlockchainBridgeSubs {
        BlockchainBridgeSubs {
            bind: recipient!(addr, BindMessage),
            outbound_payments_instructions: recipient!(addr, OutboundPaymentsInstructions),
            qualified_payables: recipient!(addr, QualifiedPayablesMessage),
            retrieve_transactions: recipient!(addr, RetrieveTransactions),
            ui_sub: recipient!(addr, NodeFromUiMessage),
            request_transaction_receipts: recipient!(addr, RequestTransactionReceipts),
        }
    }

    fn handle_qualified_payable_msg(
        &mut self,
        incoming_message: QualifiedPayablesMessage,
    ) -> Result<(), String> {
        let consuming_wallet = if let Some(wallet) = self.consuming_wallet_opt.as_ref() {
            wallet
        } else {
            return Err(
                "Cannot inspect available balances for payables while consuming wallet is missing"
                    .to_string(),
            );
        };

        let agent = self
            .blockchain_interface
            .build_blockchain_agent(consuming_wallet, &*self.persistent_config)
            .map_err(to_string)?;

        let outgoing_message = BlockchainAgentWithContextMessage::new(
            incoming_message.protected_qualified_payables,
            agent,
            incoming_message.response_skeleton_opt,
        );

        self.payable_payments_setup_subs_opt
            .as_ref()
            .expect("Accountant is unbound")
            .try_send(outgoing_message)
            .expect("Accountant is dead");

        Ok(())
    }

    fn handle_outbound_payments_instructions(
        &mut self,
        msg: OutboundPaymentsInstructions,
    ) -> Result<(), String> {
        let skeleton_opt = msg.response_skeleton_opt;
        let agent = msg.agent;
        let checked_accounts = msg.affordable_accounts;
        let result = self.process_payments(agent, checked_accounts);

        let locally_produced_result = match &result {
            Err(e) => Err(format!("ReportAccountsPayable: {}", e)),
            Ok(_) => Ok(()),
        };

        self.sent_payable_subs_opt
            .as_ref()
            .expect("Accountant is unbound")
            .try_send(SentPayables {
                payment_procedure_result: result,
                response_skeleton_opt: skeleton_opt,
            })
            .expect("Accountant is dead");

        locally_produced_result
    }

    fn handle_retrieve_transactions(&mut self, msg: RetrieveTransactions) -> Result<(), String> {
        let start_block_nbr = match self.persistent_config.start_block() {
            Ok (sb) => sb,
            Err (e) => panic! ("Cannot retrieve start block from database; payments to you may not be processed: {:?}", e)
        };
        let max_block_count = match self.persistent_config.max_block_count() {
            Ok(Some(mbc)) => mbc,
            _ => u64::MAX,
        };
        let end_block = match self
            .blockchain_interface
            .lower_interface()
            .get_block_number()
        {
            Ok(eb) => {
                if u64::MAX == max_block_count {
                    BlockNumber::Number(eb)
                } else {
                    BlockNumber::Number(eb.as_u64().min(start_block_nbr + max_block_count).into())
                }
            }
            Err(e) => {
                info!(
                    self.logger,
                    "Using 'latest' block number instead of a literal number. {:?}", e
                );
                if max_block_count == u64::MAX {
                    BlockNumber::Latest
                } else {
                    BlockNumber::Number((start_block_nbr + max_block_count).into())
                }
            }
        };
        let start_block = BlockNumber::Number(start_block_nbr.into());
        let retrieved_transactions =
            self.blockchain_interface
                .retrieve_transactions(start_block, end_block, &msg.recipient);
        match retrieved_transactions {
            Ok(transactions) => {
                if transactions.transactions.is_empty() {
                    debug!(self.logger, "No new receivable detected");
                }
                self.received_payments_subs_opt
                    .as_ref()
                    .expect("Accountant is unbound")
                    .try_send(ReceivedPayments {
                        timestamp: SystemTime::now(),
                        payments: transactions.transactions,
                        new_start_block: transactions.new_start_block,
                        response_skeleton_opt: msg.response_skeleton_opt,
                    })
                    .expect("Accountant is dead.");
                Ok(())
            }
            Err(e) => {
                if let Some(max_block_count) = self.extract_max_block_count(e.clone()) {
                    debug!(self.logger, "Writing max_block_count({})", max_block_count);
                    self.persistent_config
                        .set_max_block_count(Some(max_block_count))
                        .map_or_else(
                            |_| {
                                warning!(self.logger, "{} update max_block_count to {}. Scheduling next scan with that limit.", e, max_block_count);
                                Err(format!("{} updated max_block_count to {}. Scheduling next scan with that limit.", e, max_block_count))
                            },
                            |e| {
                                warning!(self.logger, "Writing max_block_count failed: {:?}", e);
                                Err(format!("Writing max_block_count failed: {:?}", e))
                            },
                        )
                } else {
                    warning!(
                        self.logger,
                        "Attempted to retrieve received payments but failed: {:?}",
                        e
                    );
                    Err(format!(
                        "Attempted to retrieve received payments but failed: {:?}",
                        e
                    ))
                }
            }
        }
    }

    fn handle_request_transaction_receipts(
        &mut self,
        msg: RequestTransactionReceipts,
    ) -> Result<(), String> {
        let init: (
            Vec<Option<TransactionReceipt>>,
            Option<(BlockchainError, H256)>,
        ) = (vec![], None);
        let (vector_of_results, error_opt) = msg.pending_payables.iter().fold(
            init,
            |(mut ok_receipts, err_opt), current_fingerprint| match err_opt {
                None => match self
                    .blockchain_interface
                    .get_transaction_receipt(current_fingerprint.hash)
                {
                    Ok(receipt_opt) => {
                        ok_receipts.push(receipt_opt);
                        (ok_receipts, None)
                    }
                    Err(e) => (ok_receipts, Some((e, current_fingerprint.hash))),
                },
                _ => (ok_receipts, err_opt),
            },
        );
        let pairs = vector_of_results
            .into_iter()
            .zip(msg.pending_payables.into_iter())
            .collect_vec();
        self.pending_payable_confirmation
            .report_transaction_receipts_sub_opt
            .as_ref()
            .expect("Accountant is unbound")
            .try_send(ReportTransactionReceipts {
                fingerprints_with_receipts: pairs,
                response_skeleton_opt: msg.response_skeleton_opt,
            })
            .expect("Accountant is dead");
        if let Some((e, hash)) = error_opt {
            return Err (format! (
                "Aborting scanning; request of a transaction receipt for '{:?}' failed due to '{:?}'",
                hash,
                e
            ));
        }
        Ok(())
    }

    fn handle_scan<M, F>(&mut self, handler: F, scan_type: ScanType, msg: M)
    where
        F: FnOnce(&mut BlockchainBridge, M) -> Result<(), String>,
        M: SkeletonOptHolder,
    {
        let skeleton_opt = msg.skeleton_opt();
        match handler(self, msg) {
            Ok(_r) => (),
            Err(e) => {
                warning!(self.logger, "{}", e);
                self.scan_error_subs_opt
                    .as_ref()
                    .expect("Accountant not bound")
                    .try_send(ScanError {
                        scan_type,
                        response_skeleton_opt: skeleton_opt,
                        msg: e,
                    })
                    .expect("Accountant is dead");
            }
        }
    }

    fn process_payments(
        &self,
        agent: Box<dyn BlockchainAgent>,
        affordable_accounts: Vec<PayableAccount>,
    ) -> Result<Vec<ProcessedPayableFallible>, PayableTransactionError> {
        let new_fingerprints_recipient = self.new_fingerprints_recipient();

        self.blockchain_interface.send_batch_of_payables(
            agent,
            new_fingerprints_recipient,
            &affordable_accounts,
        )
    }

    fn new_fingerprints_recipient(&self) -> &Recipient<PendingPayableFingerprintSeeds> {
        self.pending_payable_confirmation
            .new_pp_fingerprints_sub_opt
            .as_ref()
            .expect("Accountant unbound")
    }

    pub fn extract_max_block_count(&self, error: BlockchainError) -> Option<u64> {
        let regex_result =
            Regex::new(r".* (max: |allowed for your plan: |is limited to |block range limit \()(?P<max_block_count>\d+).*")
                .expect("Invalid regex");
        let max_block_count = match error {
            BlockchainError::QueryFailed(msg) => match regex_result.captures(msg.as_str()) {
                Some(captures) => match captures.name("max_block_count") {
                    Some(m) => match m.as_str().parse::<u64>() {
                        Ok(value) => Some(value),
                        Err(_) => None,
                    },
                    _ => None,
                },
                None => match msg.as_str() {
                    "Got invalid response: Expected batch, got single." => Some(1000),
                    _ => None,
                },
            },
            _ => None,
        };
        max_block_count
    }
}

#[derive(Debug, PartialEq, Eq, Clone)]
struct PendingTxInfo {
    hash: H256,
    when_sent: SystemTime,
}

pub struct BlockchainBridgeSubsFactoryReal {}

impl SubsFactory<BlockchainBridge, BlockchainBridgeSubs> for BlockchainBridgeSubsFactoryReal {
    fn make(&self, addr: &Addr<BlockchainBridge>) -> BlockchainBridgeSubs {
        BlockchainBridge::make_subs_from(addr)
    }
}

#[cfg(test)]
mod tests {
    use super::*;
    use crate::accountant::db_access_objects::payable_dao::PayableAccount;
    use crate::accountant::db_access_objects::pending_payable_dao::PendingPayable;
    use crate::accountant::db_access_objects::utils::from_time_t;
    use crate::accountant::scanners::mid_scan_msg_handling::payable_scanner::test_utils::BlockchainAgentMock;
    use crate::accountant::scanners::test_utils::protect_qualified_payables_in_test;
    use crate::accountant::test_utils::{
        make_non_guaranteed_qualified_payable, make_pending_payable_fingerprint,
    };
    use crate::blockchain::bip32::Bip32EncryptionKeyProvider;
    use crate::blockchain::blockchain_interface::blockchain_interface_null::BlockchainInterfaceNull;
    use crate::blockchain::blockchain_interface::data_structures::errors::{
        BlockchainAgentBuildError, PayableTransactionError,
    };
    use crate::blockchain::blockchain_interface::data_structures::{
        BlockchainTransaction, RetrievedBlockchainTransactions,
    };
    use crate::blockchain::blockchain_interface::lower_level_interface::LatestBlockNumber;
    use crate::blockchain::blockchain_interface::test_utils::LowBlockchainIntMock;
    use crate::blockchain::test_utils::{make_tx_hash, BlockchainInterfaceMock};
    use crate::db_config::persistent_configuration::PersistentConfigError;
    use crate::match_every_type_id;
    use crate::node_test_utils::check_timestamp;
    use crate::test_utils::persistent_configuration_mock::PersistentConfigurationMock;
    use crate::test_utils::recorder::{make_recorder, peer_actors_builder};
    use crate::test_utils::recorder_stop_conditions::StopCondition;
    use crate::test_utils::recorder_stop_conditions::StopConditions;
    use crate::test_utils::unshared_test_utils::arbitrary_id_stamp::ArbitraryIdStamp;
    use crate::test_utils::unshared_test_utils::{
        assert_on_initialization_with_panic_on_migration, configure_default_persistent_config,
        prove_that_crash_request_handler_is_hooked_up, AssertionsMessage, ZERO,
    };
    use crate::test_utils::{make_paying_wallet, make_wallet};
    use actix::System;
    use ethereum_types::U64;
    use ethsign_crypto::Keccak256;
    use masq_lib::messages::ScanType;
    use masq_lib::test_utils::logging::init_test_logging;
    use masq_lib::test_utils::logging::TestLogHandler;
    use masq_lib::test_utils::utils::{ensure_node_home_directory_exists, TEST_DEFAULT_CHAIN};
    use rustc_hex::FromHex;
    use std::any::TypeId;
    use std::path::Path;
    use std::sync::{Arc, Mutex};
    use std::time::SystemTime;
    use web3::types::{TransactionReceipt, H160, H256};

    impl Handler<AssertionsMessage<Self>> for BlockchainBridge {
        type Result = ();

        fn handle(
            &mut self,
            msg: AssertionsMessage<Self>,
            _ctx: &mut Self::Context,
        ) -> Self::Result {
            (msg.assertions)(self)
        }
    }

    #[test]
    fn constants_have_correct_values() {
        assert_eq!(CRASH_KEY, "BLOCKCHAINBRIDGE");
    }

    fn stub_bi() -> Box<dyn BlockchainInterface> {
        Box::new(BlockchainInterfaceMock::default())
    }

    #[test]
    fn blockchain_bridge_receives_bind_message_with_consuming_private_key() {
        init_test_logging();
        let secret: Vec<u8> = "cc46befe8d169b89db447bd725fc2368b12542113555302598430cb5d5c74ea9"
            .from_hex()
            .unwrap();
        let consuming_wallet =
            Wallet::from(Bip32EncryptionKeyProvider::from_raw_secret(&secret).unwrap());
        let subject = BlockchainBridge::new(
            stub_bi(),
            Box::new(configure_default_persistent_config(ZERO)),
            false,
            Some(consuming_wallet.clone()),
        );
        let system = System::new("blockchain_bridge_receives_bind_message");
        let addr = subject.start();

        addr.try_send(BindMessage {
            peer_actors: peer_actors_builder().build(),
        })
        .unwrap();

        System::current().stop();
        system.run();
        TestLogHandler::new().exists_log_containing(&format!(
            "DEBUG: BlockchainBridge: Received BindMessage; consuming wallet address {}",
            consuming_wallet
        ));
    }

    #[test]
    fn blockchain_interface_null_as_result_of_missing_blockchain_service_url() {
        let result = BlockchainBridge::initialize_blockchain_interface(None, TEST_DEFAULT_CHAIN);

        result
            .as_any()
            .downcast_ref::<BlockchainInterfaceNull>()
            .unwrap();
    }

    #[test]
    fn blockchain_bridge_receives_bind_message_without_consuming_private_key() {
        init_test_logging();
        let subject = BlockchainBridge::new(
            stub_bi(),
            Box::new(PersistentConfigurationMock::default()),
            false,
            None,
        );
        let system = System::new("blockchain_bridge_receives_bind_message");
        let addr = subject.start();

        addr.try_send(BindMessage {
            peer_actors: peer_actors_builder().build(),
        })
        .unwrap();

        System::current().stop();
        system.run();
        TestLogHandler::new().exists_log_containing(
            "DEBUG: BlockchainBridge: Received BindMessage; no consuming wallet address specified",
        );
    }

    #[test]
    fn qualified_payables_msg_is_handled_and_new_msg_with_an_added_blockchain_agent_returns_to_accountant(
    ) {
        let system = System::new(
            "qualified_payables_msg_is_handled_and_new_msg_with_an_added_blockchain_agent_returns_to_accountant",
        );
        let build_blockchain_agent_params_arc = Arc::new(Mutex::new(vec![]));
        let (accountant, _, accountant_recording_arc) = make_recorder();
        let agent_id_stamp = ArbitraryIdStamp::new();
        let agent = BlockchainAgentMock::default().set_arbitrary_id_stamp(agent_id_stamp);
        let blockchain_interface = BlockchainInterfaceMock::default()
            .build_blockchain_agent_params(&build_blockchain_agent_params_arc)
            .build_blockchain_agent_result(Ok(Box::new(agent)));
        let consuming_wallet = make_paying_wallet(b"somewallet");
        let persistent_config_id_stamp = ArbitraryIdStamp::new();
        let persistent_configuration = PersistentConfigurationMock::default()
            .set_arbitrary_id_stamp(persistent_config_id_stamp);
        let qualified_payables = vec![
            make_non_guaranteed_qualified_payable(111),
            make_non_guaranteed_qualified_payable(222),
        ];
        let subject = BlockchainBridge::new(
            Box::new(blockchain_interface),
            Box::new(persistent_configuration),
            false,
            Some(consuming_wallet.clone()),
        );
        let addr = subject.start();
        let subject_subs = BlockchainBridge::make_subs_from(&addr);
        let peer_actors = peer_actors_builder().accountant(accountant).build();
        let qualified_payables = protect_qualified_payables_in_test(qualified_payables.clone());
        let qualified_payables_msg = QualifiedPayablesMessage {
            protected_qualified_payables: qualified_payables.clone(),
            response_skeleton_opt: Some(ResponseSkeleton {
                client_id: 11122,
                context_id: 444,
            }),
        };
        send_bind_message!(subject_subs, peer_actors);

        addr.try_send(qualified_payables_msg).unwrap();

        System::current().stop();
        system.run();

        let build_blockchain_agent_params = build_blockchain_agent_params_arc.lock().unwrap();
        assert_eq!(
            *build_blockchain_agent_params,
            vec![(consuming_wallet.clone(), persistent_config_id_stamp)]
        );
        let accountant_received_payment = accountant_recording_arc.lock().unwrap();
        let blockchain_agent_with_context_msg_actual: &BlockchainAgentWithContextMessage =
            accountant_received_payment.get_record(0);
        assert_eq!(
            blockchain_agent_with_context_msg_actual.protected_qualified_payables,
            qualified_payables
        );
        assert_eq!(
            blockchain_agent_with_context_msg_actual
                .agent
                .arbitrary_id_stamp(),
            agent_id_stamp
        );
        assert_eq!(accountant_received_payment.len(), 1);
    }

    #[test]
    fn build_of_blockchain_agent_throws_err_out_and_terminates_handling_qualified_payables_message()
    {
        init_test_logging();
        let test_name =
            "build_of_blockchain_agent_throws_err_out_and_terminates_handling_qualified_payables_message";
        let (accountant, _, accountant_recording_arc) = make_recorder();
        let scan_error_recipient: Recipient<ScanError> = accountant
            .system_stop_conditions(match_every_type_id!(ScanError))
            .start()
            .recipient();
        let persistent_configuration = PersistentConfigurationMock::default();
        let consuming_wallet = make_wallet(test_name);
        let blockchain_interface = BlockchainInterfaceMock::default()
            .build_blockchain_agent_result(Err(BlockchainAgentBuildError::GasPrice(
                PersistentConfigError::NotPresent,
            )));
        let mut subject = BlockchainBridge::new(
            Box::new(blockchain_interface),
            Box::new(persistent_configuration),
            false,
            Some(consuming_wallet),
        );
        subject.logger = Logger::new(test_name);
        subject.scan_error_subs_opt = Some(scan_error_recipient);
        let request = QualifiedPayablesMessage {
            protected_qualified_payables: protect_qualified_payables_in_test(vec![
                make_non_guaranteed_qualified_payable(1234),
            ]),
            response_skeleton_opt: Some(ResponseSkeleton {
                client_id: 11,
                context_id: 2323,
            }),
        };
        let subject_addr = subject.start();
        let system = System::new(test_name);

        // Don't eliminate or bypass this message as an important check that
        // the Handler employs scan_handle()
        subject_addr.try_send(request).unwrap();

        system.run();
        let recording = accountant_recording_arc.lock().unwrap();
        let message = recording.get_record::<ScanError>(0);
        assert_eq!(recording.len(), 1);
        let expected_error_msg = "Blockchain agent construction failed at fetching gas \
        price from the database: NotPresent";
        assert_eq!(
            message,
            &ScanError {
                scan_type: ScanType::Payables,
                response_skeleton_opt: Some(ResponseSkeleton {
                    client_id: 11,
                    context_id: 2323
                }),
                msg: expected_error_msg.to_string()
            }
        );
        TestLogHandler::new()
            .exists_log_containing(&format!("WARN: {test_name}: {expected_error_msg}"));
    }

    #[test]
    fn handle_qualified_payable_msg_fails_at_missing_consuming_wallet() {
        let blockchain_interface = BlockchainInterfaceMock::default();
        let persistent_configuration = PersistentConfigurationMock::default();
        let mut subject = BlockchainBridge::new(
            Box::new(blockchain_interface),
            Box::new(persistent_configuration),
            false,
            None,
        );
        let request = QualifiedPayablesMessage {
            protected_qualified_payables: protect_qualified_payables_in_test(vec![
                make_non_guaranteed_qualified_payable(12345),
            ]),
            response_skeleton_opt: None,
        };

        let result = subject.handle_qualified_payable_msg(request);

        assert_eq!(
            result,
            Err(
                "Cannot inspect available balances for payables while consuming wallet is missing"
                    .to_string()
            )
        )
    }

    #[test]
    fn handle_outbound_payments_instructions_sees_payments_happen_and_sends_payment_results_back_to_accountant(
    ) {
        let system =
            System::new("handle_outbound_payments_instructions_sees_payments_happen_and_sends_payment_results_back_to_accountant");
        let send_batch_of_payables_params_arc = Arc::new(Mutex::new(vec![]));
        let (accountant, _, accountant_recording_arc) = make_recorder();
        let accountant =
            accountant.system_stop_conditions(match_every_type_id!(PendingPayableFingerprintSeeds));
        let wallet_account_1 = make_wallet("blah");
        let wallet_account_2 = make_wallet("foo");
        let blockchain_interface_id_stamp = ArbitraryIdStamp::new();
        let blockchain_interface_mock = BlockchainInterfaceMock::default()
            .set_arbitrary_id_stamp(blockchain_interface_id_stamp)
            .send_batch_of_payables_params(&send_batch_of_payables_params_arc)
            .send_batch_of_payables_result(Ok(vec![
                Ok(PendingPayable {
                    recipient_wallet: wallet_account_1.clone(),
                    hash: H256::from("sometransactionhash".keccak256()),
                }),
                Ok(PendingPayable {
                    recipient_wallet: wallet_account_2.clone(),
                    hash: H256::from("someothertransactionhash".keccak256()),
                }),
            ]));
        let consuming_wallet = make_paying_wallet(b"somewallet");
        let subject = BlockchainBridge::new(
            Box::new(blockchain_interface_mock),
            Box::new(PersistentConfigurationMock::default()),
            false,
            Some(consuming_wallet.clone()),
        );
        let addr = subject.start();
        let subject_subs = BlockchainBridge::make_subs_from(&addr);
        let peer_actors = peer_actors_builder().accountant(accountant).build();
        let accounts = vec![
            PayableAccount {
                wallet: wallet_account_1.clone(),
                balance_wei: 420,
                last_paid_timestamp: from_time_t(150_000_000),
                pending_payable_opt: None,
            },
            PayableAccount {
                wallet: wallet_account_2.clone(),
                balance_wei: 210,
                last_paid_timestamp: from_time_t(160_000_000),
                pending_payable_opt: None,
            },
        ];
        let agent_id_stamp = ArbitraryIdStamp::new();
        let agent = BlockchainAgentMock::default().set_arbitrary_id_stamp(agent_id_stamp);
        send_bind_message!(subject_subs, peer_actors);

        let _ = addr
            .try_send(OutboundPaymentsInstructions {
                affordable_accounts: accounts.clone(),
                agent: Box::new(agent),
                response_skeleton_opt: Some(ResponseSkeleton {
                    client_id: 1234,
                    context_id: 4321,
                }),
            })
            .unwrap();

        System::current().stop();
        system.run();
        let mut send_batch_of_payables_params = send_batch_of_payables_params_arc.lock().unwrap();
        //cannot assert on the captured recipient as its actor is gone after the System stops spinning
        let (actual_agent_id_stamp, _recipient_actual, accounts_actual) =
            send_batch_of_payables_params.remove(0);
        assert!(send_batch_of_payables_params.is_empty());
        assert_eq!(actual_agent_id_stamp, agent_id_stamp);
        assert_eq!(accounts_actual, accounts);
        let accountant_recording = accountant_recording_arc.lock().unwrap();
        let sent_payments_msg = accountant_recording.get_record::<SentPayables>(0);
        assert_eq!(
            *sent_payments_msg,
            SentPayables {
                payment_procedure_result: Ok(vec![
                    Ok(PendingPayable {
                        recipient_wallet: wallet_account_1,
                        hash: H256::from("sometransactionhash".keccak256())
                    }),
                    Ok(PendingPayable {
                        recipient_wallet: wallet_account_2,
                        hash: H256::from("someothertransactionhash".keccak256())
                    })
                ]),
                response_skeleton_opt: Some(ResponseSkeleton {
                    client_id: 1234,
                    context_id: 4321
                })
            }
        );
        assert_eq!(accountant_recording.len(), 1);
    }

    #[test]
    fn handle_outbound_payments_instructions_sends_eleventh_hour_error_back_to_accountant() {
        let system = System::new(
            "handle_outbound_payments_instructions_sends_eleventh_hour_error_back_to_accountant",
        );
        let (accountant, _, accountant_recording_arc) = make_recorder();
        let hash = make_tx_hash(0xde);
        let wallet_account = make_wallet("blah");
        let expected_error_msg = "We were so close but we stumbled and smashed our face against \
         the ground just a moment after the signing";
        let expected_error = Err(PayableTransactionError::Sending {
            msg: expected_error_msg.to_string(),
            hashes: vec![hash],
        });
        let blockchain_interface_mock = BlockchainInterfaceMock::default()
            .send_batch_of_payables_result(expected_error.clone());
        let persistent_configuration_mock = PersistentConfigurationMock::default();
        let consuming_wallet = make_paying_wallet(b"somewallet");
        let subject = BlockchainBridge::new(
            Box::new(blockchain_interface_mock),
            Box::new(persistent_configuration_mock),
            false,
            Some(consuming_wallet),
        );
        let addr = subject.start();
        let subject_subs = BlockchainBridge::make_subs_from(&addr);
        let peer_actors = peer_actors_builder().accountant(accountant).build();
        let accounts = vec![PayableAccount {
            wallet: wallet_account,
            balance_wei: 111_420_204,
            last_paid_timestamp: from_time_t(150_000_000),
            pending_payable_opt: None,
        }];
        let agent = BlockchainAgentMock::default();
        send_bind_message!(subject_subs, peer_actors);

        let _ = addr
            .try_send(OutboundPaymentsInstructions {
                affordable_accounts: accounts,
                agent: Box::new(agent),
                response_skeleton_opt: Some(ResponseSkeleton {
                    client_id: 1234,
                    context_id: 4321,
                }),
            })
            .unwrap();

        System::current().stop();
        system.run();
        let accountant_recording = accountant_recording_arc.lock().unwrap();
        let sent_payments_msg = accountant_recording.get_record::<SentPayables>(0);
        assert_eq!(
            *sent_payments_msg,
            SentPayables {
                payment_procedure_result: expected_error,
                response_skeleton_opt: Some(ResponseSkeleton {
                    client_id: 1234,
                    context_id: 4321
                })
            }
        );
        let scan_error_msg = accountant_recording.get_record::<ScanError>(1);
        assert_eq!(
            *scan_error_msg,
            ScanError {
                scan_type: ScanType::Payables,
                response_skeleton_opt: Some(ResponseSkeleton {
                    client_id: 1234,
                    context_id: 4321
                }),
                msg: format!(
                    "ReportAccountsPayable: Sending phase: \"{}\". Signed and hashed transactions: \
            0x00000000000000000000000000000000000000000000000000000000000000de",
                    expected_error_msg
                )
            }
        );
        assert_eq!(accountant_recording.len(), 2)
    }

    #[test]
    fn process_payments_returns_error_from_sending_batch() {
        let transaction_hash = make_tx_hash(789);
        let blockchain_interface_mock = BlockchainInterfaceMock::default()
            .send_batch_of_payables_result(Err(PayableTransactionError::Sending {
                msg: "failure from chronic exhaustion".to_string(),
                hashes: vec![transaction_hash],
            }));
        let consuming_wallet = make_wallet("somewallet");
        let persistent_configuration_mock = PersistentConfigurationMock::new();
        let mut subject = BlockchainBridge::new(
            Box::new(blockchain_interface_mock),
            Box::new(persistent_configuration_mock),
            false,
            Some(consuming_wallet.clone()),
        );
        let checked_accounts = vec![PayableAccount {
            wallet: make_wallet("blah"),
            balance_wei: 424_454,
            last_paid_timestamp: SystemTime::now(),
            pending_payable_opt: None,
        }];
        let agent = Box::new(BlockchainAgentMock::default());
        let (accountant, _, _) = make_recorder();
        let fingerprint_recipient = accountant.start().recipient();
        subject
            .pending_payable_confirmation
            .new_pp_fingerprints_sub_opt = Some(fingerprint_recipient);

        let result = subject.process_payments(agent, checked_accounts);

        assert_eq!(
            result,
            Err(PayableTransactionError::Sending {
                msg: "failure from chronic exhaustion".to_string(),
                hashes: vec![transaction_hash]
            })
        );
    }

    #[test]
    fn blockchain_bridge_processes_requests_for_transaction_receipts_when_all_were_ok() {
        let get_transaction_receipt_params_arc = Arc::new(Mutex::new(vec![]));
        let (accountant, _, accountant_recording_arc) = make_recorder();
        let pending_payable_fingerprint_1 = make_pending_payable_fingerprint();
        let hash_1 = pending_payable_fingerprint_1.hash;
        let hash_2 = make_tx_hash(78989);
        let pending_payable_fingerprint_2 = PendingPayableFingerprint {
            rowid: 456,
            timestamp: SystemTime::now(),
            hash: hash_2,
            attempt: 3,
            amount: 4565,
            process_error: None,
        };
        let blockchain_interface_mock = BlockchainInterfaceMock::default()
            .get_transaction_receipt_params(&get_transaction_receipt_params_arc)
            .get_transaction_receipt_result(Ok(Some(TransactionReceipt::default())))
            .get_transaction_receipt_result(Ok(None));
        let subject = BlockchainBridge::new(
            Box::new(blockchain_interface_mock),
            Box::new(PersistentConfigurationMock::default()),
            false,
            None,
        );
        let addr = subject.start();
        let subject_subs = BlockchainBridge::make_subs_from(&addr);
        let peer_actors = peer_actors_builder().accountant(accountant).build();
        send_bind_message!(subject_subs, peer_actors);
        let msg = RequestTransactionReceipts {
            pending_payables: vec![
                pending_payable_fingerprint_1.clone(),
                pending_payable_fingerprint_2.clone(),
            ],
            response_skeleton_opt: Some(ResponseSkeleton {
                client_id: 1234,
                context_id: 4321,
            }),
        };

        let _ = addr.try_send(msg).unwrap();

        let system = System::new("transaction receipts");
        System::current().stop();
        system.run();
        let accountant_recording = accountant_recording_arc.lock().unwrap();
        assert_eq!(accountant_recording.len(), 1);
        let received_message = accountant_recording.get_record::<ReportTransactionReceipts>(0);
        assert_eq!(
            received_message,
            &ReportTransactionReceipts {
                fingerprints_with_receipts: vec![
                    (
                        Some(TransactionReceipt::default()),
                        pending_payable_fingerprint_1
                    ),
                    (None, pending_payable_fingerprint_2),
                ],
                response_skeleton_opt: Some(ResponseSkeleton {
                    client_id: 1234,
                    context_id: 4321
                }),
            }
        );
        let get_transaction_receipt_params = get_transaction_receipt_params_arc.lock().unwrap();
        assert_eq!(*get_transaction_receipt_params, vec![hash_1, hash_2])
    }

    #[test]
    fn blockchain_bridge_logs_error_from_retrieving_received_payments() {
        init_test_logging();
        let (accountant, _, accountant_recording_arc) = make_recorder();
        let scan_error_recipient: Recipient<ScanError> = accountant
            .system_stop_conditions(match_every_type_id!(ScanError))
            .start()
            .recipient();
        let lower_interface = LowBlockchainIntMock::default()
            .get_block_number_result(LatestBlockNumber::Ok(U64::from(1234u64)));
        let blockchain_interface = BlockchainInterfaceMock::default()
            .retrieve_transactions_result(Err(BlockchainError::QueryFailed(
                "we have no luck".to_string(),
            )))
            .lower_interface_results(Box::new(lower_interface));
        let persistent_config = PersistentConfigurationMock::new()
            .max_block_count_result(Ok(Some(100_000)))
            .start_block_result(Ok(5)); // no set_start_block_result: set_start_block() must not be called
        let mut subject = BlockchainBridge::new(
            Box::new(blockchain_interface),
            Box::new(persistent_config),
            false,
            None,
        );
        subject.scan_error_subs_opt = Some(scan_error_recipient);
        let msg = RetrieveTransactions {
            recipient: make_wallet("blah"),
            response_skeleton_opt: None,
        };
        let subject_addr = subject.start();
        let system = System::new("test");

        subject_addr.try_send(msg).unwrap();

        system.run();
        let recording = accountant_recording_arc.lock().unwrap();
        let message = recording.get_record::<ScanError>(0);
        assert_eq!(
            message,
            &ScanError {
                scan_type: ScanType::Receivables,
                response_skeleton_opt: None,
                msg: "Attempted to retrieve received payments but failed: QueryFailed(\"we have no luck\")".to_string()
            }
        );
        assert_eq!(recording.len(), 1);
        TestLogHandler::new().exists_log_containing(
            "WARN: BlockchainBridge: Attempted to retrieve \
         received payments but failed: QueryFailed(\"we have no luck\")",
        );
    }

    #[test]
    fn handle_request_transaction_receipts_short_circuits_on_failure_from_remote_process_sends_back_all_good_results_and_logs_abort(
    ) {
        init_test_logging();
        let get_transaction_receipt_params_arc = Arc::new(Mutex::new(vec![]));
        let (accountant, _, accountant_recording_arc) = make_recorder();
        let accountant_addr = accountant
            .system_stop_conditions(match_every_type_id!(ReportTransactionReceipts, ScanError))
            .start();
        let report_transaction_receipt_recipient: Recipient<ReportTransactionReceipts> =
            accountant_addr.clone().recipient();
        let scan_error_recipient: Recipient<ScanError> = accountant_addr.recipient();
        let hash_1 = make_tx_hash(111334);
        let hash_2 = make_tx_hash(100000);
        let hash_3 = make_tx_hash(0x1348d);
        let hash_4 = make_tx_hash(11111);
        let mut fingerprint_1 = make_pending_payable_fingerprint();
        fingerprint_1.hash = hash_1;
        let fingerprint_2 = PendingPayableFingerprint {
            rowid: 454,
            timestamp: SystemTime::now(),
            hash: hash_2,
            attempt: 3,
            amount: 3333,
            process_error: None,
        };
        let fingerprint_3 = PendingPayableFingerprint {
            rowid: 456,
            timestamp: SystemTime::now(),
            hash: hash_3,
            attempt: 3,
            amount: 4565,
            process_error: None,
        };
        let fingerprint_4 = PendingPayableFingerprint {
            rowid: 450,
            timestamp: from_time_t(230_000_000),
            hash: hash_4,
            attempt: 1,
            amount: 7879,
            process_error: None,
        };
        let mut transaction_receipt = TransactionReceipt::default();
        transaction_receipt.block_number = Some(U64::from(4545454));
        transaction_receipt.contract_address = Some(H160::from_low_u64_be(887766));
        let blockchain_interface_mock = BlockchainInterfaceMock::default()
            .get_transaction_receipt_params(&get_transaction_receipt_params_arc)
            .get_transaction_receipt_result(Ok(None))
            .get_transaction_receipt_result(Ok(Some(transaction_receipt.clone())))
            .get_transaction_receipt_result(Err(BlockchainError::QueryFailed(
                "bad bad bad".to_string(),
            )));
        let system = System::new("test_transaction_receipts");
        let mut subject = BlockchainBridge::new(
            Box::new(blockchain_interface_mock),
            Box::new(PersistentConfigurationMock::default()),
            false,
            None,
        );
        subject
            .pending_payable_confirmation
            .report_transaction_receipts_sub_opt = Some(report_transaction_receipt_recipient);
        subject.scan_error_subs_opt = Some(scan_error_recipient);
        let msg = RequestTransactionReceipts {
            pending_payables: vec![
                fingerprint_1.clone(),
                fingerprint_2.clone(),
                fingerprint_3,
                fingerprint_4,
            ],
            response_skeleton_opt: Some(ResponseSkeleton {
                client_id: 1234,
                context_id: 4321,
            }),
        };
        let subject_addr = subject.start();

        subject_addr.try_send(msg).unwrap();

        assert_eq!(system.run(), 0);
        let get_transaction_receipts_params = get_transaction_receipt_params_arc.lock().unwrap();
        assert_eq!(
            *get_transaction_receipts_params,
            vec![hash_1, hash_2, hash_3]
        );
        let accountant_recording = accountant_recording_arc.lock().unwrap();
        assert_eq!(accountant_recording.len(), 2);
        let report_receipts_msg = accountant_recording.get_record::<ReportTransactionReceipts>(0);
        assert_eq!(
            *report_receipts_msg,
            ReportTransactionReceipts {
                fingerprints_with_receipts: vec![
                    (None, fingerprint_1),
                    (Some(transaction_receipt), fingerprint_2)
                ],
                response_skeleton_opt: Some(ResponseSkeleton {
                    client_id: 1234,
                    context_id: 4321
                }),
            }
        );
        let scan_error_msg = accountant_recording.get_record::<ScanError>(1);
        assert_eq!(*scan_error_msg, ScanError {
            scan_type: ScanType::PendingPayables,
            response_skeleton_opt: Some(ResponseSkeleton { client_id: 1234, context_id: 4321 }),
            msg: "Aborting scanning; request of a transaction receipt \
         for '0x000000000000000000000000000000000000000000000000000000000001348d' failed due to 'QueryFailed(\"bad bad bad\")'".to_string()
        });
        TestLogHandler::new().exists_log_containing("WARN: BlockchainBridge: Aborting scanning; request of a transaction receipt \
         for '0x000000000000000000000000000000000000000000000000000000000001348d' failed due to 'QueryFailed(\"bad bad bad\")'");
    }

    #[test]
    fn blockchain_bridge_can_return_report_transaction_receipts_with_an_empty_vector() {
        let (accountant, _, accountant_recording) = make_recorder();
        let recipient = accountant.start().recipient();
        let mut subject = BlockchainBridge::new(
            Box::new(BlockchainInterfaceMock::default()),
            Box::new(PersistentConfigurationMock::default()),
            false,
            Some(Wallet::new("mine")),
        );
        subject
            .pending_payable_confirmation
            .report_transaction_receipts_sub_opt = Some(recipient);
        let msg = RequestTransactionReceipts {
            pending_payables: vec![],
            response_skeleton_opt: None,
        };
        let system = System::new(
            "blockchain_bridge_can_return_report_transaction_receipts_with_an_empty_vector",
        );

        let _ = subject.handle_request_transaction_receipts(msg);

        System::current().stop();
        system.run();
        let recording = accountant_recording.lock().unwrap();
        assert_eq!(
            recording.get_record::<ReportTransactionReceipts>(0),
            &ReportTransactionReceipts {
                fingerprints_with_receipts: vec![],
                response_skeleton_opt: None
            }
        )
    }

    #[test]
    fn handle_request_transaction_receipts_short_circuits_on_failure_of_the_first_payment_and_it_sends_a_message_with_empty_vector_and_logs(
    ) {
        init_test_logging();
        let (accountant, _, accountant_recording) = make_recorder();
        let accountant_addr = accountant.start();
        let scan_error_recipient: Recipient<ScanError> = accountant_addr.clone().recipient();
        let report_transaction_recipient: Recipient<ReportTransactionReceipts> =
            accountant_addr.recipient();
        let get_transaction_receipt_params_arc = Arc::new(Mutex::new(vec![]));
        let hash_1 = make_tx_hash(0x1b2e6);
        let fingerprint_1 = PendingPayableFingerprint {
            rowid: 454,
            timestamp: SystemTime::now(),
            hash: hash_1,
            attempt: 3,
            amount: 3333,
            process_error: None,
        };
        let fingerprint_2 = PendingPayableFingerprint {
            rowid: 456,
            timestamp: SystemTime::now(),
            hash: make_tx_hash(222444),
            attempt: 3,
            amount: 4565,
            process_error: None,
        };
        let blockchain_interface_mock = BlockchainInterfaceMock::default()
            .get_transaction_receipt_params(&get_transaction_receipt_params_arc)
            .get_transaction_receipt_result(Err(BlockchainError::QueryFailed("booga".to_string())));
        let mut subject = BlockchainBridge::new(
            Box::new(blockchain_interface_mock),
            Box::new(PersistentConfigurationMock::default()),
            false,
            None,
        );
        subject
            .pending_payable_confirmation
            //due to this None we would've panicked if we tried to send a msg
            .report_transaction_receipts_sub_opt = Some(report_transaction_recipient);
        subject.scan_error_subs_opt = Some(scan_error_recipient);
        let msg = RequestTransactionReceipts {
            pending_payables: vec![fingerprint_1, fingerprint_2],
            response_skeleton_opt: None,
        };
        let system = System::new("test");

        let _ = subject.handle_scan(
            BlockchainBridge::handle_request_transaction_receipts,
            ScanType::PendingPayables,
            msg,
        );

        System::current().stop();
        system.run();
        let get_transaction_receipts_params = get_transaction_receipt_params_arc.lock().unwrap();
        let recording = accountant_recording.lock().unwrap();
        assert_eq!(*get_transaction_receipts_params, vec![hash_1]);
        assert_eq!(
            recording.get_record::<ReportTransactionReceipts>(0),
            &ReportTransactionReceipts {
                fingerprints_with_receipts: vec![],
                response_skeleton_opt: None
            }
        );
        assert_eq!(
            recording.get_record::<ScanError>(1),
            &ScanError {
                scan_type: ScanType::PendingPayables,
                response_skeleton_opt: None,
                msg: "Aborting scanning; request of a transaction receipt for '0x000000000000000000000000000000000000000000000000000000000001b2e6' failed due to 'QueryFailed(\"booga\")'".to_string()
            }
        );
        assert_eq!(recording.len(), 2);
        TestLogHandler::new().exists_log_containing("WARN: BlockchainBridge: Aborting scanning; request of a transaction \
         receipt for '0x000000000000000000000000000000000000000000000000000000000001b2e6' failed due to 'QueryFailed(\"booga\")'");
    }

    #[test]
    fn handle_retrieve_transactions_uses_latest_block_number_upon_get_block_number_error() {
        init_test_logging();
        let retrieve_transactions_params_arc = Arc::new(Mutex::new(vec![]));
        let system = System::new(
            "handle_retrieve_transactions_uses_latest_block_number_upon_get_block_number_error",
        );
        let (accountant, _, accountant_recording_arc) = make_recorder();
        let earning_wallet = make_wallet("somewallet");
        let amount = 42;
        let amount2 = 55;
        let expected_transactions = RetrievedBlockchainTransactions {
            new_start_block: 8675309u64,
            transactions: vec![
                BlockchainTransaction {
                    block_number: 7,
                    from: earning_wallet.clone(),
                    wei_amount: amount,
                },
                BlockchainTransaction {
                    block_number: 9,
                    from: earning_wallet.clone(),
                    wei_amount: amount2,
                },
            ],
        };
        let lower_interface =
            LowBlockchainIntMock::default().get_block_number_result(LatestBlockNumber::Err(
                BlockchainError::QueryFailed("Failed to read the latest block number".to_string()),
            ));
        let blockchain_interface_mock = BlockchainInterfaceMock::default()
            .retrieve_transactions_params(&retrieve_transactions_params_arc)
            .retrieve_transactions_result(Ok(expected_transactions.clone()))
            .lower_interface_results(Box::new(lower_interface));
        let persistent_config = PersistentConfigurationMock::new()
            .max_block_count_result(Ok(Some(10000u64)))
            .start_block_result(Ok(6));
        let subject = BlockchainBridge::new(
            Box::new(blockchain_interface_mock),
            Box::new(persistent_config),
            false,
            Some(make_wallet("consuming")),
        );
        let addr = subject.start();
        let subject_subs = BlockchainBridge::make_subs_from(&addr);
        let peer_actors = peer_actors_builder().accountant(accountant).build();
        send_bind_message!(subject_subs, peer_actors);
        let retrieve_transactions = RetrieveTransactions {
            recipient: earning_wallet.clone(),
            response_skeleton_opt: Some(ResponseSkeleton {
                client_id: 1234,
                context_id: 4321,
            }),
        };
        let before = SystemTime::now();

        let _ = addr.try_send(retrieve_transactions).unwrap();

        System::current().stop();
        system.run();
        let after = SystemTime::now();
        let retrieve_transactions_params = retrieve_transactions_params_arc.lock().unwrap();
        assert_eq!(
            *retrieve_transactions_params,
            vec![(
                BlockNumber::Number(6u64.into()),
                BlockNumber::Number(10006u64.into()),
                earning_wallet
            )]
        );
        let accountant_received_payment = accountant_recording_arc.lock().unwrap();
        assert_eq!(accountant_received_payment.len(), 1);
        let received_payments = accountant_received_payment.get_record::<ReceivedPayments>(0);
        check_timestamp(before, received_payments.timestamp, after);
        assert_eq!(
            received_payments,
            &ReceivedPayments {
                timestamp: received_payments.timestamp,
                payments: expected_transactions.transactions,
                new_start_block: 8675309u64,
                response_skeleton_opt: Some(ResponseSkeleton {
                    client_id: 1234,
                    context_id: 4321
                }),
            }
        );
        TestLogHandler::new().exists_log_containing("INFO: BlockchainBridge: Using 'latest' block number instead of a literal number. QueryFailed(\"Failed to read the latest block number\")");
    }

    #[test]
    fn handle_retrieve_transactions_sends_received_payments_back_to_accountant() {
        let retrieve_transactions_params_arc = Arc::new(Mutex::new(vec![]));
        let system =
            System::new("handle_retrieve_transactions_sends_received_payments_back_to_accountant");
        let (accountant, _, accountant_recording_arc) = make_recorder();
        let earning_wallet = make_wallet("somewallet");
        let amount = 42;
        let amount2 = 55;
        let expected_transactions = RetrievedBlockchainTransactions {
            new_start_block: 9876,
            transactions: vec![
                BlockchainTransaction {
                    block_number: 7,
                    from: earning_wallet.clone(),
                    wei_amount: amount,
                },
                BlockchainTransaction {
                    block_number: 9,
                    from: earning_wallet.clone(),
                    wei_amount: amount2,
                },
            ],
        };
        let latest_block_number = LatestBlockNumber::Ok(1024u64.into());
        let lower_interface =
            LowBlockchainIntMock::default().get_block_number_result(latest_block_number);
        let blockchain_interface_mock = BlockchainInterfaceMock::default()
            .retrieve_transactions_params(&retrieve_transactions_params_arc)
            .retrieve_transactions_result(Ok(expected_transactions.clone()))
            .lower_interface_results(Box::new(lower_interface));
        let persistent_config = PersistentConfigurationMock::new()
            .max_block_count_result(Ok(Some(10000u64)))
            .start_block_result(Ok(6));
        let subject = BlockchainBridge::new(
            Box::new(blockchain_interface_mock),
            Box::new(persistent_config),
            false,
            Some(make_wallet("consuming")),
        );
        let addr = subject.start();
        let subject_subs = BlockchainBridge::make_subs_from(&addr);
        let peer_actors = peer_actors_builder().accountant(accountant).build();
        send_bind_message!(subject_subs, peer_actors);
        let retrieve_transactions = RetrieveTransactions {
            recipient: earning_wallet.clone(),
            response_skeleton_opt: Some(ResponseSkeleton {
                client_id: 1234,
                context_id: 4321,
            }),
        };
        let before = SystemTime::now();

        let _ = addr.try_send(retrieve_transactions).unwrap();

        System::current().stop();
        system.run();
        let after = SystemTime::now();
        let retrieve_transactions_params = retrieve_transactions_params_arc.lock().unwrap();
        assert_eq!(
            *retrieve_transactions_params,
            vec![(
                BlockNumber::Number(6u64.into()),
                BlockNumber::Number(1024u64.into()),
                earning_wallet
            )]
        );
        let accountant_received_payment = accountant_recording_arc.lock().unwrap();
        assert_eq!(accountant_received_payment.len(), 1);
        let received_payments = accountant_received_payment.get_record::<ReceivedPayments>(0);
        check_timestamp(before, received_payments.timestamp, after);
        assert_eq!(
            received_payments,
            &ReceivedPayments {
                timestamp: received_payments.timestamp,
                payments: expected_transactions.transactions,
                new_start_block: 9876,
                response_skeleton_opt: Some(ResponseSkeleton {
                    client_id: 1234,
                    context_id: 4321
                }),
            }
        );
    }

    #[test]
    fn processing_of_received_payments_continues_even_if_no_payments_are_detected() {
        init_test_logging();
        let lower_interface =
            LowBlockchainIntMock::default().get_block_number_result(Ok(0u64.into()));
        let blockchain_interface_mock = BlockchainInterfaceMock::default()
            .retrieve_transactions_result(Ok(RetrievedBlockchainTransactions {
                new_start_block: 7,
                transactions: vec![],
            }))
            .lower_interface_results(Box::new(lower_interface));
        let persistent_config = PersistentConfigurationMock::new()
            .max_block_count_result(Ok(Some(10000u64)))
            .start_block_result(Ok(6));
        let (accountant, _, accountant_recording_arc) = make_recorder();
        let system = System::new(
            "processing_of_received_payments_continues_even_if_no_payments_are_detected",
        );
        let subject = BlockchainBridge::new(
            Box::new(blockchain_interface_mock),
            Box::new(persistent_config),
            false,
            None, //not needed in this test
        );
        let addr = subject.start();
        let subject_subs = BlockchainBridge::make_subs_from(&addr);
        let peer_actors = peer_actors_builder().accountant(accountant).build();
        send_bind_message!(subject_subs, peer_actors);
        let retrieve_transactions = RetrieveTransactions {
            recipient: make_wallet("somewallet"),
            response_skeleton_opt: Some(ResponseSkeleton {
                client_id: 1234,
                context_id: 4321,
            }),
        };
        let before = SystemTime::now();

        let _ = addr.try_send(retrieve_transactions).unwrap();

        System::current().stop();
        system.run();
        let after = SystemTime::now();
        let accountant_received_payment = accountant_recording_arc.lock().unwrap();
        let received_payments = accountant_received_payment.get_record::<ReceivedPayments>(0);
        check_timestamp(before, received_payments.timestamp, after);
        assert_eq!(
            received_payments,
            &ReceivedPayments {
                timestamp: received_payments.timestamp,
                payments: vec![],
                new_start_block: 7,
                response_skeleton_opt: Some(ResponseSkeleton {
                    client_id: 1234,
                    context_id: 4321
                }),
            }
        );
        TestLogHandler::new()
            .exists_log_containing("DEBUG: BlockchainBridge: No new receivable detected");
    }

    #[test]
    #[should_panic(
        expected = "Cannot retrieve start block from database; payments to you may not be processed: TransactionError"
    )]
    fn handle_retrieve_transactions_panics_if_start_block_cannot_be_read() {
        let lower_interface =
            LowBlockchainIntMock::default().get_block_number_result(Ok(0u64.into()));
        let blockchain_interface =
            BlockchainInterfaceMock::default().lower_interface_results(Box::new(lower_interface));
        let persistent_config = PersistentConfigurationMock::new()
            .start_block_result(Err(PersistentConfigError::TransactionError));
        let mut subject = BlockchainBridge::new(
            Box::new(blockchain_interface),
            Box::new(persistent_config),
            false,
            None, //not needed in this test
        );
        let retrieve_transactions = RetrieveTransactions {
            recipient: make_wallet("somewallet"),
            response_skeleton_opt: None,
        };

        let _ = subject.handle_retrieve_transactions(retrieve_transactions);
    }

<<<<<<< HEAD
    #[test]
    #[should_panic(
        expected = "Cannot set start block 1234 in database; payments to you may not be processed: TransactionError"
    )]
    fn handle_retrieve_transactions_panics_if_start_block_cannot_be_written() {
        let persistent_config = PersistentConfigurationMock::new()
            .start_block_result(Ok(1234))
            .max_block_count_result(Ok(Some(10000u64)))
            .set_start_block_result(Err(PersistentConfigError::TransactionError))
            .max_block_count_result(Ok(Some(10000u64)));
        let lower_interface =
            LowBlockchainIntMock::default().get_block_number_result(Ok(0u64.into()));
        let blockchain_interface = BlockchainInterfaceMock::default()
            .retrieve_transactions_result(Ok(RetrievedBlockchainTransactions {
                new_start_block: 1234,
                transactions: vec![BlockchainTransaction {
                    block_number: 1000,
                    from: make_wallet("somewallet"),
                    wei_amount: 2345,
                }],
            }))
            .lower_interface_results(Box::new(lower_interface));
        let mut subject = BlockchainBridge::new(
            Box::new(blockchain_interface),
            Box::new(persistent_config),
            false,
            None, //not needed in this test
        );
        let retrieve_transactions = RetrieveTransactions {
            recipient: make_wallet("somewallet"),
            response_skeleton_opt: None,
        };

        let _ = subject.handle_retrieve_transactions(retrieve_transactions);
    }

=======
>>>>>>> 6047a132
    fn success_handler(
        _bcb: &mut BlockchainBridge,
        _msg: RetrieveTransactions,
    ) -> Result<(), String> {
        Ok(())
    }

    fn failure_handler(
        _bcb: &mut BlockchainBridge,
        _msg: RetrieveTransactions,
    ) -> Result<(), String> {
        Err("My tummy hurts".to_string())
    }

    #[test]
    fn handle_scan_handles_success() {
        let (accountant, _, accountant_recording_arc) = make_recorder();
        let mut subject = BlockchainBridge::new(
            Box::new(BlockchainInterfaceMock::default()),
            Box::new(PersistentConfigurationMock::new()),
            false,
            None, //not needed in this test
        );
        let system = System::new("test");
        subject.scan_error_subs_opt = Some(accountant.start().recipient());
        let retrieve_transactions = RetrieveTransactions {
            recipient: make_wallet("somewallet"),
            response_skeleton_opt: Some(ResponseSkeleton {
                client_id: 1234,
                context_id: 4321,
            }),
        };

        subject.handle_scan(
            success_handler,
            ScanType::Receivables,
            retrieve_transactions,
        );

        System::current().stop();
        system.run();
        let accountant_recording = accountant_recording_arc.lock().unwrap();
        assert_eq!(accountant_recording.len(), 0);
    }

    #[test]
    fn handle_scan_handles_failure_without_skeleton() {
        init_test_logging();
        let (accountant, _, accountant_recording_arc) = make_recorder();
        let mut subject = BlockchainBridge::new(
            Box::new(BlockchainInterfaceMock::default()),
            Box::new(PersistentConfigurationMock::new()),
            false,
            None, //not needed in this test
        );
        let system = System::new("test");
        subject.scan_error_subs_opt = Some(accountant.start().recipient());
        let retrieve_transactions = RetrieveTransactions {
            recipient: make_wallet("somewallet"),
            response_skeleton_opt: None,
        };

        subject.handle_scan(
            failure_handler,
            ScanType::Receivables,
            retrieve_transactions,
        );

        System::current().stop();
        system.run();
        let accountant_recording = accountant_recording_arc.lock().unwrap();
        let message = accountant_recording.get_record::<ScanError>(0);
        assert_eq!(
            message,
            &ScanError {
                scan_type: ScanType::Receivables,
                response_skeleton_opt: None,
                msg: "My tummy hurts".to_string()
            }
        );
        assert_eq!(accountant_recording.len(), 1);
        TestLogHandler::new().exists_log_containing("WARN: BlockchainBridge: My tummy hurts");
    }

    #[test]
    fn handle_scan_handles_failure_with_skeleton() {
        init_test_logging();
        let (accountant, _, accountant_recording_arc) = make_recorder();
        let mut subject = BlockchainBridge::new(
            Box::new(BlockchainInterfaceMock::default()),
            Box::new(PersistentConfigurationMock::new()),
            false,
            None, //not needed in this test
        );
        let system = System::new("test");
        subject.scan_error_subs_opt = Some(accountant.start().recipient());
        let retrieve_transactions = RetrieveTransactions {
            recipient: make_wallet("somewallet"),
            response_skeleton_opt: Some(ResponseSkeleton {
                client_id: 1234,
                context_id: 4321,
            }),
        };

        subject.handle_scan(
            failure_handler,
            ScanType::Receivables,
            retrieve_transactions,
        );

        System::current().stop();
        system.run();
        let accountant_recording = accountant_recording_arc.lock().unwrap();
        assert_eq!(
            accountant_recording.get_record::<ScanError>(0),
            &ScanError {
                scan_type: ScanType::Receivables,
                response_skeleton_opt: Some(ResponseSkeleton {
                    client_id: 1234,
                    context_id: 4321
                }),
                msg: "My tummy hurts".to_string()
            }
        );
        TestLogHandler::new().exists_log_containing("WARN: BlockchainBridge: My tummy hurts");
    }

    #[test]
    #[should_panic(
        expected = "panic message (processed with: node_lib::sub_lib::utils::crash_request_analyzer)"
    )]
    fn blockchain_bridge_can_be_crashed_properly_but_not_improperly() {
        let crashable = true;
        let subject = BlockchainBridge::new(
            Box::new(BlockchainInterfaceMock::default()),
            Box::new(PersistentConfigurationMock::default()),
            crashable,
            None,
        );

        prove_that_crash_request_handler_is_hooked_up(subject, CRASH_KEY);
    }

    #[test]
    fn extract_max_block_range_from_error_response() {
        let result = BlockchainError::QueryFailed("RPC error: Error { code: ServerError(-32005), message: \"eth_getLogs block range too large, range: 33636, max: 3500\", data: None }".to_string());
        let subject = BlockchainBridge::new(
            Box::new(BlockchainInterfaceMock::default()),
            Box::new(PersistentConfigurationMock::default()),
            false,
            None,
        );
        let max_block_count = subject.extract_max_block_count(result);

        assert_eq!(Some(3500u64), max_block_count);
    }

    #[test]
    fn extract_max_block_range_from_pokt_error_response() {
        let result = BlockchainError::QueryFailed("Rpc(Error { code: ServerError(-32001), message: \"Relay request failed validation: invalid relay request: eth_getLogs block range limit (100000 blocks) exceeded\", data: None })".to_string());
        let subject = BlockchainBridge::new(
            Box::new(BlockchainInterfaceMock::default()),
            Box::new(PersistentConfigurationMock::default()),
            false,
            None,
        );
        let max_block_count = subject.extract_max_block_count(result);

        assert_eq!(Some(100000u64), max_block_count);
    }
    /*
        POKT (Polygon mainnet and amoy)
        {"jsonrpc":"2.0","id":7,"error":{"message":"You cannot query logs for more than 100000 blocks at once.","code":-32064}}
    */
    /*
        Ankr
        {"jsonrpc":"2.0","error":{"code":-32600,"message":"block range is too wide"},"id":null}%
    */
    #[test]
    fn extract_max_block_range_for_ankr_error_response() {
        let result = BlockchainError::QueryFailed("RPC error: Error { code: ServerError(-32600), message: \"block range is too wide\", data: None }".to_string());
        let subject = BlockchainBridge::new(
            Box::new(BlockchainInterfaceMock::default()),
            Box::new(PersistentConfigurationMock::default()),
            false,
            None,
        );
        let max_block_count = subject.extract_max_block_count(result);

        assert_eq!(None, max_block_count);
    }

    /*
    MaticVigil
    [{"error":{"message":"Blockheight too far in the past. Check params passed to eth_getLogs or eth_call requests.Range of blocks allowed for your plan: 1000","code":-32005},"jsonrpc":"2.0","id":7},{"error":{"message":"Blockheight too far in the past. Check params passed to eth_getLogs or eth_call requests.Range of blocks allowed for your plan: 1000","code":-32005},"jsonrpc":"2.0","id":8}]%
    */
    #[test]
    fn extract_max_block_range_for_matic_vigil_error_response() {
        let result = BlockchainError::QueryFailed("RPC error: Error { code: ServerError(-32005), message: \"Blockheight too far in the past. Check params passed to eth_getLogs or eth_call requests.Range of blocks allowed for your plan: 1000\", data: None }".to_string());
        let subject = BlockchainBridge::new(
            Box::new(BlockchainInterfaceMock::default()),
            Box::new(PersistentConfigurationMock::default()),
            false,
            None,
        );
        let max_block_count = subject.extract_max_block_count(result);

        assert_eq!(Some(1000), max_block_count);
    }

    /*
    Blockpi
    [{"jsonrpc":"2.0","id":7,"result":"0x21db466"},{"jsonrpc":"2.0","id":8,"error":{"code":-32602,"message":"eth_getLogs is limited to 1024 block range. Please check the parameter requirements at  https://docs.blockpi.io/documentations/api-reference"}}]
    */
    #[test]
    fn extract_max_block_range_for_blockpi_error_response() {
        let result = BlockchainError::QueryFailed("RPC error: Error { code: ServerError(-32005), message: \"eth_getLogs is limited to 1024 block range. Please check the parameter requirements at  https://docs.blockpi.io/documentations/api-reference\", data: None }".to_string());
        let subject = BlockchainBridge::new(
            Box::new(BlockchainInterfaceMock::default()),
            Box::new(PersistentConfigurationMock::default()),
            false,
            None,
        );
        let max_block_count = subject.extract_max_block_count(result);

        assert_eq!(Some(1024), max_block_count);
    }

    /*
    blastapi - completely rejected call on Public endpoint as won't handle eth_getLogs method on public API
    [{"jsonrpc":"2.0","id":2,"error":{"code":-32601,"message":"Method not found","data":{"method":""}}},{"jsonrpc":"2.0","id":1,"error":{"code":-32600,"message":"Invalid Request","data":{"message":"Cancelled due to validation errors in batch request"}}}] (edited)
    [8:50 AM]
    */

    #[test]
    fn extract_max_block_range_for_blastapi_error_response() {
        let result = BlockchainError::QueryFailed("RPC error: Error { code: ServerError(-32601), message: \"Method not found\", data: \"'eth_getLogs' is not available on our public API. Head over to https://docs.blastapi.io/blast-documentation/tutorials-and-guides/using-blast-to-get-a-blockchain-endpoint for more information\" }".to_string());
        let subject = BlockchainBridge::new(
            Box::new(BlockchainInterfaceMock::default()),
            Box::new(PersistentConfigurationMock::default()),
            false,
            None,
        );
        let max_block_count = subject.extract_max_block_count(result);

        assert_eq!(None, max_block_count);
    }

    #[test]
    fn extract_max_block_range_for_expected_batch_got_single_error_response() {
        let result = BlockchainError::QueryFailed(
            "Got invalid response: Expected batch, got single.".to_string(),
        );
        let subject = BlockchainBridge::new(
            Box::new(BlockchainInterfaceMock::default()),
            Box::new(PersistentConfigurationMock::default()),
            false,
            None,
        );
        let max_block_count = subject.extract_max_block_count(result);

        assert_eq!(Some(1000), max_block_count);
    }

    #[test]
    fn make_connections_implements_panic_on_migration() {
        let data_dir = ensure_node_home_directory_exists(
            "blockchain_bridge",
            "make_connections_with_panic_on_migration",
        );

        let act = |data_dir: &Path| {
            BlockchainBridge::initialize_persistent_configuration(data_dir);
        };

        assert_on_initialization_with_panic_on_migration(&data_dir, &act);
    }
}

#[cfg(test)]
pub mod exportable_test_parts {
    use super::*;
    use crate::bootstrapper::BootstrapperConfig;
    use crate::test_utils::http_test_server::TestServer;
    use crate::test_utils::make_wallet;
    use crate::test_utils::recorder::make_blockchain_bridge_subs_from_recorder;
    use crate::test_utils::unshared_test_utils::{AssertionsMessage, SubsFactoryTestAddrLeaker};
    use actix::System;
    use crossbeam_channel::{bounded, Receiver};
    use masq_lib::test_utils::utils::{ensure_node_home_directory_exists, TEST_DEFAULT_CHAIN};
    use masq_lib::utils::find_free_port;
    use serde_json::Value::Object;
    use serde_json::{Map, Value};
    use std::net::Ipv4Addr;

    impl SubsFactory<BlockchainBridge, BlockchainBridgeSubs>
        for SubsFactoryTestAddrLeaker<BlockchainBridge>
    {
        fn make(&self, addr: &Addr<BlockchainBridge>) -> BlockchainBridgeSubs {
            self.send_leaker_msg_and_return_meaningless_subs(
                addr,
                make_blockchain_bridge_subs_from_recorder,
            )
        }
    }

    pub fn test_blockchain_bridge_is_constructed_with_correctly_functioning_connections<A>(
        test_module: &str,
        test_name: &str,
        act: A,
    ) where
        A: FnOnce(
            BootstrapperConfig,
            SubsFactoryTestAddrLeaker<BlockchainBridge>,
        ) -> BlockchainBridgeSubs,
    {
        fn prepare_db_with_unique_value(data_dir: &Path, gas_price: u64) {
            let mut persistent_config = {
                let conn = DbInitializerReal::default()
                    .initialize(data_dir, DbInitializationConfig::test_default())
                    .unwrap();
                PersistentConfigurationReal::from(conn)
            };
            persistent_config.set_gas_price(gas_price).unwrap()
        }
        fn launch_prepared_test_server() -> (TestServer, String) {
            let port = find_free_port();
            let server_url = format!("http://{}:{}", Ipv4Addr::LOCALHOST, port);
            (
                TestServer::start(
                    port,
                    vec![br#"{"jsonrpc":"2.0","id":0,"result":someGarbage}"#.to_vec()],
                ),
                server_url,
            )
        }
        fn send_rpc_request_to_assert_on_later_and_assert_db_connection(
            actor_addr_rx: Receiver<Addr<BlockchainBridge>>,
            wallet: Wallet,
            expected_gas_price: u64,
        ) {
            let blockchain_bridge_addr = actor_addr_rx.try_recv().unwrap();
            let msg = AssertionsMessage {
                assertions: Box::new(move |bb: &mut BlockchainBridge| {
                    // We will assert on soundness of the connection by checking the receipt of
                    // this request
                    let _result = bb
                        .blockchain_interface
                        .lower_interface()
                        .get_service_fee_balance(&wallet);

                    // Asserting that we can look into the expected db from here, meaning the
                    // PersistentConfiguration was set up correctly
                    assert_eq!(
                        bb.persistent_config.gas_price().unwrap(),
                        expected_gas_price
                    );
                    // I don't know why exactly but the standard position
                    // of this call doesn't work
                    System::current().stop();
                }),
            };
            blockchain_bridge_addr.try_send(msg).unwrap();
        }
        fn assert_blockchain_interface_connection(test_server: &TestServer, wallet: Wallet) {
            let requests = test_server.requests_so_far();
            let bodies: Vec<Value> = requests
                .into_iter()
                .map(|request| serde_json::from_slice(&request.body()).unwrap())
                .collect();
            let params = &bodies[0]["params"];
            let expected_params = {
                let mut map = Map::new();
                let hashed_data = format!(
                    "0x70a08231000000000000000000000000{}",
                    &wallet.to_string()[2..]
                );
                map.insert("data".to_string(), Value::String(hashed_data));
                map.insert(
                    "to".to_string(),
                    Value::String(format!("{:?}", TEST_DEFAULT_CHAIN.rec().contract)),
                );
                map
            };
            assert_eq!(
                params,
                &Value::Array(vec![
                    Object(expected_params),
                    Value::String("latest".to_string())
                ])
            );
        }

        let data_dir = ensure_node_home_directory_exists(test_module, test_name);
        let gas_price = 444;
        prepare_db_with_unique_value(&data_dir, gas_price);
        let (test_server, server_url) = launch_prepared_test_server();
        let wallet = make_wallet("abc");
        let mut bootstrapper_config = BootstrapperConfig::new();
        bootstrapper_config
            .blockchain_bridge_config
            .blockchain_service_url_opt = Some(server_url);
        bootstrapper_config.blockchain_bridge_config.chain = TEST_DEFAULT_CHAIN;
        bootstrapper_config.data_directory = data_dir;
        let (tx, blockchain_bridge_addr_rx) = bounded(1);
        let address_leaker = SubsFactoryTestAddrLeaker { address_leaker: tx };
        let system = System::new(test_name);

        act(bootstrapper_config, address_leaker);

        send_rpc_request_to_assert_on_later_and_assert_db_connection(
            blockchain_bridge_addr_rx,
            wallet.clone(),
            gas_price,
        );
        assert_eq!(system.run(), 0);
        assert_blockchain_interface_connection(&test_server, wallet)
    }
}<|MERGE_RESOLUTION|>--- conflicted
+++ resolved
@@ -1624,45 +1624,6 @@
         let _ = subject.handle_retrieve_transactions(retrieve_transactions);
     }
 
-<<<<<<< HEAD
-    #[test]
-    #[should_panic(
-        expected = "Cannot set start block 1234 in database; payments to you may not be processed: TransactionError"
-    )]
-    fn handle_retrieve_transactions_panics_if_start_block_cannot_be_written() {
-        let persistent_config = PersistentConfigurationMock::new()
-            .start_block_result(Ok(1234))
-            .max_block_count_result(Ok(Some(10000u64)))
-            .set_start_block_result(Err(PersistentConfigError::TransactionError))
-            .max_block_count_result(Ok(Some(10000u64)));
-        let lower_interface =
-            LowBlockchainIntMock::default().get_block_number_result(Ok(0u64.into()));
-        let blockchain_interface = BlockchainInterfaceMock::default()
-            .retrieve_transactions_result(Ok(RetrievedBlockchainTransactions {
-                new_start_block: 1234,
-                transactions: vec![BlockchainTransaction {
-                    block_number: 1000,
-                    from: make_wallet("somewallet"),
-                    wei_amount: 2345,
-                }],
-            }))
-            .lower_interface_results(Box::new(lower_interface));
-        let mut subject = BlockchainBridge::new(
-            Box::new(blockchain_interface),
-            Box::new(persistent_config),
-            false,
-            None, //not needed in this test
-        );
-        let retrieve_transactions = RetrieveTransactions {
-            recipient: make_wallet("somewallet"),
-            response_skeleton_opt: None,
-        };
-
-        let _ = subject.handle_retrieve_transactions(retrieve_transactions);
-    }
-
-=======
->>>>>>> 6047a132
     fn success_handler(
         _bcb: &mut BlockchainBridge,
         _msg: RetrieveTransactions,
