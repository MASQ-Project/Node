// Copyright (c) 2019, MASQ (https://masq.ai) and/or its affiliates. All rights reserved.

use crate::accountant::payable_dao::{Payable, PayableAccount};
use crate::accountant::{
    ReceivedPayments, ResponseSkeleton, ScanError, SentPayables, SkeletonOptHolder,
};
use crate::accountant::{ReportTransactionReceipts, RequestTransactionReceipts};
use crate::blockchain::blockchain_interface::{
    BlockchainError, BlockchainInterface, BlockchainInterfaceClandestine,
    BlockchainInterfaceNonClandestine, BlockchainResult, BlockchainTxnInputs,
};
use crate::database::db_initializer::{DbInitializer, DATABASE_FILE};
use crate::database::db_migrations::MigratorConfig;
use crate::db_config::config_dao::ConfigDaoReal;
use crate::db_config::persistent_configuration::{
    PersistentConfiguration, PersistentConfigurationReal,
};
use crate::sub_lib::blockchain_bridge::BlockchainBridgeSubs;
use crate::sub_lib::blockchain_bridge::ReportAccountsPayable;
use crate::sub_lib::peer_actors::BindMessage;
use crate::sub_lib::set_consuming_wallet_message::SetConsumingWalletMessage;
use crate::sub_lib::utils::handle_ui_crash_request;
use crate::sub_lib::wallet::Wallet;
use actix::Actor;
use actix::Context;
use actix::Handler;
use actix::Message;
use actix::{Addr, Recipient};
use itertools::Itertools;
use masq_lib::blockchains::chains::Chain;
use masq_lib::logger::Logger;
use masq_lib::messages::ScanType;
use masq_lib::ui_gateway::NodeFromUiMessage;
use masq_lib::utils::plus;
use std::path::PathBuf;
use std::time::SystemTime;
use web3::transports::Http;
use web3::types::{TransactionReceipt, H256};

pub const CRASH_KEY: &str = "BLOCKCHAINBRIDGE";

pub struct BlockchainBridge {
    consuming_wallet_opt: Option<Wallet>,
    blockchain_interface: Box<dyn BlockchainInterface>,
    logger: Logger,
    persistent_config: Box<dyn PersistentConfiguration>,
    set_consuming_wallet_subs_opt: Option<Vec<Recipient<SetConsumingWalletMessage>>>,
    sent_payable_subs_opt: Option<Recipient<SentPayables>>,
    received_payments_subs_opt: Option<Recipient<ReceivedPayments>>,
    scan_error_subs_opt: Option<Recipient<ScanError>>,
    crashable: bool,
    payment_confirmation: TransactionConfirmationTools,
}

struct TransactionConfirmationTools {
    transaction_backup_subs_opt: Option<Recipient<PendingPayableFingerprint>>,
    report_transaction_receipts_sub_opt: Option<Recipient<ReportTransactionReceipts>>,
}

impl Actor for BlockchainBridge {
    type Context = Context<Self>;
}

impl Handler<BindMessage> for BlockchainBridge {
    type Result = ();

    fn handle(&mut self, msg: BindMessage, _ctx: &mut Self::Context) -> Self::Result {
        self.set_consuming_wallet_subs_opt = Some(vec![
            msg.peer_actors.neighborhood.set_consuming_wallet_sub,
            msg.peer_actors.proxy_server.set_consuming_wallet_sub,
        ]);
        self.payment_confirmation.transaction_backup_subs_opt =
            Some(msg.peer_actors.accountant.pending_payable_fingerprint);
        self.payment_confirmation
            .report_transaction_receipts_sub_opt =
            Some(msg.peer_actors.accountant.report_transaction_receipts);
        self.sent_payable_subs_opt = Some(msg.peer_actors.accountant.report_sent_payments);
        self.received_payments_subs_opt = Some(msg.peer_actors.accountant.report_new_payments);
        self.scan_error_subs_opt = Some(msg.peer_actors.accountant.scan_errors);
        match self.consuming_wallet_opt.as_ref() {
            Some(wallet) => debug!(
                self.logger,
                "Received BindMessage; consuming wallet address {}", wallet
            ),
            None => debug!(
                self.logger,
                "Received BindMessage; no consuming wallet address specified"
            ),
        }
    }
}

#[derive(Debug, Eq, PartialEq, Message, Clone)]
pub struct RetrieveTransactions {
    pub recipient: Wallet,
    pub response_skeleton_opt: Option<ResponseSkeleton>,
}

impl SkeletonOptHolder for RetrieveTransactions {
    fn skeleton_opt(&self) -> Option<ResponseSkeleton> {
        self.response_skeleton_opt
    }
}

impl Handler<RetrieveTransactions> for BlockchainBridge {
    type Result = ();

    fn handle(
        &mut self,
        msg: RetrieveTransactions,
        _ctx: &mut Self::Context,
    ) -> <Self as Handler<RetrieveTransactions>>::Result {
        self.handle_scan(
            Self::handle_retrieve_transactions,
            ScanType::Receivables,
            &msg,
        )
    }
}

impl Handler<RequestTransactionReceipts> for BlockchainBridge {
    type Result = ();

    fn handle(&mut self, msg: RequestTransactionReceipts, _ctx: &mut Self::Context) {
        self.handle_scan(
            Self::handle_request_transaction_receipts,
            ScanType::PendingPayables,
            &msg,
        )
    }
}

impl Handler<ReportAccountsPayable> for BlockchainBridge {
    type Result = ();

    fn handle(&mut self, msg: ReportAccountsPayable, _ctx: &mut Self::Context) {
        self.handle_scan(
            Self::handle_report_accounts_payable,
            ScanType::Payables,
            &msg,
        )
    }
}

#[derive(Debug, PartialEq, Message, Clone)]
pub struct PendingPayableFingerprint {
    pub rowid_opt: Option<u64>, //None when initialized
    pub timestamp: SystemTime,
    pub hash: H256,
    pub attempt_opt: Option<u16>, //None when initialized
    pub amount: u128,
    pub process_error: Option<String>,
}

impl Handler<NodeFromUiMessage> for BlockchainBridge {
    type Result = ();

    fn handle(&mut self, msg: NodeFromUiMessage, _ctx: &mut Self::Context) -> Self::Result {
        handle_ui_crash_request(msg, &self.logger, self.crashable, CRASH_KEY)
    }
}

impl BlockchainBridge {
    pub fn new(
        blockchain_interface: Box<dyn BlockchainInterface>,
        persistent_config: Box<dyn PersistentConfiguration>,
        crashable: bool,
        consuming_wallet_opt: Option<Wallet>,
    ) -> BlockchainBridge {
        BlockchainBridge {
            consuming_wallet_opt,
            blockchain_interface,
            persistent_config,
            set_consuming_wallet_subs_opt: None,
            sent_payable_subs_opt: None,
            received_payments_subs_opt: None,
            scan_error_subs_opt: None,
            crashable,
            logger: Logger::new("BlockchainBridge"),
            payment_confirmation: TransactionConfirmationTools {
                transaction_backup_subs_opt: None,
                report_transaction_receipts_sub_opt: None,
            },
        }
    }

    pub fn make_connections(
        blockchain_service_url: Option<String>,
        db_initializer: &dyn DbInitializer,
        data_directory: PathBuf,
        chain: Chain,
    ) -> (
        Box<dyn BlockchainInterface>,
        Box<dyn PersistentConfiguration>,
    ) {
        let blockchain_interface: Box<dyn BlockchainInterface> = {
            match blockchain_service_url {
                Some(url) => match Http::new(&url) {
                    Ok((event_loop_handle, transport)) => Box::new(
                        BlockchainInterfaceNonClandestine::new(transport, event_loop_handle, chain),
                    ),
                    Err(e) => panic!("Invalid blockchain node URL: {:?}", e),
                },
                None => Box::new(BlockchainInterfaceClandestine::new(chain)),
            }
        };
        let config_dao = Box::new(ConfigDaoReal::new(
            db_initializer
                .initialize(&data_directory, true, MigratorConfig::panic_on_migration())
                .unwrap_or_else(|_| {
                    panic!(
                        "Failed to connect to database at {:?}",
                        &data_directory.join(DATABASE_FILE)
                    )
                }),
        ));
        (
            blockchain_interface,
            Box::new(PersistentConfigurationReal::new(config_dao)),
        )
    }

    pub fn make_subs_from(addr: &Addr<BlockchainBridge>) -> BlockchainBridgeSubs {
        BlockchainBridgeSubs {
            bind: recipient!(addr, BindMessage),
            report_accounts_payable: recipient!(addr, ReportAccountsPayable),
            retrieve_transactions: recipient!(addr, RetrieveTransactions),
            ui_sub: recipient!(addr, NodeFromUiMessage),
            request_transaction_receipts: recipient!(addr, RequestTransactionReceipts),
        }
    }

    fn handle_report_accounts_payable(
        &mut self,
        creditors_msg: &ReportAccountsPayable,
    ) -> Result<(), String> {
        let skeleton = creditors_msg.response_skeleton_opt;
        let processed_payments = self.preprocess_payments(creditors_msg);
        processed_payments.map(|payments| {
            self.sent_payable_subs_opt
                .as_ref()
                .expect("Accountant is unbound")
<<<<<<< HEAD
                .try_send(SentPayables {
=======
                .try_send(SentPayable {
                    timestamp: SystemTime::now(),
>>>>>>> b487dc72
                    payable: payments,
                    response_skeleton_opt: skeleton,
                })
                .expect("Accountant is dead");
        })
    }

    fn preprocess_payments(
        &self,
        creditors_msg: &ReportAccountsPayable,
    ) -> Result<Vec<BlockchainResult<Payable>>, String> {
        match self.consuming_wallet_opt.as_ref() {
            Some(consuming_wallet) => match self.persistent_config.gas_price() {
                Ok(gas_price) => Ok(creditors_msg
                    .accounts
                    .iter()
                    .map(|payable| self.process_payments(payable, gas_price, consuming_wallet))
                    .collect::<Vec<BlockchainResult<Payable>>>()),
                Err(err) => Err(format!("ReportAccountPayable: gas-price: {:?}", err)),
            },
            None => Err(String::from("No consuming wallet specified")),
        }
    }

    fn handle_retrieve_transactions(&mut self, msg: &RetrieveTransactions) -> Result<(), String> {
        let start_block = match self.persistent_config.start_block() {
            Ok (sb) => sb,
            Err (e) => panic! ("Cannot retrieve start block from database; payments to you may not be processed: {:?}", e)
        };
        let retrieved_transactions = self
            .blockchain_interface
            .retrieve_transactions(start_block, &msg.recipient);
        match retrieved_transactions {
            Ok(transactions) => {
                if let Err(e) = self
                    .persistent_config
                    .set_start_block(transactions.new_start_block)
                {
                    panic! ("Cannot set start block in database; payments to you may not be processed: {:?}", e)
                };
                if transactions.transactions.is_empty() {
                    debug!(self.logger, "No new receivable detected");
                }
                self.received_payments_subs_opt
                    .as_ref()
                    .expect("Accountant is unbound")
                    .try_send(ReceivedPayments {
                        timestamp: SystemTime::now(),
                        payments: transactions.transactions,
                        response_skeleton_opt: msg.response_skeleton_opt,
                    })
                    .expect("Accountant is dead.");
                Ok(())
            }
            Err(e) => Err(format!(
                "Tried to retrieve received payments but failed: {:?}",
                e
            )),
        }
    }

    fn handle_request_transaction_receipts(
        &mut self,
        msg: &RequestTransactionReceipts,
    ) -> Result<(), String> {
        let short_circuit_result: (
            Vec<Option<TransactionReceipt>>,
            Option<(BlockchainError, H256)>,
        ) = msg
            .pending_payable
            .iter()
            .fold((vec![], None), |so_far, current_fingerprint| match so_far {
                (_, None) => match self
                    .blockchain_interface
                    .get_transaction_receipt(current_fingerprint.hash)
                {
                    Ok(receipt_opt) => (plus(so_far.0, receipt_opt), None),
                    Err(e) => (so_far.0, Some((e, current_fingerprint.hash))),
                },
                _ => so_far,
            });
        let (vector_of_results, error_opt) = short_circuit_result;
        if !vector_of_results.is_empty() {
            let pairs = vector_of_results
                .into_iter()
                .zip(msg.pending_payable.iter().cloned())
                .collect_vec();
            self.payment_confirmation
                .report_transaction_receipts_sub_opt
                .as_ref()
                .expect("Accountant is unbound")
                .try_send(ReportTransactionReceipts {
                    fingerprints_with_receipts: pairs,
                    response_skeleton_opt: msg.response_skeleton_opt,
                })
                .expect("Accountant is dead");
        }
        if let Some((e, hash)) = error_opt {
            return Err (format! (
                "Aborting scanning; request of a transaction receipt for '{:?}' failed due to '{:?}'",
                hash,
                e
            ));
        }
        Ok(())
    }

    fn handle_scan<M, F>(&mut self, handler: F, scan_type: ScanType, msg: &M)
    where
        F: FnOnce(&mut BlockchainBridge, &M) -> Result<(), String>,
        M: SkeletonOptHolder,
    {
        let skeleton_opt = msg.skeleton_opt();
        match handler(self, msg) {
            Ok(_r) => (),
            Err(e) => {
                warning!(self.logger, "{}", e);
                if let Some(skeleton) = skeleton_opt {
                    debug!(self.logger, "Skeleton is populated; sending ScanError");
                    self.scan_error_subs_opt
                        .as_ref()
                        .expect("Accountant not bound")
                        .try_send(ScanError {
                            scan_type,
                            response_skeleton: skeleton,
                            msg: e,
                        })
                        .expect("Accountant is dead");
                } else {
                    debug!(
                        self.logger,
                        "Skeleton is unpopulated; not sending ScanError"
                    );
                }
            }
        }
    }

    fn process_payments(
        &self,
        payable: &PayableAccount,
        gas_price: u64,
        consuming_wallet: &Wallet,
    ) -> BlockchainResult<Payable> {
        let nonce = self
            .blockchain_interface
            .get_transaction_count(consuming_wallet)?;
        let send_tx_tools = self.blockchain_interface.send_transaction_tools(
            self.payment_confirmation
                .transaction_backup_subs_opt
                .as_ref()
                .expect("Accountant is unbound"),
        );
        match self
            .blockchain_interface
            .send_transaction(BlockchainTxnInputs::new(
                payable,
                consuming_wallet,
                nonce,
                gas_price,
                send_tx_tools.as_ref(),
            )) {
            Ok((hash, timestamp)) => Ok(Payable::new(
                payable.wallet.clone(),
                payable.balance_wei,
                hash,
                timestamp,
            )),
            Err(e) => Err(e.into()),
            //if you're adding more code here that can fail don't forget to provide
            //the transaction hash together with the error
        }
    }
}

#[derive(Debug, PartialEq, Clone)]
struct PendingTxInfo {
    hash: H256,
    when_sent: SystemTime,
}

#[cfg(test)]
mod tests {
    use super::*;
    use crate::accountant::dao_utils::from_time_t;
    use crate::accountant::payable_dao::PayableAccount;
    use crate::accountant::test_utils::make_pending_payable_fingerprint;
    use crate::blockchain::bip32::Bip32ECKeyProvider;
    use crate::blockchain::blockchain_bridge::Payable;
    use crate::blockchain::blockchain_interface::{
        BlockchainError, BlockchainTransaction, BlockchainTransactionError,
        RetrievedBlockchainTransactions,
    };
    use crate::blockchain::test_utils::BlockchainInterfaceMock;
    use crate::blockchain::tool_wrappers::SendTransactionToolsWrapperNull;
    use crate::database::db_initializer::test_utils::DbInitializerMock;
    use crate::db_config::persistent_configuration::PersistentConfigError;
    use crate::node_test_utils::check_timestamp;
    use crate::test_utils::persistent_configuration_mock::PersistentConfigurationMock;
    use crate::test_utils::recorder::{make_recorder, peer_actors_builder};
    use crate::test_utils::unshared_test_utils::{
        configure_default_persistent_config, prove_that_crash_request_handler_is_hooked_up, ZERO,
    };
    use crate::test_utils::{make_paying_wallet, make_wallet};
    use actix::System;
    use ethereum_types::{BigEndianHash, U64};
    use ethsign_crypto::Keccak256;
    use masq_lib::constants::DEFAULT_CHAIN;
    use masq_lib::messages::ScanType;
    use masq_lib::test_utils::logging::init_test_logging;
    use masq_lib::test_utils::logging::TestLogHandler;
    use rustc_hex::FromHex;
    use std::sync::{Arc, Mutex};
    use std::time::SystemTime;
    use web3::types::{TransactionReceipt, H160, H256, U256};

    #[test]
    fn constants_have_correct_values() {
        assert_eq!(CRASH_KEY, "BLOCKCHAINBRIDGE");
    }

    fn stub_bi() -> Box<dyn BlockchainInterface> {
        Box::new(BlockchainInterfaceMock::default())
    }

    #[test]
    fn blockchain_bridge_receives_bind_message_with_consuming_private_key() {
        init_test_logging();
        let secret: Vec<u8> = "cc46befe8d169b89db447bd725fc2368b12542113555302598430cb5d5c74ea9"
            .from_hex()
            .unwrap();
        let consuming_wallet = Wallet::from(Bip32ECKeyProvider::from_raw_secret(&secret).unwrap());
        let subject = BlockchainBridge::new(
            stub_bi(),
            Box::new(configure_default_persistent_config(ZERO)),
            false,
            Some(consuming_wallet.clone()),
        );
        let system = System::new("blockchain_bridge_receives_bind_message");
        let addr = subject.start();

        addr.try_send(BindMessage {
            peer_actors: peer_actors_builder().build(),
        })
        .unwrap();

        System::current().stop();
        system.run();
        TestLogHandler::new().exists_log_containing(&format!(
            "DEBUG: BlockchainBridge: Received BindMessage; consuming wallet address {}",
            consuming_wallet
        ));
    }

    #[test]
    fn blockchain_bridge_receives_bind_message_without_consuming_private_key() {
        init_test_logging();
        let subject = BlockchainBridge::new(
            stub_bi(),
            Box::new(PersistentConfigurationMock::default()),
            false,
            None,
        );
        let system = System::new("blockchain_bridge_receives_bind_message");
        let addr = subject.start();

        addr.try_send(BindMessage {
            peer_actors: peer_actors_builder().build(),
        })
        .unwrap();

        System::current().stop();
        system.run();
        TestLogHandler::new().exists_log_containing(
            "DEBUG: BlockchainBridge: Received BindMessage; no consuming wallet address specified",
        );
    }

    #[test]
    #[should_panic(expected = "Invalid blockchain node URL")]
    fn invalid_blockchain_url_produces_panic() {
        let data_directory = PathBuf::new(); //never reached
        let blockchain_service_url = Some("http://λ:8545".to_string());
        let _ = BlockchainBridge::make_connections(
            blockchain_service_url,
            &DbInitializerMock::default(),
            data_directory,
            DEFAULT_CHAIN,
        );
    }

    #[test]
    fn report_accounts_payable_returns_error_for_blockchain_error() {
        let get_transaction_count_params_arc = Arc::new(Mutex::new(vec![]));
        let transaction_hash = H256::from_uint(&U256::from(789));
        let blockchain_interface_mock = BlockchainInterfaceMock::default()
            .get_transaction_count_params(&get_transaction_count_params_arc)
            .get_transaction_count_result(Ok(web3::types::U256::from(1)))
            .send_transaction_tools_result(Box::new(SendTransactionToolsWrapperNull))
            .send_transaction_result(Err(BlockchainTransactionError::Sending(
                String::from("mock payment failure"),
                transaction_hash,
            )));
        let consuming_wallet = make_wallet("somewallet");
        let persistent_configuration_mock =
            PersistentConfigurationMock::new().gas_price_result(Ok(3u64));
        let mut subject = BlockchainBridge::new(
            Box::new(blockchain_interface_mock),
            Box::new(persistent_configuration_mock),
            false,
            Some(consuming_wallet.clone()),
        );
        let request = ReportAccountsPayable {
            accounts: vec![PayableAccount {
                wallet: make_wallet("blah"),
                balance_wei: 42,
                last_paid_timestamp: SystemTime::now(),
                pending_payable_opt: None,
            }],
            response_skeleton_opt: None,
        };
        let (accountant, _, _) = make_recorder();
        let backup_recipient = accountant.start().recipient();
        subject.payment_confirmation.transaction_backup_subs_opt = Some(backup_recipient);

        let result = subject.preprocess_payments(&request);

        assert_eq!(
            result,
            Ok(vec![Err(BlockchainError::TransactionFailed {
                msg: String::from("Sending: mock payment failure"),
                hash_opt: Some(transaction_hash)
            })])
        );
        let get_transaction_count_params = get_transaction_count_params_arc.lock().unwrap();
        assert_eq!(*get_transaction_count_params, vec![consuming_wallet]);
    }

    #[test]
    fn report_accounts_payable_returns_error_when_there_is_no_consuming_wallet_configured() {
        let blockchain_interface_mock = BlockchainInterfaceMock::default();
        let persistent_configuration_mock = PersistentConfigurationMock::default();
        let subject = BlockchainBridge::new(
            Box::new(blockchain_interface_mock),
            Box::new(persistent_configuration_mock),
            false,
            None,
        );
        let request = ReportAccountsPayable {
            accounts: vec![PayableAccount {
                wallet: make_wallet("blah"),
                balance_wei: 42,
                last_paid_timestamp: SystemTime::now(),
                pending_payable_opt: None,
            }],
            response_skeleton_opt: None,
        };

        let result = subject.preprocess_payments(&request);

        assert_eq!(result, Err("No consuming wallet specified".to_string()));
    }

    #[test]
    fn handle_report_accounts_payable_transacts_and_sends_finished_payments_back_to_accountant() {
        let system =
            System::new("report_accounts_payable_sends_transactions_to_blockchain_interface");
        let get_transaction_count_params_arc = Arc::new(Mutex::new(vec![]));
        let send_transaction_params_arc = Arc::new(Mutex::new(vec![]));
        let (accountant, _, accountant_recording_arc) = make_recorder();
        let blockchain_interface_mock = BlockchainInterfaceMock::default()
            .get_transaction_count_params(&get_transaction_count_params_arc)
            .get_transaction_count_result(Ok(U256::from(1u64)))
            .get_transaction_count_result(Ok(U256::from(2u64)))
            .send_transaction_tools_result(Box::new(SendTransactionToolsWrapperNull))
            .send_transaction_tools_result(Box::new(SendTransactionToolsWrapperNull))
            .send_transaction_params(&send_transaction_params_arc)
            .send_transaction_result(Ok((
                H256::from("sometransactionhash".keccak256()),
                from_time_t(150_000_000),
            )))
            .send_transaction_result(Ok((
                H256::from("someothertransactionhash".keccak256()),
                from_time_t(160_000_000),
            )));
        let expected_gas_price = 5u64;
        let persistent_configuration_mock =
            PersistentConfigurationMock::default().gas_price_result(Ok(expected_gas_price));
        let consuming_wallet = make_paying_wallet(b"somewallet");
        let subject = BlockchainBridge::new(
            Box::new(blockchain_interface_mock),
            Box::new(persistent_configuration_mock),
            false,
            Some(consuming_wallet.clone()),
        );
        let addr = subject.start();
        let subject_subs = BlockchainBridge::make_subs_from(&addr);
        let peer_actors = peer_actors_builder().accountant(accountant).build();
        send_bind_message!(subject_subs, peer_actors);
        let before = SystemTime::now();

        let _ = addr
            .try_send(ReportAccountsPayable {
                accounts: vec![
                    PayableAccount {
                        wallet: make_wallet("blah"),
                        balance_wei: 420,
                        last_paid_timestamp: from_time_t(150_000_000),
                        pending_payable_opt: None,
                    },
                    PayableAccount {
                        wallet: make_wallet("foo"),
                        balance_wei: 210,
                        last_paid_timestamp: from_time_t(160_000_000),
                        pending_payable_opt: None,
                    },
                ],
                response_skeleton_opt: Some(ResponseSkeleton {
                    client_id: 1234,
                    context_id: 4321,
                }),
            })
            .unwrap();

        System::current().stop();
        system.run();
        let after = SystemTime::now();
        let send_transaction_params = send_transaction_params_arc.lock().unwrap();
        assert_eq!(
            *send_transaction_params,
            vec![
                (
                    consuming_wallet.clone(),
                    make_wallet("blah"),
                    420,
                    U256::from(1u64),
                    expected_gas_price
                ),
                (
                    consuming_wallet.clone(),
                    make_wallet("foo"),
                    210,
                    U256::from(2u64),
                    expected_gas_price
                )
            ]
        );
        let get_transaction_count_params = get_transaction_count_params_arc.lock().unwrap();
        assert_eq!(
            *get_transaction_count_params,
            vec![consuming_wallet.clone(), consuming_wallet.clone()]
        );
        let accountant_received_payment = accountant_recording_arc.lock().unwrap();
        assert_eq!(accountant_received_payment.len(), 1);
<<<<<<< HEAD
        let sent_payments_msg = accountant_received_payment.get_record::<SentPayables>(0);
        assert_eq!(
            *sent_payments_msg,
            SentPayables {
=======
        let sent_payments_msg = accountant_received_payment.get_record::<SentPayable>(0);
        check_timestamp(before, sent_payments_msg.timestamp, after);
        assert_eq!(
            *sent_payments_msg,
            SentPayable {
                timestamp: sent_payments_msg.timestamp,
>>>>>>> b487dc72
                payable: vec![
                    Ok(Payable {
                        to: make_wallet("blah"),
                        amount: 420,
                        timestamp: from_time_t(150_000_000),
                        tx_hash: H256::from("sometransactionhash".keccak256())
                    }),
                    Ok(Payable {
                        to: make_wallet("foo"),
                        amount: 210,
                        timestamp: from_time_t(160_000_000),
                        tx_hash: H256::from("someothertransactionhash".keccak256())
                    })
                ],
                response_skeleton_opt: Some(ResponseSkeleton {
                    client_id: 1234,
                    context_id: 4321
                })
            }
        );
    }

    #[test]
    fn handle_report_account_payable_manages_gas_price_error() {
        init_test_logging();
        let blockchain_interface_mock = BlockchainInterfaceMock::default()
            .get_transaction_count_result(Ok(web3::types::U256::from(1)));
        let persistent_configuration_mock = PersistentConfigurationMock::new()
            .gas_price_result(Err(PersistentConfigError::TransactionError));
        let consuming_wallet = make_wallet("somewallet");
        let mut subject = BlockchainBridge::new(
            Box::new(blockchain_interface_mock),
            Box::new(persistent_configuration_mock),
            false,
            Some(consuming_wallet),
        );
        let request = ReportAccountsPayable {
            accounts: vec![PayableAccount {
                wallet: make_wallet("blah"),
                balance_wei: 42,
                last_paid_timestamp: SystemTime::now(),
                pending_payable_opt: None,
            }],
            response_skeleton_opt: None,
        };

        subject.handle_scan(
            BlockchainBridge::handle_report_accounts_payable,
            ScanType::Payables,
            &request,
        );

        TestLogHandler::new().exists_log_containing(
            "WARN: BlockchainBridge: ReportAccountPayable: gas-price: TransactionError",
        );
    }

    #[test]
    fn blockchain_bridge_processes_requests_for_transaction_receipts_when_all_were_ok() {
        let get_transaction_receipt_params_arc = Arc::new(Mutex::new(vec![]));
        let (accountant, _, accountant_recording_arc) = make_recorder();
        let pending_payable_fingerprint_1 = make_pending_payable_fingerprint();
        let hash_1 = pending_payable_fingerprint_1.hash;
        let hash_2 = H256::from_uint(&U256::from(78989));
        let pending_payable_fingerprint_2 = PendingPayableFingerprint {
            rowid_opt: Some(456),
            timestamp: SystemTime::now(),
            hash: hash_2,
            attempt_opt: Some(3),
            amount: 4565,
            process_error: None,
        };
        let blockchain_interface_mock = BlockchainInterfaceMock::default()
            .get_transaction_receipt_params(&get_transaction_receipt_params_arc)
            .get_transaction_receipt_result(Ok(Some(TransactionReceipt::default())))
            .get_transaction_receipt_result(Ok(None));
        let subject = BlockchainBridge::new(
            Box::new(blockchain_interface_mock),
            Box::new(PersistentConfigurationMock::default()),
            false,
            None,
        );
        let addr = subject.start();
        let subject_subs = BlockchainBridge::make_subs_from(&addr);
        let peer_actors = peer_actors_builder().accountant(accountant).build();
        send_bind_message!(subject_subs, peer_actors);
        let msg = RequestTransactionReceipts {
            pending_payable: vec![
                pending_payable_fingerprint_1.clone(),
                pending_payable_fingerprint_2.clone(),
            ],
            response_skeleton_opt: Some(ResponseSkeleton {
                client_id: 1234,
                context_id: 4321,
            }),
        };

        let _ = addr.try_send(msg).unwrap();

        let system = System::new("transaction receipts");
        System::current().stop();
        system.run();
        let accountant_recording = accountant_recording_arc.lock().unwrap();
        assert_eq!(accountant_recording.len(), 1);
        let received_message = accountant_recording.get_record::<ReportTransactionReceipts>(0);
        assert_eq!(
            received_message,
            &ReportTransactionReceipts {
                fingerprints_with_receipts: vec![
                    (
                        Some(TransactionReceipt::default()),
                        pending_payable_fingerprint_1
                    ),
                    (None, pending_payable_fingerprint_2),
                ],
                response_skeleton_opt: Some(ResponseSkeleton {
                    client_id: 1234,
                    context_id: 4321
                }),
            }
        );
        let get_transaction_receipt_params = get_transaction_receipt_params_arc.lock().unwrap();
        assert_eq!(*get_transaction_receipt_params, vec![hash_1, hash_2])
    }

    #[test]
    fn blockchain_bridge_logs_error_from_retrieving_received_payments() {
        init_test_logging();
        let blockchain_interface = BlockchainInterfaceMock::default().retrieve_transactions_result(
            Err(BlockchainError::QueryFailed("we have no luck".to_string())),
        );
        let persistent_config = PersistentConfigurationMock::new().start_block_result(Ok(5)); // no set_start_block_result: set_start_block() must not be called
        let mut subject = BlockchainBridge::new(
            Box::new(blockchain_interface),
            Box::new(persistent_config),
            false,
            None,
        );
        let msg = RetrieveTransactions {
            recipient: make_wallet("blah"),
            response_skeleton_opt: None,
        };

        subject.handle_scan(
            BlockchainBridge::handle_retrieve_transactions,
            ScanType::Receivables,
            &msg,
        );

        TestLogHandler::new().exists_log_containing(
            "WARN: BlockchainBridge: Tried to retrieve \
         received payments but failed: QueryFailed(\"we have no luck\")",
        );
    }

    #[test]
    fn handle_request_transaction_receipts_short_circuits_on_failure_from_remote_process_sends_back_all_good_results_and_logs_abort(
    ) {
        init_test_logging();
        let get_transaction_receipt_params_arc = Arc::new(Mutex::new(vec![]));
        let (accountant, _, accountant_recording_arc) = make_recorder();
        let accountant_addr = accountant.start();
        let report_transaction_receipt_recipient: Recipient<ReportTransactionReceipts> =
            accountant_addr.clone().recipient();
        let scan_error_recipient: Recipient<ScanError> = accountant_addr.recipient();
        let hash_1 = H256::from_uint(&U256::from(111334));
        let hash_2 = H256::from_uint(&U256::from(100000));
        let hash_3 = H256::from_uint(&U256::from(78989));
        let hash_4 = H256::from_uint(&U256::from(11111));
        let mut fingerprint_1 = make_pending_payable_fingerprint();
        fingerprint_1.hash = hash_1;
        let fingerprint_2 = PendingPayableFingerprint {
            rowid_opt: Some(454),
            timestamp: SystemTime::now(),
            hash: hash_2,
            attempt_opt: Some(3),
            amount: 3333,
            process_error: None,
        };
        let fingerprint_3 = PendingPayableFingerprint {
            rowid_opt: Some(456),
            timestamp: SystemTime::now(),
            hash: hash_3,
            attempt_opt: Some(3),
            amount: 4565,
            process_error: None,
        };
        let fingerprint_4 = PendingPayableFingerprint {
            rowid_opt: Some(450),
            timestamp: from_time_t(230_000_000),
            hash: hash_4,
            attempt_opt: Some(1),
            amount: 7879,
            process_error: None,
        };
        let mut transaction_receipt = TransactionReceipt::default();
        transaction_receipt.block_number = Some(U64::from(4545454));
        transaction_receipt.contract_address = Some(H160::from_low_u64_be(887766));
        let blockchain_interface_mock = BlockchainInterfaceMock::default()
            .get_transaction_receipt_params(&get_transaction_receipt_params_arc)
            .get_transaction_receipt_result(Ok(None))
            .get_transaction_receipt_result(Ok(Some(transaction_receipt.clone())))
            .get_transaction_receipt_result(Err(BlockchainError::QueryFailed(
                "bad bad bad".to_string(),
            )));
        let system = System::new("test_transaction_receipts");
        let mut subject = BlockchainBridge::new(
            Box::new(blockchain_interface_mock),
            Box::new(PersistentConfigurationMock::default()),
            false,
            None,
        );
        subject
            .payment_confirmation
            .report_transaction_receipts_sub_opt = Some(report_transaction_receipt_recipient);
        subject.scan_error_subs_opt = Some(scan_error_recipient);
        let msg = RequestTransactionReceipts {
            pending_payable: vec![
                fingerprint_1.clone(),
                fingerprint_2.clone(),
                fingerprint_3,
                fingerprint_4,
            ],
            response_skeleton_opt: Some(ResponseSkeleton {
                client_id: 1234,
                context_id: 4321,
            }),
        };

        let _ = subject.handle_scan(
            BlockchainBridge::handle_request_transaction_receipts,
            ScanType::PendingPayables,
            &msg,
        );

        System::current().stop();
        assert_eq!(system.run(), 0);
        let get_transaction_receipts_params = get_transaction_receipt_params_arc.lock().unwrap();
        assert_eq!(
            *get_transaction_receipts_params,
            vec![hash_1, hash_2, hash_3]
        );
        let accountant_recording = accountant_recording_arc.lock().unwrap();
        assert_eq!(accountant_recording.len(), 2);
        let report_receipts_msg = accountant_recording.get_record::<ReportTransactionReceipts>(0);
        assert_eq!(
            *report_receipts_msg,
            ReportTransactionReceipts {
                fingerprints_with_receipts: vec![
                    (None, fingerprint_1),
                    (Some(transaction_receipt), fingerprint_2)
                ],
                response_skeleton_opt: Some(ResponseSkeleton {
                    client_id: 1234,
                    context_id: 4321
                }),
            }
        );
        let scan_error_msg = accountant_recording.get_record::<ScanError>(1);
        assert_eq!(*scan_error_msg, ScanError {
            scan_type: ScanType::PendingPayables,
            response_skeleton: ResponseSkeleton { client_id: 1234, context_id: 4321 },
            msg: "Aborting scanning; request of a transaction receipt \
         for '0x000000000000000000000000000000000000000000000000000000000001348d' failed due to 'QueryFailed(\"bad bad bad\")'".to_string()
        });
        TestLogHandler::new().exists_log_containing("WARN: BlockchainBridge: Aborting scanning; request of a transaction receipt \
         for '0x000000000000000000000000000000000000000000000000000000000001348d' failed due to 'QueryFailed(\"bad bad bad\")'");
    }

    #[test]
    fn handle_request_transaction_receipts_short_circuits_on_failure_of_the_first_payment_and_it_does_not_send_any_message_just_aborts_and_logs(
    ) {
        init_test_logging();
        let get_transaction_receipt_params_arc = Arc::new(Mutex::new(vec![]));
        let hash_1 = H256::from_uint(&U256::from(111334));
        let fingerprint_1 = PendingPayableFingerprint {
            rowid_opt: Some(454),
            timestamp: SystemTime::now(),
            hash: hash_1,
            attempt_opt: Some(3),
            amount: 3333,
            process_error: None,
        };
        let fingerprint_2 = PendingPayableFingerprint {
            rowid_opt: Some(456),
            timestamp: SystemTime::now(),
            hash: H256::from_uint(&U256::from(222444)),
            attempt_opt: Some(3),
            amount: 4565,
            process_error: None,
        };
        let blockchain_interface_mock = BlockchainInterfaceMock::default()
            .get_transaction_receipt_params(&get_transaction_receipt_params_arc)
            .get_transaction_receipt_result(Err(BlockchainError::QueryFailed("booga".to_string())));
        let mut subject = BlockchainBridge::new(
            Box::new(blockchain_interface_mock),
            Box::new(PersistentConfigurationMock::default()),
            false,
            None,
        );
        subject
            .payment_confirmation
            //due to this None we would've panicked if we tried to send a msg
            .report_transaction_receipts_sub_opt = None;
        let msg = RequestTransactionReceipts {
            pending_payable: vec![fingerprint_1, fingerprint_2],
            response_skeleton_opt: None,
        };

        let _ = subject.handle_scan(
            BlockchainBridge::handle_request_transaction_receipts,
            ScanType::PendingPayables,
            &msg,
        );

        let get_transaction_receipts_params = get_transaction_receipt_params_arc.lock().unwrap();
        assert_eq!(*get_transaction_receipts_params, vec![hash_1]);
        TestLogHandler::new().exists_log_containing("WARN: BlockchainBridge: Aborting scanning; request of a transaction \
         receipt for '0x000000000000000000000000000000000000000000000000000000000001b2e6' failed due to 'QueryFailed(\"booga\")'");
    }

    #[test]
    fn handle_retrieve_transactions_sends_received_payments_back_to_accountant() {
        let retrieve_transactions_params_arc = Arc::new(Mutex::new(vec![]));
        let system =
            System::new("handle_retrieve_transactions_sends_received_payments_back_to_accountant");
        let (accountant, _, accountant_recording_arc) = make_recorder();
        let earning_wallet = make_wallet("somewallet");
        let amount = 42;
        let amount2 = 55;
        let expected_transactions = RetrievedBlockchainTransactions {
            new_start_block: 1234,
            transactions: vec![
                BlockchainTransaction {
                    block_number: 7,
                    from: earning_wallet.clone(),
                    wei_amount: amount,
                },
                BlockchainTransaction {
                    block_number: 9,
                    from: earning_wallet.clone(),
                    wei_amount: amount2,
                },
            ],
        };
        let blockchain_interface_mock = BlockchainInterfaceMock::default()
            .retrieve_transactions_params(&retrieve_transactions_params_arc)
            .retrieve_transactions_result(Ok(expected_transactions.clone()));
        let set_start_block_params_arc = Arc::new(Mutex::new(vec![]));
        let persistent_config = PersistentConfigurationMock::new()
            .start_block_result(Ok(6))
            .set_start_block_params(&set_start_block_params_arc)
            .set_start_block_result(Ok(()));
        let subject = BlockchainBridge::new(
            Box::new(blockchain_interface_mock),
            Box::new(persistent_config),
            false,
            Some(make_wallet("consuming")),
        );
        let addr = subject.start();
        let subject_subs = BlockchainBridge::make_subs_from(&addr);
        let peer_actors = peer_actors_builder().accountant(accountant).build();
        send_bind_message!(subject_subs, peer_actors);
        let retrieve_transactions = RetrieveTransactions {
            recipient: earning_wallet.clone(),
            response_skeleton_opt: Some(ResponseSkeleton {
                client_id: 1234,
                context_id: 4321,
            }),
        };
        let before = SystemTime::now();

        let _ = addr.try_send(retrieve_transactions).unwrap();

        System::current().stop();
        system.run();
        let after = SystemTime::now();
        let set_start_block_params = set_start_block_params_arc.lock().unwrap();
        assert_eq!(*set_start_block_params, vec![1234]);
        let retrieve_transactions_params = retrieve_transactions_params_arc.lock().unwrap();
        assert_eq!(*retrieve_transactions_params, vec![(6, earning_wallet)]);
        let accountant_received_payment = accountant_recording_arc.lock().unwrap();
        assert_eq!(accountant_received_payment.len(), 1);
        let received_payments = accountant_received_payment.get_record::<ReceivedPayments>(0);
        check_timestamp(before, received_payments.timestamp, after);
        assert_eq!(
            received_payments,
            &ReceivedPayments {
                timestamp: received_payments.timestamp,
                payments: expected_transactions.transactions,
                response_skeleton_opt: Some(ResponseSkeleton {
                    client_id: 1234,
                    context_id: 4321
                }),
            }
        );
    }

    #[test]
    fn processing_of_received_payments_continues_even_if_no_payments_are_detected() {
        init_test_logging();
        let blockchain_interface_mock = BlockchainInterfaceMock::default()
            .retrieve_transactions_result(Ok(RetrievedBlockchainTransactions {
                new_start_block: 7,
                transactions: vec![],
            }));
        let set_start_block_params_arc = Arc::new(Mutex::new(vec![]));
        let persistent_config = PersistentConfigurationMock::new()
            .start_block_result(Ok(6))
            .set_start_block_params(&set_start_block_params_arc)
            .set_start_block_result(Ok(()));
        let (accountant, _, accountant_recording_arc) = make_recorder();
        let system = System::new(
            "processing_of_received_payments_continues_even_if_no_payments_are_detected",
        );
        let subject = BlockchainBridge::new(
            Box::new(blockchain_interface_mock),
            Box::new(persistent_config),
            false,
            None, //not needed in this test
        );
        let addr = subject.start();
        let subject_subs = BlockchainBridge::make_subs_from(&addr);
        let peer_actors = peer_actors_builder().accountant(accountant).build();
        send_bind_message!(subject_subs, peer_actors);
        let retrieve_transactions = RetrieveTransactions {
            recipient: make_wallet("somewallet"),
            response_skeleton_opt: Some(ResponseSkeleton {
                client_id: 1234,
                context_id: 4321,
            }),
        };
        let before = SystemTime::now();

        let _ = addr.try_send(retrieve_transactions).unwrap();

        System::current().stop();
        system.run();
        let after = SystemTime::now();
        let set_start_block_params = set_start_block_params_arc.lock().unwrap();
        assert_eq!(*set_start_block_params, vec![7]);
        let accountant_received_payment = accountant_recording_arc.lock().unwrap();
        let received_payments = accountant_received_payment.get_record::<ReceivedPayments>(0);
        check_timestamp(before, received_payments.timestamp, after);
        assert_eq!(
            received_payments,
            &ReceivedPayments {
                timestamp: received_payments.timestamp,
                payments: vec![],
                response_skeleton_opt: Some(ResponseSkeleton {
                    client_id: 1234,
                    context_id: 4321
                }),
            }
        );
        TestLogHandler::new()
            .exists_log_containing("DEBUG: BlockchainBridge: No new receivable detected");
    }

    #[test]
    #[should_panic(
        expected = "Cannot retrieve start block from database; payments to you may not be processed: TransactionError"
    )]
    fn handle_retrieve_transactions_panics_if_start_block_cannot_be_read() {
        let persistent_config = PersistentConfigurationMock::new()
            .start_block_result(Err(PersistentConfigError::TransactionError));
        let mut subject = BlockchainBridge::new(
            Box::new(BlockchainInterfaceMock::default()),
            Box::new(persistent_config),
            false,
            None, //not needed in this test
        );
        let retrieve_transactions = RetrieveTransactions {
            recipient: make_wallet("somewallet"),
            response_skeleton_opt: None,
        };

        let _ = subject.handle_retrieve_transactions(&retrieve_transactions);
    }

    #[test]
    #[should_panic(
        expected = "Cannot set start block in database; payments to you may not be processed: TransactionError"
    )]
    fn handle_retrieve_transactions_panics_if_start_block_cannot_be_written() {
        let persistent_config = PersistentConfigurationMock::new()
            .start_block_result(Ok(1234))
            .set_start_block_result(Err(PersistentConfigError::TransactionError));
        let blockchain_interface = BlockchainInterfaceMock::default().retrieve_transactions_result(
            Ok(RetrievedBlockchainTransactions {
                new_start_block: 1234,
                transactions: vec![BlockchainTransaction {
                    block_number: 1000,
                    from: make_wallet("somewallet"),
                    wei_amount: 2345,
                }],
            }),
        );
        let mut subject = BlockchainBridge::new(
            Box::new(blockchain_interface),
            Box::new(persistent_config),
            false,
            None, //not needed in this test
        );
        let retrieve_transactions = RetrieveTransactions {
            recipient: make_wallet("somewallet"),
            response_skeleton_opt: None,
        };

        let _ = subject.handle_retrieve_transactions(&retrieve_transactions);
    }

    fn success_handler(
        _bcb: &mut BlockchainBridge,
        _msg: &RetrieveTransactions,
    ) -> Result<(), String> {
        Ok(())
    }

    fn failure_handler(
        _bcb: &mut BlockchainBridge,
        _msg: &RetrieveTransactions,
    ) -> Result<(), String> {
        Err("My tummy hurts".to_string())
    }

    #[test]
    fn handle_scan_handles_success() {
        let (accountant, _, accountant_recording_arc) = make_recorder();
        let mut subject = BlockchainBridge::new(
            Box::new(BlockchainInterfaceMock::default()),
            Box::new(PersistentConfigurationMock::new()),
            false,
            None, //not needed in this test
        );
        let system = System::new("test");
        subject.scan_error_subs_opt = Some(accountant.start().recipient());
        let retrieve_transactions = RetrieveTransactions {
            recipient: make_wallet("somewallet"),
            response_skeleton_opt: Some(ResponseSkeleton {
                client_id: 1234,
                context_id: 4321,
            }),
        };

        subject.handle_scan(
            success_handler,
            ScanType::Receivables,
            &retrieve_transactions,
        );

        System::current().stop();
        system.run();
        let accountant_recording = accountant_recording_arc.lock().unwrap();
        assert_eq!(accountant_recording.len(), 0);
    }

    #[test]
    fn handle_scan_handles_failure_without_skeleton() {
        init_test_logging();
        let (accountant, _, accountant_recording_arc) = make_recorder();
        let mut subject = BlockchainBridge::new(
            Box::new(BlockchainInterfaceMock::default()),
            Box::new(PersistentConfigurationMock::new()),
            false,
            None, //not needed in this test
        );
        let system = System::new("test");
        subject.scan_error_subs_opt = Some(accountant.start().recipient());
        let retrieve_transactions = RetrieveTransactions {
            recipient: make_wallet("somewallet"),
            response_skeleton_opt: None,
        };

        subject.handle_scan(
            failure_handler,
            ScanType::Receivables,
            &retrieve_transactions,
        );

        System::current().stop();
        system.run();
        let accountant_recording = accountant_recording_arc.lock().unwrap();
        assert_eq!(accountant_recording.len(), 0);
        TestLogHandler::new().exists_log_containing("WARN: BlockchainBridge: My tummy hurts");
    }

    #[test]
    fn handle_scan_handles_failure_with_skeleton() {
        init_test_logging();
        let (accountant, _, accountant_recording_arc) = make_recorder();
        let mut subject = BlockchainBridge::new(
            Box::new(BlockchainInterfaceMock::default()),
            Box::new(PersistentConfigurationMock::new()),
            false,
            None, //not needed in this test
        );
        let system = System::new("test");
        subject.scan_error_subs_opt = Some(accountant.start().recipient());
        let retrieve_transactions = RetrieveTransactions {
            recipient: make_wallet("somewallet"),
            response_skeleton_opt: Some(ResponseSkeleton {
                client_id: 1234,
                context_id: 4321,
            }),
        };

        subject.handle_scan(
            failure_handler,
            ScanType::Receivables,
            &retrieve_transactions,
        );

        System::current().stop();
        system.run();
        let accountant_recording = accountant_recording_arc.lock().unwrap();
        assert_eq!(
            accountant_recording.get_record::<ScanError>(0),
            &ScanError {
                scan_type: ScanType::Receivables,
                response_skeleton: ResponseSkeleton {
                    client_id: 1234,
                    context_id: 4321
                },
                msg: "My tummy hurts".to_string()
            }
        );
        TestLogHandler::new().exists_log_containing("WARN: BlockchainBridge: My tummy hurts");
    }

    #[test]
    #[should_panic(
        expected = "panic message (processed with: node_lib::sub_lib::utils::crash_request_analyzer)"
    )]
    fn blockchain_bridge_can_be_crashed_properly_but_not_improperly() {
        let crashable = true;
        let subject = BlockchainBridge::new(
            Box::new(BlockchainInterfaceMock::default()),
            Box::new(PersistentConfigurationMock::default()),
            crashable,
            None,
        );

        prove_that_crash_request_handler_is_hooked_up(subject, CRASH_KEY);
    }
}<|MERGE_RESOLUTION|>--- conflicted
+++ resolved
@@ -240,12 +240,8 @@
             self.sent_payable_subs_opt
                 .as_ref()
                 .expect("Accountant is unbound")
-<<<<<<< HEAD
                 .try_send(SentPayables {
-=======
-                .try_send(SentPayable {
                     timestamp: SystemTime::now(),
->>>>>>> b487dc72
                     payable: payments,
                     response_skeleton_opt: skeleton,
                 })
@@ -700,19 +696,12 @@
         );
         let accountant_received_payment = accountant_recording_arc.lock().unwrap();
         assert_eq!(accountant_received_payment.len(), 1);
-<<<<<<< HEAD
         let sent_payments_msg = accountant_received_payment.get_record::<SentPayables>(0);
+        check_timestamp(before, sent_payments_msg.timestamp, after);
         assert_eq!(
             *sent_payments_msg,
             SentPayables {
-=======
-        let sent_payments_msg = accountant_received_payment.get_record::<SentPayable>(0);
-        check_timestamp(before, sent_payments_msg.timestamp, after);
-        assert_eq!(
-            *sent_payments_msg,
-            SentPayable {
                 timestamp: sent_payments_msg.timestamp,
->>>>>>> b487dc72
                 payable: vec![
                     Ok(Payable {
                         to: make_wallet("blah"),
