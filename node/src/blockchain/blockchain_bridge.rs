--- conflicted
+++ resolved
@@ -23,6 +23,7 @@
 use crate::db_config::persistent_configuration::{
     PersistentConfiguration, PersistentConfigurationReal,
 };
+use crate::sub_lib::accountant::DetailedScanType;
 use crate::sub_lib::blockchain_bridge::{BlockchainBridgeSubs, OutboundPaymentsInstructions};
 use crate::sub_lib::peer_actors::BindMessage;
 use crate::sub_lib::utils::{db_connection_launch_panic, handle_ui_crash_request};
@@ -45,13 +46,6 @@
 use std::sync::{Arc, Mutex};
 use std::time::SystemTime;
 use web3::types::H256;
-<<<<<<< HEAD
-use masq_lib::constants::DEFAULT_GAS_PRICE_MARGIN;
-use crate::blockchain::blockchain_agent::BlockchainAgent;
-use crate::blockchain::blockchain_interface::blockchain_interface_web3::lower_level_interface_web3::{TransactionReceiptResult, TxStatus};
-use crate::sub_lib::accountant::DetailedScanType;
-=======
->>>>>>> ca6cb36a
 
 pub const CRASH_KEY: &str = "BLOCKCHAINBRIDGE";
 pub const DEFAULT_BLOCKCHAIN_SERVICE_URL: &str = "https://0.0.0.0";
@@ -577,15 +571,10 @@
     use crate::node_test_utils::check_timestamp;
     use crate::sub_lib::blockchain_bridge::ConsumingWalletBalances;
     use crate::test_utils::persistent_configuration_mock::PersistentConfigurationMock;
-    use crate::test_utils::recorder::{
-        make_accountant_subs_from_recorder, make_recorder, peer_actors_builder,
-    };
+    use crate::test_utils::recorder::{make_accountant_subs_from_recorder, make_blockchain_bridge_subs_from_recorder, make_recorder, peer_actors_builder};
     use crate::test_utils::recorder_stop_conditions::StopConditions;
     use crate::test_utils::unshared_test_utils::arbitrary_id_stamp::ArbitraryIdStamp;
-    use crate::test_utils::unshared_test_utils::{
-        assert_on_initialization_with_panic_on_migration, configure_default_persistent_config,
-        prove_that_crash_request_handler_is_hooked_up, AssertionsMessage, ZERO,
-    };
+    use crate::test_utils::unshared_test_utils::{assert_on_initialization_with_panic_on_migration, configure_default_persistent_config, prove_that_crash_request_handler_is_hooked_up, AssertionsMessage, SubsFactoryTestAddrLeaker, ZERO};
     use crate::test_utils::{make_paying_wallet, make_wallet};
     use actix::System;
     use ethereum_types::U64;
@@ -613,6 +602,17 @@
             _ctx: &mut Self::Context,
         ) -> Self::Result {
             (msg.assertions)(self)
+        }
+    }
+
+    impl SubsFactory<BlockchainBridge, BlockchainBridgeSubs>
+    for SubsFactoryTestAddrLeaker<BlockchainBridge>
+    {
+        fn make(&self, addr: &Addr<BlockchainBridge>) -> BlockchainBridgeSubs {
+            self.send_leaker_msg_and_return_meaningless_subs(
+                addr,
+                make_blockchain_bridge_subs_from_recorder,
+            )
         }
     }
 
@@ -2205,22 +2205,4 @@
         assert_eq!(increase_gas_price_by_margin(1_000_000_000), 1_300_000_000);
         assert_eq!(increase_gas_price_by_margin(9_000_000_000), 11_700_000_000);
     }
-}
-
-#[cfg(test)]
-pub mod exportable_test_parts {
-    use super::*;
-    use crate::test_utils::recorder::make_blockchain_bridge_subs_from_recorder;
-    use crate::test_utils::unshared_test_utils::SubsFactoryTestAddrLeaker;
-
-    impl SubsFactory<BlockchainBridge, BlockchainBridgeSubs>
-        for SubsFactoryTestAddrLeaker<BlockchainBridge>
-    {
-        fn make(&self, addr: &Addr<BlockchainBridge>) -> BlockchainBridgeSubs {
-            self.send_leaker_msg_and_return_meaningless_subs(
-                addr,
-                make_blockchain_bridge_subs_from_recorder,
-            )
-        }
-    }
 }