--- conflicted
+++ resolved
@@ -36,17 +36,10 @@
 use masq_lib::logger::Logger;
 use masq_lib::messages::ScanType;
 use masq_lib::ui_gateway::NodeFromUiMessage;
-<<<<<<< HEAD
 use masq_lib::utils::to_string;
 use regex::Regex;
 use std::path::Path;
 use std::time::SystemTime;
-=======
-use regex::Regex;
-use std::path::PathBuf;
-use std::time::SystemTime;
-use web3::transports::Http;
->>>>>>> 44193ef2
 use web3::types::{BlockNumber, TransactionReceipt, H256};
 
 pub const CRASH_KEY: &str = "BLOCKCHAINBRIDGE";
@@ -315,15 +308,11 @@
             Ok(Some(mbc)) => mbc,
             _ => u64::MAX,
         };
-<<<<<<< HEAD
         let end_block = match self
             .blockchain_interface
             .lower_interface()
             .get_block_number()
         {
-=======
-        let end_block = match self.blockchain_interface.get_block_number() {
->>>>>>> 44193ef2
             Ok(eb) => {
                 if u64::MAX == max_block_count {
                     BlockNumber::Number(eb)
@@ -542,18 +531,12 @@
     use crate::accountant::scanners::test_utils::protect_payables_in_test;
     use crate::accountant::test_utils::make_pending_payable_fingerprint;
     use crate::blockchain::bip32::Bip32EncryptionKeyProvider;
-<<<<<<< HEAD
     use crate::blockchain::blockchain_interface::blockchain_interface_null::BlockchainInterfaceNull;
     use crate::blockchain::blockchain_interface::data_structures::errors::{
         BlockchainAgentBuildError, PayableTransactionError,
     };
     use crate::blockchain::blockchain_interface::data_structures::{
         BlockchainTransaction, RetrievedBlockchainTransactions,
-=======
-    use crate::blockchain::blockchain_interface::ProcessedPayableFallible::Correct;
-    use crate::blockchain::blockchain_interface::{
-        BlockchainError, BlockchainTransaction, LatestBlockNumber, RetrievedBlockchainTransactions,
->>>>>>> 44193ef2
     };
     use crate::blockchain::blockchain_interface::lower_level_interface::LatestBlockNumber;
     use crate::blockchain::blockchain_interface::test_utils::LowerBCIMock;
@@ -1140,20 +1123,13 @@
             .system_stop_conditions(match_every_type_id!(ScanError))
             .start()
             .recipient();
-<<<<<<< HEAD
         let lower_interface = LowerBCIMock::default()
             .get_block_number_result(LatestBlockNumber::Ok(U64::from(1234u64)));
-=======
->>>>>>> 44193ef2
         let blockchain_interface = BlockchainInterfaceMock::default()
             .retrieve_transactions_result(Err(BlockchainError::QueryFailed(
                 "we have no luck".to_string(),
             )))
-<<<<<<< HEAD
-            .helpers_results(Box::new(lower_interface));
-=======
-            .get_block_number_result(LatestBlockNumber::Ok(U64::from(1234u64)));
->>>>>>> 44193ef2
+            .lower_interface_results(Box::new(lower_interface));
         let persistent_config = PersistentConfigurationMock::new()
             .max_block_count_result(Ok(Some(100_000)))
             .start_block_result(Ok(5)); // no set_start_block_result: set_start_block() must not be called
@@ -1442,32 +1418,20 @@
                 },
             ],
         };
-<<<<<<< HEAD
-        let rpc_helpers = LowerBCIMock::default().get_block_number_result(LatestBlockNumber::Err(
-            BlockchainError::QueryFailed("Failed to read the latest block number".to_string()),
-        ));
+        let lower_interface =
+            LowerBCIMock::default().get_block_number_result(LatestBlockNumber::Err(
+                BlockchainError::QueryFailed("Failed to read the latest block number".to_string()),
+            ));
         let blockchain_interface_mock = BlockchainInterfaceMock::default()
             .retrieve_transactions_params(&retrieve_transactions_params_arc)
             .retrieve_transactions_result(Ok(expected_transactions.clone()))
-            .helpers_results(Box::new(rpc_helpers));
-=======
-        let blockchain_interface_mock = BlockchainInterfaceMock::default()
-            .retrieve_transactions_params(&retrieve_transactions_params_arc)
-            .retrieve_transactions_result(Ok(expected_transactions.clone()))
-            .get_block_number_result(LatestBlockNumber::Err(BlockchainError::QueryFailed(
-                "Failed to read the latest block number".to_string(),
-            )));
->>>>>>> 44193ef2
+            .lower_interface_results(Box::new(lower_interface));
         let set_start_block_params_arc = Arc::new(Mutex::new(vec![]));
         let persistent_config = PersistentConfigurationMock::new()
             .max_block_count_result(Ok(Some(10000u64)))
             .start_block_result(Ok(6))
             .set_start_block_params(&set_start_block_params_arc)
             .set_start_block_result(Ok(()));
-<<<<<<< HEAD
-=======
-
->>>>>>> 44193ef2
         let subject = BlockchainBridge::new(
             Box::new(blockchain_interface_mock),
             Box::new(persistent_config),
@@ -1548,18 +1512,11 @@
             ],
         };
         let latest_block_number = LatestBlockNumber::Ok(1024u64.into());
-<<<<<<< HEAD
-        let rpc_helpers = LowerBCIMock::default().get_block_number_result(latest_block_number);
+        let lower_interface = LowerBCIMock::default().get_block_number_result(latest_block_number);
         let blockchain_interface_mock = BlockchainInterfaceMock::default()
             .retrieve_transactions_params(&retrieve_transactions_params_arc)
             .retrieve_transactions_result(Ok(expected_transactions.clone()))
-            .helpers_results(Box::new(rpc_helpers));
-=======
-        let blockchain_interface_mock = BlockchainInterfaceMock::default()
-            .retrieve_transactions_params(&retrieve_transactions_params_arc)
-            .retrieve_transactions_result(Ok(expected_transactions.clone()))
-            .get_block_number_result(latest_block_number);
->>>>>>> 44193ef2
+            .lower_interface_results(Box::new(lower_interface));
         let set_start_block_params_arc = Arc::new(Mutex::new(vec![]));
         let persistent_config = PersistentConfigurationMock::new()
             .max_block_count_result(Ok(Some(10000u64)))
@@ -1621,17 +1578,13 @@
     #[test]
     fn processing_of_received_payments_continues_even_if_no_payments_are_detected() {
         init_test_logging();
-        let rpc_helpers = LowerBCIMock::default().get_block_number_result(Ok(0u64.into()));
+        let lower_interface = LowerBCIMock::default().get_block_number_result(Ok(0u64.into()));
         let blockchain_interface_mock = BlockchainInterfaceMock::default()
             .retrieve_transactions_result(Ok(RetrievedBlockchainTransactions {
                 new_start_block: 7,
                 transactions: vec![],
             }))
-<<<<<<< HEAD
-            .helpers_results(Box::new(rpc_helpers));
-=======
-            .get_block_number_result(Ok(0u64.into()));
->>>>>>> 44193ef2
+            .lower_interface_results(Box::new(lower_interface));
         let set_start_block_params_arc = Arc::new(Mutex::new(vec![]));
         let persistent_config = PersistentConfigurationMock::new()
             .max_block_count_result(Ok(Some(10000u64)))
@@ -1691,14 +1644,9 @@
         expected = "Cannot retrieve start block from database; payments to you may not be processed: TransactionError"
     )]
     fn handle_retrieve_transactions_panics_if_start_block_cannot_be_read() {
-<<<<<<< HEAD
-        let rpc_helpers = LowerBCIMock::default().get_block_number_result(Ok(0u64.into()));
+        let lower_interface = LowerBCIMock::default().get_block_number_result(Ok(0u64.into()));
         let blockchain_interface =
-            BlockchainInterfaceMock::default().helpers_results(Box::new(rpc_helpers));
-=======
-        let blockchain_interface =
-            BlockchainInterfaceMock::default().get_block_number_result(Ok(0u64.into()));
->>>>>>> 44193ef2
+            BlockchainInterfaceMock::default().lower_interface_results(Box::new(lower_interface));
         let persistent_config = PersistentConfigurationMock::new()
             .start_block_result(Err(PersistentConfigError::TransactionError));
         let mut subject = BlockchainBridge::new(
@@ -1724,13 +1672,8 @@
             .start_block_result(Ok(1234))
             .set_start_block_result(Err(PersistentConfigError::TransactionError))
             .max_block_count_result(Ok(Some(10000u64)));
-<<<<<<< HEAD
-        let rpc_helpers = LowerBCIMock::default().get_block_number_result(Ok(0u64.into()));
+        let lower_interface = LowerBCIMock::default().get_block_number_result(Ok(0u64.into()));
         let blockchain_interface = BlockchainInterfaceMock::default()
-=======
-        let blockchain_interface = BlockchainInterfaceMock::default()
-            .get_block_number_result(Ok(0u64.into()))
->>>>>>> 44193ef2
             .retrieve_transactions_result(Ok(RetrievedBlockchainTransactions {
                 new_start_block: 1234,
                 transactions: vec![BlockchainTransaction {
@@ -1738,12 +1681,8 @@
                     from: make_wallet("somewallet"),
                     wei_amount: 2345,
                 }],
-<<<<<<< HEAD
             }))
-            .helpers_results(Box::new(rpc_helpers));
-=======
-            }));
->>>>>>> 44193ef2
+            .lower_interface_results(Box::new(lower_interface));
         let mut subject = BlockchainBridge::new(
             Box::new(blockchain_interface),
             Box::new(persistent_config),
