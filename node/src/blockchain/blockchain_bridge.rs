// Copyright (c) 2019, MASQ (https://masq.ai) and/or its affiliates. All rights reserved.

use crate::accountant::db_access_objects::payable_dao::PayableAccount;
use crate::accountant::scanners::mid_scan_msg_handling::payable_scanner::blockchain_agent::BlockchainAgent;
use crate::accountant::scanners::mid_scan_msg_handling::payable_scanner::msgs::{
    BlockchainAgentWithContextMessage, QualifiedPayablesMessage,
};
use crate::accountant::{
    ReceivedPayments, ResponseSkeleton, ScanError, SentPayables, SkeletonOptHolder,
};
use crate::accountant::{ReportTransactionReceipts, RequestTransactionReceipts};
use crate::actor_system_factory::SubsFactory;
use crate::blockchain::blockchain_interface::blockchain_interface_null::BlockchainInterfaceNull;
use crate::blockchain::blockchain_interface::data_structures::errors::{
    BlockchainError, PayableTransactionError,
};
use crate::blockchain::blockchain_interface::data_structures::ProcessedPayableFallible;
use crate::blockchain::blockchain_interface::BlockchainInterface;
use crate::blockchain::blockchain_interface_initializer::BlockchainInterfaceInitializer;
use crate::database::db_initializer::{DbInitializationConfig, DbInitializer, DbInitializerReal};
use crate::db_config::config_dao::ConfigDaoReal;
use crate::db_config::persistent_configuration::{
    PersistentConfiguration, PersistentConfigurationReal,
};
use crate::sub_lib::blockchain_bridge::{BlockchainBridgeSubs, OutboundPaymentsInstructions};
use crate::sub_lib::peer_actors::BindMessage;
use crate::sub_lib::utils::{db_connection_launch_panic, handle_ui_crash_request};
use crate::sub_lib::wallet::Wallet;
use actix::Actor;
use actix::Context;
use actix::Handler;
use actix::Message;
use actix::{Addr, Recipient};
use itertools::Itertools;
use masq_lib::blockchains::chains::Chain;
use masq_lib::constants::DEFAULT_MAX_BLOCK_COUNT;
use masq_lib::logger::Logger;
use masq_lib::messages::ScanType;
use masq_lib::ui_gateway::NodeFromUiMessage;
use masq_lib::utils::to_string;
use regex::Regex;
use std::path::Path;
use std::time::SystemTime;
use web3::types::{BlockNumber, TransactionReceipt, H256};

pub const CRASH_KEY: &str = "BLOCKCHAINBRIDGE";

pub struct BlockchainBridge {
    blockchain_interface: Box<dyn BlockchainInterface>,
    logger: Logger,
    persistent_config: Box<dyn PersistentConfiguration>,
    sent_payable_subs_opt: Option<Recipient<SentPayables>>,
    payable_payments_setup_subs_opt: Option<Recipient<BlockchainAgentWithContextMessage>>,
    received_payments_subs_opt: Option<Recipient<ReceivedPayments>>,
    scan_error_subs_opt: Option<Recipient<ScanError>>,
    crashable: bool,
    pending_payable_confirmation: TransactionConfirmationTools,
}

struct TransactionConfirmationTools {
    new_pp_fingerprints_sub_opt: Option<Recipient<PendingPayableFingerprintSeeds>>,
    report_transaction_receipts_sub_opt: Option<Recipient<ReportTransactionReceipts>>,
}

impl Actor for BlockchainBridge {
    type Context = Context<Self>;
}

impl Handler<BindMessage> for BlockchainBridge {
    type Result = ();

    fn handle(&mut self, msg: BindMessage, _ctx: &mut Self::Context) -> Self::Result {
        self.pending_payable_confirmation
            .new_pp_fingerprints_sub_opt =
            Some(msg.peer_actors.accountant.init_pending_payable_fingerprints);
        self.pending_payable_confirmation
            .report_transaction_receipts_sub_opt =
            Some(msg.peer_actors.accountant.report_transaction_receipts);
        self.payable_payments_setup_subs_opt =
            Some(msg.peer_actors.accountant.report_payable_payments_setup);
        self.sent_payable_subs_opt = Some(msg.peer_actors.accountant.report_sent_payments);
        self.received_payments_subs_opt = Some(msg.peer_actors.accountant.report_inbound_payments);
        self.scan_error_subs_opt = Some(msg.peer_actors.accountant.scan_errors);
        // There's a multinode integration test looking for this message
        debug!(self.logger, "Received BindMessage");
    }
}

#[derive(Debug, PartialEq, Eq, Message, Clone)]
pub struct RetrieveTransactions {
    pub recipient: Wallet,
    pub response_skeleton_opt: Option<ResponseSkeleton>,
}

impl SkeletonOptHolder for RetrieveTransactions {
    fn skeleton_opt(&self) -> Option<ResponseSkeleton> {
        self.response_skeleton_opt
    }
}

impl Handler<RetrieveTransactions> for BlockchainBridge {
    type Result = ();

    fn handle(
        &mut self,
        msg: RetrieveTransactions,
        _ctx: &mut Self::Context,
    ) -> <Self as Handler<RetrieveTransactions>>::Result {
        self.handle_scan(
            Self::handle_retrieve_transactions,
            ScanType::Receivables,
            msg,
        )
    }
}

impl Handler<RequestTransactionReceipts> for BlockchainBridge {
    type Result = ();

    fn handle(&mut self, msg: RequestTransactionReceipts, _ctx: &mut Self::Context) {
        self.handle_scan(
            Self::handle_request_transaction_receipts,
            ScanType::PendingPayables,
            msg,
        )
    }
}

impl Handler<QualifiedPayablesMessage> for BlockchainBridge {
    type Result = ();

    fn handle(&mut self, msg: QualifiedPayablesMessage, _ctx: &mut Self::Context) {
        self.handle_scan(Self::handle_qualified_payable_msg, ScanType::Payables, msg);
    }
}

impl Handler<OutboundPaymentsInstructions> for BlockchainBridge {
    type Result = ();

    fn handle(&mut self, msg: OutboundPaymentsInstructions, _ctx: &mut Self::Context) {
        self.handle_scan(
            Self::handle_outbound_payments_instructions,
            ScanType::Payables,
            msg,
        )
    }
}

#[derive(Debug, Clone, PartialEq, Eq, Message)]
pub struct PendingPayableFingerprintSeeds {
    pub batch_wide_timestamp: SystemTime,
    pub hashes_and_balances: Vec<(H256, u128)>,
}

#[derive(Debug, PartialEq, Eq, Clone)]
pub struct PendingPayableFingerprint {
    // Sqlite begins counting from 1
    pub rowid: u64,
    pub timestamp: SystemTime,
    pub hash: H256,
    // We have Sqlite begin counting from 1
    pub attempt: u16,
    pub amount: u128,
    pub process_error: Option<String>,
}

impl Handler<NodeFromUiMessage> for BlockchainBridge {
    type Result = ();

    fn handle(&mut self, msg: NodeFromUiMessage, _ctx: &mut Self::Context) -> Self::Result {
        handle_ui_crash_request(msg, &self.logger, self.crashable, CRASH_KEY)
    }
}

impl BlockchainBridge {
    pub fn new(
        blockchain_interface: Box<dyn BlockchainInterface>,
        persistent_config: Box<dyn PersistentConfiguration>,
        crashable: bool,
    ) -> BlockchainBridge {
        BlockchainBridge {
            blockchain_interface,
            persistent_config,
            sent_payable_subs_opt: None,
            payable_payments_setup_subs_opt: None,
            received_payments_subs_opt: None,
            scan_error_subs_opt: None,
            crashable,
            logger: Logger::new("BlockchainBridge"),
            pending_payable_confirmation: TransactionConfirmationTools {
                new_pp_fingerprints_sub_opt: None,
                report_transaction_receipts_sub_opt: None,
            },
        }
    }

    pub fn initialize_persistent_configuration(
        data_directory: &Path,
    ) -> Box<dyn PersistentConfiguration> {
        let config_dao = Box::new(ConfigDaoReal::new(
            DbInitializerReal::default()
                .initialize(data_directory, DbInitializationConfig::panic_on_migration())
                .unwrap_or_else(|err| db_connection_launch_panic(err, data_directory)),
        ));
        Box::new(PersistentConfigurationReal::new(config_dao))
    }

    pub fn initialize_blockchain_interface(
        blockchain_service_url_opt: Option<String>,
        chain: Chain,
    ) -> Box<dyn BlockchainInterface> {
        match blockchain_service_url_opt {
            Some(url) => {
                // TODO if we decided to have interchangeably runtime switchable or simultaneously usable interfaces we will
                // probably want to make BlockchainInterfaceInitializer a collaborator that's a part of the actor
                BlockchainInterfaceInitializer {}.initialize_interface(&url, chain)
            }
            None => Box::new(BlockchainInterfaceNull::default()),
        }
    }

    pub fn make_subs_from(addr: &Addr<BlockchainBridge>) -> BlockchainBridgeSubs {
        BlockchainBridgeSubs {
            bind: recipient!(addr, BindMessage),
            outbound_payments_instructions: recipient!(addr, OutboundPaymentsInstructions),
            qualified_payables: recipient!(addr, QualifiedPayablesMessage),
            retrieve_transactions: recipient!(addr, RetrieveTransactions),
            ui_sub: recipient!(addr, NodeFromUiMessage),
            request_transaction_receipts: recipient!(addr, RequestTransactionReceipts),
        }
    }

    fn handle_qualified_payable_msg(
        &mut self,
        incoming_message: QualifiedPayablesMessage,
    ) -> Result<(), String> {
        let agent = self
            .blockchain_interface
            .build_blockchain_agent(&incoming_message.consuming_wallet, &*self.persistent_config)
            .map_err(to_string)?;

        let outgoing_message = BlockchainAgentWithContextMessage::new(
            incoming_message.protected_qualified_payables,
            agent,
            incoming_message.response_skeleton_opt,
        );

        self.payable_payments_setup_subs_opt
            .as_ref()
            .expect("Accountant is unbound")
            .try_send(outgoing_message)
            .expect("Accountant is dead");

        Ok(())
    }

    fn handle_outbound_payments_instructions(
        &mut self,
        msg: OutboundPaymentsInstructions,
    ) -> Result<(), String> {
        let skeleton_opt = msg.response_skeleton_opt;
        let agent = msg.agent;
        let checked_accounts = msg.affordable_accounts;
        let result = self.process_payments(agent, checked_accounts);

        let locally_produced_result = match &result {
            Err(e) => Err(format!("ReportAccountsPayable: {}", e)),
            Ok(_) => Ok(()),
        };

        self.sent_payable_subs_opt
            .as_ref()
            .expect("Accountant is unbound")
            .try_send(SentPayables {
                payment_procedure_result: result,
                response_skeleton_opt: skeleton_opt,
            })
            .expect("Accountant is dead");

        locally_produced_result
    }

    fn handle_retrieve_transactions(&mut self, msg: RetrieveTransactions) -> Result<(), String> {
        let start_block_nbr = match self.persistent_config.start_block() {
            Ok(Some(sb)) => sb,
            Ok(None) => u64::MAX,
            Err(e) => panic!("Cannot retrieve start block from database; payments to you may not be processed: {:?}", e)
        };
        let max_block_count = match self.persistent_config.max_block_count() {
            Ok(Some(mbc)) => mbc,
            _ => DEFAULT_MAX_BLOCK_COUNT,
        };
        let use_unlimited_block_count_range = u64::MAX == max_block_count;
        let use_latest_block = u64::MAX == start_block_nbr;
        let end_block = match self
            .blockchain_interface
            .lower_interface()
            .get_block_number()
        {
            Ok(eb) => {
                if use_unlimited_block_count_range || use_latest_block {
                    BlockNumber::Number(eb)
                } else {
                    BlockNumber::Number(eb.as_u64().min(start_block_nbr + max_block_count).into())
                }
            }
            Err(e) => {
                if use_unlimited_block_count_range || use_latest_block {
                    debug!(
                        self.logger,
                        "Using 'latest' block number instead of a literal number. {:?}", e
                    );
                    BlockNumber::Latest
                } else {
                    debug!(
                        self.logger,
                        "Using '{}' ending block number. {:?}",
                        start_block_nbr + max_block_count,
                        e
                    );
                    BlockNumber::Number((start_block_nbr + max_block_count).into())
                }
            }
        };
        let start_block = if use_latest_block {
            end_block
        } else {
            BlockNumber::Number(start_block_nbr.into())
        };
        let retrieved_transactions =
            self.blockchain_interface
                .retrieve_transactions(start_block, end_block, &msg.recipient);
        match retrieved_transactions {
            Ok(transactions) => {
                if let BlockNumber::Number(new_start_block_number) = transactions.new_start_block {
                    if transactions.transactions.is_empty() {
                        debug!(self.logger, "No new receivable detected");
                    }
                    self.received_payments_subs_opt
                        .as_ref()
                        .expect("Accountant is unbound")
                        .try_send(ReceivedPayments {
                            timestamp: SystemTime::now(),
                            payments: transactions.transactions,
                            new_start_block: new_start_block_number.as_u64(),
                            response_skeleton_opt: msg.response_skeleton_opt,
                        })
                        .expect("Accountant is dead.");
                }
                Ok(())
            }
            Err(e) => {
                if let Some(max_block_count) = self.extract_max_block_count(e.clone()) {
                    debug!(self.logger, "Writing max_block_count({})", &max_block_count);
                    self.persistent_config
                        .set_max_block_count(Some(max_block_count))
<<<<<<< HEAD
                        .unwrap_or_else(|_| panic!("Writing max_block_count failed: {:?}", e));
=======
                        .map_or_else(
                            |_| {
                                warning!(self.logger, "{} update max_block_count to {}. Scheduling next scan with that limit.", e, &max_block_count);
                                Err(format!("{} updated max_block_count to {}. Scheduling next scan with that limit.", e, &max_block_count))
                            },
                            |e| {
                                warning!(self.logger, "Writing max_block_count failed: {:?}", e);
                                Err(format!("Writing max_block_count failed: {:?}", e))
                            },
                        )
                } else {
                    warning!(
                        self.logger,
                        "Attempted to retrieve received payments but failed: {:?}",
                        e
                    );
                    Err(format!(
                        "Attempted to retrieve received payments but failed: {:?}",
                        e
                    ))
>>>>>>> 051c0cd9
                }
                Err(format!("Could not retrieve Transactions: {:?}", e))
            }
        }
    }

    fn handle_request_transaction_receipts(
        &mut self,
        msg: RequestTransactionReceipts,
    ) -> Result<(), String> {
        let init: (
            Vec<Option<TransactionReceipt>>,
            Option<(BlockchainError, H256)>,
        ) = (vec![], None);
        let (vector_of_results, error_opt) = msg.pending_payable.iter().fold(
            init,
            |(mut ok_receipts, err_opt), current_fingerprint| match err_opt {
                None => match self
                    .blockchain_interface
                    .get_transaction_receipt(current_fingerprint.hash)
                {
                    Ok(receipt_opt) => {
                        ok_receipts.push(receipt_opt);
                        (ok_receipts, None)
                    }
                    Err(e) => (ok_receipts, Some((e, current_fingerprint.hash))),
                },
                _ => (ok_receipts, err_opt),
            },
        );
        let pairs = vector_of_results
            .into_iter()
            .zip(msg.pending_payable.into_iter())
            .collect_vec();
        self.pending_payable_confirmation
            .report_transaction_receipts_sub_opt
            .as_ref()
            .expect("Accountant is unbound")
            .try_send(ReportTransactionReceipts {
                fingerprints_with_receipts: pairs,
                response_skeleton_opt: msg.response_skeleton_opt,
            })
            .expect("Accountant is dead");
        if let Some((e, hash)) = error_opt {
            return Err (format! (
                "Aborting scanning; request of a transaction receipt for '{:?}' failed due to '{:?}'",
                hash,
                e
            ));
        }
        Ok(())
    }

    fn handle_scan<M, F>(&mut self, handler: F, scan_type: ScanType, msg: M)
    where
        F: FnOnce(&mut BlockchainBridge, M) -> Result<(), String>,
        M: SkeletonOptHolder,
    {
        let skeleton_opt = msg.skeleton_opt();
        match handler(self, msg) {
            Ok(_r) => (),
            Err(e) => {
                warning!(self.logger, "{}", e);
                self.scan_error_subs_opt
                    .as_ref()
                    .expect("Accountant not bound")
                    .try_send(ScanError {
                        scan_type,
                        response_skeleton_opt: skeleton_opt,
                        msg: e,
                    })
                    .expect("Accountant is dead");
            }
        }
    }

    fn process_payments(
        &self,
        agent: Box<dyn BlockchainAgent>,
        affordable_accounts: Vec<PayableAccount>,
    ) -> Result<Vec<ProcessedPayableFallible>, PayableTransactionError> {
        let new_fingerprints_recipient = self.new_fingerprints_recipient();

        self.blockchain_interface.send_batch_of_payables(
            agent,
            new_fingerprints_recipient,
            &affordable_accounts,
        )
    }

    fn new_fingerprints_recipient(&self) -> &Recipient<PendingPayableFingerprintSeeds> {
        self.pending_payable_confirmation
            .new_pp_fingerprints_sub_opt
            .as_ref()
            .expect("Accountant unbound")
    }

    pub fn extract_max_block_count(&self, error: BlockchainError) -> Option<u64> {
        let regex_result =
            Regex::new(r".* (max: |allowed for your plan: |is limited to |block range limit \(|exceeds max block range )(?P<max_block_count>\d+).*")
                .expect("Invalid regex");
        let max_block_count = match error {
            BlockchainError::QueryFailed(msg) => match regex_result.captures(msg.as_str()) {
                Some(captures) => match captures.name("max_block_count") {
                    Some(m) => match m.as_str().parse::<u64>() {
                        Ok(value) => Some(value),
                        Err(_) => None,
                    },
                    _ => None,
                },
                None => match msg.as_str() {
                    "Got invalid response: Expected batch, got single." => Some(1000),
                    _ => None,
                },
            },
            _ => None,
        };
        max_block_count
    }
}

#[derive(Debug, PartialEq, Eq, Clone)]
struct PendingTxInfo {
    hash: H256,
    when_sent: SystemTime,
}

pub struct BlockchainBridgeSubsFactoryReal {}

impl SubsFactory<BlockchainBridge, BlockchainBridgeSubs> for BlockchainBridgeSubsFactoryReal {
    fn make(&self, addr: &Addr<BlockchainBridge>) -> BlockchainBridgeSubs {
        BlockchainBridge::make_subs_from(addr)
    }
}

#[cfg(test)]
mod tests {
    use super::*;
    use crate::accountant::db_access_objects::payable_dao::PayableAccount;
    use crate::accountant::db_access_objects::pending_payable_dao::PendingPayable;
    use crate::accountant::db_access_objects::utils::from_time_t;
    use crate::accountant::scanners::mid_scan_msg_handling::payable_scanner::test_utils::BlockchainAgentMock;
    use crate::accountant::scanners::test_utils::protect_payables_in_test;
    use crate::accountant::test_utils::make_pending_payable_fingerprint;
    use crate::blockchain::blockchain_interface::blockchain_interface_null::BlockchainInterfaceNull;
    use crate::blockchain::blockchain_interface::data_structures::errors::{
        BlockchainAgentBuildError, PayableTransactionError,
    };
    use crate::blockchain::blockchain_interface::data_structures::{
        BlockchainTransaction, RetrievedBlockchainTransactions,
    };
    use crate::blockchain::blockchain_interface::lower_level_interface::LatestBlockNumber;
    use crate::blockchain::blockchain_interface::test_utils::LowBlockchainIntMock;
    use crate::blockchain::test_utils::{make_tx_hash, BlockchainInterfaceMock};
    use crate::db_config::persistent_configuration::PersistentConfigError;
    use crate::match_every_type_id;
    use crate::node_test_utils::check_timestamp;
    use crate::test_utils::persistent_configuration_mock::PersistentConfigurationMock;
    use crate::test_utils::recorder::{make_recorder, peer_actors_builder};
    use crate::test_utils::recorder_stop_conditions::StopCondition;
    use crate::test_utils::recorder_stop_conditions::StopConditions;
    use crate::test_utils::unshared_test_utils::arbitrary_id_stamp::ArbitraryIdStamp;
    use crate::test_utils::unshared_test_utils::{
        assert_on_initialization_with_panic_on_migration,
        prove_that_crash_request_handler_is_hooked_up, AssertionsMessage,
    };
    use crate::test_utils::{make_paying_wallet, make_wallet};
    use actix::System;
    use ethereum_types::U64;
    use ethsign_crypto::Keccak256;
    use masq_lib::messages::ScanType;
    use masq_lib::test_utils::logging::init_test_logging;
    use masq_lib::test_utils::logging::TestLogHandler;
    use masq_lib::test_utils::utils::{ensure_node_home_directory_exists, TEST_DEFAULT_CHAIN};
    use std::any::TypeId;
    use std::path::Path;
    use std::sync::{Arc, Mutex};
    use std::time::{Duration, SystemTime};
    use web3::types::{TransactionReceipt, H160, H256};

    impl Handler<AssertionsMessage<Self>> for BlockchainBridge {
        type Result = ();

        fn handle(
            &mut self,
            msg: AssertionsMessage<Self>,
            _ctx: &mut Self::Context,
        ) -> Self::Result {
            (msg.assertions)(self)
        }
    }

    #[test]
    fn constants_have_correct_values() {
        assert_eq!(CRASH_KEY, "BLOCKCHAINBRIDGE");
    }

    #[test]
    fn blockchain_interface_null_as_result_of_missing_blockchain_service_url() {
        let result = BlockchainBridge::initialize_blockchain_interface(None, TEST_DEFAULT_CHAIN);

        result
            .as_any()
            .downcast_ref::<BlockchainInterfaceNull>()
            .unwrap();
    }

    #[test]
    fn qualified_payables_msg_is_handled_and_new_msg_with_an_added_blockchain_agent_returns_to_accountant(
    ) {
        let system = System::new(
            "qualified_payables_msg_is_handled_and_new_msg_with_an_added_blockchain_agent_returns_to_accountant",
        );
        let build_blockchain_agent_params_arc = Arc::new(Mutex::new(vec![]));
        let (accountant, _, accountant_recording_arc) = make_recorder();
        let agent_id_stamp = ArbitraryIdStamp::new();
        let agent = BlockchainAgentMock::default().set_arbitrary_id_stamp(agent_id_stamp);
        let blockchain_interface = BlockchainInterfaceMock::default()
            .build_blockchain_agent_params(&build_blockchain_agent_params_arc)
            .build_blockchain_agent_result(Ok(Box::new(agent)));
        let consuming_wallet = make_paying_wallet(b"somewallet");
        let persistent_config_id_stamp = ArbitraryIdStamp::new();
        let persistent_configuration = PersistentConfigurationMock::default()
            .set_arbitrary_id_stamp(persistent_config_id_stamp);
        let wallet_1 = make_wallet("booga");
        let wallet_2 = make_wallet("gulp");
        let qualified_payables = vec![
            PayableAccount {
                wallet: wallet_1.clone(),
                balance_wei: 78_654_321_124,
                last_paid_timestamp: SystemTime::now()
                    .checked_sub(Duration::from_secs(1000))
                    .unwrap(),
                pending_payable_opt: None,
            },
            PayableAccount {
                wallet: wallet_2.clone(),
                balance_wei: 60_457_111_003,
                last_paid_timestamp: SystemTime::now()
                    .checked_sub(Duration::from_secs(500))
                    .unwrap(),
                pending_payable_opt: None,
            },
        ];
        let subject = BlockchainBridge::new(
            Box::new(blockchain_interface),
            Box::new(persistent_configuration),
            false,
        );
        let addr = subject.start();
        let subject_subs = BlockchainBridge::make_subs_from(&addr);
        let peer_actors = peer_actors_builder().accountant(accountant).build();
        let qualified_payables = protect_payables_in_test(qualified_payables.clone());
        let qualified_payables_msg = QualifiedPayablesMessage {
            protected_qualified_payables: qualified_payables.clone(),
            consuming_wallet: consuming_wallet.clone(),
            response_skeleton_opt: Some(ResponseSkeleton {
                client_id: 11122,
                context_id: 444,
            }),
        };
        send_bind_message!(subject_subs, peer_actors);

        addr.try_send(qualified_payables_msg).unwrap();

        System::current().stop();
        system.run();

        let build_blockchain_agent_params = build_blockchain_agent_params_arc.lock().unwrap();
        assert_eq!(
            *build_blockchain_agent_params,
            vec![(consuming_wallet.clone(), persistent_config_id_stamp)]
        );
        let accountant_received_payment = accountant_recording_arc.lock().unwrap();
        let blockchain_agent_with_context_msg_actual: &BlockchainAgentWithContextMessage =
            accountant_received_payment.get_record(0);
        assert_eq!(
            blockchain_agent_with_context_msg_actual.protected_qualified_payables,
            qualified_payables
        );
        assert_eq!(
            blockchain_agent_with_context_msg_actual
                .agent
                .arbitrary_id_stamp(),
            agent_id_stamp
        );
        assert_eq!(accountant_received_payment.len(), 1);
    }

    #[test]
    fn build_of_blockchain_agent_throws_err_out_and_ends_handling_qualified_payables_message() {
        init_test_logging();
        let test_name =
            "build_of_blockchain_agent_throws_err_out_and_ends_handling_qualified_payables_message";
        let (accountant, _, accountant_recording_arc) = make_recorder();
        let scan_error_recipient: Recipient<ScanError> = accountant
            .system_stop_conditions(match_every_type_id!(ScanError))
            .start()
            .recipient();
        let persistent_configuration = PersistentConfigurationMock::default();
        let consuming_wallet = make_wallet(test_name);
        let blockchain_interface = BlockchainInterfaceMock::default()
            .build_blockchain_agent_result(Err(BlockchainAgentBuildError::GasPrice(
                PersistentConfigError::NotPresent,
            )));
        let mut subject = BlockchainBridge::new(
            Box::new(blockchain_interface),
            Box::new(persistent_configuration),
            false,
        );
        subject.logger = Logger::new(test_name);
        subject.scan_error_subs_opt = Some(scan_error_recipient);
        let request = QualifiedPayablesMessage {
            protected_qualified_payables: protect_payables_in_test(vec![PayableAccount {
                wallet: make_wallet("blah"),
                balance_wei: 42,
                last_paid_timestamp: SystemTime::now(),
                pending_payable_opt: None,
            }]),
            consuming_wallet,
            response_skeleton_opt: Some(ResponseSkeleton {
                client_id: 11,
                context_id: 2323,
            }),
        };
        let subject_addr = subject.start();
        let system = System::new(test_name);

        // Don't eliminate or bypass this message as an important check that
        // the Handler employs scan_handle()
        subject_addr.try_send(request).unwrap();

        system.run();
        let recording = accountant_recording_arc.lock().unwrap();
        let message = recording.get_record::<ScanError>(0);
        assert_eq!(recording.len(), 1);
        let expected_error_msg = "Blockchain agent construction failed at fetching gas \
        price from the database: NotPresent";
        assert_eq!(
            message,
            &ScanError {
                scan_type: ScanType::Payables,
                response_skeleton_opt: Some(ResponseSkeleton {
                    client_id: 11,
                    context_id: 2323
                }),
                msg: expected_error_msg.to_string()
            }
        );
        TestLogHandler::new()
            .exists_log_containing(&format!("WARN: {test_name}: {expected_error_msg}"));
    }

    #[test]
    fn handle_outbound_payments_instructions_sees_payments_happen_and_sends_payment_results_back_to_accountant(
    ) {
        let system =
            System::new("handle_outbound_payments_instructions_sees_payments_happen_and_sends_payment_results_back_to_accountant");
        let send_batch_of_payables_params_arc = Arc::new(Mutex::new(vec![]));
        let (accountant, _, accountant_recording_arc) = make_recorder();
        let accountant =
            accountant.system_stop_conditions(match_every_type_id!(PendingPayableFingerprintSeeds));
        let wallet_account_1 = make_wallet("blah");
        let wallet_account_2 = make_wallet("foo");
        let blockchain_interface_id_stamp = ArbitraryIdStamp::new();
        let blockchain_interface_mock = BlockchainInterfaceMock::default()
            .set_arbitrary_id_stamp(blockchain_interface_id_stamp)
            .send_batch_of_payables_params(&send_batch_of_payables_params_arc)
            .send_batch_of_payables_result(Ok(vec![
                Ok(PendingPayable {
                    recipient_wallet: wallet_account_1.clone(),
                    hash: H256::from("sometransactionhash".keccak256()),
                }),
                Ok(PendingPayable {
                    recipient_wallet: wallet_account_2.clone(),
                    hash: H256::from("someothertransactionhash".keccak256()),
                }),
            ]));
        let subject = BlockchainBridge::new(
            Box::new(blockchain_interface_mock),
            Box::new(PersistentConfigurationMock::default()),
            false,
        );
        let addr = subject.start();
        let subject_subs = BlockchainBridge::make_subs_from(&addr);
        let peer_actors = peer_actors_builder().accountant(accountant).build();
        let accounts = vec![
            PayableAccount {
                wallet: wallet_account_1.clone(),
                balance_wei: 420,
                last_paid_timestamp: from_time_t(150_000_000),
                pending_payable_opt: None,
            },
            PayableAccount {
                wallet: wallet_account_2.clone(),
                balance_wei: 210,
                last_paid_timestamp: from_time_t(160_000_000),
                pending_payable_opt: None,
            },
        ];
        let agent_id_stamp = ArbitraryIdStamp::new();
        let agent = BlockchainAgentMock::default().set_arbitrary_id_stamp(agent_id_stamp);
        send_bind_message!(subject_subs, peer_actors);

        let _ = addr
            .try_send(OutboundPaymentsInstructions {
                affordable_accounts: accounts.clone(),
                agent: Box::new(agent),
                response_skeleton_opt: Some(ResponseSkeleton {
                    client_id: 1234,
                    context_id: 4321,
                }),
            })
            .unwrap();

        System::current().stop();
        system.run();
        let mut send_batch_of_payables_params = send_batch_of_payables_params_arc.lock().unwrap();
        //cannot assert on the captured recipient as its actor is gone after the System stops spinning
        let (actual_agent_id_stamp, _recipient_actual, accounts_actual) =
            send_batch_of_payables_params.remove(0);
        assert!(send_batch_of_payables_params.is_empty());
        assert_eq!(actual_agent_id_stamp, agent_id_stamp);
        assert_eq!(accounts_actual, accounts);
        let accountant_recording = accountant_recording_arc.lock().unwrap();
        let sent_payments_msg = accountant_recording.get_record::<SentPayables>(0);
        assert_eq!(
            *sent_payments_msg,
            SentPayables {
                payment_procedure_result: Ok(vec![
                    Ok(PendingPayable {
                        recipient_wallet: wallet_account_1,
                        hash: H256::from("sometransactionhash".keccak256())
                    }),
                    Ok(PendingPayable {
                        recipient_wallet: wallet_account_2,
                        hash: H256::from("someothertransactionhash".keccak256())
                    })
                ]),
                response_skeleton_opt: Some(ResponseSkeleton {
                    client_id: 1234,
                    context_id: 4321
                })
            }
        );
        assert_eq!(accountant_recording.len(), 1);
    }

    #[test]
    fn handle_outbound_payments_instructions_sends_eleventh_hour_error_back_to_accountant() {
        let system = System::new(
            "handle_outbound_payments_instructions_sends_eleventh_hour_error_back_to_accountant",
        );
        let (accountant, _, accountant_recording_arc) = make_recorder();
        let hash = make_tx_hash(0xde);
        let wallet_account = make_wallet("blah");
        let expected_error_msg = "We were so close but we stumbled and smashed our face against \
         the ground just a moment after the signing";
        let expected_error = Err(PayableTransactionError::Sending {
            msg: expected_error_msg.to_string(),
            hashes: vec![hash],
        });
        let blockchain_interface_mock = BlockchainInterfaceMock::default()
            .send_batch_of_payables_result(expected_error.clone());
        let persistent_configuration_mock = PersistentConfigurationMock::default();
        let subject = BlockchainBridge::new(
            Box::new(blockchain_interface_mock),
            Box::new(persistent_configuration_mock),
            false,
        );
        let addr = subject.start();
        let subject_subs = BlockchainBridge::make_subs_from(&addr);
        let peer_actors = peer_actors_builder().accountant(accountant).build();
        let accounts = vec![PayableAccount {
            wallet: wallet_account,
            balance_wei: 111_420_204,
            last_paid_timestamp: from_time_t(150_000_000),
            pending_payable_opt: None,
        }];
        let agent = BlockchainAgentMock::default();
        send_bind_message!(subject_subs, peer_actors);

        let _ = addr
            .try_send(OutboundPaymentsInstructions {
                affordable_accounts: accounts,
                agent: Box::new(agent),
                response_skeleton_opt: Some(ResponseSkeleton {
                    client_id: 1234,
                    context_id: 4321,
                }),
            })
            .unwrap();

        System::current().stop();
        system.run();
        let accountant_recording = accountant_recording_arc.lock().unwrap();
        let sent_payments_msg = accountant_recording.get_record::<SentPayables>(0);
        assert_eq!(
            *sent_payments_msg,
            SentPayables {
                payment_procedure_result: expected_error,
                response_skeleton_opt: Some(ResponseSkeleton {
                    client_id: 1234,
                    context_id: 4321
                })
            }
        );
        let scan_error_msg = accountant_recording.get_record::<ScanError>(1);
        assert_eq!(
            *scan_error_msg,
            ScanError {
                scan_type: ScanType::Payables,
                response_skeleton_opt: Some(ResponseSkeleton {
                    client_id: 1234,
                    context_id: 4321
                }),
                msg: format!(
                    "ReportAccountsPayable: Sending phase: \"{}\". Signed and hashed transactions: \
            0x00000000000000000000000000000000000000000000000000000000000000de",
                    expected_error_msg
                )
            }
        );
        assert_eq!(accountant_recording.len(), 2)
    }

    #[test]
    fn process_payments_returns_error_from_sending_batch() {
        let transaction_hash = make_tx_hash(789);
        let blockchain_interface_mock = BlockchainInterfaceMock::default()
            .send_batch_of_payables_result(Err(PayableTransactionError::Sending {
                msg: "failure from chronic exhaustion".to_string(),
                hashes: vec![transaction_hash],
            }));
        let persistent_configuration_mock = PersistentConfigurationMock::new();
        let mut subject = BlockchainBridge::new(
            Box::new(blockchain_interface_mock),
            Box::new(persistent_configuration_mock),
            false,
        );
        let checked_accounts = vec![PayableAccount {
            wallet: make_wallet("blah"),
            balance_wei: 424_454,
            last_paid_timestamp: SystemTime::now(),
            pending_payable_opt: None,
        }];
        let agent = Box::new(BlockchainAgentMock::default());
        let (accountant, _, _) = make_recorder();
        let fingerprint_recipient = accountant.start().recipient();
        subject
            .pending_payable_confirmation
            .new_pp_fingerprints_sub_opt = Some(fingerprint_recipient);

        let result = subject.process_payments(agent, checked_accounts);

        assert_eq!(
            result,
            Err(PayableTransactionError::Sending {
                msg: "failure from chronic exhaustion".to_string(),
                hashes: vec![transaction_hash]
            })
        );
    }

    #[test]
    fn blockchain_bridge_processes_requests_for_transaction_receipts_when_all_were_ok() {
        let get_transaction_receipt_params_arc = Arc::new(Mutex::new(vec![]));
        let (accountant, _, accountant_recording_arc) = make_recorder();
        let pending_payable_fingerprint_1 = make_pending_payable_fingerprint();
        let hash_1 = pending_payable_fingerprint_1.hash;
        let hash_2 = make_tx_hash(78989);
        let pending_payable_fingerprint_2 = PendingPayableFingerprint {
            rowid: 456,
            timestamp: SystemTime::now(),
            hash: hash_2,
            attempt: 3,
            amount: 4565,
            process_error: None,
        };
        let blockchain_interface_mock = BlockchainInterfaceMock::default()
            .get_transaction_receipt_params(&get_transaction_receipt_params_arc)
            .get_transaction_receipt_result(Ok(Some(TransactionReceipt::default())))
            .get_transaction_receipt_result(Ok(None));
        let subject = BlockchainBridge::new(
            Box::new(blockchain_interface_mock),
            Box::new(PersistentConfigurationMock::default()),
            false,
        );
        let addr = subject.start();
        let subject_subs = BlockchainBridge::make_subs_from(&addr);
        let peer_actors = peer_actors_builder().accountant(accountant).build();
        send_bind_message!(subject_subs, peer_actors);
        let msg = RequestTransactionReceipts {
            pending_payable: vec![
                pending_payable_fingerprint_1.clone(),
                pending_payable_fingerprint_2.clone(),
            ],
            response_skeleton_opt: Some(ResponseSkeleton {
                client_id: 1234,
                context_id: 4321,
            }),
        };

        let _ = addr.try_send(msg).unwrap();

        let system = System::new("transaction receipts");
        System::current().stop();
        system.run();
        let accountant_recording = accountant_recording_arc.lock().unwrap();
        assert_eq!(accountant_recording.len(), 1);
        let received_message = accountant_recording.get_record::<ReportTransactionReceipts>(0);
        assert_eq!(
            received_message,
            &ReportTransactionReceipts {
                fingerprints_with_receipts: vec![
                    (
                        Some(TransactionReceipt::default()),
                        pending_payable_fingerprint_1
                    ),
                    (None, pending_payable_fingerprint_2),
                ],
                response_skeleton_opt: Some(ResponseSkeleton {
                    client_id: 1234,
                    context_id: 4321
                }),
            }
        );
        let get_transaction_receipt_params = get_transaction_receipt_params_arc.lock().unwrap();
        assert_eq!(*get_transaction_receipt_params, vec![hash_1, hash_2])
    }

    #[test]
    fn blockchain_bridge_logs_error_from_retrieving_received_payments() {
        init_test_logging();
        let (accountant, _, accountant_recording_arc) = make_recorder();
        let scan_error_recipient: Recipient<ScanError> = accountant
            .system_stop_conditions(match_every_type_id!(ScanError))
            .start()
            .recipient();
        let lower_interface = LowBlockchainIntMock::default()
            .get_block_number_result(LatestBlockNumber::Ok(U64::from(1234u64)));
        let blockchain_interface = BlockchainInterfaceMock::default()
            .retrieve_transactions_result(Err(BlockchainError::QueryFailed(
                "we have no luck".to_string(),
            )))
            .lower_interface_results(Box::new(lower_interface));
        let persistent_config = PersistentConfigurationMock::new()
            .max_block_count_result(Ok(Some(DEFAULT_MAX_BLOCK_COUNT)))
            .start_block_result(Ok(Some(5))); // no set_start_block_result: set_start_block() must not be called
        let mut subject = BlockchainBridge::new(
            Box::new(blockchain_interface),
            Box::new(persistent_config),
            false,
        );
        subject.scan_error_subs_opt = Some(scan_error_recipient);
        let msg = RetrieveTransactions {
            recipient: make_wallet("blah"),
            response_skeleton_opt: None,
        };
        let subject_addr = subject.start();
        let system = System::new("test");

        subject_addr.try_send(msg).unwrap();

        system.run();
        let recording = accountant_recording_arc.lock().unwrap();
        let message = recording.get_record::<ScanError>(0);
        assert_eq!(
            message,
            &ScanError {
                scan_type: ScanType::Receivables,
                response_skeleton_opt: None,
                msg: "Could not retrieve Transactions: QueryFailed(\"we have no luck\")"
                    .to_string()
            }
        );
        assert_eq!(recording.len(), 1);
        TestLogHandler::new().exists_log_containing(
            "WARN: BlockchainBridge: Could not retrieve Transactions: QueryFailed(\"we have no luck\")",
        );
    }

    #[test]
    fn handle_request_transaction_receipts_short_circuits_on_failure_from_remote_process_sends_back_all_good_results_and_logs_abort(
    ) {
        init_test_logging();
        let get_transaction_receipt_params_arc = Arc::new(Mutex::new(vec![]));
        let (accountant, _, accountant_recording_arc) = make_recorder();
        let accountant_addr = accountant
            .system_stop_conditions(match_every_type_id!(ReportTransactionReceipts, ScanError))
            .start();
        let report_transaction_receipt_recipient: Recipient<ReportTransactionReceipts> =
            accountant_addr.clone().recipient();
        let scan_error_recipient: Recipient<ScanError> = accountant_addr.recipient();
        let hash_1 = make_tx_hash(111334);
        let hash_2 = make_tx_hash(100000);
        let hash_3 = make_tx_hash(0x1348d);
        let hash_4 = make_tx_hash(11111);
        let mut fingerprint_1 = make_pending_payable_fingerprint();
        fingerprint_1.hash = hash_1;
        let fingerprint_2 = PendingPayableFingerprint {
            rowid: 454,
            timestamp: SystemTime::now(),
            hash: hash_2,
            attempt: 3,
            amount: 3333,
            process_error: None,
        };
        let fingerprint_3 = PendingPayableFingerprint {
            rowid: 456,
            timestamp: SystemTime::now(),
            hash: hash_3,
            attempt: 3,
            amount: 4565,
            process_error: None,
        };
        let fingerprint_4 = PendingPayableFingerprint {
            rowid: 450,
            timestamp: from_time_t(230_000_000),
            hash: hash_4,
            attempt: 1,
            amount: 7879,
            process_error: None,
        };
        let mut transaction_receipt = TransactionReceipt::default();
        transaction_receipt.block_number = Some(U64::from(4545454));
        transaction_receipt.contract_address = Some(H160::from_low_u64_be(887766));
        let blockchain_interface_mock = BlockchainInterfaceMock::default()
            .get_transaction_receipt_params(&get_transaction_receipt_params_arc)
            .get_transaction_receipt_result(Ok(None))
            .get_transaction_receipt_result(Ok(Some(transaction_receipt.clone())))
            .get_transaction_receipt_result(Err(BlockchainError::QueryFailed(
                "bad bad bad".to_string(),
            )));
        let system = System::new("test_transaction_receipts");
        let mut subject = BlockchainBridge::new(
            Box::new(blockchain_interface_mock),
            Box::new(PersistentConfigurationMock::default()),
            false,
        );
        subject
            .pending_payable_confirmation
            .report_transaction_receipts_sub_opt = Some(report_transaction_receipt_recipient);
        subject.scan_error_subs_opt = Some(scan_error_recipient);
        let msg = RequestTransactionReceipts {
            pending_payable: vec![
                fingerprint_1.clone(),
                fingerprint_2.clone(),
                fingerprint_3,
                fingerprint_4,
            ],
            response_skeleton_opt: Some(ResponseSkeleton {
                client_id: 1234,
                context_id: 4321,
            }),
        };
        let subject_addr = subject.start();

        subject_addr.try_send(msg).unwrap();

        assert_eq!(system.run(), 0);
        let get_transaction_receipts_params = get_transaction_receipt_params_arc.lock().unwrap();
        assert_eq!(
            *get_transaction_receipts_params,
            vec![hash_1, hash_2, hash_3]
        );
        let accountant_recording = accountant_recording_arc.lock().unwrap();
        assert_eq!(accountant_recording.len(), 2);
        let report_receipts_msg = accountant_recording.get_record::<ReportTransactionReceipts>(0);
        assert_eq!(
            *report_receipts_msg,
            ReportTransactionReceipts {
                fingerprints_with_receipts: vec![
                    (None, fingerprint_1),
                    (Some(transaction_receipt), fingerprint_2)
                ],
                response_skeleton_opt: Some(ResponseSkeleton {
                    client_id: 1234,
                    context_id: 4321
                }),
            }
        );
        let scan_error_msg = accountant_recording.get_record::<ScanError>(1);
        assert_eq!(*scan_error_msg, ScanError {
            scan_type: ScanType::PendingPayables,
            response_skeleton_opt: Some(ResponseSkeleton { client_id: 1234, context_id: 4321 }),
            msg: "Aborting scanning; request of a transaction receipt \
         for '0x000000000000000000000000000000000000000000000000000000000001348d' failed due to 'QueryFailed(\"bad bad bad\")'".to_string()
        });
        TestLogHandler::new().exists_log_containing("WARN: BlockchainBridge: Aborting scanning; request of a transaction receipt \
         for '0x000000000000000000000000000000000000000000000000000000000001348d' failed due to 'QueryFailed(\"bad bad bad\")'");
    }

    #[test]
    fn blockchain_bridge_can_return_report_transaction_receipts_with_an_empty_vector() {
        let (accountant, _, accountant_recording) = make_recorder();
        let recipient = accountant.start().recipient();
        let mut subject = BlockchainBridge::new(
            Box::new(BlockchainInterfaceMock::default()),
            Box::new(PersistentConfigurationMock::default()),
            false,
        );
        subject
            .pending_payable_confirmation
            .report_transaction_receipts_sub_opt = Some(recipient);
        let msg = RequestTransactionReceipts {
            pending_payable: vec![],
            response_skeleton_opt: None,
        };
        let system = System::new(
            "blockchain_bridge_can_return_report_transaction_receipts_with_an_empty_vector",
        );

        let _ = subject.handle_request_transaction_receipts(msg);

        System::current().stop();
        system.run();
        let recording = accountant_recording.lock().unwrap();
        assert_eq!(
            recording.get_record::<ReportTransactionReceipts>(0),
            &ReportTransactionReceipts {
                fingerprints_with_receipts: vec![],
                response_skeleton_opt: None
            }
        )
    }

    #[test]
    fn handle_request_transaction_receipts_short_circuits_on_failure_of_the_first_payment_and_it_sends_a_message_with_empty_vector_and_logs(
    ) {
        init_test_logging();
        let (accountant, _, accountant_recording) = make_recorder();
        let accountant_addr = accountant.start();
        let scan_error_recipient: Recipient<ScanError> = accountant_addr.clone().recipient();
        let report_transaction_recipient: Recipient<ReportTransactionReceipts> =
            accountant_addr.recipient();
        let get_transaction_receipt_params_arc = Arc::new(Mutex::new(vec![]));
        let hash_1 = make_tx_hash(0x1b2e6);
        let fingerprint_1 = PendingPayableFingerprint {
            rowid: 454,
            timestamp: SystemTime::now(),
            hash: hash_1,
            attempt: 3,
            amount: 3333,
            process_error: None,
        };
        let fingerprint_2 = PendingPayableFingerprint {
            rowid: 456,
            timestamp: SystemTime::now(),
            hash: make_tx_hash(222444),
            attempt: 3,
            amount: 4565,
            process_error: None,
        };
        let blockchain_interface_mock = BlockchainInterfaceMock::default()
            .get_transaction_receipt_params(&get_transaction_receipt_params_arc)
            .get_transaction_receipt_result(Err(BlockchainError::QueryFailed("booga".to_string())));
        let mut subject = BlockchainBridge::new(
            Box::new(blockchain_interface_mock),
            Box::new(PersistentConfigurationMock::default()),
            false,
        );
        subject
            .pending_payable_confirmation
            //due to this None we would've panicked if we tried to send a msg
            .report_transaction_receipts_sub_opt = Some(report_transaction_recipient);
        subject.scan_error_subs_opt = Some(scan_error_recipient);
        let msg = RequestTransactionReceipts {
            pending_payable: vec![fingerprint_1, fingerprint_2],
            response_skeleton_opt: None,
        };
        let system = System::new("test");

        let _ = subject.handle_scan(
            BlockchainBridge::handle_request_transaction_receipts,
            ScanType::PendingPayables,
            msg,
        );

        System::current().stop();
        system.run();
        let get_transaction_receipts_params = get_transaction_receipt_params_arc.lock().unwrap();
        let recording = accountant_recording.lock().unwrap();
        assert_eq!(*get_transaction_receipts_params, vec![hash_1]);
        assert_eq!(
            recording.get_record::<ReportTransactionReceipts>(0),
            &ReportTransactionReceipts {
                fingerprints_with_receipts: vec![],
                response_skeleton_opt: None
            }
        );
        assert_eq!(
            recording.get_record::<ScanError>(1),
            &ScanError {
                scan_type: ScanType::PendingPayables,
                response_skeleton_opt: None,
                msg: "Aborting scanning; request of a transaction receipt for '0x000000000000000000000000000000000000000000000000000000000001b2e6' failed due to 'QueryFailed(\"booga\")'".to_string()
            }
        );
        assert_eq!(recording.len(), 2);
        TestLogHandler::new().exists_log_containing("WARN: BlockchainBridge: Aborting scanning; request of a transaction \
         receipt for '0x000000000000000000000000000000000000000000000000000000000001b2e6' failed due to 'QueryFailed(\"booga\")'");
    }

    #[test]
    fn handle_retrieve_transactions_uses_default_max_block_count_for_ending_block_number_upon_get_block_number_error(
    ) {
        init_test_logging();
        let retrieve_transactions_params_arc = Arc::new(Mutex::new(vec![]));
        let system = System::new(
            "handle_retrieve_transactions_uses_default_max_block_count_for_ending_block_number_upon_get_block_number_error",
        );
        let (accountant, _, accountant_recording_arc) = make_recorder();
        let earning_wallet = make_wallet("somewallet");
        let amount = 42;
        let amount2 = 55;
        let expected_transactions = RetrievedBlockchainTransactions {
            new_start_block: BlockNumber::Number(8675309u64.into()),
            transactions: vec![
                BlockchainTransaction {
                    block_number: 7,
                    from: earning_wallet.clone(),
                    wei_amount: amount,
                },
                BlockchainTransaction {
                    block_number: 9,
                    from: earning_wallet.clone(),
                    wei_amount: amount2,
                },
            ],
        };
        let lower_interface =
            LowBlockchainIntMock::default().get_block_number_result(LatestBlockNumber::Err(
                BlockchainError::QueryFailed("Failed to read the latest block number".to_string()),
            ));
        let blockchain_interface_mock = BlockchainInterfaceMock::default()
            .retrieve_transactions_params(&retrieve_transactions_params_arc)
            .retrieve_transactions_result(Ok(expected_transactions.clone()))
            .lower_interface_results(Box::new(lower_interface));
        let persistent_config = PersistentConfigurationMock::new()
            .max_block_count_result(Ok(Some(DEFAULT_MAX_BLOCK_COUNT)))
            .start_block_result(Ok(Some(6)));
        let subject = BlockchainBridge::new(
            Box::new(blockchain_interface_mock),
            Box::new(persistent_config),
            false,
        );
        let addr = subject.start();
        let subject_subs = BlockchainBridge::make_subs_from(&addr);
        let peer_actors = peer_actors_builder().accountant(accountant).build();
        send_bind_message!(subject_subs, peer_actors);
        let retrieve_transactions = RetrieveTransactions {
            recipient: earning_wallet.clone(),
            response_skeleton_opt: Some(ResponseSkeleton {
                client_id: 1234,
                context_id: 4321,
            }),
        };
        let before = SystemTime::now();

        let _ = addr.try_send(retrieve_transactions).unwrap();

        System::current().stop();
        system.run();
        let after = SystemTime::now();
        let retrieve_transactions_params = retrieve_transactions_params_arc.lock().unwrap();
        assert_eq!(
            *retrieve_transactions_params,
            vec![(
                BlockNumber::Number(6u64.into()),
                BlockNumber::Number((DEFAULT_MAX_BLOCK_COUNT + 6u64).into()),
                earning_wallet
            )]
        );
        let accountant_received_payment = accountant_recording_arc.lock().unwrap();
        assert_eq!(accountant_received_payment.len(), 1);
        let received_payments = accountant_received_payment.get_record::<ReceivedPayments>(0);
        check_timestamp(before, received_payments.timestamp, after);
        assert_eq!(
            received_payments,
            &ReceivedPayments {
                timestamp: received_payments.timestamp,
                payments: expected_transactions.transactions,
                new_start_block: 8675309u64,
                response_skeleton_opt: Some(ResponseSkeleton {
                    client_id: 1234,
                    context_id: 4321
                }),
            }
        );
        TestLogHandler::new().exists_log_containing("DEBUG: BlockchainBridge: Using '100006' ending block number. QueryFailed(\"Failed to read the latest block number\")");
    }

    #[test]
    fn handle_retrieve_transactions_when_start_block_number_starts_undefined_in_a_brand_new_database(
    ) {
        let retrieve_transactions_params_arc = Arc::new(Mutex::new(vec![]));
        let system = System::new(
            "handle_retrieve_transactions_when_start_block_number_starts_undefined_in_a_brand_new_database",
        );
        let (accountant, _, accountant_recording_arc) = make_recorder();
        let earning_wallet = make_wallet("somewallet");
        let amount = 42;
        let amount2 = 55;
        let expected_transactions = RetrievedBlockchainTransactions {
            new_start_block: BlockNumber::Number(8675309u64.into()),
            transactions: vec![
                BlockchainTransaction {
                    block_number: 8675308u64,
                    from: earning_wallet.clone(),
                    wei_amount: amount,
                },
                BlockchainTransaction {
                    block_number: 8675309u64,
                    from: earning_wallet.clone(),
                    wei_amount: amount2,
                },
            ],
        };
        let lower_interface = LowBlockchainIntMock::default().get_block_number_result(
            LatestBlockNumber::Err(BlockchainError::QueryFailed(
                "\"Failed to read the latest block number\"".to_string(),
            )),
        );
        let blockchain_interface_mock = BlockchainInterfaceMock::default()
            .retrieve_transactions_params(&retrieve_transactions_params_arc)
            .retrieve_transactions_result(Ok(expected_transactions.clone()))
            .lower_interface_results(Box::new(lower_interface));
        let persistent_config = PersistentConfigurationMock::new()
            .max_block_count_result(Ok(Some(DEFAULT_MAX_BLOCK_COUNT)))
            .start_block_result(Ok(None));
        let subject = BlockchainBridge::new(
            Box::new(blockchain_interface_mock),
            Box::new(persistent_config),
            false,
        );
        let addr = subject.start();
        let subject_subs = BlockchainBridge::make_subs_from(&addr);
        let peer_actors = peer_actors_builder().accountant(accountant).build();
        send_bind_message!(subject_subs, peer_actors);
        let retrieve_transactions = RetrieveTransactions {
            recipient: earning_wallet.clone(),
            response_skeleton_opt: Some(ResponseSkeleton {
                client_id: 1234,
                context_id: 4321,
            }),
        };
        let before = SystemTime::now();

        let _ = addr.try_send(retrieve_transactions).unwrap();

        System::current().stop();
        system.run();
        let after = SystemTime::now();
        let retrieve_transactions_params = retrieve_transactions_params_arc.lock().unwrap();
        assert_eq!(
            *retrieve_transactions_params,
            vec![(BlockNumber::Latest, BlockNumber::Latest, earning_wallet)]
        );
        let accountant_received_payment = accountant_recording_arc.lock().unwrap();
        assert_eq!(accountant_received_payment.len(), 1);
        let received_payments = accountant_received_payment.get_record::<ReceivedPayments>(0);
        check_timestamp(before, received_payments.timestamp, after);
        assert_eq!(
            received_payments,
            &ReceivedPayments {
                timestamp: received_payments.timestamp,
                payments: expected_transactions.transactions,
                new_start_block: 8675309u64,
                response_skeleton_opt: Some(ResponseSkeleton {
                    client_id: 1234,
                    context_id: 4321
                }),
            }
        );
    }

    #[test]
    fn handle_retrieve_transactions_when_get_block_number_fails_uses_latest_for_start_and_end_block(
    ) {
        let retrieve_transactions_params_arc = Arc::new(Mutex::new(vec![]));
        let earning_wallet = make_wallet("somewallet");
        let amount = 42;
        let amount2 = 55;
        let expected_transactions = RetrievedBlockchainTransactions {
            new_start_block: BlockNumber::Number(98765u64.into()),
            transactions: vec![
                BlockchainTransaction {
                    block_number: 77,
                    from: earning_wallet.clone(),
                    wei_amount: amount,
                },
                BlockchainTransaction {
                    block_number: 99,
                    from: earning_wallet.clone(),
                    wei_amount: amount2,
                },
            ],
        };

        let system = System::new(
            "handle_retrieve_transactions_when_get_block_number_fails_uses_latest_for_start_and_end_block",
        );
        let (accountant, _, accountant_recording_arc) = make_recorder();
        let persistent_config = PersistentConfigurationMock::new()
            .max_block_count_result(Ok(Some(DEFAULT_MAX_BLOCK_COUNT)))
            .start_block_result(Ok(None));
        let latest_block_number = LatestBlockNumber::Err(BlockchainError::QueryFailed(
            "Failed to read from block chain service".to_string(),
        ));
        let lower_interface =
            LowBlockchainIntMock::default().get_block_number_result(latest_block_number);
        let blockchain_interface = BlockchainInterfaceMock::default()
            .retrieve_transactions_params(&retrieve_transactions_params_arc)
            .retrieve_transactions_result(Ok(expected_transactions.clone()))
            .lower_interface_results(Box::new(lower_interface));
        let subject = BlockchainBridge::new(
            Box::new(blockchain_interface),
            Box::new(persistent_config),
            false,
        );
        let addr = subject.start();
        let subject_subs = BlockchainBridge::make_subs_from(&addr);
        let peer_actors = peer_actors_builder().accountant(accountant).build();
        send_bind_message!(subject_subs, peer_actors);
        let retrieve_transactions = RetrieveTransactions {
            recipient: earning_wallet.clone(),
            response_skeleton_opt: Some(ResponseSkeleton {
                client_id: 1234,
                context_id: 4321,
            }),
        };
        let before = SystemTime::now();

        let _ = addr.try_send(retrieve_transactions).unwrap();

        System::current().stop();
        system.run();
        let after = SystemTime::now();
        let retrieve_transactions_params = retrieve_transactions_params_arc.lock().unwrap();
        assert_eq!(
            *retrieve_transactions_params,
            vec![(BlockNumber::Latest, BlockNumber::Latest, earning_wallet)]
        );
        let accountant_received_payment = accountant_recording_arc.lock().unwrap();
        assert_eq!(accountant_received_payment.len(), 1);
        let received_payments = accountant_received_payment.get_record::<ReceivedPayments>(0);
        check_timestamp(before, received_payments.timestamp, after);
        assert_eq!(
            received_payments,
            &ReceivedPayments {
                timestamp: received_payments.timestamp,
                payments: expected_transactions.transactions,
                new_start_block: 98765,
                response_skeleton_opt: Some(ResponseSkeleton {
                    client_id: 1234,
                    context_id: 4321
                }),
            }
        );
    }

    #[test]
    fn handle_retrieve_transactions_sends_received_payments_back_to_accountant() {
        let retrieve_transactions_params_arc = Arc::new(Mutex::new(vec![]));
        let system =
            System::new("handle_retrieve_transactions_sends_received_payments_back_to_accountant");
        let (accountant, _, accountant_recording_arc) = make_recorder();
        let earning_wallet = make_wallet("somewallet");
        let amount = 42;
        let amount2 = 55;
        let expected_transactions = RetrievedBlockchainTransactions {
            new_start_block: BlockNumber::Number(9876.into()),
            transactions: vec![
                BlockchainTransaction {
                    block_number: 7,
                    from: earning_wallet.clone(),
                    wei_amount: amount,
                },
                BlockchainTransaction {
                    block_number: 9,
                    from: earning_wallet.clone(),
                    wei_amount: amount2,
                },
            ],
        };
        let latest_block_number = LatestBlockNumber::Ok(1024u64.into());
        let lower_interface =
            LowBlockchainIntMock::default().get_block_number_result(latest_block_number);
        let blockchain_interface_mock = BlockchainInterfaceMock::default()
            .retrieve_transactions_params(&retrieve_transactions_params_arc)
            .retrieve_transactions_result(Ok(expected_transactions.clone()))
            .lower_interface_results(Box::new(lower_interface));
        let persistent_config = PersistentConfigurationMock::new()
            .max_block_count_result(Ok(Some(10000u64)))
            .start_block_result(Ok(Some(6)));
        let subject = BlockchainBridge::new(
            Box::new(blockchain_interface_mock),
            Box::new(persistent_config),
            false,
        );
        let addr = subject.start();
        let subject_subs = BlockchainBridge::make_subs_from(&addr);
        let peer_actors = peer_actors_builder().accountant(accountant).build();
        send_bind_message!(subject_subs, peer_actors);
        let retrieve_transactions = RetrieveTransactions {
            recipient: earning_wallet.clone(),
            response_skeleton_opt: Some(ResponseSkeleton {
                client_id: 1234,
                context_id: 4321,
            }),
        };
        let before = SystemTime::now();

        let _ = addr.try_send(retrieve_transactions).unwrap();

        System::current().stop();
        system.run();
        let after = SystemTime::now();
        let retrieve_transactions_params = retrieve_transactions_params_arc.lock().unwrap();
        assert_eq!(
            *retrieve_transactions_params,
            vec![(
                BlockNumber::Number(6u64.into()),
                BlockNumber::Number(1024u64.into()),
                earning_wallet
            )]
        );
        let accountant_received_payment = accountant_recording_arc.lock().unwrap();
        assert_eq!(accountant_received_payment.len(), 1);
        let received_payments = accountant_received_payment.get_record::<ReceivedPayments>(0);
        check_timestamp(before, received_payments.timestamp, after);
        assert_eq!(
            received_payments,
            &ReceivedPayments {
                timestamp: received_payments.timestamp,
                payments: expected_transactions.transactions,
                new_start_block: 9876,
                response_skeleton_opt: Some(ResponseSkeleton {
                    client_id: 1234,
                    context_id: 4321
                }),
            }
        );
    }

    #[test]
    fn processing_of_received_payments_continues_even_if_no_payments_are_detected() {
        init_test_logging();
        let lower_interface =
            LowBlockchainIntMock::default().get_block_number_result(Ok(0u64.into()));
        let blockchain_interface_mock = BlockchainInterfaceMock::default()
            .retrieve_transactions_result(Ok(RetrievedBlockchainTransactions {
                new_start_block: BlockNumber::Number(7.into()),
                transactions: vec![],
            }))
            .lower_interface_results(Box::new(lower_interface));
        let persistent_config = PersistentConfigurationMock::new()
            .max_block_count_result(Ok(Some(10000u64)))
            .start_block_result(Ok(Some(6)));
        let (accountant, _, accountant_recording_arc) = make_recorder();
        let system = System::new(
            "processing_of_received_payments_continues_even_if_no_payments_are_detected",
        );
        let subject = BlockchainBridge::new(
            Box::new(blockchain_interface_mock),
            Box::new(persistent_config),
            false,
        );
        let addr = subject.start();
        let subject_subs = BlockchainBridge::make_subs_from(&addr);
        let peer_actors = peer_actors_builder().accountant(accountant).build();
        send_bind_message!(subject_subs, peer_actors);
        let retrieve_transactions = RetrieveTransactions {
            recipient: make_wallet("somewallet"),
            response_skeleton_opt: Some(ResponseSkeleton {
                client_id: 1234,
                context_id: 4321,
            }),
        };
        let before = SystemTime::now();

        let _ = addr.try_send(retrieve_transactions).unwrap();

        System::current().stop();
        system.run();
        let after = SystemTime::now();
        let accountant_received_payment = accountant_recording_arc.lock().unwrap();
        let received_payments = accountant_received_payment.get_record::<ReceivedPayments>(0);
        check_timestamp(before, received_payments.timestamp, after);
        assert_eq!(
            received_payments,
            &ReceivedPayments {
                timestamp: received_payments.timestamp,
                payments: vec![],
                new_start_block: 7,
                response_skeleton_opt: Some(ResponseSkeleton {
                    client_id: 1234,
                    context_id: 4321
                }),
            }
        );
        TestLogHandler::new()
            .exists_log_containing("DEBUG: BlockchainBridge: No new receivable detected");
    }

    #[test]
    #[should_panic(
        expected = "Cannot retrieve start block from database; payments to you may not be processed: TransactionError"
    )]
    fn handle_retrieve_transactions_panics_if_start_block_cannot_be_read() {
        let lower_interface =
            LowBlockchainIntMock::default().get_block_number_result(Ok(0u64.into()));
        let blockchain_interface =
            BlockchainInterfaceMock::default().lower_interface_results(Box::new(lower_interface));
        let persistent_config = PersistentConfigurationMock::new()
            .start_block_result(Err(PersistentConfigError::TransactionError));
        let mut subject = BlockchainBridge::new(
            Box::new(blockchain_interface),
            Box::new(persistent_config),
            false,
        );
        let retrieve_transactions = RetrieveTransactions {
            recipient: make_wallet("somewallet"),
            response_skeleton_opt: None,
        };

        let _ = subject.handle_retrieve_transactions(retrieve_transactions);
    }

    #[test]
    #[should_panic(expected = "Writing max_block_count failed: QueryFailed")]
    fn handle_retrieve_transactions_panics_if_writing_max_block_count_failed() {
        let retrieve_transactions_params_arc = Arc::new(Mutex::new(vec![]));
        let earning_wallet = make_wallet("somewallet");
        let latest_block_number = LatestBlockNumber::Ok(1024u64.into());
        let lower_interface =
            LowBlockchainIntMock::default().get_block_number_result(latest_block_number);
        let blockchain_interface =
            BlockchainInterfaceMock::default()
                .retrieve_transactions_params(&retrieve_transactions_params_arc)
                .retrieve_transactions_result(Err(BlockchainError::QueryFailed("RPC error: Error { code: ServerError(-32005), message: \"eth_getLogs is limited to 1024 block range. Please check the parameter requirements at  https://docs.blockpi.io/documentations/api-reference\", data: None }".to_string())))
                .lower_interface_results(Box::new(lower_interface));
        let persistent_config = PersistentConfigurationMock::new()
            .max_block_count_result(Ok(Some(10000u64)))
            .start_block_result(Ok(6))
            .set_max_block_count_result(Err(PersistentConfigError::TransactionError));
        let mut subject = BlockchainBridge::new(
            Box::new(blockchain_interface),
            Box::new(persistent_config),
            false,
            Some(make_wallet("consuming")),
        );

        let retrieve_transactions = RetrieveTransactions {
            recipient: earning_wallet,
            response_skeleton_opt: None,
        };

        let _ = subject.handle_retrieve_transactions(retrieve_transactions);
    }

    fn success_handler(
        _bcb: &mut BlockchainBridge,
        _msg: RetrieveTransactions,
    ) -> Result<(), String> {
        Ok(())
    }

    fn failure_handler(
        _bcb: &mut BlockchainBridge,
        _msg: RetrieveTransactions,
    ) -> Result<(), String> {
        Err("My tummy hurts".to_string())
    }

    #[test]
    fn handle_scan_handles_success() {
        let (accountant, _, accountant_recording_arc) = make_recorder();
        let mut subject = BlockchainBridge::new(
            Box::new(BlockchainInterfaceMock::default()),
            Box::new(PersistentConfigurationMock::new()),
            false,
        );
        let system = System::new("test");
        subject.scan_error_subs_opt = Some(accountant.start().recipient());
        let retrieve_transactions = RetrieveTransactions {
            recipient: make_wallet("somewallet"),
            response_skeleton_opt: Some(ResponseSkeleton {
                client_id: 1234,
                context_id: 4321,
            }),
        };

        subject.handle_scan(
            success_handler,
            ScanType::Receivables,
            retrieve_transactions,
        );

        System::current().stop();
        system.run();
        let accountant_recording = accountant_recording_arc.lock().unwrap();
        assert_eq!(accountant_recording.len(), 0);
    }

    #[test]
    fn handle_scan_handles_failure_without_skeleton() {
        init_test_logging();
        let (accountant, _, accountant_recording_arc) = make_recorder();
        let mut subject = BlockchainBridge::new(
            Box::new(BlockchainInterfaceMock::default()),
            Box::new(PersistentConfigurationMock::new()),
            false,
        );
        let system = System::new("test");
        subject.scan_error_subs_opt = Some(accountant.start().recipient());
        let retrieve_transactions = RetrieveTransactions {
            recipient: make_wallet("somewallet"),
            response_skeleton_opt: None,
        };

        subject.handle_scan(
            failure_handler,
            ScanType::Receivables,
            retrieve_transactions,
        );

        System::current().stop();
        system.run();
        let accountant_recording = accountant_recording_arc.lock().unwrap();
        let message = accountant_recording.get_record::<ScanError>(0);
        assert_eq!(
            message,
            &ScanError {
                scan_type: ScanType::Receivables,
                response_skeleton_opt: None,
                msg: "My tummy hurts".to_string()
            }
        );
        assert_eq!(accountant_recording.len(), 1);
        TestLogHandler::new().exists_log_containing("WARN: BlockchainBridge: My tummy hurts");
    }

    #[test]
    fn handle_scan_handles_failure_with_skeleton() {
        init_test_logging();
        let (accountant, _, accountant_recording_arc) = make_recorder();
        let mut subject = BlockchainBridge::new(
            Box::new(BlockchainInterfaceMock::default()),
            Box::new(PersistentConfigurationMock::new()),
            false,
        );
        let system = System::new("test");
        subject.scan_error_subs_opt = Some(accountant.start().recipient());
        let retrieve_transactions = RetrieveTransactions {
            recipient: make_wallet("somewallet"),
            response_skeleton_opt: Some(ResponseSkeleton {
                client_id: 1234,
                context_id: 4321,
            }),
        };

        subject.handle_scan(
            failure_handler,
            ScanType::Receivables,
            retrieve_transactions,
        );

        System::current().stop();
        system.run();
        let accountant_recording = accountant_recording_arc.lock().unwrap();
        assert_eq!(
            accountant_recording.get_record::<ScanError>(0),
            &ScanError {
                scan_type: ScanType::Receivables,
                response_skeleton_opt: Some(ResponseSkeleton {
                    client_id: 1234,
                    context_id: 4321
                }),
                msg: "My tummy hurts".to_string()
            }
        );
        TestLogHandler::new().exists_log_containing("WARN: BlockchainBridge: My tummy hurts");
    }

    #[test]
    #[should_panic(
        expected = "panic message (processed with: node_lib::sub_lib::utils::crash_request_analyzer)"
    )]
    fn blockchain_bridge_can_be_crashed_properly_but_not_improperly() {
        let crashable = true;
        let subject = BlockchainBridge::new(
            Box::new(BlockchainInterfaceMock::default()),
            Box::new(PersistentConfigurationMock::default()),
            crashable,
        );

        prove_that_crash_request_handler_is_hooked_up(subject, CRASH_KEY);
    }

    #[test]
    fn extract_max_block_range_from_error_response() {
        let result = BlockchainError::QueryFailed("RPC error: Error { code: ServerError(-32005), message: \"eth_getLogs block range too large, range: 33636, max: 3500\", data: None }".to_string());
        let subject = BlockchainBridge::new(
            Box::new(BlockchainInterfaceMock::default()),
            Box::new(PersistentConfigurationMock::default()),
            false,
        );
        let max_block_count = subject.extract_max_block_count(result);

        assert_eq!(Some(3500u64), max_block_count);
    }

    #[test]
    fn extract_max_block_range_from_pokt_error_response() {
        let result = BlockchainError::QueryFailed("Rpc(Error { code: ServerError(-32001), message: \"Relay request failed validation: invalid relay request: eth_getLogs block range limit (100000 blocks) exceeded\", data: None })".to_string());
        let subject = BlockchainBridge::new(
            Box::new(BlockchainInterfaceMock::default()),
            Box::new(PersistentConfigurationMock::default()),
            false,
        );
        let max_block_count = subject.extract_max_block_count(result);

        assert_eq!(Some(100000u64), max_block_count);
    }
    /*
        POKT (Polygon mainnet and amoy)
        {"jsonrpc":"2.0","id":7,"error":{"message":"You cannot query logs for more than 100000 blocks at once.","code":-32064}}
    */
    /*
        Ankr
        {"jsonrpc":"2.0","error":{"code":-32600,"message":"block range is too wide"},"id":null}%
    */
    #[test]
    fn extract_max_block_range_for_ankr_error_response() {
        let result = BlockchainError::QueryFailed("RPC error: Error { code: ServerError(-32600), message: \"block range is too wide\", data: None }".to_string());
        let subject = BlockchainBridge::new(
            Box::new(BlockchainInterfaceMock::default()),
            Box::new(PersistentConfigurationMock::default()),
            false,
        );
        let max_block_count = subject.extract_max_block_count(result);

        assert_eq!(None, max_block_count);
    }

    /*
    MaticVigil
    [{"error":{"message":"Blockheight too far in the past. Check params passed to eth_getLogs or eth_call requests.Range of blocks allowed for your plan: 1000","code":-32005},"jsonrpc":"2.0","id":7},{"error":{"message":"Blockheight too far in the past. Check params passed to eth_getLogs or eth_call requests.Range of blocks allowed for your plan: 1000","code":-32005},"jsonrpc":"2.0","id":8}]%
    */
    #[test]
    fn extract_max_block_range_for_matic_vigil_error_response() {
        let result = BlockchainError::QueryFailed("RPC error: Error { code: ServerError(-32005), message: \"Blockheight too far in the past. Check params passed to eth_getLogs or eth_call requests.Range of blocks allowed for your plan: 1000\", data: None }".to_string());
        let subject = BlockchainBridge::new(
            Box::new(BlockchainInterfaceMock::default()),
            Box::new(PersistentConfigurationMock::default()),
            false,
        );
        let max_block_count = subject.extract_max_block_count(result);

        assert_eq!(Some(1000), max_block_count);
    }

    /*
    Blockpi
    [{"jsonrpc":"2.0","id":7,"result":"0x21db466"},{"jsonrpc":"2.0","id":8,"error":{"code":-32602,"message":"eth_getLogs is limited to 1024 block range. Please check the parameter requirements at  https://docs.blockpi.io/documentations/api-reference"}}]
    */
    #[test]
    fn extract_max_block_range_for_blockpi_error_response() {
        let result = BlockchainError::QueryFailed("RPC error: Error { code: ServerError(-32005), message: \"eth_getLogs is limited to 1024 block range. Please check the parameter requirements at  https://docs.blockpi.io/documentations/api-reference\", data: None }".to_string());
        let subject = BlockchainBridge::new(
            Box::new(BlockchainInterfaceMock::default()),
            Box::new(PersistentConfigurationMock::default()),
            false,
        );
        let max_block_count = subject.extract_max_block_count(result);

        assert_eq!(Some(1024), max_block_count);
    }

    /*
    blastapi - completely rejected call on Public endpoint as won't handle eth_getLogs method on public API
    [{"jsonrpc":"2.0","id":2,"error":{"code":-32601,"message":"Method not found","data":{"method":""}}},{"jsonrpc":"2.0","id":1,"error":{"code":-32600,"message":"Invalid Request","data":{"message":"Cancelled due to validation errors in batch request"}}}] (edited)
    [8:50 AM]
    */

    #[test]
    fn extract_max_block_range_for_blastapi_error_response() {
        let result = BlockchainError::QueryFailed("RPC error: Error { code: ServerError(-32601), message: \"Method not found\", data: \"'eth_getLogs' is not available on our public API. Head over to https://docs.blastapi.io/blast-documentation/tutorials-and-guides/using-blast-to-get-a-blockchain-endpoint for more information\" }".to_string());
        let subject = BlockchainBridge::new(
            Box::new(BlockchainInterfaceMock::default()),
            Box::new(PersistentConfigurationMock::default()),
            false,
        );
        let max_block_count = subject.extract_max_block_count(result);

        assert_eq!(None, max_block_count);
    }

    #[test]
    fn extract_max_block_range_for_nodies_error_response() {
        let result = BlockchainError::QueryFailed("RPC error: Error { code: InvalidParams, message: \"query exceeds max block range 100000\", data: None }".to_string());
        let subject = BlockchainBridge::new(
            Box::new(BlockchainInterfaceMock::default()),
            Box::new(PersistentConfigurationMock::default()),
            false,
        );
        let max_block_count = subject.extract_max_block_count(result);

        assert_eq!(Some(100000), max_block_count);
    }

    #[test]
    fn extract_max_block_range_for_expected_batch_got_single_error_response() {
        let result = BlockchainError::QueryFailed(
            "Got invalid response: Expected batch, got single.".to_string(),
        );
        let subject = BlockchainBridge::new(
            Box::new(BlockchainInterfaceMock::default()),
            Box::new(PersistentConfigurationMock::default()),
            false,
        );
        let max_block_count = subject.extract_max_block_count(result);

        assert_eq!(Some(1000), max_block_count);
    }

    #[test]
    fn make_connections_implements_panic_on_migration() {
        let data_dir = ensure_node_home_directory_exists(
            "blockchain_bridge",
            "make_connections_with_panic_on_migration",
        );

        let act = |data_dir: &Path| {
            BlockchainBridge::initialize_persistent_configuration(data_dir);
        };

        assert_on_initialization_with_panic_on_migration(&data_dir, &act);
    }
}

#[cfg(test)]
pub mod exportable_test_parts {
    use super::*;
    use crate::bootstrapper::BootstrapperConfig;
    use crate::test_utils::http_test_server::TestServer;
    use crate::test_utils::make_wallet;
    use crate::test_utils::recorder::make_blockchain_bridge_subs_from_recorder;
    use crate::test_utils::unshared_test_utils::{AssertionsMessage, SubsFactoryTestAddrLeaker};
    use actix::System;
    use crossbeam_channel::{bounded, Receiver};
    use masq_lib::test_utils::utils::{ensure_node_home_directory_exists, TEST_DEFAULT_CHAIN};
    use masq_lib::utils::find_free_port;
    use serde_json::Value::Object;
    use serde_json::{Map, Value};
    use std::net::Ipv4Addr;

    impl SubsFactory<BlockchainBridge, BlockchainBridgeSubs>
        for SubsFactoryTestAddrLeaker<BlockchainBridge>
    {
        fn make(&self, addr: &Addr<BlockchainBridge>) -> BlockchainBridgeSubs {
            self.send_leaker_msg_and_return_meaningless_subs(
                addr,
                make_blockchain_bridge_subs_from_recorder,
            )
        }
    }

    pub fn test_blockchain_bridge_is_constructed_with_correctly_functioning_connections<A>(
        test_module: &str,
        test_name: &str,
        act: A,
    ) where
        A: FnOnce(
            BootstrapperConfig,
            SubsFactoryTestAddrLeaker<BlockchainBridge>,
        ) -> BlockchainBridgeSubs,
    {
        fn prepare_db_with_unique_value(data_dir: &Path, gas_price: u64) {
            let mut persistent_config = {
                let conn = DbInitializerReal::default()
                    .initialize(data_dir, DbInitializationConfig::test_default())
                    .unwrap();
                PersistentConfigurationReal::from(conn)
            };
            persistent_config.set_gas_price(gas_price).unwrap()
        }
        fn launch_prepared_test_server() -> (TestServer, String) {
            let port = find_free_port();
            let server_url = format!("http://{}:{}", &Ipv4Addr::LOCALHOST.to_string(), port);
            (
                TestServer::start(
                    port,
                    vec![br#"{"jsonrpc":"2.0","id":0,"result":someGarbage}"#.to_vec()],
                ),
                server_url,
            )
        }
        fn send_rpc_request_to_assert_on_later_and_assert_db_connection(
            actor_addr_rx: Receiver<Addr<BlockchainBridge>>,
            wallet: Wallet,
            expected_gas_price: u64,
        ) {
            let blockchain_bridge_addr = actor_addr_rx.try_recv().unwrap();
            let msg = AssertionsMessage {
                assertions: Box::new(move |bb: &mut BlockchainBridge| {
                    // We will assert on soundness of the connection by checking the receipt of
                    // this request
                    let _result = bb
                        .blockchain_interface
                        .lower_interface()
                        .get_service_fee_balance(&wallet);

                    // Asserting that we can look into the expected db from here, meaning the
                    // PersistentConfiguration was set up correctly
                    assert_eq!(
                        bb.persistent_config.gas_price().unwrap(),
                        expected_gas_price
                    );
                    // I don't know why exactly but the standard position
                    // of this call doesn't work
                    System::current().stop();
                }),
            };
            blockchain_bridge_addr.try_send(msg).unwrap();
        }
        fn assert_blockchain_interface_connection(test_server: &TestServer, wallet: Wallet) {
            let requests = test_server.requests_so_far();
            let bodies: Vec<Value> = requests
                .into_iter()
                .map(|request| serde_json::from_slice(&request.body()).unwrap())
                .collect();
            let params = &bodies[0]["params"];
            let expected_params = {
                let mut map = Map::new();
                let hashed_data = format!(
                    "0x70a08231000000000000000000000000{}",
                    &wallet.to_string()[2..]
                );
                map.insert("data".to_string(), Value::String(hashed_data));
                map.insert(
                    "to".to_string(),
                    Value::String(format!("{:?}", TEST_DEFAULT_CHAIN.rec().contract)),
                );
                map
            };
            assert_eq!(
                params,
                &Value::Array(vec![
                    Object(expected_params),
                    Value::String("latest".to_string())
                ])
            );
        }

        let data_dir = ensure_node_home_directory_exists(test_module, test_name);
        let gas_price = 444;
        prepare_db_with_unique_value(&data_dir, gas_price);
        let (test_server, server_url) = launch_prepared_test_server();
        let wallet = make_wallet("abc");
        let mut bootstrapper_config = BootstrapperConfig::new();
        bootstrapper_config
            .blockchain_bridge_config
            .blockchain_service_url_opt = Some(server_url);
        bootstrapper_config.blockchain_bridge_config.chain = TEST_DEFAULT_CHAIN;
        bootstrapper_config.data_directory = data_dir;
        let (tx, blockchain_bridge_addr_rx) = bounded(1);
        let address_leaker = SubsFactoryTestAddrLeaker { address_leaker: tx };
        let system = System::new(test_name);

        act(bootstrapper_config, address_leaker);

        send_rpc_request_to_assert_on_later_and_assert_db_connection(
            blockchain_bridge_addr_rx,
            wallet.clone(),
            gas_price,
        );
        assert_eq!(system.run(), 0);
        assert_blockchain_interface_connection(&test_server, wallet)
    }
}<|MERGE_RESOLUTION|>--- conflicted
+++ resolved
@@ -354,9 +354,6 @@
                     debug!(self.logger, "Writing max_block_count({})", &max_block_count);
                     self.persistent_config
                         .set_max_block_count(Some(max_block_count))
-<<<<<<< HEAD
-                        .unwrap_or_else(|_| panic!("Writing max_block_count failed: {:?}", e));
-=======
                         .map_or_else(
                             |_| {
                                 warning!(self.logger, "{} update max_block_count to {}. Scheduling next scan with that limit.", e, &max_block_count);
@@ -377,9 +374,7 @@
                         "Attempted to retrieve received payments but failed: {:?}",
                         e
                     ))
->>>>>>> 051c0cd9
                 }
-                Err(format!("Could not retrieve Transactions: {:?}", e))
             }
         }
     }
@@ -1050,13 +1045,13 @@
             &ScanError {
                 scan_type: ScanType::Receivables,
                 response_skeleton_opt: None,
-                msg: "Could not retrieve Transactions: QueryFailed(\"we have no luck\")"
-                    .to_string()
+                msg: "Attempted to retrieve received payments but failed: QueryFailed(\"we have no luck\")".to_string()
             }
         );
         assert_eq!(recording.len(), 1);
         TestLogHandler::new().exists_log_containing(
-            "WARN: BlockchainBridge: Could not retrieve Transactions: QueryFailed(\"we have no luck\")",
+            "WARN: BlockchainBridge: Attempted to retrieve \
+         received payments but failed: QueryFailed(\"we have no luck\")",
         );
     }
 
@@ -1702,38 +1697,6 @@
         );
         let retrieve_transactions = RetrieveTransactions {
             recipient: make_wallet("somewallet"),
-            response_skeleton_opt: None,
-        };
-
-        let _ = subject.handle_retrieve_transactions(retrieve_transactions);
-    }
-
-    #[test]
-    #[should_panic(expected = "Writing max_block_count failed: QueryFailed")]
-    fn handle_retrieve_transactions_panics_if_writing_max_block_count_failed() {
-        let retrieve_transactions_params_arc = Arc::new(Mutex::new(vec![]));
-        let earning_wallet = make_wallet("somewallet");
-        let latest_block_number = LatestBlockNumber::Ok(1024u64.into());
-        let lower_interface =
-            LowBlockchainIntMock::default().get_block_number_result(latest_block_number);
-        let blockchain_interface =
-            BlockchainInterfaceMock::default()
-                .retrieve_transactions_params(&retrieve_transactions_params_arc)
-                .retrieve_transactions_result(Err(BlockchainError::QueryFailed("RPC error: Error { code: ServerError(-32005), message: \"eth_getLogs is limited to 1024 block range. Please check the parameter requirements at  https://docs.blockpi.io/documentations/api-reference\", data: None }".to_string())))
-                .lower_interface_results(Box::new(lower_interface));
-        let persistent_config = PersistentConfigurationMock::new()
-            .max_block_count_result(Ok(Some(10000u64)))
-            .start_block_result(Ok(6))
-            .set_max_block_count_result(Err(PersistentConfigError::TransactionError));
-        let mut subject = BlockchainBridge::new(
-            Box::new(blockchain_interface),
-            Box::new(persistent_config),
-            false,
-            Some(make_wallet("consuming")),
-        );
-
-        let retrieve_transactions = RetrieveTransactions {
-            recipient: earning_wallet,
             response_skeleton_opt: None,
         };
 
