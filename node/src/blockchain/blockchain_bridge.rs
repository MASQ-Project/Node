--- conflicted
+++ resolved
@@ -44,15 +44,10 @@
 use web3::types::H256;
 use masq_lib::constants::DEFAULT_GAS_PRICE_MARGIN;
 use masq_lib::messages::ScanType;
-<<<<<<< HEAD
 use crate::accountant::db_access_objects::payable_dao::PayableAccount;
 use crate::accountant::db_access_objects::sent_payable_dao::SentTx;
-use crate::accountant::scanners::payable_scanner_extension::blockchain_agent::BlockchainAgent;
 use crate::blockchain::blockchain_interface::blockchain_interface_web3::lower_level_interface_web3::{TxReceiptResult, TxStatus};
-=======
 use crate::blockchain::blockchain_agent::BlockchainAgent;
-use crate::blockchain::blockchain_interface::blockchain_interface_web3::lower_level_interface_web3::{TransactionReceiptResult, TxStatus};
->>>>>>> f565cb29
 
 pub const CRASH_KEY: &str = "BLOCKCHAINBRIDGE";
 pub const DEFAULT_BLOCKCHAIN_SERVICE_URL: &str = "https://0.0.0.0";
@@ -172,7 +167,7 @@
 
 #[derive(Debug, Clone, PartialEq, Eq, Message)]
 pub struct RegisterNewPendingSentTxMessage {
-    pub new_sent_tx: Vec<SentTx>
+    pub new_sent_txs: Vec<SentTx>
 }
 
 impl RegisterNewPendingSentTxMessage {
@@ -553,12 +548,8 @@
     use crate::accountant::db_access_objects::payable_dao::PayableAccount;
     use crate::accountant::db_access_objects::utils::from_unix_timestamp;
     use crate::accountant::scanners::payable_scanner_extension::test_utils::BlockchainAgentMock;
-<<<<<<< HEAD
     use crate::accountant::test_utils::{make_payable_account, make_sent_tx};
-    use crate::blockchain::blockchain_interface::blockchain_interface_web3::BlockchainInterfaceWeb3;
-=======
-    use crate::accountant::test_utils::{make_payable_account, make_pending_payable_fingerprint, make_priced_qualified_payables};
->>>>>>> f565cb29
+    use crate::accountant::test_utils::{make_priced_qualified_payables};
     use crate::blockchain::blockchain_interface::data_structures::errors::PayableTransactionError::TransactionID;
     use crate::blockchain::blockchain_interface::data_structures::errors::{
         BlockchainAgentBuildError, PayableTransactionError,
@@ -599,16 +590,13 @@
     use std::str::FromStr;
     use std::sync::{Arc, Mutex};
     use std::time::{Duration, SystemTime};
+    use libc::time;
     use web3::types::{TransactionReceipt, H160};
     use masq_lib::constants::DEFAULT_MAX_BLOCK_COUNT;
-<<<<<<< HEAD
     use crate::accountant::db_access_objects::sent_payable_dao::SentTx;
     use crate::accountant::PendingPayable;
     use crate::blockchain::blockchain_interface::blockchain_interface_web3::lower_level_interface_web3::{SentTxWithLatestStatus, TransactionBlock, TxReceiptRequestError};
-=======
     use crate::accountant::scanners::payable_scanner_extension::msgs::{UnpricedQualifiedPayables, QualifiedPayableWithGasPrice};
-    use crate::blockchain::blockchain_interface::blockchain_interface_web3::lower_level_interface_web3::{TransactionBlock, TxReceipt};
->>>>>>> f565cb29
 
     impl Handler<AssertionsMessage<Self>> for BlockchainBridge {
         type Result = ();
@@ -906,18 +894,19 @@
         system.run();
         let time_after = SystemTime::now();
         let accountant_recording = accountant_recording_arc.lock().unwrap();
-        let pending_payable_fingerprint_seeds_msg =
+        let register_new_pending_sent_tx_msg =
             accountant_recording.get_record::<RegisterNewPendingSentTxMessage>(0);
         let sent_payables_msg = accountant_recording.get_record::<SentPayables>(1);
+        let expected_hash = H256::from_str(
+            "81d20df32920161727cd20e375e53c2f9df40fd80256a236fb39e444c999fb6c"
+        )
+            .unwrap();
         assert_eq!(
             sent_payables_msg,
             &SentPayables {
                 payment_procedure_result: Ok(vec![Correct(PendingPayable {
                     recipient_wallet: account.wallet,
-                    hash: H256::from_str(
-                        "81d20df32920161727cd20e375e53c2f9df40fd80256a236fb39e444c999fb6c"
-                    )
-                    .unwrap()
+                    hash:expected_hash
                 })]),
                 response_skeleton_opt: Some(ResponseSkeleton {
                     client_id: 1234,
@@ -925,18 +914,15 @@
                 })
             }
         );
-        assert!(pending_payable_fingerprint_seeds_msg.batch_wide_timestamp >= time_before);
-        assert!(pending_payable_fingerprint_seeds_msg.batch_wide_timestamp <= time_after);
-        assert_eq!(
-            pending_payable_fingerprint_seeds_msg.hashes_and_balances,
-            vec![HashAndAmount {
-                hash: H256::from_str(
-                    "81d20df32920161727cd20e375e53c2f9df40fd80256a236fb39e444c999fb6c"
-                )
-                .unwrap(),
-                amount: account.balance_wei
-            }]
-        );
+        let first_actual_sent_tx = &register_new_pending_sent_tx_msg.new_sent_txs[0];
+        let second_actual_sent_tx = &register_new_pending_sent_tx_msg.new_sent_txs[0];
+        assert_eq!(first_actual_sent_tx.receiver_address, account.wallet.address());
+        assert_eq!(first_actual_sent_tx.hash, expected_hash);
+        assert_eq!(first_actual_sent_tx.amount, account.balance_wei);
+        assert_eq!(first_actual_sent_tx.gas_price_wei, 111_222_333);
+        assert_eq!(first_actual_sent_tx.nonce,0);
+        assert_eq!(first_actual_sent_tx.block_opt, None);
+        assert!(time_before <= from_unix_timestamp(first_actual_sent_tx.timestamp) && from_unix_timestamp(first_actual_sent_tx.timestamp) <= time_after, "We thought the timestamp was between {:?} and {:?}, but it was {:?}", time_before, time_after, from_unix_timestamp(first_actual_sent_tx.timestamp));
         assert_eq!(accountant_recording.len(), 2);
     }
 
@@ -954,7 +940,7 @@
         let accountant_addr = accountant
             .system_stop_conditions(match_lazily_every_type_id!(SentPayables))
             .start();
-        let wallet_account = make_wallet("blah");
+        let account_wallet = make_wallet("blah");
         let blockchain_interface = make_blockchain_interface_web3(port);
         let persistent_configuration_mock = PersistentConfigurationMock::default();
         let subject = BlockchainBridge::new(
@@ -967,7 +953,7 @@
         let mut peer_actors = peer_actors_builder().build();
         peer_actors.accountant = make_accountant_subs_from_recorder(&accountant_addr);
         let account = PayableAccount {
-            wallet: wallet_account,
+            wallet: account_wallet.clone(),
             balance_wei: 111_420_204,
             last_paid_timestamp: from_unix_timestamp(150_000_000),
             pending_payable_opt: None,
@@ -995,7 +981,7 @@
 
         system.run();
         let accountant_recording = accountant_recording_arc.lock().unwrap();
-        let pending_payable_fingerprint_seeds_msg =
+        let actual_pending_payable_fingerprint_seeds_msg =
             accountant_recording.get_record::<RegisterNewPendingSentTxMessage>(0);
         let sent_payables_msg = accountant_recording.get_record::<SentPayables>(1);
         let scan_error_msg = accountant_recording.get_record::<ScanError>(2);
@@ -1006,16 +992,14 @@
                 .unwrap_err(),
             "Transport error: Error(IncompleteMessage)",
         );
-        assert_eq!(
-            pending_payable_fingerprint_seeds_msg.hashes_and_balances,
-            vec![HashAndAmount {
-                hash: H256::from_str(
-                    "81d20df32920161727cd20e375e53c2f9df40fd80256a236fb39e444c999fb6c"
-                )
-                .unwrap(),
-                amount: account.balance_wei
-            }]
-        );
+        assert_eq!(actual_pending_payable_fingerprint_seeds_msg.new_sent_txs[0].receiver_address, account_wallet.address());
+        assert_eq!(actual_pending_payable_fingerprint_seeds_msg.new_sent_txs[0].hash, H256::from_str(
+            "81d20df32920161727cd20e375e53c2f9df40fd80256a236fb39e444c999fb6c"
+        )
+            .unwrap());
+        assert_eq!(actual_pending_payable_fingerprint_seeds_msg.new_sent_txs[0].amount, account.balance_wei);
+        let number_of_requested_txs = actual_pending_payable_fingerprint_seeds_msg.new_sent_txs.len();
+        assert_eq!(number_of_requested_txs, 1, "We expected only one sent tx, but got {}", number_of_requested_txs);
         assert_eq!(
             *scan_error_msg,
             ScanError {
@@ -1396,7 +1380,7 @@
             accountant_addr.recipient();
         let hash_1 = make_tx_hash(0x1b2e6);
         let sent_tx_1 = make_sent_tx(123);
-        let sent_tx_2 = make_sent_tx(456); 
+        let sent_tx_2 = make_sent_tx(456);
         let port = find_free_port();
         let _blockchain_client_server = MBCSBuilder::new(port).start();
         let blockchain_interface = make_blockchain_interface_web3(port);
