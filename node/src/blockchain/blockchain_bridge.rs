--- conflicted
+++ resolved
@@ -381,14 +381,9 @@
     use crate::accountant::payable_dao::PayableAccount;
     use crate::accountant::test_utils::make_pending_payable_fingerprint;
     use crate::blockchain::bip32::Bip32ECKeyProvider;
-<<<<<<< HEAD
-    use crate::blockchain::blockchain_interface::{
-        BlockchainError, RetrievedTransactions, Transaction,
-=======
     use crate::blockchain::blockchain_bridge::Payable;
     use crate::blockchain::blockchain_interface::{
-        BlockchainError, BlockchainTransactionError, Transaction,
->>>>>>> 557d92ae
+        BlockchainError, RetrievedTransactions, BlockchainTransactionError, Transaction,
     };
     use crate::blockchain::test_utils::BlockchainInterfaceMock;
     use crate::blockchain::tool_wrappers::SendTransactionToolsWrapperNull;
