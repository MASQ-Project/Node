// Copyright (c) 2019, MASQ (https://masq.ai) and/or its affiliates. All rights reserved.

<<<<<<< HEAD
use crate::accountant::{PayableScanType, ReceivedPayments, ResponseSkeleton, ScanError, SentPayables, SkeletonOptHolder};
use crate::accountant::{ReportTransactionReceipts, RequestTransactionReceipts};
=======
use crate::accountant::db_access_objects::sent_payable_dao::SentTx;
use crate::accountant::scanners::payable_scanner_extension::msgs::{
    BlockchainAgentWithContextMessage, PricedQualifiedPayables, QualifiedPayablesMessage,
};
use crate::accountant::{
    ReceivedPayments, ResponseSkeleton, ScanError, SentPayables, SkeletonOptHolder, TxReceiptResult,
};
use crate::accountant::{RequestTransactionReceipts, TxReceiptsMessage};
>>>>>>> 647d61ac
use crate::actor_system_factory::SubsFactory;
use crate::blockchain::blockchain_agent::BlockchainAgent;
use crate::blockchain::blockchain_interface::data_structures::errors::{
    BlockchainInterfaceError, LocalPayableError,
};
<<<<<<< HEAD
use crate::blockchain::blockchain_interface::data_structures::{BatchResults};
=======
use crate::blockchain::blockchain_interface::data_structures::{
    ProcessedPayableFallible, StatusReadFromReceiptCheck,
};
>>>>>>> 647d61ac
use crate::blockchain::blockchain_interface::BlockchainInterface;
use crate::blockchain::blockchain_interface_initializer::BlockchainInterfaceInitializer;
use crate::database::db_initializer::{DbInitializationConfig, DbInitializer, DbInitializerReal};
use crate::db_config::config_dao::ConfigDaoReal;
use crate::db_config::persistent_configuration::{
    PersistentConfiguration, PersistentConfigurationReal,
};
use crate::sub_lib::accountant::DetailedScanType;
use crate::sub_lib::blockchain_bridge::{BlockchainBridgeSubs, OutboundPaymentsInstructions};
use crate::sub_lib::peer_actors::BindMessage;
use crate::sub_lib::utils::{db_connection_launch_panic, handle_ui_crash_request};
use crate::sub_lib::wallet::Wallet;
use actix::Actor;
use actix::Context;
use actix::Handler;
use actix::Message;
use actix::{Addr, Recipient};
use futures::Future;
use itertools::{Either, Itertools};
use masq_lib::blockchains::chains::Chain;
use masq_lib::constants::DEFAULT_GAS_PRICE_MARGIN;
use masq_lib::logger::Logger;
use masq_lib::ui_gateway::NodeFromUiMessage;
use regex::Regex;
use std::path::Path;
use std::string::ToString;
use std::sync::{Arc, Mutex};
use std::time::SystemTime;
use web3::types::H256;
<<<<<<< HEAD
use masq_lib::constants::DEFAULT_GAS_PRICE_MARGIN;
use masq_lib::messages::ScanType;
use crate::accountant::scanners::payable_scanner::msgs::{PricedTemplatesMessage, InitialTemplatesMessage};
use crate::accountant::scanners::payable_scanner::tx_templates::priced::new::PricedNewTxTemplates;
use crate::accountant::scanners::payable_scanner::tx_templates::priced::retry::PricedRetryTxTemplates;
use crate::accountant::scanners::payable_scanner::utils::initial_templates_msg_stats;
use crate::blockchain::blockchain_agent::BlockchainAgent;
use crate::blockchain::blockchain_interface::blockchain_interface_web3::lower_level_interface_web3::{TransactionReceiptResult, TxStatus};
=======
>>>>>>> 647d61ac

pub const CRASH_KEY: &str = "BLOCKCHAINBRIDGE";
pub const DEFAULT_BLOCKCHAIN_SERVICE_URL: &str = "https://0.0.0.0";

pub struct BlockchainBridge {
    blockchain_interface: Box<dyn BlockchainInterface>,
    logger: Logger,
    persistent_config_arc: Arc<Mutex<dyn PersistentConfiguration>>,
    sent_payable_subs_opt: Option<Recipient<SentPayables>>,
    payable_payments_setup_subs_opt: Option<Recipient<PricedTemplatesMessage>>,
    received_payments_subs_opt: Option<Recipient<ReceivedPayments>>,
    scan_error_subs_opt: Option<Recipient<ScanError>>,
    crashable: bool,
    pending_payable_confirmation: TxConfirmationTools,
}

struct TxConfirmationTools {
    register_new_pending_payables_sub_opt: Option<Recipient<RegisterNewPendingPayables>>,
    report_tx_receipts_sub_opt: Option<Recipient<TxReceiptsMessage>>,
}

#[derive(PartialEq, Eq)]
pub enum BlockScanRange {
    NoLimit,
    Range(u64),
}

#[derive(Copy, Clone, Debug, PartialEq, Eq)]
pub enum BlockMarker {
    Uninitialized,
    Value(u64),
}

impl Actor for BlockchainBridge {
    type Context = Context<Self>;
}

impl Handler<BindMessage> for BlockchainBridge {
    type Result = ();

    fn handle(&mut self, msg: BindMessage, _ctx: &mut Self::Context) -> Self::Result {
        self.pending_payable_confirmation
            .register_new_pending_payables_sub_opt =
            Some(msg.peer_actors.accountant.register_new_pending_payables);
        self.pending_payable_confirmation.report_tx_receipts_sub_opt =
            Some(msg.peer_actors.accountant.report_transaction_status);
        self.payable_payments_setup_subs_opt =
            Some(msg.peer_actors.accountant.report_payable_payments_setup);
        self.sent_payable_subs_opt = Some(msg.peer_actors.accountant.report_sent_payments);
        self.received_payments_subs_opt = Some(msg.peer_actors.accountant.report_inbound_payments);
        self.scan_error_subs_opt = Some(msg.peer_actors.accountant.scan_errors);
        // There's a multinode integration test looking for this message
        debug!(self.logger, "Received BindMessage");
    }
}

#[derive(Debug, PartialEq, Eq, Message, Clone)]
pub struct RetrieveTransactions {
    pub recipient: Wallet,
    pub response_skeleton_opt: Option<ResponseSkeleton>,
}

impl SkeletonOptHolder for RetrieveTransactions {
    fn skeleton_opt(&self) -> Option<ResponseSkeleton> {
        self.response_skeleton_opt
    }
}

impl Handler<RetrieveTransactions> for BlockchainBridge {
    type Result = ();

    fn handle(
        &mut self,
        msg: RetrieveTransactions,
        _ctx: &mut Self::Context,
    ) -> <Self as Handler<RetrieveTransactions>>::Result {
        self.handle_scan_future(
            Self::handle_retrieve_transactions,
            DetailedScanType::Receivables,
            msg,
        )
    }
}

impl Handler<RequestTransactionReceipts> for BlockchainBridge {
    type Result = ();

    fn handle(&mut self, msg: RequestTransactionReceipts, _ctx: &mut Self::Context) {
        self.handle_scan_future(
            Self::handle_request_transaction_receipts,
            DetailedScanType::PendingPayables,
            msg,
        )
    }
}

impl Handler<InitialTemplatesMessage> for BlockchainBridge {
    type Result = ();

<<<<<<< HEAD
    fn handle(&mut self, msg: InitialTemplatesMessage, _ctx: &mut Self::Context) {
        self.handle_scan_future(Self::handle_initial_templates_msg, ScanType::Payables, msg);
=======
    fn handle(&mut self, msg: QualifiedPayablesMessage, _ctx: &mut Self::Context) {
        self.handle_scan_future(
            Self::handle_qualified_payable_msg,
            todo!(
                "This needs to be decided on GH-605. Look what mode you run and set it accordingly"
            ),
            msg,
        );
>>>>>>> 647d61ac
    }
}

impl Handler<OutboundPaymentsInstructions> for BlockchainBridge {
    type Result = ();

    fn handle(&mut self, msg: OutboundPaymentsInstructions, _ctx: &mut Self::Context) {
        self.handle_scan_future(
            Self::handle_outbound_payments_instructions,
            todo!(
                "This needs to be decided on GH-605. Look what mode you run and set it accordingly"
            ),
            msg,
        )
    }
}

#[derive(Debug, Clone, PartialEq, Eq, Message)]
pub struct RegisterNewPendingPayables {
    pub new_sent_txs: Vec<SentTx>,
}

impl RegisterNewPendingPayables {
    pub fn new(new_sent_txs: Vec<SentTx>) -> Self {
        Self { new_sent_txs }
    }
}

impl Handler<NodeFromUiMessage> for BlockchainBridge {
    type Result = ();

    fn handle(&mut self, msg: NodeFromUiMessage, _ctx: &mut Self::Context) -> Self::Result {
        handle_ui_crash_request(msg, &self.logger, self.crashable, CRASH_KEY)
    }
}

impl BlockchainBridge {
    pub fn new(
        blockchain_interface: Box<dyn BlockchainInterface>,
        persistent_config: Arc<Mutex<dyn PersistentConfiguration>>,
        crashable: bool,
    ) -> BlockchainBridge {
        BlockchainBridge {
            blockchain_interface,
            persistent_config_arc: persistent_config,
            sent_payable_subs_opt: None,
            payable_payments_setup_subs_opt: None,
            received_payments_subs_opt: None,
            scan_error_subs_opt: None,
            crashable,
            logger: Logger::new("BlockchainBridge"),
            pending_payable_confirmation: TxConfirmationTools {
                register_new_pending_payables_sub_opt: None,
                report_tx_receipts_sub_opt: None,
            },
        }
    }

    pub fn initialize_persistent_configuration(
        data_directory: &Path,
    ) -> Arc<Mutex<dyn PersistentConfiguration>> {
        let config_dao = Box::new(ConfigDaoReal::new(
            DbInitializerReal::default()
                .initialize(data_directory, DbInitializationConfig::panic_on_migration())
                .unwrap_or_else(|err| db_connection_launch_panic(err, data_directory)),
        ));
        Arc::new(Mutex::new(PersistentConfigurationReal::new(config_dao)))
    }

    pub fn initialize_blockchain_interface(
        blockchain_service_url_opt: Option<String>,
        chain: Chain,
        logger: Logger,
    ) -> Box<dyn BlockchainInterface> {
        match blockchain_service_url_opt {
            Some(url) => {
                // TODO if we decided to have interchangeably runtime switchable or simultaneously usable interfaces we will
                // probably want to make BlockchainInterfaceInitializer a collaborator that's a part of the actor
                info!(logger, "Blockchain service url has been set to {}", url);
                BlockchainInterfaceInitializer {}.initialize_interface(&url, chain)
            }
            None => {
                info!(logger, "The Blockchain service url is not set yet. its been defaulted to a wild card IP");
                BlockchainInterfaceInitializer {}
                    .initialize_interface(DEFAULT_BLOCKCHAIN_SERVICE_URL, chain)
            }
        }
    }

    pub fn make_subs_from(addr: &Addr<BlockchainBridge>) -> BlockchainBridgeSubs {
        BlockchainBridgeSubs {
            bind: recipient!(addr, BindMessage),
            outbound_payments_instructions: recipient!(addr, OutboundPaymentsInstructions),
            qualified_payables: recipient!(addr, InitialTemplatesMessage),
            retrieve_transactions: recipient!(addr, RetrieveTransactions),
            ui_sub: recipient!(addr, NodeFromUiMessage),
            request_transaction_receipts: recipient!(addr, RequestTransactionReceipts),
        }
    }

    fn handle_initial_templates_msg(
        &mut self,
        incoming_message: InitialTemplatesMessage,
    ) -> Box<dyn Future<Item = (), Error = String>> {
        debug!(
            &self.logger,
            "{}",
            initial_templates_msg_stats(&incoming_message)
        );
        // TODO rewrite this into a batch call as soon as GH-629 gets into master
        let accountant_recipient = self.payable_payments_setup_subs_opt.clone();
        Box::new(
            self.blockchain_interface
                .introduce_blockchain_agent(incoming_message.consuming_wallet)
                .map_err(|e| format!("Blockchain agent build error: {:?}", e))
                .and_then(move |agent| {
                    let priced_templates =
                        agent.price_qualified_payables(incoming_message.initial_templates);
                    let outgoing_message = PricedTemplatesMessage {
                        priced_templates,
                        agent,
                        response_skeleton_opt: incoming_message.response_skeleton_opt,
                    };
                    accountant_recipient
                        .expect("Accountant is unbound")
                        .try_send(outgoing_message)
                        .expect("Accountant is dead");
                    Ok(())
                }),
        )
    }

    fn payment_procedure_result_from_error(e: LocalPayableError) -> Result<BatchResults, String> {
        match e {
            LocalPayableError::Sending(failed_txs) => Ok(BatchResults {
                sent_txs: vec![],
                failed_txs,
            }),
            _ => Err(e.to_string()),
        }
    }

    fn handle_outbound_payments_instructions(
        &mut self,
        msg: OutboundPaymentsInstructions,
    ) -> Box<dyn Future<Item = (), Error = String>> {
        let skeleton_opt = msg.response_skeleton_opt;
        let sent_payable_subs_success = self
            .sent_payable_subs_opt
            .as_ref()
            .expect("Accountant is unbound")
            .clone();
        let sent_payable_subs_err = sent_payable_subs_success.clone();
        let payable_scan_type = msg.scan_type();

        Box::new(
            self.process_payments(msg.agent, msg.priced_templates)
                .map_err(move |e: LocalPayableError| {
                    sent_payable_subs_err
                        .try_send(SentPayables {
                            payment_procedure_result: Self::payment_procedure_result_from_error(
                                e.clone(),
                            ),
                            payable_scan_type,
                            response_skeleton_opt: skeleton_opt,
                        })
                        .expect("Accountant is dead");

                    format!("ReportAccountsPayable: {}", e)
                })
                .and_then(move |batch_results| {
                    sent_payable_subs_success
                        .try_send(SentPayables {
                            payment_procedure_result: Ok(batch_results),
                            payable_scan_type,
                            response_skeleton_opt: skeleton_opt,
                        })
                        .expect("Accountant is dead");

                    Ok(())
                }),
        )
    }

    fn handle_retrieve_transactions(
        &mut self,
        msg: RetrieveTransactions,
    ) -> Box<dyn Future<Item = (), Error = String>> {
        let (start_block, block_scan_range) = {
            let persistent_config_lock = self
                .persistent_config_arc
                .lock()
                .expect("Unable to lock persistent config in BlockchainBridge");
            let start_block_value = match persistent_config_lock.start_block() {
                    Ok(Some(block)) => BlockMarker::Value(block),
                    Ok(None) => BlockMarker::Uninitialized,
                    Err(e) => panic!("Cannot retrieve start block from database; payments to you may not be processed: {:?}", e)
                };
            // TODO: Rename this field to block_scan_range but it'll require changes in database and UI communication
            let block_scan_range_value = match persistent_config_lock.max_block_count() {
                    Ok(Some(range)) => BlockScanRange::Range(range),
                    Ok(None) => BlockScanRange::NoLimit,
                    Err(e) => panic!("Cannot retrieve block scan range from database; payments to you may not be processed: {:?}", e)
                };
            (start_block_value, block_scan_range_value)
        };

        let logger = self.logger.clone();
        let received_payments_subs = self
            .received_payments_subs_opt
            .as_ref()
            .expect("Accountant is unbound")
            .clone();
        let persistent_config_arc = self.persistent_config_arc.clone();

        Box::new(
            self.blockchain_interface
                .retrieve_transactions(
                    start_block,
                    block_scan_range,
                    msg.recipient.address(),
                )
                .map_err(move |e| {
                    if let Some(max_block_count) =
                        BlockchainBridge::extract_max_block_count(e.clone())
                    {
                        match persistent_config_arc
                            .lock()
                            .expect("Mutex with persistent configuration in BlockchainBridge was poisoned")
                            .set_max_block_count(Some(max_block_count))
                        {
                            Ok(()) => {
                                debug!(
                                    logger,
                                    "Updated max_block_count to {} in database.", max_block_count
                                );
                            }
                            Err(e) => {
                                panic!(
                                    "Attempt to set new max block to {} failed due to: {:?}",
                                    max_block_count, e
                                )
                            }
                        }
                    }
                    format!("Error while retrieving transactions: {:?}", e)
                })
                .and_then(move |retrieved_blockchain_transactions| {
                    received_payments_subs
                        .try_send(ReceivedPayments {
                            timestamp: SystemTime::now(),
                            new_start_block: retrieved_blockchain_transactions.new_start_block,
                            response_skeleton_opt: msg.response_skeleton_opt,
                            transactions: retrieved_blockchain_transactions.transactions,
                        })
                        .expect("Accountant is dead.");
                    Ok(())
                }),
        )
    }

    fn log_status_of_tx_receipts(
        logger: &Logger,
        transaction_receipts_results: &[&TxReceiptResult],
    ) {
        logger.debug(|| {
            let (successful_count, failed_count, pending_count) =
                transaction_receipts_results.iter().fold(
                    (0, 0, 0),
                    |(success, fail, pending), transaction_receipt| match transaction_receipt {
                        Ok(tx_status) => match tx_status {
                            StatusReadFromReceiptCheck::Reverted => (success, fail + 1, pending),
                            StatusReadFromReceiptCheck::Succeeded(_) => {
                                (success + 1, fail, pending)
                            }
                            StatusReadFromReceiptCheck::Pending => (success, fail, pending + 1),
                        },
                        Err(_) => (success, fail, pending + 1),
                    },
                );
            format!(
                "Scan results: Successful: {}, Pending: {}, Failed: {}",
                successful_count, pending_count, failed_count
            )
        });
    }

    fn handle_request_transaction_receipts(
        &mut self,
        msg: RequestTransactionReceipts,
    ) -> Box<dyn Future<Item = (), Error = String>> {
        let logger = self.logger.clone();
        let accountant_recipient = self
            .pending_payable_confirmation
            .report_tx_receipts_sub_opt
            .clone()
            .expect("Accountant is unbound");
        Box::new(
            self.blockchain_interface
                .process_transaction_receipts(msg.tx_hashes)
                .map_err(move |e| e.to_string())
                .and_then(move |tx_receipt_results| {
                    Self::log_status_of_tx_receipts(
                        &logger,
                        tx_receipt_results.values().collect_vec().as_slice(),
                    );
                    accountant_recipient
                        .try_send(TxReceiptsMessage {
                            results: tx_receipt_results,
                            response_skeleton_opt: msg.response_skeleton_opt,
                        })
                        .expect("Accountant is dead");

                    Ok(())
                }),
        )
    }

    fn handle_scan_future<M, F>(&mut self, handler: F, scan_type: DetailedScanType, msg: M)
    where
        F: FnOnce(&mut BlockchainBridge, M) -> Box<dyn Future<Item = (), Error = String>>,
        M: SkeletonOptHolder,
    {
        let skeleton_opt = msg.skeleton_opt();
        let logger = self.logger.clone();
        let scan_error_subs_opt = self.scan_error_subs_opt.clone();
        let future = handler(self, msg).map_err(move |e| {
            warning!(logger, "{}", e);
            scan_error_subs_opt
                .as_ref()
                .expect("Accountant not bound")
                .try_send(ScanError {
                    scan_type,
                    response_skeleton_opt: skeleton_opt,
                    msg: e,
                })
                .expect("Accountant is dead");
        });

        actix::spawn(future);
    }

    fn process_payments(
        &self,
        agent: Box<dyn BlockchainAgent>,
<<<<<<< HEAD
        priced_templates: Either<PricedNewTxTemplates, PricedRetryTxTemplates>,
    ) -> Box<dyn Future<Item = BatchResults, Error = LocalPayableError>> {
        let logger = self.logger.clone();
        self.blockchain_interface
            .submit_payables_in_batch(logger, agent, priced_templates)
=======
        affordable_accounts: PricedQualifiedPayables,
    ) -> Box<dyn Future<Item = Vec<ProcessedPayableFallible>, Error = PayableTransactionError>>
    {
        let recipient = self.new_pending_payables_recipient();
        let logger = self.logger.clone();
        self.blockchain_interface.submit_payables_in_batch(
            logger,
            agent,
            recipient,
            affordable_accounts,
        )
>>>>>>> 647d61ac
    }

    fn new_pending_payables_recipient(&self) -> Recipient<RegisterNewPendingPayables> {
        self.pending_payable_confirmation
            .register_new_pending_payables_sub_opt
            .clone()
            .expect("Accountant unbound")
    }

    pub fn extract_max_block_count(error: BlockchainInterfaceError) -> Option<u64> {
        let regex_result =
            Regex::new(r".* (max: |allowed for your plan: |is limited to |block range limit \(|exceeds max block range )(?P<max_block_count>\d+).*")
                .expect("Invalid regex");
        let max_block_count = match error {
            BlockchainInterfaceError::QueryFailed(msg) => match regex_result.captures(msg.as_str())
            {
                Some(captures) => match captures.name("max_block_count") {
                    Some(m) => match m.as_str().parse::<u64>() {
                        Ok(value) => Some(value),
                        Err(_) => None,
                    },
                    _ => None,
                },
                None => match msg.as_str() {
                    "Got invalid response: Expected batch, got single." => Some(1000),
                    _ => None,
                },
            },
            _ => None,
        };
        max_block_count
    }
}

#[derive(Debug, PartialEq, Eq, Clone)]
struct PendingTxInfo {
    hash: H256,
    when_sent: SystemTime,
}

pub fn increase_gas_price_by_margin(gas_price: u128) -> u128 {
    (gas_price * (100 + DEFAULT_GAS_PRICE_MARGIN as u128)) / 100
}

pub struct BlockchainBridgeSubsFactoryReal {}

impl SubsFactory<BlockchainBridge, BlockchainBridgeSubs> for BlockchainBridgeSubsFactoryReal {
    fn make(&self, addr: &Addr<BlockchainBridge>) -> BlockchainBridgeSubs {
        BlockchainBridge::make_subs_from(addr)
    }
}

#[cfg(test)]
mod tests {
    use super::*;
    use crate::accountant::db_access_objects::payable_dao::PayableAccount;
<<<<<<< HEAD
    use crate::accountant::db_access_objects::utils::{from_unix_timestamp, to_unix_timestamp};
    use crate::accountant::test_utils::{make_payable_account, make_pending_payable_fingerprint};
    use crate::blockchain::blockchain_interface::data_structures::errors::LocalPayableError::TransactionID;
=======
    use crate::accountant::db_access_objects::sent_payable_dao::TxStatus;
    use crate::accountant::db_access_objects::utils::{from_unix_timestamp, to_unix_timestamp};
    use crate::accountant::scanners::payable_scanner_extension::msgs::{
        QualifiedPayableWithGasPrice, UnpricedQualifiedPayables,
    };
    use crate::accountant::scanners::payable_scanner_extension::test_utils::BlockchainAgentMock;
    use crate::accountant::scanners::pending_payable_scanner::utils::TxHashByTable;
    use crate::accountant::test_utils::make_payable_account;
    use crate::accountant::test_utils::make_priced_qualified_payables;
    use crate::accountant::PendingPayable;
    use crate::blockchain::blockchain_interface::data_structures::errors::PayableTransactionError::TransactionID;
>>>>>>> 647d61ac
    use crate::blockchain::blockchain_interface::data_structures::errors::{
        BlockchainAgentBuildError, LocalPayableError,
    };
    use crate::blockchain::blockchain_interface::data_structures::{
        BlockchainTransaction, RetrievedBlockchainTransactions, TxBlock,
    };
    use crate::blockchain::errors::rpc_errors::{AppRpcError, RemoteError};
    use crate::blockchain::errors::validation_status::ValidationStatus;
    use crate::blockchain::test_utils::{
        make_blockchain_interface_web3, make_tx_hash, ReceiptResponseBuilder,
    };
    use crate::db_config::persistent_configuration::PersistentConfigError;
    use crate::match_lazily_every_type_id;
    use crate::node_test_utils::check_timestamp;
    use crate::test_utils::persistent_configuration_mock::PersistentConfigurationMock;
    use crate::test_utils::recorder::{
        make_accountant_subs_from_recorder, make_blockchain_bridge_subs_from_recorder,
        make_recorder, peer_actors_builder,
    };
    use crate::test_utils::recorder_stop_conditions::StopConditions;
    use crate::test_utils::unshared_test_utils::arbitrary_id_stamp::ArbitraryIdStamp;
    use crate::test_utils::unshared_test_utils::{
        assert_on_initialization_with_panic_on_migration, configure_default_persistent_config,
        prove_that_crash_request_handler_is_hooked_up, AssertionsMessage,
        SubsFactoryTestAddrLeaker, ZERO,
    };
    use crate::test_utils::{make_paying_wallet, make_wallet};
    use actix::System;
    use ethereum_types::U64;
    use masq_lib::constants::DEFAULT_MAX_BLOCK_COUNT;
    use masq_lib::test_utils::logging::init_test_logging;
    use masq_lib::test_utils::logging::TestLogHandler;
    use masq_lib::test_utils::mock_blockchain_client_server::MBCSBuilder;
    use masq_lib::test_utils::utils::{
        ensure_node_home_directory_exists, LogObject, TEST_DEFAULT_CHAIN,
    };
    use masq_lib::utils::find_free_port;
    use std::any::TypeId;
    use std::path::Path;
    use std::str::FromStr;
    use std::sync::{Arc, Mutex};
    use std::time::{Duration, SystemTime};
    use web3::types::{TransactionReceipt, H160};
<<<<<<< HEAD
    use masq_lib::constants::DEFAULT_MAX_BLOCK_COUNT;
    use crate::accountant::db_access_objects::failed_payable_dao::{FailedTx, ValidationStatus};
    use crate::accountant::db_access_objects::failed_payable_dao::FailureReason::Submission;
    use crate::accountant::db_access_objects::failed_payable_dao::FailureStatus::RetryRequired;
    use crate::accountant::db_access_objects::failed_payable_dao::ValidationStatus::Waiting;
    use crate::accountant::db_access_objects::sent_payable_dao::Tx;
    use crate::accountant::db_access_objects::sent_payable_dao::TxStatus::Pending;
    use crate::accountant::db_access_objects::test_utils::{assert_on_failed_txs, assert_on_sent_txs};
    use crate::accountant::scanners::payable_scanner::tx_templates::initial::new::NewTxTemplates;
    use crate::accountant::scanners::payable_scanner::tx_templates::priced::new::PricedNewTxTemplate;
    use crate::accountant::scanners::payable_scanner::tx_templates::test_utils::make_priced_new_tx_templates;
    use crate::blockchain::blockchain_agent::test_utils::BlockchainAgentMock;
    use crate::blockchain::blockchain_interface::blockchain_interface_web3::lower_level_interface_web3::{TransactionBlock, TxReceipt};
    use crate::blockchain::errors::rpc_errors::AppRpcError::Local;
    use crate::blockchain::errors::rpc_errors::LocalError::Transport;
    use crate::sub_lib::blockchain_bridge::ConsumingWalletBalances;
=======
>>>>>>> 647d61ac

    impl Handler<AssertionsMessage<Self>> for BlockchainBridge {
        type Result = ();

        fn handle(
            &mut self,
            msg: AssertionsMessage<Self>,
            _ctx: &mut Self::Context,
        ) -> Self::Result {
            (msg.assertions)(self)
        }
    }

    impl SubsFactory<BlockchainBridge, BlockchainBridgeSubs>
        for SubsFactoryTestAddrLeaker<BlockchainBridge>
    {
        fn make(&self, addr: &Addr<BlockchainBridge>) -> BlockchainBridgeSubs {
            self.send_leaker_msg_and_return_meaningless_subs(
                addr,
                make_blockchain_bridge_subs_from_recorder,
            )
        }
    }

    #[test]
    fn constants_have_correct_values() {
        assert_eq!(CRASH_KEY, "BLOCKCHAINBRIDGE");
        assert_eq!(DEFAULT_BLOCKCHAIN_SERVICE_URL, "https://0.0.0.0");
    }

    fn stub_bi() -> Box<dyn BlockchainInterface> {
        Box::new(make_blockchain_interface_web3(find_free_port()))
    }

    #[test]
    fn blockchain_bridge_receives_bind_message() {
        init_test_logging();
        let subject = BlockchainBridge::new(
            stub_bi(),
            Arc::new(Mutex::new(configure_default_persistent_config(ZERO))),
            false,
        );
        let system = System::new("blockchain_bridge_receives_bind_message");
        let addr = subject.start();

        addr.try_send(BindMessage {
            peer_actors: peer_actors_builder().build(),
        })
        .unwrap();

        System::current().stop();
        system.run();
        TestLogHandler::new()
            .exists_log_containing("DEBUG: BlockchainBridge: Received BindMessage");
    }

    #[test]
    fn blockchain_interface_is_constructed_with_missing_blockchain_service_url() {
        init_test_logging();
        let subject = BlockchainBridge::initialize_blockchain_interface(
            None,
            TEST_DEFAULT_CHAIN,
            Logger::new("test"),
        );

        let chain = subject.get_chain();

        assert_eq!(chain, TEST_DEFAULT_CHAIN);
        TestLogHandler::new().exists_log_containing("INFO: test: The Blockchain service url is not set yet. its been defaulted to a wild card IP");
    }

    #[test]
    fn blockchain_interface_is_constructed_with_a_blockchain_service_url() {
        init_test_logging();
        let blockchain_service_url = "https://example.com";
        let subject = BlockchainBridge::initialize_blockchain_interface(
            Some(blockchain_service_url.to_string()),
            TEST_DEFAULT_CHAIN,
            Logger::new("test"),
        );

        let chain = subject.get_chain();

        assert_eq!(chain, TEST_DEFAULT_CHAIN);
        TestLogHandler::new().exists_log_containing(&format!(
            "INFO: test: Blockchain service url has been set to {}",
            blockchain_service_url
        ));
    }

    #[test]
    fn handles_initial_templates_msg_in_new_payables_mode_and_sends_response_back_to_accountant() {
        init_test_logging();
        let test_name = "handles_initial_templates_msg_in_new_payables_mode_and_sends_response_back_to_accountant";
        let system = System::new(test_name);
        let port = find_free_port();
        let _blockchain_client_server = MBCSBuilder::new(port)
            // Fetching a recommended gas price
            .ok_response("0x230000000".to_string(), 1)
            .ok_response("0xAAAA".to_string(), 1)
            .ok_response(
                "0x000000000000000000000000000000000000000000000000000000000000FFFF".to_string(),
                0,
            )
            .start();
        let (accountant, _, accountant_recording_arc) = make_recorder();
        let accountant_recipient = accountant.start().recipient();
        let blockchain_interface = make_blockchain_interface_web3(port);
        let consuming_wallet = make_paying_wallet(b"somewallet");
        let persistent_configuration = PersistentConfigurationMock::default();
        let wallet_1 = make_wallet("booga");
        let wallet_2 = make_wallet("gulp");
        let qualified_payables = vec![
            PayableAccount {
                wallet: wallet_1.clone(),
                balance_wei: 78_654_321_124,
                last_paid_timestamp: SystemTime::now()
                    .checked_sub(Duration::from_secs(1000))
                    .unwrap(),
                pending_payable_opt: None,
            },
            PayableAccount {
                wallet: wallet_2.clone(),
                balance_wei: 60_457_111_003,
                last_paid_timestamp: SystemTime::now()
                    .checked_sub(Duration::from_secs(500))
                    .unwrap(),
                pending_payable_opt: None,
            },
        ];
        let mut subject = BlockchainBridge::new(
            Box::new(blockchain_interface),
            Arc::new(Mutex::new(persistent_configuration)),
            false,
        );
        subject.logger = Logger::new(test_name);
        subject.payable_payments_setup_subs_opt = Some(accountant_recipient);
        let tx_templates = NewTxTemplates::from(&qualified_payables);
        let qualified_payables_msg = InitialTemplatesMessage {
            initial_templates: Either::Left(tx_templates.clone()),
            consuming_wallet: consuming_wallet.clone(),
            response_skeleton_opt: Some(ResponseSkeleton {
                client_id: 11122,
                context_id: 444,
            }),
        };

        subject
            .handle_initial_templates_msg(qualified_payables_msg)
            .wait()
            .unwrap();

        System::current().stop();
        system.run();
        let accountant_received_payment = accountant_recording_arc.lock().unwrap();
        let blockchain_agent_with_context_msg_actual: &PricedTemplatesMessage =
            accountant_received_payment.get_record(0);
        let computed_gas_price_wei = increase_gas_price_by_margin(0x230000000);
        let expected_tx_templates = tx_templates
            .iter()
            .map(|tx_template| PricedNewTxTemplate {
                base: tx_template.base,
                computed_gas_price_wei,
            })
            .collect::<PricedNewTxTemplates>();

        assert_eq!(
            blockchain_agent_with_context_msg_actual.priced_templates,
            Either::Left(expected_tx_templates)
        );
        let actual_agent = blockchain_agent_with_context_msg_actual.agent.as_ref();
        assert_eq!(actual_agent.consuming_wallet(), &consuming_wallet);
        assert_eq!(
            actual_agent.consuming_wallet_balances(),
            ConsumingWalletBalances::new(0xAAAA.into(), 0xFFFF.into())
        );
        assert_eq!(
            actual_agent.estimate_transaction_fee_total(
                &actual_agent.price_qualified_payables(Either::Left(tx_templates))
            ),
            1_791_228_995_698_688
        );
        assert_eq!(
            blockchain_agent_with_context_msg_actual.response_skeleton_opt,
            Some(ResponseSkeleton {
                client_id: 11122,
                context_id: 444
            })
        );
        assert_eq!(accountant_received_payment.len(), 1);
        TestLogHandler::new()
            .exists_log_containing(&format!("DEBUG: {test_name}: Found 2 new txs to process"));
    }

    #[test]
    fn qualified_payables_msg_is_handled_but_fails_on_introduce_blockchain_agent() {
        let system = System::new(
            "qualified_payables_msg_is_handled_but_fails_on_introduce_blockchain_agent",
        );
        let port = find_free_port();
        // build blockchain agent fails by not providing the third response.
        let _blockchain_client_server = MBCSBuilder::new(port)
            .ok_response("0x23".to_string(), 1)
            .ok_response("0x23".to_string(), 1)
            .start();
        let (accountant, _, accountant_recording_arc) = make_recorder();
        let accountant_recipient = accountant.start().recipient();
        let blockchain_interface = make_blockchain_interface_web3(port);
        let consuming_wallet = make_paying_wallet(b"somewallet");
        let mut subject = BlockchainBridge::new(
            Box::new(blockchain_interface),
            Arc::new(Mutex::new(PersistentConfigurationMock::default())),
            false,
        );
        subject.payable_payments_setup_subs_opt = Some(accountant_recipient);
        let new_tx_templates = NewTxTemplates::from(&vec![make_payable_account(123)]);
        let qualified_payables_msg = InitialTemplatesMessage {
            initial_templates: Either::Left(new_tx_templates),
            consuming_wallet: consuming_wallet.clone(),
            response_skeleton_opt: Some(ResponseSkeleton {
                client_id: 11122,
                context_id: 444,
            }),
        };

        let error_msg = subject
            .handle_initial_templates_msg(qualified_payables_msg)
            .wait()
            .unwrap_err();

        System::current().stop();
        system.run();
        let accountant_recording = accountant_recording_arc.lock().unwrap();
        assert_eq!(accountant_recording.len(), 0);
        let service_fee_balance_error = BlockchainAgentBuildError::ServiceFeeBalance(
            consuming_wallet.address(),
            BlockchainInterfaceError::QueryFailed(
                "Api error: Transport error: Error(IncompleteMessage)".to_string(),
            ),
        );
        assert_eq!(
            error_msg,
            format!(
                "Blockchain agent build error: {:?}",
                service_fee_balance_error
            )
        )
    }

    #[test]
    fn handle_outbound_payments_instructions_sees_payment_happen_and_sends_payment_results_back_to_accountant(
    ) {
        let system = System::new(
            "handle_outbound_payments_instructions_sees_payment_happen_and_sends_payment_results_back_to_accountant",
        );
        let port = find_free_port();
        let _blockchain_client_server = MBCSBuilder::new(port)
            .ok_response("0x20".to_string(), 1)
            .begin_batch()
            .ok_response("rpc result".to_string(), 1)
            .end_batch()
            .start();
        let (accountant, _, accountant_recording_arc) = make_recorder();
        let accountant_addr = accountant
            .system_stop_conditions(match_lazily_every_type_id!(SentPayables))
            .start();
        let wallet_account = make_wallet("blah");
        let consuming_wallet = make_paying_wallet(b"consuming_wallet");
        let blockchain_interface = make_blockchain_interface_web3(port);
        let persistent_configuration_mock = PersistentConfigurationMock::default();
        let response_skeleton = ResponseSkeleton {
            client_id: 1234,
            context_id: 4321,
        };
        let subject = BlockchainBridge::new(
            Box::new(blockchain_interface),
            Arc::new(Mutex::new(persistent_configuration_mock)),
            false,
        );
        let addr = subject.start();
        let subject_subs = BlockchainBridge::make_subs_from(&addr);
        let mut peer_actors = peer_actors_builder().build();
        peer_actors.accountant = make_accountant_subs_from_recorder(&accountant_addr);
        let account = PayableAccount {
            wallet: wallet_account,
            balance_wei: 111_420_204,
            last_paid_timestamp: from_unix_timestamp(150_000_000),
            pending_payable_opt: None,
        };
        let agent_id_stamp = ArbitraryIdStamp::new();
        let agent = BlockchainAgentMock::default()
            .set_arbitrary_id_stamp(agent_id_stamp)
            .consuming_wallet_result(consuming_wallet)
            .get_chain_result(Chain::PolyMainnet);

        send_bind_message!(subject_subs, peer_actors);

        let _ = addr
            .try_send(OutboundPaymentsInstructions {
                priced_templates: Either::Left(make_priced_new_tx_templates(vec![(
                    account.clone(),
                    111_222_333,
                )])),
                agent: Box::new(agent),
                response_skeleton_opt: Some(response_skeleton),
            })
            .unwrap();

        let time_before = SystemTime::now();
        system.run();
        let time_after = SystemTime::now();
        let accountant_recording = accountant_recording_arc.lock().unwrap();
<<<<<<< HEAD
        // TODO: GH-701: This card is related to the commented out code in this test
        // let pending_payable_fingerprint_seeds_msg =
        //     accountant_recording.get_record::<PendingPayableFingerprintSeeds>(0);
        let sent_payables_msg = accountant_recording.get_record::<SentPayables>(0);
        let batch_results = sent_payables_msg.clone().payment_procedure_result.unwrap();
        assert!(batch_results.failed_txs.is_empty());
        assert_on_sent_txs(
            batch_results.sent_txs,
            vec![Tx {
                hash: H256::from_str(
                    "81d20df32920161727cd20e375e53c2f9df40fd80256a236fb39e444c999fb6c",
                )
                .unwrap(),
                receiver_address: account.wallet.address(),
                amount: account.balance_wei,
                timestamp: to_unix_timestamp(SystemTime::now()),
                gas_price_wei: 111_222_333,
                nonce: 32,
                status: Pending(Waiting),
            }],
=======
        let register_new_pending_payables_msg =
            accountant_recording.get_record::<RegisterNewPendingPayables>(0);
        let sent_payables_msg = accountant_recording.get_record::<SentPayables>(1);
        let expected_hash =
            H256::from_str("81d20df32920161727cd20e375e53c2f9df40fd80256a236fb39e444c999fb6c")
                .unwrap();
        assert_eq!(
            sent_payables_msg,
            &SentPayables {
                payment_procedure_result: Ok(vec![Correct(PendingPayable {
                    recipient_wallet: account.wallet.clone(),
                    hash: expected_hash
                })]),
                response_skeleton_opt: Some(ResponseSkeleton {
                    client_id: 1234,
                    context_id: 4321
                })
            }
        );
        let first_actual_sent_tx = &register_new_pending_payables_msg.new_sent_txs[0];
        assert_eq!(
            first_actual_sent_tx.receiver_address,
            account.wallet.address()
        );
        assert_eq!(first_actual_sent_tx.hash, expected_hash);
        assert_eq!(first_actual_sent_tx.amount_minor, account.balance_wei);
        assert_eq!(first_actual_sent_tx.gas_price_minor, 111_222_333);
        assert_eq!(first_actual_sent_tx.nonce, 0x20);
        assert_eq!(
            first_actual_sent_tx.status,
            TxStatus::Pending(ValidationStatus::Waiting)
        );
        assert!(
            to_unix_timestamp(time_before) <= first_actual_sent_tx.timestamp
                && first_actual_sent_tx.timestamp <= to_unix_timestamp(time_after),
            "We thought the timestamp was between {:?} and {:?}, but it was {:?}",
            time_before,
            time_after,
            from_unix_timestamp(first_actual_sent_tx.timestamp)
>>>>>>> 647d61ac
        );
        assert_eq!(
            sent_payables_msg.response_skeleton_opt,
            Some(response_skeleton)
        );
        // assert!(pending_payable_fingerprint_seeds_msg.batch_wide_timestamp >= time_before);
        // assert!(pending_payable_fingerprint_seeds_msg.batch_wide_timestamp <= time_after);
        // assert_eq!(
        //     pending_payable_fingerprint_seeds_msg.hashes_and_balances,
        //     vec![HashAndAmount {
        //         hash: H256::from_str(
        //             "81d20df32920161727cd20e375e53c2f9df40fd80256a236fb39e444c999fb6c"
        //         )
        //         .unwrap(),
        //         amount: account.balance_wei
        //     }]
        // );
        assert_eq!(accountant_recording.len(), 1);
    }

    #[test]
    fn handle_outbound_payments_instructions_sends_error_when_failing_on_submit_batch() {
        let system = System::new(
            "handle_outbound_payments_instructions_sends_error_when_failing_on_submit_batch",
        );
        let port = find_free_port();
        // To make submit_batch failed we didn't provide any responses for batch calls
        let _blockchain_client_server = MBCSBuilder::new(port)
            .ok_response("0x20".to_string(), 1)
            .start();
        let (accountant, _, accountant_recording_arc) = make_recorder();
        let accountant_addr = accountant
            .system_stop_conditions(match_lazily_every_type_id!(SentPayables))
            .start();
        let account_wallet = make_wallet("blah");
        let blockchain_interface = make_blockchain_interface_web3(port);
        let persistent_configuration_mock = PersistentConfigurationMock::default();
        let subject = BlockchainBridge::new(
            Box::new(blockchain_interface),
            Arc::new(Mutex::new(persistent_configuration_mock)),
            false,
        );
        let addr = subject.start();
        let subject_subs = BlockchainBridge::make_subs_from(&addr);
        let mut peer_actors = peer_actors_builder().build();
        peer_actors.accountant = make_accountant_subs_from_recorder(&accountant_addr);
        let account = PayableAccount {
            wallet: account_wallet.clone(),
            balance_wei: 111_420_204,
            last_paid_timestamp: from_unix_timestamp(150_000_000),
            pending_payable_opt: None,
        };
        let consuming_wallet = make_paying_wallet(b"consuming_wallet");
        let agent = BlockchainAgentMock::default()
            .consuming_wallet_result(consuming_wallet)
            .gas_price_result(123)
            .get_chain_result(Chain::PolyMainnet);
        send_bind_message!(subject_subs, peer_actors);
        let priced_new_tx_templates =
            make_priced_new_tx_templates(vec![(account.clone(), 111_222_333)]);

        let _ = addr
            .try_send(OutboundPaymentsInstructions {
                priced_templates: Either::Left(priced_new_tx_templates),
                agent: Box::new(agent),
                response_skeleton_opt: Some(ResponseSkeleton {
                    client_id: 1234,
                    context_id: 4321,
                }),
            })
            .unwrap();

        system.run();
        let accountant_recording = accountant_recording_arc.lock().unwrap();
<<<<<<< HEAD
        // let pending_payable_fingerprint_seeds_msg =
        //     accountant_recording.get_record::<PendingPayableFingerprintSeeds>(0);
        let sent_payables_msg = accountant_recording.get_record::<SentPayables>(0);
        let scan_error_msg = accountant_recording.get_record::<ScanError>(1);
        let batch_results = sent_payables_msg.clone().payment_procedure_result.unwrap();
        let failed_tx = FailedTx {
            hash: H256::from_str(
                "81d20df32920161727cd20e375e53c2f9df40fd80256a236fb39e444c999fb6c",
            )
            .unwrap(),
            receiver_address: account.wallet.address(),
            amount: account.balance_wei,
            timestamp: to_unix_timestamp(SystemTime::now()),
            gas_price_wei: 111222333,
            nonce: 32,
            reason: Submission(Local(Transport("Error(IncompleteMessage)".to_string()))),
            status: RetryRequired,
        };
        assert_on_failed_txs(batch_results.failed_txs, vec![failed_tx]);
        // TODO: GH-701: This card is related to the commented out code in this test
        // assert_eq!(
        //     pending_payable_fingerprint_seeds_msg.hashes_and_balances,
        //     vec![HashAndAmount {
        //         hash: H256::from_str(
        //             "81d20df32920161727cd20e375e53c2f9df40fd80256a236fb39e444c999fb6c"
        //         )
        //         .unwrap(),
        //         amount: account.balance_wei
        //     }]
        // );
        assert_eq!(scan_error_msg.scan_type, ScanType::Payables);
        assert_eq!(
            scan_error_msg.response_skeleton_opt,
            Some(ResponseSkeleton {
                client_id: 1234,
                context_id: 4321
            })
=======
        let actual_register_new_pending_payables_msg =
            accountant_recording.get_record::<RegisterNewPendingPayables>(0);
        let sent_payables_msg = accountant_recording.get_record::<SentPayables>(1);
        let scan_error_msg = accountant_recording.get_record::<ScanError>(2);
        assert_sending_error(
            sent_payables_msg
                .payment_procedure_result
                .as_ref()
                .unwrap_err(),
            "Transport error: Error(IncompleteMessage)",
        );
        assert_eq!(
            actual_register_new_pending_payables_msg.new_sent_txs[0].receiver_address,
            account_wallet.address()
        );
        assert_eq!(
            actual_register_new_pending_payables_msg.new_sent_txs[0].hash,
            H256::from_str("81d20df32920161727cd20e375e53c2f9df40fd80256a236fb39e444c999fb6c")
                .unwrap()
        );
        assert_eq!(
            actual_register_new_pending_payables_msg.new_sent_txs[0].amount_minor,
            account.balance_wei
        );
        let number_of_requested_txs = actual_register_new_pending_payables_msg.new_sent_txs.len();
        assert_eq!(
            number_of_requested_txs, 1,
            "We expected only one sent tx, but got {}",
            number_of_requested_txs
        );
        assert_eq!(
            *scan_error_msg,
            ScanError {
                scan_type: DetailedScanType::NewPayables,
                response_skeleton_opt: Some(ResponseSkeleton {
                    client_id: 1234,
                    context_id: 4321
                }),
                msg: format!(
                    "ReportAccountsPayable: Sending phase: \"Transport error: Error(IncompleteMessage)\". \
                    Signed and hashed txs: 0x81d20df32920161727cd20e375e53c2f9df40fd80256a236fb39e444c999fb6c"
                )
            }
>>>>>>> 647d61ac
        );
        assert!(scan_error_msg
            .msg
            .contains("ReportAccountsPayable: Sending error. Signed and hashed transactions:"));
        assert!(scan_error_msg.msg.contains(
            "FailedTx { hash: 0x81d20df32920161727cd20e375e53c2f9df40fd80256a236fb39e444c999fb6c,"
        ));
        assert!(scan_error_msg.msg.contains("reason: Submission(Local(Transport(\"Error(IncompleteMessage)\"))), status: RetryRequired }"));
        assert_eq!(accountant_recording.len(), 2);
    }

    #[test]
    fn process_payments_works() {
        let test_name = "process_payments_works";
        let port = find_free_port();
        let _blockchain_client_server = MBCSBuilder::new(port)
            .ok_response("0x01".to_string(), 1)
            .begin_batch()
            .ok_response("rpc_result".to_string(), 7)
            .ok_response("rpc_result_2".to_string(), 7)
            .end_batch()
            .start();
        let blockchain_interface_web3 = make_blockchain_interface_web3(port);
        let consuming_wallet = make_paying_wallet(b"consuming_wallet");
        let account_1 = make_payable_account(1);
        let account_2 = make_payable_account(2);
        let priced_new_tx_templates = make_priced_new_tx_templates(vec![
            (account_1.clone(), 777_777_777),
            (account_2.clone(), 999_999_999),
        ]);
        let system = System::new(test_name);
        let agent = BlockchainAgentMock::default()
            .consuming_wallet_result(consuming_wallet)
            .gas_price_result(1)
            .get_chain_result(Chain::PolyMainnet);
        let msg = OutboundPaymentsInstructions::new(
            Either::Left(priced_new_tx_templates),
            Box::new(agent),
            None,
        );
        let persistent_config = PersistentConfigurationMock::new();
        let mut subject = BlockchainBridge::new(
            Box::new(blockchain_interface_web3),
            Arc::new(Mutex::new(persistent_config)),
            false,
        );
        let (accountant, _, accountant_recording) = make_recorder();
        subject
            .pending_payable_confirmation
            .register_new_pending_payables_sub_opt = Some(accountant.start().recipient());

        let result = subject
            .process_payments(msg.agent, msg.priced_templates)
            .wait();

        System::current().stop();
        system.run();
        let batch_results = result.unwrap();
        assert_on_sent_txs(
            batch_results.sent_txs,
            vec![
                Tx {
                    hash: H256::from_str(
                        "c0756e8da662cee896ed979456c77931668b7f8456b9f978fc3305671f8f82ad",
                    )
                    .unwrap(),
                    receiver_address: account_1.wallet.address(),
                    amount: account_1.balance_wei,
                    timestamp: to_unix_timestamp(SystemTime::now()),
                    gas_price_wei: 777_777_777,
                    nonce: 1,
                    status: Pending(ValidationStatus::Waiting),
                },
                Tx {
                    hash: H256::from_str(
                        "9ba19f88ce43297d700b1f57ed8bc6274d01a5c366b78dd05167f9874c867ba0",
                    )
                    .unwrap(),
                    receiver_address: account_2.wallet.address(),
                    amount: account_2.balance_wei,
                    timestamp: to_unix_timestamp(SystemTime::now()),
                    gas_price_wei: 999_999_999,
                    nonce: 2,
                    status: Pending(ValidationStatus::Waiting),
                },
            ],
        );
        assert!(batch_results.failed_txs.is_empty());
        let recording = accountant_recording.lock().unwrap();
        assert_eq!(recording.len(), 0);
    }

    #[test]
    fn process_payments_fails_on_get_transaction_count() {
        let test_name = "process_payments_fails_on_get_transaction_count";
        let port = find_free_port();
        let _blockchain_client_server = MBCSBuilder::new(port)
            .ok_response("trash transaction id".to_string(), 1)
            .start();
        let blockchain_interface_web3 = make_blockchain_interface_web3(port);
        let consuming_wallet = make_paying_wallet(b"consuming_wallet");
        let system = System::new(test_name);
        let agent = BlockchainAgentMock::default()
            .get_chain_result(TEST_DEFAULT_CHAIN)
            .consuming_wallet_result(consuming_wallet)
            .gas_price_result(123);
        let priced_new_tx_templates =
            make_priced_new_tx_templates(vec![(make_payable_account(111), 111_000_000)]);
        let msg = OutboundPaymentsInstructions::new(
            Either::Left(priced_new_tx_templates),
            Box::new(agent),
            None,
        );
        let persistent_config = configure_default_persistent_config(ZERO);
        let mut subject = BlockchainBridge::new(
            Box::new(blockchain_interface_web3),
            Arc::new(Mutex::new(persistent_config)),
            false,
        );
        let (accountant, _, accountant_recording) = make_recorder();
        subject
            .pending_payable_confirmation
            .register_new_pending_payables_sub_opt = Some(accountant.start().recipient());

        let result = subject
            .process_payments(msg.agent, msg.priced_templates)
            .wait();

        System::current().stop();
        system.run();
        let error_result = result.unwrap_err();
        assert_eq!(
            error_result,
            TransactionID(BlockchainInterfaceError::QueryFailed(
                "Decoder error: Error(\"0x prefix is missing\", line: 0, column: 0) for wallet 0x2581…7849".to_string()
            ))
        );
        let recording = accountant_recording.lock().unwrap();
        assert_eq!(recording.len(), 0);
    }

    #[test]
    fn blockchain_bridge_processes_requests_for_a_complete_and_null_transaction_receipt() {
        let (accountant, _, accountant_recording_arc) = make_recorder();
        let accountant =
            accountant.system_stop_conditions(match_lazily_every_type_id!(TxReceiptsMessage));
        let tx_hash_1 = make_tx_hash(123);
        let tx_hash_2 = make_tx_hash(456);
        let first_response = ReceiptResponseBuilder::default()
            .status(U64::from(1))
            .transaction_hash(tx_hash_1)
            .build();
        let port = find_free_port();
        let _blockchain_client_server = MBCSBuilder::new(port)
            .begin_batch()
            .raw_response(first_response)
            // A transaction receipt is null when the transaction is not available
            .raw_response(r#"{ "jsonrpc": "2.0", "id": 1, "result": null }"#.to_string())
            .end_batch()
            .start();
        let blockchain_interface = make_blockchain_interface_web3(port);
        let subject = BlockchainBridge::new(
            Box::new(blockchain_interface),
            Arc::new(Mutex::new(PersistentConfigurationMock::default())),
            false,
        );
        let addr = subject.start();
        let subject_subs = BlockchainBridge::make_subs_from(&addr);
        let peer_actors = peer_actors_builder().accountant(accountant).build();
        send_bind_message!(subject_subs, peer_actors);
        let msg = RequestTransactionReceipts {
            tx_hashes: vec![
                TxHashByTable::SentPayable(tx_hash_1),
                TxHashByTable::FailedPayable(tx_hash_2),
            ],
            response_skeleton_opt: Some(ResponseSkeleton {
                client_id: 1234,
                context_id: 4321,
            }),
        };

        let _ = addr.try_send(msg).unwrap();

        let system = System::new("transaction receipts");
        system.run();
        let accountant_recording = accountant_recording_arc.lock().unwrap();
        assert_eq!(accountant_recording.len(), 1);
        let tx_receipts_message = accountant_recording.get_record::<TxReceiptsMessage>(0);
        let mut expected_receipt = TransactionReceipt::default();
        expected_receipt.transaction_hash = tx_hash_1;
        expected_receipt.status = Some(U64::from(1));
        assert_eq!(
            tx_receipts_message,
            &TxReceiptsMessage {
                results: hashmap![
                    TxHashByTable::SentPayable(tx_hash_1) => Ok(
                        expected_receipt.into()
                    ),
                    TxHashByTable::FailedPayable(tx_hash_2) => Ok(
                        StatusReadFromReceiptCheck::Pending
                    )
                ],
                response_skeleton_opt: Some(ResponseSkeleton {
                    client_id: 1234,
                    context_id: 4321
                }),
            }
        );
    }

    #[test]
    fn blockchain_bridge_logs_error_from_retrieving_received_payments() {
        init_test_logging();
        let port = find_free_port();
        // We have intentionally left out responses to cause this error
        let _blockchain_client_server = MBCSBuilder::new(port)
            .ok_response("0x3B9ACA00".to_string(), 0)
            .start();
        let (accountant, _, accountant_recording_arc) = make_recorder();
        let accountant_addr = accountant
            .system_stop_conditions(match_lazily_every_type_id!(ScanError))
            .start();
        let scan_error_recipient: Recipient<ScanError> = accountant_addr.clone().recipient();
        let received_payments_subs: Recipient<ReceivedPayments> = accountant_addr.recipient();
        let blockchain_interface = make_blockchain_interface_web3(port);
        let persistent_config = PersistentConfigurationMock::new()
            .max_block_count_result(Ok(Some(DEFAULT_MAX_BLOCK_COUNT)))
            .start_block_result(Ok(Some(5))); // no set_start_block_result: set_start_block() must not be called
        let mut subject = BlockchainBridge::new(
            Box::new(blockchain_interface),
            Arc::new(Mutex::new(persistent_config)),
            false,
        );
        subject.scan_error_subs_opt = Some(scan_error_recipient);
        subject.received_payments_subs_opt = Some(received_payments_subs);
        let msg = RetrieveTransactions {
            recipient: make_wallet("blah"),
            response_skeleton_opt: None,
        };
        let subject_addr = subject.start();
        let system = System::new("test");

        subject_addr.try_send(msg).unwrap();

        system.run();
        let recording = accountant_recording_arc.lock().unwrap();
        let scan_error = recording.get_record::<ScanError>(0);
        assert_eq!(
            scan_error,
            &ScanError {
                scan_type: DetailedScanType::Receivables,
                response_skeleton_opt: None,
                msg: "Error while retrieving transactions: QueryFailed(\"Transport error: Error(IncompleteMessage)\")".to_string()
            }
        );
        assert_eq!(recording.len(), 1);
        TestLogHandler::new().exists_log_containing(
            "WARN: BlockchainBridge: Error while retrieving transactions: QueryFailed(\"Transport error: Error(IncompleteMessage)\")",
        );
    }

    #[test]
    fn handle_request_transaction_receipts_sends_back_results() {
        init_test_logging();
        let port = find_free_port();
        let block_number = U64::from(4545454);
        let contract_address = H160::from_low_u64_be(887766);
        let tx_receipt_response = ReceiptResponseBuilder::default()
            .block_number(block_number)
            .block_hash(Default::default())
            .status(U64::from(1))
            .contract_address(contract_address)
            .build();
        let _blockchain_client_server = MBCSBuilder::new(port)
            .begin_batch()
            .raw_response(r#"{ "jsonrpc": "2.0", "id": 1, "result": null }"#.to_string())
            .raw_response(tx_receipt_response)
            .err_response(
                429,
                "The requests per second (RPS) of your requests are higher than your plan allows."
                    .to_string(),
                7,
            )
            .raw_response(r#"{ "jsonrpc": "2.0", "id": 1, "result": null }"#.to_string())
            .end_batch()
            .start();
        let (accountant, _, accountant_recording_arc) = make_recorder();
        let accountant_addr = accountant
            .system_stop_conditions(match_lazily_every_type_id!(TxReceiptsMessage))
            .start();
        let report_transaction_receipt_recipient: Recipient<TxReceiptsMessage> =
            accountant_addr.clone().recipient();
        let scan_error_recipient: Recipient<ScanError> = accountant_addr.recipient();
        let tx_hash_1 = make_tx_hash(1334);
        let tx_hash_2 = make_tx_hash(1000);
        let tx_hash_3 = make_tx_hash(1212);
        let tx_hash_4 = make_tx_hash(1111);
        let blockchain_interface = make_blockchain_interface_web3(port);
        let system = System::new("test_transaction_receipts");
        let mut subject = BlockchainBridge::new(
            Box::new(blockchain_interface),
            Arc::new(Mutex::new(PersistentConfigurationMock::default())),
            false,
        );
        subject
            .pending_payable_confirmation
            .report_tx_receipts_sub_opt = Some(report_transaction_receipt_recipient);
        subject.scan_error_subs_opt = Some(scan_error_recipient);
        let msg = RequestTransactionReceipts {
            tx_hashes: vec![
                TxHashByTable::SentPayable(tx_hash_1),
                TxHashByTable::SentPayable(tx_hash_2),
                TxHashByTable::SentPayable(tx_hash_3),
                TxHashByTable::SentPayable(tx_hash_4),
            ],
            response_skeleton_opt: Some(ResponseSkeleton {
                client_id: 1234,
                context_id: 4321,
            }),
        };
        let subject_addr = subject.start();

        subject_addr.try_send(msg).unwrap();

        assert_eq!(system.run(), 0);
        let accountant_recording = accountant_recording_arc.lock().unwrap();
        assert_eq!(accountant_recording.len(), 1);
        let report_receipts_msg = accountant_recording.get_record::<TxReceiptsMessage>(0);
        assert_eq!(
            *report_receipts_msg,
            TxReceiptsMessage {
                results: hashmap![TxHashByTable::SentPayable(tx_hash_1) => Ok(StatusReadFromReceiptCheck::Pending),
                    TxHashByTable::SentPayable(tx_hash_2) => Ok(StatusReadFromReceiptCheck::Succeeded(TxBlock {
                        block_hash: Default::default(),
                        block_number,
                    })),
                    TxHashByTable::SentPayable(tx_hash_3) => Err(
                        AppRpcError:: Remote(RemoteError::Web3RpcError { code: 429, message: "The requests per second (RPS) of your requests are higher than your plan allows.".to_string()})),
                    TxHashByTable::SentPayable(tx_hash_4) => Ok(StatusReadFromReceiptCheck::Pending),
                ],
                response_skeleton_opt: Some(ResponseSkeleton {
                    client_id: 1234,
                    context_id: 4321
                }),
            }
        );
        TestLogHandler::new().exists_log_containing(
            "DEBUG: BlockchainBridge: Scan results: Successful: 1, Pending: 3, Failed: 0",
        );
    }

    #[test]
    fn handle_request_transaction_receipts_failing_submit_the_batch() {
        init_test_logging();
        let (accountant, _, accountant_recording) = make_recorder();
        let accountant_addr = accountant
            .system_stop_conditions(match_lazily_every_type_id!(ScanError))
            .start();
        let scan_error_recipient: Recipient<ScanError> = accountant_addr.clone().recipient();
        let report_transaction_recipient: Recipient<TxReceiptsMessage> =
            accountant_addr.recipient();
        let tx_hash_1 = make_tx_hash(10101);
        let tx_hash_2 = make_tx_hash(10102);
        let port = find_free_port();
        let _blockchain_client_server = MBCSBuilder::new(port).start();
        let blockchain_interface = make_blockchain_interface_web3(port);
        let mut subject = BlockchainBridge::new(
            Box::new(blockchain_interface),
            Arc::new(Mutex::new(PersistentConfigurationMock::default())),
            false,
        );
        subject
            .pending_payable_confirmation
            .report_tx_receipts_sub_opt = Some(report_transaction_recipient);
        subject.scan_error_subs_opt = Some(scan_error_recipient);
        let msg = RequestTransactionReceipts {
            tx_hashes: vec![
                TxHashByTable::SentPayable(tx_hash_1),
                TxHashByTable::FailedPayable(tx_hash_2),
            ],
            response_skeleton_opt: None,
        };
        let system = System::new("test");

        let _ = subject.handle_scan_future(
            BlockchainBridge::handle_request_transaction_receipts,
            DetailedScanType::PendingPayables,
            msg,
        );

        system.run();
        let recording = accountant_recording.lock().unwrap();
        assert_eq!(
            recording.get_record::<ScanError>(0),
            &ScanError {
                scan_type: DetailedScanType::PendingPayables,
                response_skeleton_opt: None,
                msg: "Blockchain error: Query failed: Transport error: Error(IncompleteMessage)"
                    .to_string()
            }
        );
        assert_eq!(recording.len(), 1);
        TestLogHandler::new().exists_log_containing("WARN: BlockchainBridge: Blockchain error: Query failed: Transport error: Error(IncompleteMessage)");
    }

    #[test]
    fn handle_retrieve_transactions_uses_default_max_block_count_for_ending_block_number_upon_get_block_number_error(
    ) {
        init_test_logging();
        let system = System::new(
            "handle_retrieve_transactions_uses_default_max_block_count_for_ending_block_number_upon_get_block_number_error",
        );
        let port = find_free_port();
        let _blockchain_client_server = MBCSBuilder::new(port)
            .ok_response("0x3B9ACA00".to_string(), 0)// 1,000,000,000
            .raw_response(r#"{
              "jsonrpc": "2.0",
              "id": 1,
              "result": [
                {
                  "address": "0x06012c8cf97bead5deae237070f9587f8e7a266d",
                  "blockHash": "0x7c5a35e9cb3e8ae0e221ab470abae9d446c3a5626ce6689fc777dcffcab52c70",
                  "blockNumber": "0x5c29fb",
                  "data": "0x0000000000000000000000000000002a",
                  "logIndex": "0x1d",
                  "removed": false,
                  "topics": [
                    "0x241ea03ca20251805084d27d4440371c34a0b85ff108f6bb5611248f73818b80",
                    "0x000000000000000000000000000000000000000066697273745f77616c6c6574"
                  ],
                  "transactionHash": "0x3dc91b98249fa9f2c5c37486a2427a3a7825be240c1c84961dfb3063d9c04d50",
                  "transactionIndex": "0x1d"
                },
                {
                  "address": "0x06012c8cf97bead5deae237070f9587f8e7a266d",
                  "blockHash": "0x7c5a35e9cb3e8ae0e221ab470abae9d446c3a5626ce6689fc777dcffcab52c70",
                  "blockNumber": "0x5c29fc",
                  "data": "0x00000000000000000000000000000037",
                  "logIndex": "0x57",
                  "removed": false,
                  "topics": [
                    "0x241ea03ca20251805084d27d4440371c34a0b85ff108f6bb5611248f73818b80",
                    "0x000000000000000000000000000000000000007365636f6e645f77616c6c6574"
                  ],
                  "transactionHash": "0x788b1442414cb9c9a36dba2abe250763161a6f6395788a2e808f1b34e92beec1",
                  "transactionIndex": "0x54"
                }
              ]
            }"#.to_string())
            .start();
        let (accountant, _, accountant_recording_arc) = make_recorder();
        let earning_wallet = make_wallet("somewallet");
        let persistent_config = PersistentConfigurationMock::new()
            .max_block_count_result(Ok(Some(9_000_000u64)))
            .start_block_result(Ok(Some(42)));
        let mut subject = BlockchainBridge::new(
            Box::new(make_blockchain_interface_web3(port)),
            Arc::new(Mutex::new(persistent_config)),
            false,
        );
        subject.received_payments_subs_opt = Some(accountant.start().recipient());
        let retrieve_transactions = RetrieveTransactions {
            recipient: earning_wallet.clone(),
            response_skeleton_opt: Some(ResponseSkeleton {
                client_id: 1234,
                context_id: 4321,
            }),
        };
        let before = SystemTime::now();

        subject
            .handle_retrieve_transactions(retrieve_transactions)
            .wait()
            .unwrap();

        System::current().stop();
        system.run();
        let after = SystemTime::now();
        let expected_transactions = RetrievedBlockchainTransactions {
            new_start_block: BlockMarker::Value(42 + 9_000_000 + 1),
            transactions: vec![
                BlockchainTransaction {
                    block_number: 6040059,
                    // Wallet represented in the RPC response by the first 'topic' as: 0x241ea03ca20251805084d27d4440371c34a0b85ff108f6bb5611248f73818b80
                    from: make_wallet("first_wallet"),
                    // Paid amount read out from the field 'data' in the RPC
                    wei_amount: 42,
                },
                BlockchainTransaction {
                    block_number: 6040060,
                    // Wallet represented in the RPC response by the first 'topic' as: 0x241ea03ca20251805084d27d4440371c34a0b85ff108f6bb5611248f73818b80
                    from: make_wallet("second_wallet"),
                    // Paid amount read out from the field 'data' in the RPC
                    wei_amount: 55,
                },
            ],
        };
        let accountant_received_payment = accountant_recording_arc.lock().unwrap();
        assert_eq!(accountant_received_payment.len(), 1);
        let received_payments = accountant_received_payment.get_record::<ReceivedPayments>(0);
        check_timestamp(before, received_payments.timestamp, after);
        assert_eq!(
            received_payments,
            &ReceivedPayments {
                timestamp: received_payments.timestamp,
                new_start_block: expected_transactions.new_start_block,
                response_skeleton_opt: Some(ResponseSkeleton {
                    client_id: 1234,
                    context_id: 4321
                }),
                transactions: expected_transactions.transactions,
            }
        );
    }

    #[test]
    fn handle_retrieve_transactions_when_start_block_number_starts_undefined_in_a_brand_new_database(
    ) {
        let system = System::new(
            "handle_retrieve_transactions_when_start_block_number_starts_undefined_in_a_brand_new_database",
        );
        let port = find_free_port();
        let _blockchain_client_server = MBCSBuilder::new(port)
            .ok_response("0x845FED".to_string(), 0)
            .ok_response(
                vec![LogObject {
                    removed: false,
                    log_index: Some("0x20".to_string()),
                    transaction_index: Some("0x30".to_string()),
                    transaction_hash: Some(
                        "0x2222222222222222222222222222222222222222222222222222222222222222"
                            .to_string(),
                    ),
                    block_hash: Some(
                        "0x1111111111111111111111111111111111111111111111111111111111111111"
                            .to_string(),
                    ),
                    block_number: Some("0x845FEC".to_string()),
                    address: "0x3333333333333333333333333333333333333334".to_string(),
                    data: "0x000000000000000000000000000000000000000000000000000000003b5dc100"
                        .to_string(),
                    topics: vec![
                        "0xddf252ad1be2c89b69c2b06800000000000000000000736f6d6577616c6c6574"
                            .to_string(),
                        "0xddf252ad1be2c89b69c2b06900000000000000000000736f6d6577616c6c6574"
                            .to_string(),
                    ],
                }],
                1,
            )
            .start();
        let (accountant, _, accountant_recording_arc) = make_recorder();
        let accountant_addr =
            accountant.system_stop_conditions(match_lazily_every_type_id!(ReceivedPayments));
        let some_wallet = make_wallet("somewallet");
        let recipient_wallet = make_wallet("recipient_wallet");
        let amount = 996000000;
        let expected_transactions = RetrievedBlockchainTransactions {
            new_start_block: BlockMarker::Value(8675309u64),
            transactions: vec![BlockchainTransaction {
                block_number: 8675308u64,
                from: some_wallet.clone(),
                wei_amount: amount,
            }],
        };
        let blockchain_interface = make_blockchain_interface_web3(port);
        let persistent_config = PersistentConfigurationMock::new()
            .max_block_count_result(Ok(None))
            .start_block_result(Ok(None));
        let subject = BlockchainBridge::new(
            Box::new(blockchain_interface),
            Arc::new(Mutex::new(persistent_config)),
            false,
        );
        let addr = subject.start();
        let subject_subs = BlockchainBridge::make_subs_from(&addr);
        let peer_actors = peer_actors_builder().accountant(accountant_addr).build();
        send_bind_message!(subject_subs, peer_actors);
        let retrieve_transactions = RetrieveTransactions {
            recipient: recipient_wallet.clone(),
            response_skeleton_opt: Some(ResponseSkeleton {
                client_id: 1234,
                context_id: 4321,
            }),
        };
        let before = SystemTime::now();

        let _ = addr.try_send(retrieve_transactions).unwrap();

        system.run();
        let after = SystemTime::now();
        let accountant_received_payment = accountant_recording_arc.lock().unwrap();
        assert_eq!(accountant_received_payment.len(), 1);
        let received_payments = accountant_received_payment.get_record::<ReceivedPayments>(0);
        check_timestamp(before, received_payments.timestamp, after);
        assert_eq!(
            received_payments,
            &ReceivedPayments {
                timestamp: received_payments.timestamp,
                new_start_block: BlockMarker::Value(8675309u64 + 1),
                transactions: expected_transactions.transactions,
                response_skeleton_opt: Some(ResponseSkeleton {
                    client_id: 1234,
                    context_id: 4321
                }),
            }
        );
    }

    #[test]
    fn handle_retrieve_transactions_sends_received_payments_back_to_accountant() {
        let system =
            System::new("handle_retrieve_transactions_sends_received_payments_back_to_accountant");
        let port = find_free_port();
        let _blockchain_client_server = MBCSBuilder::new(port)
            .ok_response("0x3B9ACA00".to_string(), 0) // 1,000,000,000
            .ok_response(
                vec![LogObject {
                    removed: false,
                    log_index: Some("0x20".to_string()),
                    transaction_index: Some("0x30".to_string()),
                    transaction_hash: Some(
                        "0x2222222222222222222222222222222222222222222222222222222222222222"
                            .to_string(),
                    ),
                    block_hash: Some(
                        "0x1111111111111111111111111111111111111111111111111111111111111111"
                            .to_string(),
                    ),
                    block_number: Some("0x7D0".to_string()), // 2000 decimal
                    address: "0x3333333333333333333333333333333333333334".to_string(),
                    data: "0x000000000000000000000000000000000000000000000000000000003b5dc100"
                        .to_string(),
                    topics: vec![
                        "0xddf252ad1be2c89b69c2b0680000000000006561726e696e675f77616c6c6574"
                            .to_string(),
                        "0xddf252ad1be2c89b69c2b0690000000000006561726e696e675f77616c6c6574"
                            .to_string(),
                    ],
                }],
                1,
            )
            .start();

        let (accountant, _, accountant_recording_arc) = make_recorder();
        let accountant_addr =
            accountant.system_stop_conditions(match_lazily_every_type_id!(ReceivedPayments));
        let earning_wallet = make_wallet("earning_wallet");
        let amount = 996000000;
        let blockchain_interface = make_blockchain_interface_web3(port);
        let persistent_config = PersistentConfigurationMock::new()
            .start_block_result(Ok(Some(6)))
            .max_block_count_result(Ok(Some(5000)));
        let subject = BlockchainBridge::new(
            Box::new(blockchain_interface),
            Arc::new(Mutex::new(persistent_config)),
            false,
        );
        let addr = subject.start();
        let subject_subs = BlockchainBridge::make_subs_from(&addr);
        let peer_actors = peer_actors_builder().accountant(accountant_addr).build();
        send_bind_message!(subject_subs, peer_actors);
        let retrieve_transactions = RetrieveTransactions {
            recipient: earning_wallet.clone(),
            response_skeleton_opt: Some(ResponseSkeleton {
                client_id: 1234,
                context_id: 4321,
            }),
        };
        let before = SystemTime::now();

        let _ = addr.try_send(retrieve_transactions).unwrap();

        system.run();
        let after = SystemTime::now();
        let accountant_recording = accountant_recording_arc.lock().unwrap();
        assert_eq!(accountant_recording.len(), 1);
        let received_payments_message = accountant_recording.get_record::<ReceivedPayments>(0);
        check_timestamp(before, received_payments_message.timestamp, after);
        let expected_transactions = RetrievedBlockchainTransactions {
            new_start_block: BlockMarker::Value(6 + 5000 + 1),
            transactions: vec![BlockchainTransaction {
                block_number: 2000,
                from: earning_wallet.clone(),
                wei_amount: amount,
            }],
        };
        assert_eq!(
            received_payments_message,
            &ReceivedPayments {
                timestamp: received_payments_message.timestamp,
                new_start_block: expected_transactions.new_start_block,
                response_skeleton_opt: Some(ResponseSkeleton {
                    client_id: 1234,
                    context_id: 4321
                }),
                transactions: expected_transactions.transactions,
            }
        );
    }

    #[test]
    fn handle_retrieve_transactions_receives_invalid_topics() {
        init_test_logging();
        let test_name = "handle_retrieve_transactions_receives_invalid_topics";
        let system = System::new(test_name);
        let logger = Logger::new(test_name);
        let port = find_free_port();
        let expected_response_logs = vec![LogObject {
            removed: false,
            log_index: Some("0x20".to_string()),
            transaction_index: Some("0x30".to_string()),
            transaction_hash: Some(
                "0x2222222222222222222222222222222222222222222222222222222222222222".to_string(),
            ),
            block_hash: Some(
                "0x1111111111111111111111111111111111111111111111111111111111111111".to_string(),
            ),
            block_number: Some("0x7D0".to_string()), // 2000 decimal
            address: "0x3333333333333333333333333333333333333334".to_string(),
            data: "0x000000000000000000000000000000000000000000000000000000003b5dc100".to_string(),
            topics: vec![
                "0xddf252ad1be2c89b69c2b0680000000000006561726e696e675f77616c6c6574".to_string(),
            ],
        }];
        let _blockchain_client_server = MBCSBuilder::new(port)
            .ok_response("0x3B9ACA00".to_string(), 0)
            .ok_response(expected_response_logs, 1)
            .start();
        let (accountant, _, accountant_recording_arc) = make_recorder();
        let accountant_addr =
            accountant.system_stop_conditions(match_lazily_every_type_id!(ScanError));
        let earning_wallet = make_wallet("earning_wallet");
        let mut blockchain_interface = make_blockchain_interface_web3(port);
        blockchain_interface.logger = logger;
        let persistent_config = PersistentConfigurationMock::new()
            .start_block_result(Ok(Some(6)))
            .max_block_count_result(Ok(Some(1000)));
        let subject = BlockchainBridge::new(
            Box::new(blockchain_interface),
            Arc::new(Mutex::new(persistent_config)),
            false,
        );
        let addr = subject.start();
        let subject_subs = BlockchainBridge::make_subs_from(&addr);
        let peer_actors = peer_actors_builder().accountant(accountant_addr).build();
        send_bind_message!(subject_subs, peer_actors);
        let retrieve_transactions = RetrieveTransactions {
            recipient: earning_wallet.clone(),
            response_skeleton_opt: Some(ResponseSkeleton {
                client_id: 1234,
                context_id: 4321,
            }),
        };

        let _ = addr.try_send(retrieve_transactions).unwrap();

        system.run();
        let accountant_recording = accountant_recording_arc.lock().unwrap();
        assert_eq!(accountant_recording.len(), 1);
        let scan_error_msg = accountant_recording.get_record::<ScanError>(0);
        assert_eq!(
            scan_error_msg,
            &ScanError {
                scan_type: DetailedScanType::Receivables,
                response_skeleton_opt: Some(ResponseSkeleton {
                    client_id: 1234,
                    context_id: 4321
                }),
                msg: "Error while retrieving transactions: InvalidResponse".to_string(),
            }
        );
        TestLogHandler::new().exists_log_containing(&format!(
            "WARN: {test_name}: Invalid response from blockchain server:"
        ));
    }

    #[test]
    fn handle_retrieve_transactions_receives_query_failed_and_updates_max_block() {
        init_test_logging();
        let test_name = "handle_retrieve_transactions_receives_query_failed_and_updates_max_block";
        let system = System::new(test_name);
        let port = find_free_port();
        let _blockchain_client_server = MBCSBuilder::new(port)
            .ok_response("0x3B9ACA00".to_string(), 0)
            .err_response(-32005, "Blockheight too far in the past. Check params passed to eth_getLogs or eth_call requests.Range of blocks allowed for your plan: 1000", 0)
            .start();
        let (accountant, _, accountant_recording_arc) = make_recorder();
        let accountant = accountant.system_stop_conditions(match_lazily_every_type_id!(ScanError));
        let earning_wallet = make_wallet("earning_wallet");
        let blockchain_interface = make_blockchain_interface_web3(port);
        let set_max_block_count_params_arc = Arc::new(Mutex::new(vec![]));
        let persistent_config = PersistentConfigurationMock::new()
            .start_block_result(Ok(Some(6)))
            .max_block_count_result(Ok(None))
            .set_max_block_count_result(Ok(()))
            .set_max_block_count_params(&set_max_block_count_params_arc);
        let mut subject = BlockchainBridge::new(
            Box::new(blockchain_interface),
            Arc::new(Mutex::new(persistent_config)),
            false,
        );
        subject.logger = Logger::new(test_name);
        let addr = subject.start();
        let subject_subs = BlockchainBridge::make_subs_from(&addr);
        let peer_actors = peer_actors_builder().accountant(accountant).build();
        send_bind_message!(subject_subs, peer_actors);
        let retrieve_transactions = RetrieveTransactions {
            recipient: earning_wallet.clone(),
            response_skeleton_opt: Some(ResponseSkeleton {
                client_id: 1234,
                context_id: 4321,
            }),
        };

        let _ = addr.try_send(retrieve_transactions).unwrap();

        system.run();
        let accountant_recording = accountant_recording_arc.lock().unwrap();
        assert_eq!(accountant_recording.len(), 1);
        let scan_error_msg = accountant_recording.get_record::<ScanError>(0);
        assert_eq!(
            scan_error_msg,
            &ScanError {
                scan_type: DetailedScanType::Receivables,
                response_skeleton_opt: Some(ResponseSkeleton {
                    client_id: 1234,
                    context_id: 4321
                }),
                msg: "Error while retrieving transactions: QueryFailed(\"RPC error: Error { code: ServerError(-32005), message: \\\"Blockheight too far in the past. Check params passed to eth_getLogs or eth_call requests.Range of blocks allowed for your plan: 1000\\\", data: None }\")".to_string(),
            }
        );
        let max_block_count_params = set_max_block_count_params_arc.lock().unwrap();
        assert_eq!(*max_block_count_params, vec![Some(1000)]);
        TestLogHandler::new().exists_log_containing(&format!(
            "DEBUG: {test_name}: Updated max_block_count to 1000 in database"
        ));
    }

    #[test]
    #[should_panic(
        expected = "Attempt to set new max block to 1000 failed due to: DatabaseError(\"my brain hurts\")"
    )]
    fn handle_retrieve_transactions_receives_panics_when_it_receives_persistent_config_error_while_setting_value(
    ) {
        let system = System::new("test");
        let port = find_free_port();
        let _blockchain_client_server = MBCSBuilder::new(port)
            .ok_response("0x3B9ACA00".to_string(), 0)
            .err_response(-32005, "Blockheight too far in the past. Check params passed to eth_getLogs or eth_call requests.Range of blocks allowed for your plan: 1000", 0)
            .start();
        let (accountant, _, _) = make_recorder();
        let earning_wallet = make_wallet("earning_wallet");
        let blockchain_interface = make_blockchain_interface_web3(port);
        let persistent_config = PersistentConfigurationMock::new()
            .start_block_result(Ok(Some(6)))
            .max_block_count_result(Ok(Some(1000)))
            .set_max_block_count_result(Err(PersistentConfigError::DatabaseError(
                "my brain hurts".to_string(),
            )));
        let subject = BlockchainBridge::new(
            Box::new(blockchain_interface),
            Arc::new(Mutex::new(persistent_config)),
            false,
        );
        let addr = subject.start();
        let subject_subs = BlockchainBridge::make_subs_from(&addr);
        let peer_actors = peer_actors_builder().accountant(accountant).build();
        send_bind_message!(subject_subs, peer_actors);
        let retrieve_transactions = RetrieveTransactions {
            recipient: earning_wallet.clone(),
            response_skeleton_opt: Some(ResponseSkeleton {
                client_id: 1234,
                context_id: 4321,
            }),
        };

        let _ = addr.try_send(retrieve_transactions).unwrap();

        system.run();
    }

    #[test]
    #[should_panic(
        expected = "Cannot retrieve start block from database; payments to you may not be processed: TransactionError"
    )]
    fn handle_retrieve_transactions_panics_if_start_block_cannot_be_read() {
        let persistent_config = PersistentConfigurationMock::new()
            .start_block_result(Err(PersistentConfigError::TransactionError));
        let mut subject = BlockchainBridge::new(
            Box::new(make_blockchain_interface_web3(find_free_port())),
            Arc::new(Mutex::new(persistent_config)),
            false,
        );
        let retrieve_transactions = RetrieveTransactions {
            recipient: make_wallet("somewallet"),
            response_skeleton_opt: None,
        };

        let _ = subject.handle_retrieve_transactions(retrieve_transactions);
    }

    // TODO: GH-555: Remove system_stop_conditions while also confirming the ScanError msg wasn't sent.
    #[test]
    fn handle_scan_future_handles_success() {
        let port = find_free_port();
        let _blockchain_client_server = MBCSBuilder::new(port)
            .ok_response("0xC8".to_string(), 0)
            .raw_response(r#"{
              "jsonrpc": "2.0",
              "id": 1,
              "result": [
                {
                  "address": "0x06012c8cf97bead5deae237070f9587f8e7a266d",
                  "blockHash": "0x7c5a35e9cb3e8ae0e221ab470abae9d446c3a5626ce6689fc777dcffcab52c70",
                  "blockNumber": "0x5c29fb",
                  "data": "0x0000000000000000000000000000002a",
                  "logIndex": "0x1d",
                  "removed": false,
                  "topics": [
                    "0x241ea03ca20251805084d27d4440371c34a0b85ff108f6bb5611248f73818b80",
                    "0x000000000000000000000000000000000000000066697273745f77616c6c6574"
                  ],
                  "transactionHash": "0x3dc91b98249fa9f2c5c37486a2427a3a7825be240c1c84961dfb3063d9c04d50",
                  "transactionIndex": "0x1d"
                },
                {
                  "address": "0x06012c8cf97bead5deae237070f9587f8e7a266d",
                  "blockHash": "0x7c5a35e9cb3e8ae0e221ab470abae9d446c3a5626ce6689fc777dcffcab52c70",
                  "blockNumber": "0x5c29fc",
                  "data": "0x00000000000000000000000000000037",
                  "logIndex": "0x57",
                  "removed": false,
                  "topics": [
                    "0x241ea03ca20251805084d27d4440371c34a0b85ff108f6bb5611248f73818b80",
                    "0x000000000000000000000000000000000000007365636f6e645f77616c6c6574"
                  ],
                  "transactionHash": "0x788b1442414cb9c9a36dba2abe250763161a6f6395788a2e808f1b34e92beec1",
                  "transactionIndex": "0x54"
                }
              ]
            }"#.to_string())
            .start();
        let (accountant, _, accountant_recording_arc) = make_recorder();
        let start_block = Some(2000);
        let wallet = make_wallet("somewallet");
        let persistent_config = PersistentConfigurationMock::default()
            .start_block_result(Ok(start_block))
            .max_block_count_result(Ok(None));
        let retrieve_transactions = RetrieveTransactions {
            recipient: wallet.clone(),
            response_skeleton_opt: Some(ResponseSkeleton {
                client_id: 1234,
                context_id: 4321,
            }),
        };
        let mut subject = BlockchainBridge::new(
            Box::new(make_blockchain_interface_web3(port)),
            Arc::new(Mutex::new(persistent_config)),
            false,
        );
        let system = System::new("test");
        let accountant_addr = accountant
            .system_stop_conditions(match_lazily_every_type_id!(ReceivedPayments))
            .start();
        subject.received_payments_subs_opt = Some(accountant_addr.clone().recipient());
        subject.scan_error_subs_opt = Some(accountant_addr.recipient());

        subject.handle_scan_future(
            BlockchainBridge::handle_retrieve_transactions,
            DetailedScanType::Receivables,
            retrieve_transactions,
        );

        system.run();
        let accountant_recording = accountant_recording_arc.lock().unwrap();
        let received_msg = accountant_recording.get_record::<ReceivedPayments>(0);
        assert_eq!(received_msg.new_start_block, BlockMarker::Value(0xc8 + 1));
        let msg_opt = accountant_recording.get_record_opt::<ScanError>(1);
        assert_eq!(msg_opt, None, "We didnt expect a scan error: {:?}", msg_opt);
    }

    #[test]
    fn handle_scan_future_handles_failure() {
        assert_handle_scan_future_handles_failure(RetrieveTransactions {
            recipient: make_wallet("somewallet"),
            response_skeleton_opt: Some(ResponseSkeleton {
                client_id: 1234,
                context_id: 4321,
            }),
        });

        assert_handle_scan_future_handles_failure(RetrieveTransactions {
            recipient: make_wallet("somewallet"),
            response_skeleton_opt: None,
        });
    }

    fn assert_handle_scan_future_handles_failure(msg: RetrieveTransactions) {
        init_test_logging();
        let port = find_free_port();
        let _blockchain_client_server = MBCSBuilder::new(port)
            .ok_response("0xC8".to_string(), 0)
            .err_response(-32005, "My tummy hurts", 0)
            .start();
        let (accountant, _, accountant_recording_arc) = make_recorder();
        let start_block = Some(2000);
        let persistent_config = PersistentConfigurationMock::default()
            .start_block_result(Ok(start_block))
            .max_block_count_result(Ok(None));
        let mut subject = BlockchainBridge::new(
            Box::new(make_blockchain_interface_web3(port)),
            Arc::new(Mutex::new(persistent_config)),
            false,
        );
        let system = System::new("test");
        let accountant_addr = accountant
            .system_stop_conditions(match_lazily_every_type_id!(ScanError))
            .start();
        subject.received_payments_subs_opt = Some(accountant_addr.clone().recipient());
        subject.scan_error_subs_opt = Some(accountant_addr.recipient());

        subject.handle_scan_future(
            BlockchainBridge::handle_retrieve_transactions,
            DetailedScanType::Receivables,
            msg.clone(),
        );

        system.run();
        let accountant_recording = accountant_recording_arc.lock().unwrap();
        let message = accountant_recording.get_record::<ScanError>(0);
        assert_eq!(
            message,
            &ScanError {
                scan_type: DetailedScanType::Receivables,
                response_skeleton_opt: msg.response_skeleton_opt,
                msg: "Error while retrieving transactions: QueryFailed(\"RPC error: Error { code: ServerError(-32005), message: \\\"My tummy hurts\\\", data: None }\")"
                    .to_string()
            }
        );
        assert_eq!(accountant_recording.len(), 1);
        TestLogHandler::new().exists_log_containing("WARN: BlockchainBridge: Error while retrieving transactions: QueryFailed(\"RPC error: Error { code: ServerError(-32005), message: \\\"My tummy hurts\\\", data: None }\")");
    }

    #[test]
    #[should_panic(
        expected = "panic message (processed with: node_lib::sub_lib::utils::crash_request_analyzer)"
    )]
    fn blockchain_bridge_can_be_crashed_properly_but_not_improperly() {
        let crashable = true;
        let subject = BlockchainBridge::new(
            Box::new(make_blockchain_interface_web3(find_free_port())),
            Arc::new(Mutex::new(PersistentConfigurationMock::default())),
            crashable,
        );

        prove_that_crash_request_handler_is_hooked_up(subject, CRASH_KEY);
    }

    #[test]
    fn extract_max_block_range_from_error_response() {
        let result = BlockchainInterfaceError::QueryFailed("RPC error: Error { code: ServerError(-32005), message: \"eth_getLogs block range too large, range: 33636, max: 3500\", data: None }".to_string());

        let max_block_count = BlockchainBridge::extract_max_block_count(result);

        assert_eq!(Some(3500u64), max_block_count);
    }

    #[test]
    fn extract_max_block_range_from_pokt_error_response() {
        let result = BlockchainInterfaceError::QueryFailed("Rpc(Error { code: ServerError(-32001), message: \"Relay request failed validation: invalid relay request: eth_getLogs block range limit (100000 blocks) exceeded\", data: None })".to_string());

        let max_block_count = BlockchainBridge::extract_max_block_count(result);

        assert_eq!(Some(100000u64), max_block_count);
    }
    /*
        POKT (Polygon mainnet and amoy)
        {"jsonrpc":"2.0","id":7,"error":{"message":"You cannot query logs for more than 100000 blocks at once.","code":-32064}}
    */
    /*
        Ankr
        {"jsonrpc":"2.0","error":{"code":-32600,"message":"block range is too wide"},"id":null}%
    */
    #[test]
    fn extract_max_block_range_for_ankr_error_response() {
        let result = BlockchainInterfaceError::QueryFailed("RPC error: Error { code: ServerError(-32600), message: \"block range is too wide\", data: None }".to_string());

        let max_block_count = BlockchainBridge::extract_max_block_count(result);

        assert_eq!(None, max_block_count);
    }

    /*
    MaticVigil
    [{"error":{"message":"Blockheight too far in the past. Check params passed to eth_getLogs or eth_call requests.Range of blocks allowed for your plan: 1000","code":-32005},"jsonrpc":"2.0","id":7},{"error":{"message":"Blockheight too far in the past. Check params passed to eth_getLogs or eth_call requests.Range of blocks allowed for your plan: 1000","code":-32005},"jsonrpc":"2.0","id":8}]%
    */
    #[test]
    fn extract_max_block_range_for_matic_vigil_error_response() {
        let result = BlockchainInterfaceError::QueryFailed("RPC error: Error { code: ServerError(-32005), message: \"Blockheight too far in the past. Check params passed to eth_getLogs or eth_call requests.Range of blocks allowed for your plan: 1000\", data: None }".to_string());

        let max_block_count = BlockchainBridge::extract_max_block_count(result);

        assert_eq!(Some(1000), max_block_count);
    }

    /*
    Blockpi
    [{"jsonrpc":"2.0","id":7,"result":"0x21db466"},{"jsonrpc":"2.0","id":8,"error":{"code":-32602,"message":"eth_getLogs is limited to 1024 block range. Please check the parameter requirements at  https://docs.blockpi.io/documentations/api-reference"}}]
    */
    #[test]
    fn extract_max_block_range_for_blockpi_error_response() {
        let result = BlockchainInterfaceError::QueryFailed("RPC error: Error { code: ServerError(-32005), message: \"eth_getLogs is limited to 1024 block range. Please check the parameter requirements at  https://docs.blockpi.io/documentations/api-reference\", data: None }".to_string());

        let max_block_count = BlockchainBridge::extract_max_block_count(result);

        assert_eq!(Some(1024), max_block_count);
    }

    /*
    blastapi - completely rejected call on Public endpoint as won't handle eth_getLogs method on public API
    [{"jsonrpc":"2.0","id":2,"error":{"code":-32601,"message":"Method not found","data":{"method":""}}},{"jsonrpc":"2.0","id":1,"error":{"code":-32600,"message":"Invalid Request","data":{"message":"Cancelled due to validation errors in batch request"}}}] (edited)
    [8:50 AM]
    */

    #[test]
    fn extract_max_block_range_for_blastapi_error_response() {
        let result = BlockchainInterfaceError::QueryFailed("RPC error: Error { code: ServerError(-32601), message: \"Method not found\", data: \"'eth_getLogs' is not available on our public API. Head over to https://docs.blastapi.io/blast-documentation/tutorials-and-guides/using-blast-to-get-a-blockchain-endpoint for more information\" }".to_string());

        let max_block_count = BlockchainBridge::extract_max_block_count(result);

        assert_eq!(None, max_block_count);
    }

    #[test]
    fn extract_max_block_range_for_nodies_error_response() {
        let result = BlockchainInterfaceError::QueryFailed("RPC error: Error { code: InvalidParams, message: \"query exceeds max block range 100000\", data: None }".to_string());

        let max_block_count = BlockchainBridge::extract_max_block_count(result);

        assert_eq!(Some(100000), max_block_count);
    }

    #[test]
    fn extract_max_block_range_for_expected_batch_got_single_error_response() {
        let result = BlockchainInterfaceError::QueryFailed(
            "Got invalid response: Expected batch, got single.".to_string(),
        );

        let max_block_count = BlockchainBridge::extract_max_block_count(result);

        assert_eq!(Some(1000), max_block_count);
    }

    #[test]
    fn make_connections_implements_panic_on_migration() {
        let data_dir = ensure_node_home_directory_exists(
            "blockchain_bridge",
            "make_connections_with_panic_on_migration",
        );

        let act = |data_dir: &Path| {
            BlockchainBridge::initialize_persistent_configuration(data_dir);
        };

        assert_on_initialization_with_panic_on_migration(&data_dir, &act);
    }

    #[test]
    fn increase_gas_price_by_margin_works() {
        assert_eq!(increase_gas_price_by_margin(1_000_000_000), 1_300_000_000);
        assert_eq!(increase_gas_price_by_margin(9_000_000_000), 11_700_000_000);
    }
}<|MERGE_RESOLUTION|>--- conflicted
+++ resolved
@@ -1,30 +1,13 @@
 // Copyright (c) 2019, MASQ (https://masq.ai) and/or its affiliates. All rights reserved.
 
-<<<<<<< HEAD
 use crate::accountant::{PayableScanType, ReceivedPayments, ResponseSkeleton, ScanError, SentPayables, SkeletonOptHolder};
 use crate::accountant::{ReportTransactionReceipts, RequestTransactionReceipts};
-=======
-use crate::accountant::db_access_objects::sent_payable_dao::SentTx;
-use crate::accountant::scanners::payable_scanner_extension::msgs::{
-    BlockchainAgentWithContextMessage, PricedQualifiedPayables, QualifiedPayablesMessage,
-};
-use crate::accountant::{
-    ReceivedPayments, ResponseSkeleton, ScanError, SentPayables, SkeletonOptHolder, TxReceiptResult,
-};
-use crate::accountant::{RequestTransactionReceipts, TxReceiptsMessage};
->>>>>>> 647d61ac
 use crate::actor_system_factory::SubsFactory;
 use crate::blockchain::blockchain_agent::BlockchainAgent;
 use crate::blockchain::blockchain_interface::data_structures::errors::{
     BlockchainInterfaceError, LocalPayableError,
 };
-<<<<<<< HEAD
 use crate::blockchain::blockchain_interface::data_structures::{BatchResults};
-=======
-use crate::blockchain::blockchain_interface::data_structures::{
-    ProcessedPayableFallible, StatusReadFromReceiptCheck,
-};
->>>>>>> 647d61ac
 use crate::blockchain::blockchain_interface::BlockchainInterface;
 use crate::blockchain::blockchain_interface_initializer::BlockchainInterfaceInitializer;
 use crate::database::db_initializer::{DbInitializationConfig, DbInitializer, DbInitializerReal};
@@ -54,7 +37,6 @@
 use std::sync::{Arc, Mutex};
 use std::time::SystemTime;
 use web3::types::H256;
-<<<<<<< HEAD
 use masq_lib::constants::DEFAULT_GAS_PRICE_MARGIN;
 use masq_lib::messages::ScanType;
 use crate::accountant::scanners::payable_scanner::msgs::{PricedTemplatesMessage, InitialTemplatesMessage};
@@ -63,8 +45,6 @@
 use crate::accountant::scanners::payable_scanner::utils::initial_templates_msg_stats;
 use crate::blockchain::blockchain_agent::BlockchainAgent;
 use crate::blockchain::blockchain_interface::blockchain_interface_web3::lower_level_interface_web3::{TransactionReceiptResult, TxStatus};
-=======
->>>>>>> 647d61ac
 
 pub const CRASH_KEY: &str = "BLOCKCHAINBRIDGE";
 pub const DEFAULT_BLOCKCHAIN_SERVICE_URL: &str = "https://0.0.0.0";
@@ -164,19 +144,14 @@
 impl Handler<InitialTemplatesMessage> for BlockchainBridge {
     type Result = ();
 
-<<<<<<< HEAD
     fn handle(&mut self, msg: InitialTemplatesMessage, _ctx: &mut Self::Context) {
-        self.handle_scan_future(Self::handle_initial_templates_msg, ScanType::Payables, msg);
-=======
-    fn handle(&mut self, msg: QualifiedPayablesMessage, _ctx: &mut Self::Context) {
         self.handle_scan_future(
-            Self::handle_qualified_payable_msg,
+            Self::handle_initial_templates_msg,
             todo!(
                 "This needs to be decided on GH-605. Look what mode you run and set it accordingly"
             ),
             msg,
         );
->>>>>>> 647d61ac
     }
 }
 
@@ -522,25 +497,11 @@
     fn process_payments(
         &self,
         agent: Box<dyn BlockchainAgent>,
-<<<<<<< HEAD
         priced_templates: Either<PricedNewTxTemplates, PricedRetryTxTemplates>,
     ) -> Box<dyn Future<Item = BatchResults, Error = LocalPayableError>> {
         let logger = self.logger.clone();
         self.blockchain_interface
             .submit_payables_in_batch(logger, agent, priced_templates)
-=======
-        affordable_accounts: PricedQualifiedPayables,
-    ) -> Box<dyn Future<Item = Vec<ProcessedPayableFallible>, Error = PayableTransactionError>>
-    {
-        let recipient = self.new_pending_payables_recipient();
-        let logger = self.logger.clone();
-        self.blockchain_interface.submit_payables_in_batch(
-            logger,
-            agent,
-            recipient,
-            affordable_accounts,
-        )
->>>>>>> 647d61ac
     }
 
     fn new_pending_payables_recipient(&self) -> Recipient<RegisterNewPendingPayables> {
@@ -597,23 +558,9 @@
 mod tests {
     use super::*;
     use crate::accountant::db_access_objects::payable_dao::PayableAccount;
-<<<<<<< HEAD
     use crate::accountant::db_access_objects::utils::{from_unix_timestamp, to_unix_timestamp};
     use crate::accountant::test_utils::{make_payable_account, make_pending_payable_fingerprint};
     use crate::blockchain::blockchain_interface::data_structures::errors::LocalPayableError::TransactionID;
-=======
-    use crate::accountant::db_access_objects::sent_payable_dao::TxStatus;
-    use crate::accountant::db_access_objects::utils::{from_unix_timestamp, to_unix_timestamp};
-    use crate::accountant::scanners::payable_scanner_extension::msgs::{
-        QualifiedPayableWithGasPrice, UnpricedQualifiedPayables,
-    };
-    use crate::accountant::scanners::payable_scanner_extension::test_utils::BlockchainAgentMock;
-    use crate::accountant::scanners::pending_payable_scanner::utils::TxHashByTable;
-    use crate::accountant::test_utils::make_payable_account;
-    use crate::accountant::test_utils::make_priced_qualified_payables;
-    use crate::accountant::PendingPayable;
-    use crate::blockchain::blockchain_interface::data_structures::errors::PayableTransactionError::TransactionID;
->>>>>>> 647d61ac
     use crate::blockchain::blockchain_interface::data_structures::errors::{
         BlockchainAgentBuildError, LocalPayableError,
     };
@@ -657,7 +604,6 @@
     use std::sync::{Arc, Mutex};
     use std::time::{Duration, SystemTime};
     use web3::types::{TransactionReceipt, H160};
-<<<<<<< HEAD
     use masq_lib::constants::DEFAULT_MAX_BLOCK_COUNT;
     use crate::accountant::db_access_objects::failed_payable_dao::{FailedTx, ValidationStatus};
     use crate::accountant::db_access_objects::failed_payable_dao::FailureReason::Submission;
@@ -674,8 +620,6 @@
     use crate::blockchain::errors::rpc_errors::AppRpcError::Local;
     use crate::blockchain::errors::rpc_errors::LocalError::Transport;
     use crate::sub_lib::blockchain_bridge::ConsumingWalletBalances;
-=======
->>>>>>> 647d61ac
 
     impl Handler<AssertionsMessage<Self>> for BlockchainBridge {
         type Result = ();
@@ -988,7 +932,6 @@
         system.run();
         let time_after = SystemTime::now();
         let accountant_recording = accountant_recording_arc.lock().unwrap();
-<<<<<<< HEAD
         // TODO: GH-701: This card is related to the commented out code in this test
         // let pending_payable_fingerprint_seeds_msg =
         //     accountant_recording.get_record::<PendingPayableFingerprintSeeds>(0);
@@ -1009,47 +952,6 @@
                 nonce: 32,
                 status: Pending(Waiting),
             }],
-=======
-        let register_new_pending_payables_msg =
-            accountant_recording.get_record::<RegisterNewPendingPayables>(0);
-        let sent_payables_msg = accountant_recording.get_record::<SentPayables>(1);
-        let expected_hash =
-            H256::from_str("81d20df32920161727cd20e375e53c2f9df40fd80256a236fb39e444c999fb6c")
-                .unwrap();
-        assert_eq!(
-            sent_payables_msg,
-            &SentPayables {
-                payment_procedure_result: Ok(vec![Correct(PendingPayable {
-                    recipient_wallet: account.wallet.clone(),
-                    hash: expected_hash
-                })]),
-                response_skeleton_opt: Some(ResponseSkeleton {
-                    client_id: 1234,
-                    context_id: 4321
-                })
-            }
-        );
-        let first_actual_sent_tx = &register_new_pending_payables_msg.new_sent_txs[0];
-        assert_eq!(
-            first_actual_sent_tx.receiver_address,
-            account.wallet.address()
-        );
-        assert_eq!(first_actual_sent_tx.hash, expected_hash);
-        assert_eq!(first_actual_sent_tx.amount_minor, account.balance_wei);
-        assert_eq!(first_actual_sent_tx.gas_price_minor, 111_222_333);
-        assert_eq!(first_actual_sent_tx.nonce, 0x20);
-        assert_eq!(
-            first_actual_sent_tx.status,
-            TxStatus::Pending(ValidationStatus::Waiting)
-        );
-        assert!(
-            to_unix_timestamp(time_before) <= first_actual_sent_tx.timestamp
-                && first_actual_sent_tx.timestamp <= to_unix_timestamp(time_after),
-            "We thought the timestamp was between {:?} and {:?}, but it was {:?}",
-            time_before,
-            time_after,
-            from_unix_timestamp(first_actual_sent_tx.timestamp)
->>>>>>> 647d61ac
         );
         assert_eq!(
             sent_payables_msg.response_skeleton_opt,
@@ -1124,7 +1026,6 @@
 
         system.run();
         let accountant_recording = accountant_recording_arc.lock().unwrap();
-<<<<<<< HEAD
         // let pending_payable_fingerprint_seeds_msg =
         //     accountant_recording.get_record::<PendingPayableFingerprintSeeds>(0);
         let sent_payables_msg = accountant_recording.get_record::<SentPayables>(0);
@@ -1157,43 +1058,6 @@
         // );
         assert_eq!(scan_error_msg.scan_type, ScanType::Payables);
         assert_eq!(
-            scan_error_msg.response_skeleton_opt,
-            Some(ResponseSkeleton {
-                client_id: 1234,
-                context_id: 4321
-            })
-=======
-        let actual_register_new_pending_payables_msg =
-            accountant_recording.get_record::<RegisterNewPendingPayables>(0);
-        let sent_payables_msg = accountant_recording.get_record::<SentPayables>(1);
-        let scan_error_msg = accountant_recording.get_record::<ScanError>(2);
-        assert_sending_error(
-            sent_payables_msg
-                .payment_procedure_result
-                .as_ref()
-                .unwrap_err(),
-            "Transport error: Error(IncompleteMessage)",
-        );
-        assert_eq!(
-            actual_register_new_pending_payables_msg.new_sent_txs[0].receiver_address,
-            account_wallet.address()
-        );
-        assert_eq!(
-            actual_register_new_pending_payables_msg.new_sent_txs[0].hash,
-            H256::from_str("81d20df32920161727cd20e375e53c2f9df40fd80256a236fb39e444c999fb6c")
-                .unwrap()
-        );
-        assert_eq!(
-            actual_register_new_pending_payables_msg.new_sent_txs[0].amount_minor,
-            account.balance_wei
-        );
-        let number_of_requested_txs = actual_register_new_pending_payables_msg.new_sent_txs.len();
-        assert_eq!(
-            number_of_requested_txs, 1,
-            "We expected only one sent tx, but got {}",
-            number_of_requested_txs
-        );
-        assert_eq!(
             *scan_error_msg,
             ScanError {
                 scan_type: DetailedScanType::NewPayables,
@@ -1206,7 +1070,6 @@
                     Signed and hashed txs: 0x81d20df32920161727cd20e375e53c2f9df40fd80256a236fb39e444c999fb6c"
                 )
             }
->>>>>>> 647d61ac
         );
         assert!(scan_error_msg
             .msg
