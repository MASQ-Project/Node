--- conflicted
+++ resolved
@@ -26,6 +26,7 @@
 use std::convert::TryFrom;
 use std::path::PathBuf;
 use web3::transports::Http;
+use masq_lib::blockchains::chains::Chain;
 
 pub const CRASH_KEY: &str = "BLOCKCHAINBRIDGE";
 
@@ -132,7 +133,7 @@
         blockchain_service_url: Option<String>,
         db_initializer: &dyn DbInitializer,
         data_directory: PathBuf,
-        chain_id: u8,
+        chain: Chain,
     ) -> (
         Box<dyn BlockchainInterface>,
         Box<dyn PersistentConfiguration>,
@@ -144,17 +145,17 @@
                         Box::new(BlockchainInterfaceNonClandestine::new(
                             transport,
                             event_loop_handle,
-                            chain_id,
+                            chain,
                         ))
                     }
                     Err(e) => panic!("Invalid blockchain node URL: {:?}", e),
                 },
-                None => Box::new(BlockchainInterfaceClandestine::new(chain_id)),
+                None => Box::new(BlockchainInterfaceClandestine::new(chain)),
             }
         };
         let config_dao = Box::new(ConfigDaoReal::new(
             db_initializer
-                .initialize(&data_directory, chain_id, true)
+                .initialize(&data_directory, chain, true)
                 .unwrap_or_else(|_| {
                     panic!(
                         "Failed to connect to database at {:?}",
@@ -257,18 +258,13 @@
     use ethsign::SecretKey;
     use ethsign_crypto::Keccak256;
     use futures::future::Future;
-<<<<<<< HEAD
-    use masq_lib::test_utils::utils::DEFAULT_CHAIN_ID;
-=======
-    use masq_lib::crash_point::CrashPoint;
-    use masq_lib::messages::ToMessageBody;
     use masq_lib::test_utils::utils::TEST_DEFAULT_CHAIN;
->>>>>>> 0b918238
     use rustc_hex::FromHex;
     use std::cell::RefCell;
     use std::sync::{Arc, Mutex};
     use std::time::{Duration, SystemTime};
     use web3::types::{Address, H256, U256};
+    use masq_lib::constants::DEFAULT_CHAIN;
 
     fn stub_bi() -> Box<dyn BlockchainInterface> {
         Box::new(BlockchainInterfaceMock::default())
@@ -421,7 +417,7 @@
             blockchain_service_url,
             &DbInitializerMock::default(),
             data_directory,
-            DEFAULT_CHAIN_ID,
+            DEFAULT_CHAIN,
         );
     }
 
