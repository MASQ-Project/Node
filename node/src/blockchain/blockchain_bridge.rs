// Copyright (c) 2019, MASQ (https://masq.ai) and/or its affiliates. All rights reserved.

use crate::accountant::payable_dao::{Payable, PayableAccount};
use crate::accountant::{
    ReceivedPayments, ResponseSkeleton, ScanError, SentPayables, SkeletonOptHolder,
};
use crate::accountant::{ReportTransactionReceipts, RequestTransactionReceipts};
use crate::blockchain::blockchain_interface::{
    BlockchainError, BlockchainInterface, BlockchainInterfaceClandestine,
    BlockchainInterfaceNonClandestine, BlockchainResult, BlockchainTxnInputs,
};
use crate::database::db_initializer::DbInitializationConfig;
use crate::database::db_initializer::{DbInitializer, DATABASE_FILE};
use crate::db_config::config_dao::ConfigDaoReal;
use crate::db_config::persistent_configuration::{
    PersistentConfiguration, PersistentConfigurationReal,
};
use crate::sub_lib::blockchain_bridge::BlockchainBridgeSubs;
use crate::sub_lib::blockchain_bridge::ReportAccountsPayable;
use crate::sub_lib::peer_actors::BindMessage;
use crate::sub_lib::set_consuming_wallet_message::SetConsumingWalletMessage;
use crate::sub_lib::utils::handle_ui_crash_request;
use crate::sub_lib::wallet::Wallet;
use actix::Actor;
use actix::Context;
use actix::Handler;
use actix::Message;
use actix::{Addr, Recipient};
use itertools::Itertools;
use masq_lib::blockchains::chains::Chain;
use masq_lib::logger::Logger;
use masq_lib::messages::ScanType;
use masq_lib::ui_gateway::NodeFromUiMessage;
use masq_lib::utils::plus;
use std::path::PathBuf;
use std::time::SystemTime;
use web3::transports::Http;
use web3::types::{BlockNumber, TransactionReceipt, H256};

pub const CRASH_KEY: &str = "BLOCKCHAINBRIDGE";

pub struct BlockchainBridge {
    consuming_wallet_opt: Option<Wallet>,
    blockchain_interface: Box<dyn BlockchainInterface>,
    logger: Logger,
    persistent_config: Box<dyn PersistentConfiguration>,
    set_consuming_wallet_subs_opt: Option<Vec<Recipient<SetConsumingWalletMessage>>>,
    sent_payable_subs_opt: Option<Recipient<SentPayables>>,
    received_payments_subs_opt: Option<Recipient<ReceivedPayments>>,
    scan_error_subs_opt: Option<Recipient<ScanError>>,
    crashable: bool,
    payment_confirmation: TransactionConfirmationTools,
}

struct TransactionConfirmationTools {
    transaction_fingerprint_subs_opt: Option<Recipient<PendingPayableFingerprint>>,
    report_transaction_receipts_sub_opt: Option<Recipient<ReportTransactionReceipts>>,
}

impl Actor for BlockchainBridge {
    type Context = Context<Self>;
}

impl Handler<BindMessage> for BlockchainBridge {
    type Result = ();

    fn handle(&mut self, msg: BindMessage, _ctx: &mut Self::Context) -> Self::Result {
        self.set_consuming_wallet_subs_opt = Some(vec![
            msg.peer_actors.neighborhood.set_consuming_wallet_sub,
            msg.peer_actors.proxy_server.set_consuming_wallet_sub,
        ]);
        self.payment_confirmation.transaction_fingerprint_subs_opt =
            Some(msg.peer_actors.accountant.pending_payable_fingerprint);
        self.payment_confirmation
            .report_transaction_receipts_sub_opt =
            Some(msg.peer_actors.accountant.report_transaction_receipts);
        self.sent_payable_subs_opt = Some(msg.peer_actors.accountant.report_sent_payments);
        self.received_payments_subs_opt = Some(msg.peer_actors.accountant.report_inbound_payments);
        self.scan_error_subs_opt = Some(msg.peer_actors.accountant.scan_errors);
        match self.consuming_wallet_opt.as_ref() {
            Some(wallet) => debug!(
                self.logger,
                "Received BindMessage; consuming wallet address {}", wallet
            ),
            None => debug!(
                self.logger,
                "Received BindMessage; no consuming wallet address specified"
            ),
        }
    }
}

#[derive(Debug, PartialEq, Eq, Message, Clone)]
pub struct RetrieveTransactions {
    pub recipient: Wallet,
    pub response_skeleton_opt: Option<ResponseSkeleton>,
}

impl SkeletonOptHolder for RetrieveTransactions {
    fn skeleton_opt(&self) -> Option<ResponseSkeleton> {
        self.response_skeleton_opt
    }
}

impl Handler<RetrieveTransactions> for BlockchainBridge {
    type Result = ();

    fn handle(
        &mut self,
        msg: RetrieveTransactions,
        _ctx: &mut Self::Context,
    ) -> <Self as Handler<RetrieveTransactions>>::Result {
        self.handle_scan(
            Self::handle_retrieve_transactions,
            ScanType::Receivables,
            &msg,
        )
    }
}

impl Handler<RequestTransactionReceipts> for BlockchainBridge {
    type Result = ();

    fn handle(&mut self, msg: RequestTransactionReceipts, _ctx: &mut Self::Context) {
        self.handle_scan(
            Self::handle_request_transaction_receipts,
            ScanType::PendingPayables,
            &msg,
        )
    }
}

impl Handler<ReportAccountsPayable> for BlockchainBridge {
    type Result = ();

    fn handle(&mut self, msg: ReportAccountsPayable, _ctx: &mut Self::Context) {
        self.handle_scan(
            Self::handle_report_accounts_payable,
            ScanType::Payables,
            &msg,
        )
    }
}

#[derive(Debug, PartialEq, Eq, Message, Clone)]
pub struct PendingPayableFingerprint {
    pub rowid_opt: Option<u64>, //None when initialized
    pub timestamp: SystemTime,
    pub hash: H256,
    pub attempt_opt: Option<u16>, //None when initialized
    pub amount: u128,
    pub process_error: Option<String>,
}

impl Handler<NodeFromUiMessage> for BlockchainBridge {
    type Result = ();

    fn handle(&mut self, msg: NodeFromUiMessage, _ctx: &mut Self::Context) -> Self::Result {
        handle_ui_crash_request(msg, &self.logger, self.crashable, CRASH_KEY)
    }
}

impl BlockchainBridge {
    pub fn new(
        blockchain_interface: Box<dyn BlockchainInterface>,
        persistent_config: Box<dyn PersistentConfiguration>,
        crashable: bool,
        consuming_wallet_opt: Option<Wallet>,
    ) -> BlockchainBridge {
        BlockchainBridge {
            consuming_wallet_opt,
            blockchain_interface,
            persistent_config,
            set_consuming_wallet_subs_opt: None,
            sent_payable_subs_opt: None,
            received_payments_subs_opt: None,
            scan_error_subs_opt: None,
            crashable,
            logger: Logger::new("BlockchainBridge"),
            payment_confirmation: TransactionConfirmationTools {
                transaction_fingerprint_subs_opt: None,
                report_transaction_receipts_sub_opt: None,
            },
        }
    }

    pub fn make_connections(
        blockchain_service_url: Option<String>,
        db_initializer: &dyn DbInitializer,
        data_directory: PathBuf,
        chain: Chain,
    ) -> (
        Box<dyn BlockchainInterface>,
        Box<dyn PersistentConfiguration>,
    ) {
        let blockchain_interface: Box<dyn BlockchainInterface> = {
            match blockchain_service_url {
                Some(url) => match Http::new(&url) {
                    Ok((event_loop_handle, transport)) => Box::new(
                        BlockchainInterfaceNonClandestine::new(transport, event_loop_handle, chain),
                    ),
                    Err(e) => panic!("Invalid blockchain node URL: {:?}", e),
                },
                None => Box::new(BlockchainInterfaceClandestine::new(chain)),
            }
        };
        let config_dao = Box::new(ConfigDaoReal::new(
            db_initializer
                .initialize(
                    &data_directory,
                    DbInitializationConfig::panic_on_migration(),
                )
                .unwrap_or_else(|_| {
                    panic!(
                        "Failed to connect to database at {:?}",
                        &data_directory.join(DATABASE_FILE)
                    )
                }),
        ));
        (
            blockchain_interface,
            Box::new(PersistentConfigurationReal::new(config_dao)),
        )
    }

    pub fn make_subs_from(addr: &Addr<BlockchainBridge>) -> BlockchainBridgeSubs {
        BlockchainBridgeSubs {
            bind: recipient!(addr, BindMessage),
            report_accounts_payable: recipient!(addr, ReportAccountsPayable),
            retrieve_transactions: recipient!(addr, RetrieveTransactions),
            ui_sub: recipient!(addr, NodeFromUiMessage),
            request_transaction_receipts: recipient!(addr, RequestTransactionReceipts),
        }
    }

    fn handle_report_accounts_payable(
        &mut self,
        creditors_msg: &ReportAccountsPayable,
    ) -> Result<(), String> {
        let skeleton = creditors_msg.response_skeleton_opt;
        let processed_payments = self.preprocess_payments(creditors_msg);
        processed_payments.map(|payments| {
            self.sent_payable_subs_opt
                .as_ref()
                .expect("Accountant is unbound")
                .try_send(SentPayables {
                    timestamp: SystemTime::now(),
                    payable: payments,
                    response_skeleton_opt: skeleton,
                })
                .expect("Accountant is dead");
        })
    }

    fn preprocess_payments(
        &self,
        creditors_msg: &ReportAccountsPayable,
    ) -> Result<Vec<BlockchainResult<Payable>>, String> {
        match self.consuming_wallet_opt.as_ref() {
            Some(consuming_wallet) => match self.persistent_config.gas_price() {
                Ok(gas_price) => Ok(creditors_msg
                    .accounts
                    .iter()
                    .map(|payable| self.process_payments(payable, gas_price, consuming_wallet))
                    .collect::<Vec<BlockchainResult<Payable>>>()),
                Err(err) => Err(format!("ReportAccountPayable: gas-price: {:?}", err)),
            },
            None => Err(String::from("No consuming wallet specified")),
        }
    }

    fn handle_retrieve_transactions(&mut self, msg: &RetrieveTransactions) -> Result<(), String> {
        let end_block = match self.blockchain_interface.get_block_number() {
            Ok(eb) => BlockNumber::Number(eb),
            Err(e) => {
                info!(
                    self.logger,
                    "Using 'latest' block number instead of a literal number. {:?}", e
                );
                BlockNumber::Latest
            }
        };

        let start_block = match self.persistent_config.start_block() {
            Ok (sb) => BlockNumber::Number(sb.into()),
            Err (e) => panic! ("Cannot retrieve start block from database; payments to you may not be processed: {:?}", e)
        };
        let retrieved_transactions =
            self.blockchain_interface
                .retrieve_transactions(start_block, end_block, &msg.recipient);
        match retrieved_transactions {
            Ok(transactions) => {
                if let Err(e) = self
                    .persistent_config
                    .set_start_block(transactions.new_start_block)
                {
                    panic! ("Cannot set start block in database; payments to you may not be processed: {:?}", e)
                };
                if transactions.transactions.is_empty() {
                    debug!(self.logger, "No new receivable detected");
                }
                self.received_payments_subs_opt
                    .as_ref()
                    .expect("Accountant is unbound")
                    .try_send(ReceivedPayments {
                        timestamp: SystemTime::now(),
                        payments: transactions.transactions,
                        response_skeleton_opt: msg.response_skeleton_opt,
                    })
                    .expect("Accountant is dead.");
                Ok(())
            }
            Err(e) => Err(format!(
                "Tried to retrieve received payments but failed: {:?}",
                e
            )),
        }
    }

    fn handle_request_transaction_receipts(
        &mut self,
        msg: &RequestTransactionReceipts,
    ) -> Result<(), String> {
        let short_circuit_result: (
            Vec<Option<TransactionReceipt>>,
            Option<(BlockchainError, H256)>,
        ) = msg
            .pending_payable
            .iter()
            .fold((vec![], None), |so_far, current_fingerprint| match so_far {
                (_, None) => match self
                    .blockchain_interface
                    .get_transaction_receipt(current_fingerprint.hash)
                {
                    Ok(receipt_opt) => (plus(so_far.0, receipt_opt), None),
                    Err(e) => (so_far.0, Some((e, current_fingerprint.hash))),
                },
                _ => so_far,
            });
        let (vector_of_results, error_opt) = short_circuit_result;
        let pairs = vector_of_results
            .into_iter()
            .zip(msg.pending_payable.iter().cloned())
            .collect_vec();
        self.payment_confirmation
            .report_transaction_receipts_sub_opt
            .as_ref()
            .expect("Accountant is unbound")
            .try_send(ReportTransactionReceipts {
                fingerprints_with_receipts: pairs,
                response_skeleton_opt: msg.response_skeleton_opt,
            })
            .expect("Accountant is dead");
        if let Some((e, hash)) = error_opt {
            return Err (format! (
                "Aborting scanning; request of a transaction receipt for '{:?}' failed due to '{:?}'",
                hash,
                e
            ));
        }
        Ok(())
    }

    fn handle_scan<M, F>(&mut self, handler: F, scan_type: ScanType, msg: &M)
    where
        F: FnOnce(&mut BlockchainBridge, &M) -> Result<(), String>,
        M: SkeletonOptHolder,
    {
        let skeleton_opt = msg.skeleton_opt();
        match handler(self, msg) {
            Ok(_r) => (),
            Err(e) => {
                warning!(self.logger, "{}", e);
                self.scan_error_subs_opt
                    .as_ref()
                    .expect("Accountant not bound")
                    .try_send(ScanError {
                        scan_type,
                        response_skeleton_opt: skeleton_opt,
                        msg: e,
                    })
                    .expect("Accountant is dead");
            }
        }
    }

    fn process_payments(
        &self,
        payable: &PayableAccount,
        gas_price: u64,
        consuming_wallet: &Wallet,
    ) -> BlockchainResult<Payable> {
        let nonce = self
            .blockchain_interface
            .get_transaction_count(consuming_wallet)?;
        let send_tx_tools = self.blockchain_interface.send_transaction_tools(
            self.payment_confirmation
                .transaction_fingerprint_subs_opt
                .as_ref()
                .expect("Accountant is unbound"),
        );
        match self
            .blockchain_interface
            .send_transaction(BlockchainTxnInputs::new(
                payable,
                consuming_wallet,
                nonce,
                gas_price,
                send_tx_tools.as_ref(),
            )) {
            Ok((hash, timestamp)) => Ok(Payable::new(
                payable.wallet.clone(),
                payable.balance_wei,
                hash,
                timestamp,
            )),
            Err(e) => Err(e.into()),
            //if you're adding more code here that can fail don't forget to provide
            //the transaction hash together with the error
        }
    }
}

#[derive(Debug, PartialEq, Eq, Clone)]
struct PendingTxInfo {
    hash: H256,
    when_sent: SystemTime,
}

#[cfg(test)]
mod tests {
    use super::*;
    use crate::accountant::dao_utils::from_time_t;
    use crate::accountant::payable_dao::PayableAccount;
    use crate::accountant::test_utils::make_pending_payable_fingerprint;
    use crate::blockchain::bip32::Bip32ECKeyProvider;
    use crate::blockchain::blockchain_bridge::Payable;
    use crate::blockchain::blockchain_interface::{
        BlockchainError, BlockchainTransaction, BlockchainTransactionError, LatestBlockNumber,
        RetrievedBlockchainTransactions,
    };
    use crate::blockchain::test_utils::BlockchainInterfaceMock;
    use crate::blockchain::tool_wrappers::SendTransactionToolsWrapperNull;
    use crate::database::db_initializer::test_utils::DbInitializerMock;
    use crate::db_config::persistent_configuration::PersistentConfigError;
    use crate::match_every_type_id;
    use crate::node_test_utils::check_timestamp;
    use crate::test_utils::persistent_configuration_mock::PersistentConfigurationMock;
    use crate::test_utils::recorder::{make_recorder, peer_actors_builder};
    use crate::test_utils::recorder_stop_conditions::StopCondition;
    use crate::test_utils::recorder_stop_conditions::StopConditions;
    use crate::test_utils::unshared_test_utils::{
        configure_default_persistent_config, prove_that_crash_request_handler_is_hooked_up, ZERO,
    };
    use crate::test_utils::{make_paying_wallet, make_wallet};
    use actix::System;
    use ethereum_types::{BigEndianHash, U64};
    use ethsign_crypto::Keccak256;
    use masq_lib::constants::DEFAULT_CHAIN;
    use masq_lib::messages::ScanType;
    use masq_lib::test_utils::logging::init_test_logging;
    use masq_lib::test_utils::logging::TestLogHandler;
    use rustc_hex::FromHex;
    use std::any::TypeId;
    use std::sync::{Arc, Mutex};
    use std::time::SystemTime;
    use web3::types::{TransactionReceipt, H160, H256, U256};

    #[test]
    fn constants_have_correct_values() {
        assert_eq!(CRASH_KEY, "BLOCKCHAINBRIDGE");
    }

    fn stub_bi() -> Box<dyn BlockchainInterface> {
        Box::new(BlockchainInterfaceMock::default())
    }

    #[test]
    fn blockchain_bridge_receives_bind_message_with_consuming_private_key() {
        init_test_logging();
        let secret: Vec<u8> = "cc46befe8d169b89db447bd725fc2368b12542113555302598430cb5d5c74ea9"
            .from_hex()
            .unwrap();
        let consuming_wallet = Wallet::from(Bip32ECKeyProvider::from_raw_secret(&secret).unwrap());
        let subject = BlockchainBridge::new(
            stub_bi(),
            Box::new(configure_default_persistent_config(ZERO)),
            false,
            Some(consuming_wallet.clone()),
        );
        let system = System::new("blockchain_bridge_receives_bind_message");
        let addr = subject.start();

        addr.try_send(BindMessage {
            peer_actors: peer_actors_builder().build(),
        })
        .unwrap();

        System::current().stop();
        system.run();
        TestLogHandler::new().exists_log_containing(&format!(
            "DEBUG: BlockchainBridge: Received BindMessage; consuming wallet address {}",
            consuming_wallet
        ));
    }

    #[test]
    fn blockchain_bridge_receives_bind_message_without_consuming_private_key() {
        init_test_logging();
        let subject = BlockchainBridge::new(
            stub_bi(),
            Box::new(PersistentConfigurationMock::default()),
            false,
            None,
        );
        let system = System::new("blockchain_bridge_receives_bind_message");
        let addr = subject.start();

        addr.try_send(BindMessage {
            peer_actors: peer_actors_builder().build(),
        })
        .unwrap();

        System::current().stop();
        system.run();
        TestLogHandler::new().exists_log_containing(
            "DEBUG: BlockchainBridge: Received BindMessage; no consuming wallet address specified",
        );
    }

    #[test]
    #[should_panic(expected = "Invalid blockchain node URL")]
    fn invalid_blockchain_url_produces_panic() {
        let data_directory = PathBuf::new(); //never reached
        let blockchain_service_url = Some("http://λ:8545".to_string());
        let _ = BlockchainBridge::make_connections(
            blockchain_service_url,
            &DbInitializerMock::default(),
            data_directory,
            DEFAULT_CHAIN,
        );
    }

    #[test]
    fn report_accounts_payable_returns_error_for_blockchain_error() {
        let get_transaction_count_params_arc = Arc::new(Mutex::new(vec![]));
        let transaction_hash = H256::from_uint(&U256::from(789));
        let blockchain_interface_mock = BlockchainInterfaceMock::default()
            .get_transaction_count_params(&get_transaction_count_params_arc)
            .get_transaction_count_result(Ok(web3::types::U256::from(1)))
            .send_transaction_tools_result(Box::new(SendTransactionToolsWrapperNull))
            .send_transaction_result(Err(BlockchainTransactionError::Sending(
                String::from("mock payment failure"),
                transaction_hash,
            )));
        let consuming_wallet = make_wallet("somewallet");
        let persistent_configuration_mock =
            PersistentConfigurationMock::new().gas_price_result(Ok(3u64));
        let mut subject = BlockchainBridge::new(
            Box::new(blockchain_interface_mock),
            Box::new(persistent_configuration_mock),
            false,
            Some(consuming_wallet.clone()),
        );
        let request = ReportAccountsPayable {
            accounts: vec![PayableAccount {
                wallet: make_wallet("blah"),
                balance_wei: 42,
                last_paid_timestamp: SystemTime::now(),
                pending_payable_opt: None,
            }],
            response_skeleton_opt: None,
        };
        let (accountant, _, _) = make_recorder();
        let fingerprint_recipient = accountant.start().recipient();
        subject
            .payment_confirmation
            .transaction_fingerprint_subs_opt = Some(fingerprint_recipient);

        let result = subject.preprocess_payments(&request);

        assert_eq!(
            result,
            Ok(vec![Err(BlockchainError::TransactionFailed {
                msg: String::from("Sending: mock payment failure"),
                hash_opt: Some(transaction_hash)
            })])
        );
        let get_transaction_count_params = get_transaction_count_params_arc.lock().unwrap();
        assert_eq!(*get_transaction_count_params, vec![consuming_wallet]);
    }

    #[test]
    fn report_accounts_payable_returns_error_when_there_is_no_consuming_wallet_configured() {
        let blockchain_interface_mock = BlockchainInterfaceMock::default();
        let persistent_configuration_mock = PersistentConfigurationMock::default();
        let subject = BlockchainBridge::new(
            Box::new(blockchain_interface_mock),
            Box::new(persistent_configuration_mock),
            false,
            None,
        );
        let request = ReportAccountsPayable {
            accounts: vec![PayableAccount {
                wallet: make_wallet("blah"),
                balance_wei: 42,
                last_paid_timestamp: SystemTime::now(),
                pending_payable_opt: None,
            }],
            response_skeleton_opt: None,
        };

        let result = subject.preprocess_payments(&request);

        assert_eq!(result, Err("No consuming wallet specified".to_string()));
    }

    #[test]
    fn handle_report_accounts_payable_transacts_and_sends_finished_payments_back_to_accountant() {
        let system =
            System::new("report_accounts_payable_sends_transactions_to_blockchain_interface");
        let get_transaction_count_params_arc = Arc::new(Mutex::new(vec![]));
        let send_transaction_params_arc = Arc::new(Mutex::new(vec![]));
        let (accountant, _, accountant_recording_arc) = make_recorder();
        let blockchain_interface_mock = BlockchainInterfaceMock::default()
            .get_transaction_count_params(&get_transaction_count_params_arc)
            .get_transaction_count_result(Ok(U256::from(1u64)))
            .get_transaction_count_result(Ok(U256::from(2u64)))
            .send_transaction_tools_result(Box::new(SendTransactionToolsWrapperNull))
            .send_transaction_tools_result(Box::new(SendTransactionToolsWrapperNull))
            .send_transaction_params(&send_transaction_params_arc)
            .send_transaction_result(Ok((
                H256::from("sometransactionhash".keccak256()),
                from_time_t(150_000_000),
            )))
            .send_transaction_result(Ok((
                H256::from("someothertransactionhash".keccak256()),
                from_time_t(160_000_000),
            )));
        let expected_gas_price = 5u64;
        let persistent_configuration_mock =
            PersistentConfigurationMock::default().gas_price_result(Ok(expected_gas_price));
        let consuming_wallet = make_paying_wallet(b"somewallet");
        let subject = BlockchainBridge::new(
            Box::new(blockchain_interface_mock),
            Box::new(persistent_configuration_mock),
            false,
            Some(consuming_wallet.clone()),
        );
        let addr = subject.start();
        let subject_subs = BlockchainBridge::make_subs_from(&addr);
        let peer_actors = peer_actors_builder().accountant(accountant).build();
        send_bind_message!(subject_subs, peer_actors);
        let before = SystemTime::now();

        let _ = addr
            .try_send(ReportAccountsPayable {
                accounts: vec![
                    PayableAccount {
                        wallet: make_wallet("blah"),
                        balance_wei: 420,
                        last_paid_timestamp: from_time_t(150_000_000),
                        pending_payable_opt: None,
                    },
                    PayableAccount {
                        wallet: make_wallet("foo"),
                        balance_wei: 210,
                        last_paid_timestamp: from_time_t(160_000_000),
                        pending_payable_opt: None,
                    },
                ],
                response_skeleton_opt: Some(ResponseSkeleton {
                    client_id: 1234,
                    context_id: 4321,
                }),
            })
            .unwrap();

        System::current().stop();
        system.run();
        let after = SystemTime::now();
        let send_transaction_params = send_transaction_params_arc.lock().unwrap();
        assert_eq!(
            *send_transaction_params,
            vec![
                (
                    consuming_wallet.clone(),
                    make_wallet("blah"),
                    420,
                    U256::from(1u64),
                    expected_gas_price
                ),
                (
                    consuming_wallet.clone(),
                    make_wallet("foo"),
                    210,
                    U256::from(2u64),
                    expected_gas_price
                )
            ]
        );
        let get_transaction_count_params = get_transaction_count_params_arc.lock().unwrap();
        assert_eq!(
            *get_transaction_count_params,
            vec![consuming_wallet.clone(), consuming_wallet.clone()]
        );
        let accountant_received_payment = accountant_recording_arc.lock().unwrap();
        assert_eq!(accountant_received_payment.len(), 1);
        let sent_payments_msg = accountant_received_payment.get_record::<SentPayables>(0);
        check_timestamp(before, sent_payments_msg.timestamp, after);
        assert_eq!(
            *sent_payments_msg,
            SentPayables {
                timestamp: sent_payments_msg.timestamp,
                payable: vec![
                    Ok(Payable {
                        to: make_wallet("blah"),
                        amount: 420,
                        timestamp: from_time_t(150_000_000),
                        tx_hash: H256::from("sometransactionhash".keccak256())
                    }),
                    Ok(Payable {
                        to: make_wallet("foo"),
                        amount: 210,
                        timestamp: from_time_t(160_000_000),
                        tx_hash: H256::from("someothertransactionhash".keccak256())
                    })
                ],
                response_skeleton_opt: Some(ResponseSkeleton {
                    client_id: 1234,
                    context_id: 4321
                })
            }
        );
    }

    #[test]
    fn handle_report_account_payable_manages_gas_price_error() {
        init_test_logging();
        let (accountant, _, accountant_recording_arc) = make_recorder();
        let scan_error_recipient: Recipient<ScanError> = accountant
            .system_stop_conditions(match_every_type_id!(ScanError))
            .start()
            .recipient();
        let blockchain_interface_mock = BlockchainInterfaceMock::default()
            .get_transaction_count_result(Ok(web3::types::U256::from(1)));
        let persistent_configuration_mock = PersistentConfigurationMock::new()
            .gas_price_result(Err(PersistentConfigError::TransactionError));
        let consuming_wallet = make_wallet("somewallet");
        let mut subject = BlockchainBridge::new(
            Box::new(blockchain_interface_mock),
            Box::new(persistent_configuration_mock),
            false,
            Some(consuming_wallet),
        );
        subject.scan_error_subs_opt = Some(scan_error_recipient);
        let request = ReportAccountsPayable {
            accounts: vec![PayableAccount {
                wallet: make_wallet("blah"),
                balance_wei: 42,
                last_paid_timestamp: SystemTime::now(),
                pending_payable_opt: None,
            }],
            response_skeleton_opt: None,
        };
        let subject_addr = subject.start();
        let system = System::new("test");

        subject_addr.try_send(request).unwrap();

        system.run();
        let recording = accountant_recording_arc.lock().unwrap();
        let message = recording.get_record::<ScanError>(0);
        assert_eq!(
            message,
            &ScanError {
                scan_type: ScanType::Payables,
                response_skeleton_opt: None,
                msg: "ReportAccountPayable: gas-price: TransactionError".to_string()
            }
        );
        assert_eq!(recording.len(), 1);
        TestLogHandler::new().exists_log_containing(
            "WARN: BlockchainBridge: ReportAccountPayable: gas-price: TransactionError",
        );
    }

    #[test]
    fn blockchain_bridge_processes_requests_for_transaction_receipts_when_all_were_ok() {
        let get_transaction_receipt_params_arc = Arc::new(Mutex::new(vec![]));
        let (accountant, _, accountant_recording_arc) = make_recorder();
        let pending_payable_fingerprint_1 = make_pending_payable_fingerprint();
        let hash_1 = pending_payable_fingerprint_1.hash;
        let hash_2 = H256::from_uint(&U256::from(78989));
        let pending_payable_fingerprint_2 = PendingPayableFingerprint {
            rowid_opt: Some(456),
            timestamp: SystemTime::now(),
            hash: hash_2,
            attempt_opt: Some(3),
            amount: 4565,
            process_error: None,
        };
        let blockchain_interface_mock = BlockchainInterfaceMock::default()
            .get_transaction_receipt_params(&get_transaction_receipt_params_arc)
            .get_transaction_receipt_result(Ok(Some(TransactionReceipt::default())))
            .get_transaction_receipt_result(Ok(None));
        let subject = BlockchainBridge::new(
            Box::new(blockchain_interface_mock),
            Box::new(PersistentConfigurationMock::default()),
            false,
            None,
        );
        let addr = subject.start();
        let subject_subs = BlockchainBridge::make_subs_from(&addr);
        let peer_actors = peer_actors_builder().accountant(accountant).build();
        send_bind_message!(subject_subs, peer_actors);
        let msg = RequestTransactionReceipts {
            pending_payable: vec![
                pending_payable_fingerprint_1.clone(),
                pending_payable_fingerprint_2.clone(),
            ],
            response_skeleton_opt: Some(ResponseSkeleton {
                client_id: 1234,
                context_id: 4321,
            }),
        };

        let _ = addr.try_send(msg).unwrap();

        let system = System::new("transaction receipts");
        System::current().stop();
        system.run();
        let accountant_recording = accountant_recording_arc.lock().unwrap();
        assert_eq!(accountant_recording.len(), 1);
        let received_message = accountant_recording.get_record::<ReportTransactionReceipts>(0);
        assert_eq!(
            received_message,
            &ReportTransactionReceipts {
                fingerprints_with_receipts: vec![
                    (
                        Some(TransactionReceipt::default()),
                        pending_payable_fingerprint_1
                    ),
                    (None, pending_payable_fingerprint_2),
                ],
                response_skeleton_opt: Some(ResponseSkeleton {
                    client_id: 1234,
                    context_id: 4321
                }),
            }
        );
        let get_transaction_receipt_params = get_transaction_receipt_params_arc.lock().unwrap();
        assert_eq!(*get_transaction_receipt_params, vec![hash_1, hash_2])
    }

    #[test]
    fn blockchain_bridge_logs_error_from_retrieving_received_payments() {
        init_test_logging();
        let (accountant, _, accountant_recording_arc) = make_recorder();
<<<<<<< HEAD
        let scan_error_recipient: Recipient<ScanError> = accountant.start().recipient();
        let blockchain_interface = BlockchainInterfaceMock::default()
            .retrieve_transactions_result(Err(BlockchainError::QueryFailed(
                "we have no luck".to_string(),
            )))
            .get_block_number_result(LatestBlockNumber::Ok(U64::from(1234u64)));
=======
        let scan_error_recipient: Recipient<ScanError> = accountant
            .system_stop_conditions(match_every_type_id!(ScanError))
            .start()
            .recipient();
        let blockchain_interface = BlockchainInterfaceMock::default().retrieve_transactions_result(
            Err(BlockchainError::QueryFailed("we have no luck".to_string())),
        );
>>>>>>> 646eac20
        let persistent_config = PersistentConfigurationMock::new().start_block_result(Ok(5)); // no set_start_block_result: set_start_block() must not be called
        let mut subject = BlockchainBridge::new(
            Box::new(blockchain_interface),
            Box::new(persistent_config),
            false,
            None,
        );
        subject.scan_error_subs_opt = Some(scan_error_recipient);
        let msg = RetrieveTransactions {
            recipient: make_wallet("blah"),
            response_skeleton_opt: None,
        };
        let subject_addr = subject.start();
        let system = System::new("test");

        subject_addr.try_send(msg).unwrap();

        system.run();
        let recording = accountant_recording_arc.lock().unwrap();
        let message = recording.get_record::<ScanError>(0);
        assert_eq!(
            message,
            &ScanError {
                scan_type: ScanType::Receivables,
                response_skeleton_opt: None,
                msg: "Tried to retrieve received payments but failed: QueryFailed(\"we have no luck\")".to_string()
            }
        );
        assert_eq!(recording.len(), 1);
        TestLogHandler::new().exists_log_containing(
            "WARN: BlockchainBridge: Tried to retrieve \
         received payments but failed: QueryFailed(\"we have no luck\")",
        );
    }

    #[test]
    fn handle_request_transaction_receipts_short_circuits_on_failure_from_remote_process_sends_back_all_good_results_and_logs_abort(
    ) {
        init_test_logging();
        let get_transaction_receipt_params_arc = Arc::new(Mutex::new(vec![]));
        let (accountant, _, accountant_recording_arc) = make_recorder();
        let accountant_addr = accountant
            .system_stop_conditions(match_every_type_id!(ReportTransactionReceipts, ScanError))
            .start();
        let report_transaction_receipt_recipient: Recipient<ReportTransactionReceipts> =
            accountant_addr.clone().recipient();
        let scan_error_recipient: Recipient<ScanError> = accountant_addr.recipient();
        let hash_1 = H256::from_uint(&U256::from(111334));
        let hash_2 = H256::from_uint(&U256::from(100000));
        let hash_3 = H256::from_uint(&U256::from(78989));
        let hash_4 = H256::from_uint(&U256::from(11111));
        let mut fingerprint_1 = make_pending_payable_fingerprint();
        fingerprint_1.hash = hash_1;
        let fingerprint_2 = PendingPayableFingerprint {
            rowid_opt: Some(454),
            timestamp: SystemTime::now(),
            hash: hash_2,
            attempt_opt: Some(3),
            amount: 3333,
            process_error: None,
        };
        let fingerprint_3 = PendingPayableFingerprint {
            rowid_opt: Some(456),
            timestamp: SystemTime::now(),
            hash: hash_3,
            attempt_opt: Some(3),
            amount: 4565,
            process_error: None,
        };
        let fingerprint_4 = PendingPayableFingerprint {
            rowid_opt: Some(450),
            timestamp: from_time_t(230_000_000),
            hash: hash_4,
            attempt_opt: Some(1),
            amount: 7879,
            process_error: None,
        };
        let mut transaction_receipt = TransactionReceipt::default();
        transaction_receipt.block_number = Some(U64::from(4545454));
        transaction_receipt.contract_address = Some(H160::from_low_u64_be(887766));
        let blockchain_interface_mock = BlockchainInterfaceMock::default()
            .get_transaction_receipt_params(&get_transaction_receipt_params_arc)
            .get_transaction_receipt_result(Ok(None))
            .get_transaction_receipt_result(Ok(Some(transaction_receipt.clone())))
            .get_transaction_receipt_result(Err(BlockchainError::QueryFailed(
                "bad bad bad".to_string(),
            )));
        let system = System::new("test_transaction_receipts");
        let mut subject = BlockchainBridge::new(
            Box::new(blockchain_interface_mock),
            Box::new(PersistentConfigurationMock::default()),
            false,
            None,
        );
        subject
            .payment_confirmation
            .report_transaction_receipts_sub_opt = Some(report_transaction_receipt_recipient);
        subject.scan_error_subs_opt = Some(scan_error_recipient);
        let msg = RequestTransactionReceipts {
            pending_payable: vec![
                fingerprint_1.clone(),
                fingerprint_2.clone(),
                fingerprint_3,
                fingerprint_4,
            ],
            response_skeleton_opt: Some(ResponseSkeleton {
                client_id: 1234,
                context_id: 4321,
            }),
        };
        let subject_addr = subject.start();

        subject_addr.try_send(msg).unwrap();

        assert_eq!(system.run(), 0);
        let get_transaction_receipts_params = get_transaction_receipt_params_arc.lock().unwrap();
        assert_eq!(
            *get_transaction_receipts_params,
            vec![hash_1, hash_2, hash_3]
        );
        let accountant_recording = accountant_recording_arc.lock().unwrap();
        assert_eq!(accountant_recording.len(), 2);
        let report_receipts_msg = accountant_recording.get_record::<ReportTransactionReceipts>(0);
        assert_eq!(
            *report_receipts_msg,
            ReportTransactionReceipts {
                fingerprints_with_receipts: vec![
                    (None, fingerprint_1),
                    (Some(transaction_receipt), fingerprint_2)
                ],
                response_skeleton_opt: Some(ResponseSkeleton {
                    client_id: 1234,
                    context_id: 4321
                }),
            }
        );
        let scan_error_msg = accountant_recording.get_record::<ScanError>(1);
        assert_eq!(*scan_error_msg, ScanError {
            scan_type: ScanType::PendingPayables,
            response_skeleton_opt: Some(ResponseSkeleton { client_id: 1234, context_id: 4321 }),
            msg: "Aborting scanning; request of a transaction receipt \
         for '0x000000000000000000000000000000000000000000000000000000000001348d' failed due to 'QueryFailed(\"bad bad bad\")'".to_string()
        });
        TestLogHandler::new().exists_log_containing("WARN: BlockchainBridge: Aborting scanning; request of a transaction receipt \
         for '0x000000000000000000000000000000000000000000000000000000000001348d' failed due to 'QueryFailed(\"bad bad bad\")'");
    }

    #[test]
    fn blockchain_bridge_can_return_report_transaction_receipts_with_an_empty_vector() {
        let (accountant, _, accountant_recording) = make_recorder();
        let recipient = accountant.start().recipient();
        let mut subject = BlockchainBridge::new(
            Box::new(BlockchainInterfaceClandestine::new(Chain::Dev)),
            Box::new(PersistentConfigurationMock::default()),
            false,
            Some(Wallet::new("mine")),
        );
        subject
            .payment_confirmation
            .report_transaction_receipts_sub_opt = Some(recipient);
        let msg = RequestTransactionReceipts {
            pending_payable: vec![],
            response_skeleton_opt: None,
        };
        let system = System::new(
            "blockchain_bridge_can_return_report_transaction_receipts_with_an_empty_vector",
        );

        let _ = subject.handle_request_transaction_receipts(&msg);

        System::current().stop();
        system.run();
        let recording = accountant_recording.lock().unwrap();
        assert_eq!(
            recording.get_record::<ReportTransactionReceipts>(0),
            &ReportTransactionReceipts {
                fingerprints_with_receipts: vec![],
                response_skeleton_opt: None
            }
        )
    }

    #[test]
    fn handle_request_transaction_receipts_short_circuits_on_failure_of_the_first_payment_and_it_sends_a_message_with_empty_vector_and_logs(
    ) {
        init_test_logging();
        let (accountant, _, accountant_recording) = make_recorder();
        let accountant_addr = accountant.start();
        let scan_error_recipient: Recipient<ScanError> = accountant_addr.clone().recipient();
        let report_transaction_recipient: Recipient<ReportTransactionReceipts> =
            accountant_addr.recipient();
        let get_transaction_receipt_params_arc = Arc::new(Mutex::new(vec![]));
        let hash_1 = H256::from_uint(&U256::from(111334));
        let fingerprint_1 = PendingPayableFingerprint {
            rowid_opt: Some(454),
            timestamp: SystemTime::now(),
            hash: hash_1,
            attempt_opt: Some(3),
            amount: 3333,
            process_error: None,
        };
        let fingerprint_2 = PendingPayableFingerprint {
            rowid_opt: Some(456),
            timestamp: SystemTime::now(),
            hash: H256::from_uint(&U256::from(222444)),
            attempt_opt: Some(3),
            amount: 4565,
            process_error: None,
        };
        let blockchain_interface_mock = BlockchainInterfaceMock::default()
            .get_transaction_receipt_params(&get_transaction_receipt_params_arc)
            .get_transaction_receipt_result(Err(BlockchainError::QueryFailed("booga".to_string())));
        let mut subject = BlockchainBridge::new(
            Box::new(blockchain_interface_mock),
            Box::new(PersistentConfigurationMock::default()),
            false,
            None,
        );
        subject
            .payment_confirmation
            //due to this None we would've panicked if we tried to send a msg
            .report_transaction_receipts_sub_opt = Some(report_transaction_recipient);
        subject.scan_error_subs_opt = Some(scan_error_recipient);
        let msg = RequestTransactionReceipts {
            pending_payable: vec![fingerprint_1, fingerprint_2],
            response_skeleton_opt: None,
        };
        let system = System::new("test");

        let _ = subject.handle_scan(
            BlockchainBridge::handle_request_transaction_receipts,
            ScanType::PendingPayables,
            &msg,
        );

        System::current().stop();
        system.run();
        let get_transaction_receipts_params = get_transaction_receipt_params_arc.lock().unwrap();
        let recording = accountant_recording.lock().unwrap();
        assert_eq!(*get_transaction_receipts_params, vec![hash_1]);
        assert_eq!(
            recording.get_record::<ReportTransactionReceipts>(0),
            &ReportTransactionReceipts {
                fingerprints_with_receipts: vec![],
                response_skeleton_opt: None
            }
        );
        assert_eq!(
            recording.get_record::<ScanError>(1),
            &ScanError {
                scan_type: ScanType::PendingPayables,
                response_skeleton_opt: None,
                msg: "Aborting scanning; request of a transaction receipt for '0x000000000000000000000000000000000000000000000000000000000001b2e6' failed due to 'QueryFailed(\"booga\")'".to_string()
            }
        );
        assert_eq!(recording.len(), 2);
        TestLogHandler::new().exists_log_containing("WARN: BlockchainBridge: Aborting scanning; request of a transaction \
         receipt for '0x000000000000000000000000000000000000000000000000000000000001b2e6' failed due to 'QueryFailed(\"booga\")'");
    }

    #[test]
    fn handle_retrieve_transactions_uses_latest_block_number_upon_get_block_number_error() {
        init_test_logging();
        let retrieve_transactions_params_arc = Arc::new(Mutex::new(vec![]));
        let system = System::new(
            "handle_retrieve_transactions_uses_latest_block_number_upon_get_block_number_error",
        );
        let (accountant, _, accountant_recording_arc) = make_recorder();
        let earning_wallet = make_wallet("somewallet");
        let amount = 42;
        let amount2 = 55;
        let expected_transactions = RetrievedBlockchainTransactions {
            new_start_block: 8675309u64,
            transactions: vec![
                BlockchainTransaction {
                    block_number: 7,
                    from: earning_wallet.clone(),
                    wei_amount: amount,
                },
                BlockchainTransaction {
                    block_number: 9,
                    from: earning_wallet.clone(),
                    wei_amount: amount2,
                },
            ],
        };
        let blockchain_interface_mock = BlockchainInterfaceMock::default()
            .retrieve_transactions_params(&retrieve_transactions_params_arc)
            .retrieve_transactions_result(Ok(expected_transactions.clone()))
            .get_block_number_result(LatestBlockNumber::Err(BlockchainError::QueryFailed(
                "Failed to read the latest block number".to_string(),
            )));
        let set_start_block_params_arc = Arc::new(Mutex::new(vec![]));
        let persistent_config = PersistentConfigurationMock::new()
            .start_block_result(Ok(6))
            .set_start_block_params(&set_start_block_params_arc)
            .set_start_block_result(Ok(()));

        let subject = BlockchainBridge::new(
            Box::new(blockchain_interface_mock),
            Box::new(persistent_config),
            false,
            Some(make_wallet("consuming")),
        );

        let addr = subject.start();
        let subject_subs = BlockchainBridge::make_subs_from(&addr);
        let peer_actors = peer_actors_builder().accountant(accountant).build();
        send_bind_message!(subject_subs, peer_actors);
        let retrieve_transactions = RetrieveTransactions {
            recipient: earning_wallet.clone(),
            response_skeleton_opt: Some(ResponseSkeleton {
                client_id: 1234,
                context_id: 4321,
            }),
        };
        let before = SystemTime::now();

        let _ = addr.try_send(retrieve_transactions).unwrap();

        System::current().stop();
        system.run();
        let after = SystemTime::now();
        let set_start_block_params = set_start_block_params_arc.lock().unwrap();
        assert_eq!(*set_start_block_params, vec![8675309u64]);
        let retrieve_transactions_params = retrieve_transactions_params_arc.lock().unwrap();
        assert_eq!(
            *retrieve_transactions_params,
            vec![(BlockNumber::from(6u64), BlockNumber::Latest, earning_wallet)]
        );
        let accountant_received_payment = accountant_recording_arc.lock().unwrap();
        assert_eq!(accountant_received_payment.len(), 1);
        let received_payments = accountant_received_payment.get_record::<ReceivedPayments>(0);
        check_timestamp(before, received_payments.timestamp, after);
        assert_eq!(
            received_payments,
            &ReceivedPayments {
                timestamp: received_payments.timestamp,
                payments: expected_transactions.transactions,
                response_skeleton_opt: Some(ResponseSkeleton {
                    client_id: 1234,
                    context_id: 4321
                }),
            }
        );

        TestLogHandler::new().exists_log_containing("INFO: BlockchainBridge: Using 'latest' block number instead of a literal number. QueryFailed(\"Failed to read the latest block number\")");
    }

    #[test]
    fn handle_retrieve_transactions_sends_received_payments_back_to_accountant() {
        let retrieve_transactions_params_arc = Arc::new(Mutex::new(vec![]));
        let system =
            System::new("handle_retrieve_transactions_sends_received_payments_back_to_accountant");
        let (accountant, _, accountant_recording_arc) = make_recorder();
        let earning_wallet = make_wallet("somewallet");
        let amount = 42;
        let amount2 = 55;
        let expected_transactions = RetrievedBlockchainTransactions {
            new_start_block: 1234,
            transactions: vec![
                BlockchainTransaction {
                    block_number: 7,
                    from: earning_wallet.clone(),
                    wei_amount: amount,
                },
                BlockchainTransaction {
                    block_number: 9,
                    from: earning_wallet.clone(),
                    wei_amount: amount2,
                },
            ],
        };
        let latest_block_number = LatestBlockNumber::Ok(U64::from(1024u64));
        let blockchain_interface_mock = BlockchainInterfaceMock::default()
            .retrieve_transactions_params(&retrieve_transactions_params_arc)
            .retrieve_transactions_result(Ok(expected_transactions.clone()))
            .get_block_number_result(latest_block_number);
        let set_start_block_params_arc = Arc::new(Mutex::new(vec![]));
        let persistent_config = PersistentConfigurationMock::new()
            .start_block_result(Ok(6))
            .set_start_block_params(&set_start_block_params_arc)
            .set_start_block_result(Ok(()));
        let subject = BlockchainBridge::new(
            Box::new(blockchain_interface_mock),
            Box::new(persistent_config),
            false,
            Some(make_wallet("consuming")),
        );
        let addr = subject.start();
        let subject_subs = BlockchainBridge::make_subs_from(&addr);
        let peer_actors = peer_actors_builder().accountant(accountant).build();
        send_bind_message!(subject_subs, peer_actors);
        let retrieve_transactions = RetrieveTransactions {
            recipient: earning_wallet.clone(),
            response_skeleton_opt: Some(ResponseSkeleton {
                client_id: 1234,
                context_id: 4321,
            }),
        };
        let before = SystemTime::now();

        let _ = addr.try_send(retrieve_transactions).unwrap();

        System::current().stop();
        system.run();
        let after = SystemTime::now();
        let set_start_block_params = set_start_block_params_arc.lock().unwrap();
        assert_eq!(*set_start_block_params, vec![1234u64]);
        let retrieve_transactions_params = retrieve_transactions_params_arc.lock().unwrap();
        assert_eq!(
            *retrieve_transactions_params,
            vec![(
                BlockNumber::from(6u64),
                BlockNumber::from(1024u64),
                earning_wallet
            )]
        );
        let accountant_received_payment = accountant_recording_arc.lock().unwrap();
        assert_eq!(accountant_received_payment.len(), 1);
        let received_payments = accountant_received_payment.get_record::<ReceivedPayments>(0);
        check_timestamp(before, received_payments.timestamp, after);
        assert_eq!(
            received_payments,
            &ReceivedPayments {
                timestamp: received_payments.timestamp,
                payments: expected_transactions.transactions,
                response_skeleton_opt: Some(ResponseSkeleton {
                    client_id: 1234,
                    context_id: 4321
                }),
            }
        );
    }

    #[test]
    fn processing_of_received_payments_continues_even_if_no_payments_are_detected() {
        init_test_logging();
        let blockchain_interface_mock = BlockchainInterfaceMock::default()
            .retrieve_transactions_result(Ok(RetrievedBlockchainTransactions {
                new_start_block: 7,
                transactions: vec![],
            }))
            .get_block_number_result(Ok(U64::from(0u64)));
        let set_start_block_params_arc = Arc::new(Mutex::new(vec![]));
        let persistent_config = PersistentConfigurationMock::new()
            .start_block_result(Ok(6))
            .set_start_block_params(&set_start_block_params_arc)
            .set_start_block_result(Ok(()));
        let (accountant, _, accountant_recording_arc) = make_recorder();
        let system = System::new(
            "processing_of_received_payments_continues_even_if_no_payments_are_detected",
        );
        let subject = BlockchainBridge::new(
            Box::new(blockchain_interface_mock),
            Box::new(persistent_config),
            false,
            None, //not needed in this test
        );
        let addr = subject.start();
        let subject_subs = BlockchainBridge::make_subs_from(&addr);
        let peer_actors = peer_actors_builder().accountant(accountant).build();
        send_bind_message!(subject_subs, peer_actors);
        let retrieve_transactions = RetrieveTransactions {
            recipient: make_wallet("somewallet"),
            response_skeleton_opt: Some(ResponseSkeleton {
                client_id: 1234,
                context_id: 4321,
            }),
        };
        let before = SystemTime::now();

        let _ = addr.try_send(retrieve_transactions).unwrap();

        System::current().stop();
        system.run();
        let after = SystemTime::now();
        let set_start_block_params = set_start_block_params_arc.lock().unwrap();
        assert_eq!(*set_start_block_params, vec![7]);
        let accountant_received_payment = accountant_recording_arc.lock().unwrap();
        let received_payments = accountant_received_payment.get_record::<ReceivedPayments>(0);
        check_timestamp(before, received_payments.timestamp, after);
        assert_eq!(
            received_payments,
            &ReceivedPayments {
                timestamp: received_payments.timestamp,
                payments: vec![],
                response_skeleton_opt: Some(ResponseSkeleton {
                    client_id: 1234,
                    context_id: 4321
                }),
            }
        );
        TestLogHandler::new()
            .exists_log_containing("DEBUG: BlockchainBridge: No new receivable detected");
    }

    #[test]
    #[should_panic(
        expected = "Cannot retrieve start block from database; payments to you may not be processed: TransactionError"
    )]
    fn handle_retrieve_transactions_panics_if_start_block_cannot_be_read() {
        let blockchain_interface =
            BlockchainInterfaceMock::default().get_block_number_result(Ok(U64::from(0u64)));
        let persistent_config = PersistentConfigurationMock::new()
            .start_block_result(Err(PersistentConfigError::TransactionError));
        let mut subject = BlockchainBridge::new(
            Box::new(blockchain_interface),
            Box::new(persistent_config),
            false,
            None, //not needed in this test
        );
        let retrieve_transactions = RetrieveTransactions {
            recipient: make_wallet("somewallet"),
            response_skeleton_opt: None,
        };

        let _ = subject.handle_retrieve_transactions(&retrieve_transactions);
    }

    #[test]
    #[should_panic(
        expected = "Cannot set start block in database; payments to you may not be processed: TransactionError"
    )]
    fn handle_retrieve_transactions_panics_if_start_block_cannot_be_written() {
        let persistent_config = PersistentConfigurationMock::new()
            .start_block_result(Ok(1234))
            .set_start_block_result(Err(PersistentConfigError::TransactionError));
        let blockchain_interface = BlockchainInterfaceMock::default()
            .retrieve_transactions_result(Ok(RetrievedBlockchainTransactions {
                new_start_block: 1234,
                transactions: vec![BlockchainTransaction {
                    block_number: 1000,
                    from: make_wallet("somewallet"),
                    wei_amount: 2345,
                }],
            }))
            .get_block_number_result(Ok(U64::from(0u64)));
        let mut subject = BlockchainBridge::new(
            Box::new(blockchain_interface),
            Box::new(persistent_config),
            false,
            None, //not needed in this test
        );
        let retrieve_transactions = RetrieveTransactions {
            recipient: make_wallet("somewallet"),
            response_skeleton_opt: None,
        };

        let _ = subject.handle_retrieve_transactions(&retrieve_transactions);
    }

    fn success_handler(
        _bcb: &mut BlockchainBridge,
        _msg: &RetrieveTransactions,
    ) -> Result<(), String> {
        Ok(())
    }

    fn failure_handler(
        _bcb: &mut BlockchainBridge,
        _msg: &RetrieveTransactions,
    ) -> Result<(), String> {
        Err("My tummy hurts".to_string())
    }

    #[test]
    fn handle_scan_handles_success() {
        let (accountant, _, accountant_recording_arc) = make_recorder();
        let mut subject = BlockchainBridge::new(
            Box::new(BlockchainInterfaceMock::default()),
            Box::new(PersistentConfigurationMock::new()),
            false,
            None, //not needed in this test
        );
        let system = System::new("test");
        subject.scan_error_subs_opt = Some(accountant.start().recipient());
        let retrieve_transactions = RetrieveTransactions {
            recipient: make_wallet("somewallet"),
            response_skeleton_opt: Some(ResponseSkeleton {
                client_id: 1234,
                context_id: 4321,
            }),
        };

        subject.handle_scan(
            success_handler,
            ScanType::Receivables,
            &retrieve_transactions,
        );

        System::current().stop();
        system.run();
        let accountant_recording = accountant_recording_arc.lock().unwrap();
        assert_eq!(accountant_recording.len(), 0);
    }

    #[test]
    fn handle_scan_handles_failure_without_skeleton() {
        init_test_logging();
        let (accountant, _, accountant_recording_arc) = make_recorder();
        let mut subject = BlockchainBridge::new(
            Box::new(BlockchainInterfaceMock::default()),
            Box::new(PersistentConfigurationMock::new()),
            false,
            None, //not needed in this test
        );
        let system = System::new("test");
        subject.scan_error_subs_opt = Some(accountant.start().recipient());
        let retrieve_transactions = RetrieveTransactions {
            recipient: make_wallet("somewallet"),
            response_skeleton_opt: None,
        };

        subject.handle_scan(
            failure_handler,
            ScanType::Receivables,
            &retrieve_transactions,
        );

        System::current().stop();
        system.run();
        let accountant_recording = accountant_recording_arc.lock().unwrap();
        let message = accountant_recording.get_record::<ScanError>(0);
        assert_eq!(
            message,
            &ScanError {
                scan_type: ScanType::Receivables,
                response_skeleton_opt: None,
                msg: "My tummy hurts".to_string()
            }
        );
        assert_eq!(accountant_recording.len(), 1);
        TestLogHandler::new().exists_log_containing("WARN: BlockchainBridge: My tummy hurts");
    }

    #[test]
    fn handle_scan_handles_failure_with_skeleton() {
        init_test_logging();
        let (accountant, _, accountant_recording_arc) = make_recorder();
        let mut subject = BlockchainBridge::new(
            Box::new(BlockchainInterfaceMock::default()),
            Box::new(PersistentConfigurationMock::new()),
            false,
            None, //not needed in this test
        );
        let system = System::new("test");
        subject.scan_error_subs_opt = Some(accountant.start().recipient());
        let retrieve_transactions = RetrieveTransactions {
            recipient: make_wallet("somewallet"),
            response_skeleton_opt: Some(ResponseSkeleton {
                client_id: 1234,
                context_id: 4321,
            }),
        };

        subject.handle_scan(
            failure_handler,
            ScanType::Receivables,
            &retrieve_transactions,
        );

        System::current().stop();
        system.run();
        let accountant_recording = accountant_recording_arc.lock().unwrap();
        assert_eq!(
            accountant_recording.get_record::<ScanError>(0),
            &ScanError {
                scan_type: ScanType::Receivables,
                response_skeleton_opt: Some(ResponseSkeleton {
                    client_id: 1234,
                    context_id: 4321
                }),
                msg: "My tummy hurts".to_string()
            }
        );
        TestLogHandler::new().exists_log_containing("WARN: BlockchainBridge: My tummy hurts");
    }

    #[test]
    #[should_panic(
        expected = "panic message (processed with: node_lib::sub_lib::utils::crash_request_analyzer)"
    )]
    fn blockchain_bridge_can_be_crashed_properly_but_not_improperly() {
        let crashable = true;
        let subject = BlockchainBridge::new(
            Box::new(BlockchainInterfaceMock::default()),
            Box::new(PersistentConfigurationMock::default()),
            crashable,
            None,
        );

        prove_that_crash_request_handler_is_hooked_up(subject, CRASH_KEY);
    }
}<|MERGE_RESOLUTION|>--- conflicted
+++ resolved
@@ -857,22 +857,15 @@
     fn blockchain_bridge_logs_error_from_retrieving_received_payments() {
         init_test_logging();
         let (accountant, _, accountant_recording_arc) = make_recorder();
-<<<<<<< HEAD
-        let scan_error_recipient: Recipient<ScanError> = accountant.start().recipient();
+        let scan_error_recipient: Recipient<ScanError> = accountant
+            .system_stop_conditions(match_every_type_id!(ScanError))
+            .start()
+            .recipient();
         let blockchain_interface = BlockchainInterfaceMock::default()
             .retrieve_transactions_result(Err(BlockchainError::QueryFailed(
                 "we have no luck".to_string(),
             )))
             .get_block_number_result(LatestBlockNumber::Ok(U64::from(1234u64)));
-=======
-        let scan_error_recipient: Recipient<ScanError> = accountant
-            .system_stop_conditions(match_every_type_id!(ScanError))
-            .start()
-            .recipient();
-        let blockchain_interface = BlockchainInterfaceMock::default().retrieve_transactions_result(
-            Err(BlockchainError::QueryFailed("we have no luck".to_string())),
-        );
->>>>>>> 646eac20
         let persistent_config = PersistentConfigurationMock::new().start_block_result(Ok(5)); // no set_start_block_result: set_start_block() must not be called
         let mut subject = BlockchainBridge::new(
             Box::new(blockchain_interface),
