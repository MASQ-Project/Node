// Copyright (c) 2019, MASQ (https://masq.ai) and/or its affiliates. All rights reserved.

use crate::accountant::db_access_objects::payable_dao::PayableAccount;
use crate::accountant::scanners::mid_scan_msg_handling::payable_scanner::blockchain_agent::BlockchainAgent;
use crate::accountant::scanners::mid_scan_msg_handling::payable_scanner::msgs::{
    BlockchainAgentWithContextMessage, QualifiedPayablesMessage,
};
use crate::accountant::{
    ReceivedPayments, ResponseSkeleton, ScanError, SentPayables, SkeletonOptHolder,
};
use crate::accountant::{ReportTransactionReceipts, RequestTransactionReceipts};
use crate::actor_system_factory::SubsFactory;
use crate::blockchain::blockchain_interface::blockchain_interface_null::BlockchainInterfaceNull;
use crate::blockchain::blockchain_interface::{
    BlockchainError, BlockchainInterface, PayableTransactionError, ProcessedPayableFallible,
};
use crate::blockchain::blockchain_interface_initializer::BlockchainInterfaceInitializer;
use crate::database::db_initializer::{DbInitializationConfig, DbInitializer, DbInitializerReal};
use crate::db_config::config_dao::ConfigDaoReal;
use crate::db_config::persistent_configuration::{
    PersistentConfiguration, PersistentConfigurationReal,
};
use crate::sub_lib::blockchain_bridge::{BlockchainBridgeSubs, OutboundPaymentsInstructions};
use crate::sub_lib::peer_actors::BindMessage;
use crate::sub_lib::utils::{db_connection_launch_panic, handle_ui_crash_request};
use crate::sub_lib::wallet::Wallet;
use actix::Actor;
use actix::Context;
use actix::Handler;
use actix::Message;
use actix::{Addr, Recipient};
use itertools::Itertools;
use masq_lib::blockchains::chains::Chain;
use masq_lib::logger::Logger;
use masq_lib::messages::ScanType;
use masq_lib::ui_gateway::NodeFromUiMessage;
<<<<<<< HEAD
use std::path::Path;
use std::time::SystemTime;
use web3::types::{TransactionReceipt, H256};
=======
use regex::Regex;
use std::path::PathBuf;
use std::time::SystemTime;
use web3::transports::Http;
use web3::types::{BlockNumber, TransactionReceipt, H256};
>>>>>>> 673763c6

pub const CRASH_KEY: &str = "BLOCKCHAINBRIDGE";

pub struct BlockchainBridge {
    consuming_wallet_opt: Option<Wallet>,
    blockchain_interface: Box<dyn BlockchainInterface>,
    logger: Logger,
    persistent_config: Box<dyn PersistentConfiguration>,
    sent_payable_subs_opt: Option<Recipient<SentPayables>>,
    payable_payments_setup_subs_opt: Option<Recipient<BlockchainAgentWithContextMessage>>,
    received_payments_subs_opt: Option<Recipient<ReceivedPayments>>,
    scan_error_subs_opt: Option<Recipient<ScanError>>,
    crashable: bool,
    pending_payable_confirmation: TransactionConfirmationTools,
}

struct TransactionConfirmationTools {
    new_pp_fingerprints_sub_opt: Option<Recipient<PendingPayableFingerprintSeeds>>,
    report_transaction_receipts_sub_opt: Option<Recipient<ReportTransactionReceipts>>,
}

impl Actor for BlockchainBridge {
    type Context = Context<Self>;
}

impl Handler<BindMessage> for BlockchainBridge {
    type Result = ();

    fn handle(&mut self, msg: BindMessage, _ctx: &mut Self::Context) -> Self::Result {
        self.pending_payable_confirmation
            .new_pp_fingerprints_sub_opt =
            Some(msg.peer_actors.accountant.init_pending_payable_fingerprints);
        self.pending_payable_confirmation
            .report_transaction_receipts_sub_opt =
            Some(msg.peer_actors.accountant.report_transaction_receipts);
        self.payable_payments_setup_subs_opt =
            Some(msg.peer_actors.accountant.report_payable_payments_setup);
        self.sent_payable_subs_opt = Some(msg.peer_actors.accountant.report_sent_payments);
        self.received_payments_subs_opt = Some(msg.peer_actors.accountant.report_inbound_payments);
        self.scan_error_subs_opt = Some(msg.peer_actors.accountant.scan_errors);
        match self.consuming_wallet_opt.as_ref() {
            Some(wallet) => debug!(
                self.logger,
                "Received BindMessage; consuming wallet address {}", wallet
            ),
            None => debug!(
                self.logger,
                "Received BindMessage; no consuming wallet address specified"
            ),
        }
    }
}

#[derive(Debug, PartialEq, Eq, Message, Clone)]
pub struct RetrieveTransactions {
    pub recipient: Wallet,
    pub response_skeleton_opt: Option<ResponseSkeleton>,
}

impl SkeletonOptHolder for RetrieveTransactions {
    fn skeleton_opt(&self) -> Option<ResponseSkeleton> {
        self.response_skeleton_opt
    }
}

impl Handler<RetrieveTransactions> for BlockchainBridge {
    type Result = ();

    fn handle(
        &mut self,
        msg: RetrieveTransactions,
        _ctx: &mut Self::Context,
    ) -> <Self as Handler<RetrieveTransactions>>::Result {
        self.handle_scan(
            Self::handle_retrieve_transactions,
            ScanType::Receivables,
            msg,
        )
    }
}

impl Handler<RequestTransactionReceipts> for BlockchainBridge {
    type Result = ();

    fn handle(&mut self, msg: RequestTransactionReceipts, _ctx: &mut Self::Context) {
        self.handle_scan(
            Self::handle_request_transaction_receipts,
            ScanType::PendingPayables,
            msg,
        )
    }
}

impl Handler<QualifiedPayablesMessage> for BlockchainBridge {
    type Result = ();

    fn handle(&mut self, msg: QualifiedPayablesMessage, _ctx: &mut Self::Context) {
        self.handle_scan(
            Self::handle_payable_payments_setup_msg_payload,
            ScanType::Payables,
            msg,
        );
    }
}

impl Handler<OutboundPaymentsInstructions> for BlockchainBridge {
    type Result = ();

    fn handle(&mut self, msg: OutboundPaymentsInstructions, _ctx: &mut Self::Context) {
        self.handle_scan(
            Self::handle_outbound_payments_instructions,
            ScanType::Payables,
            msg,
        )
    }
}

#[derive(Debug, Clone, PartialEq, Eq, Message)]
pub struct PendingPayableFingerprintSeeds {
    pub batch_wide_timestamp: SystemTime,
    pub hashes_and_balances: Vec<(H256, u128)>,
}

#[derive(Debug, PartialEq, Eq, Clone)]
pub struct PendingPayableFingerprint {
    //Sqlite begins counting from 1
    pub rowid: u64,
    pub timestamp: SystemTime,
    pub hash: H256,
    //Sqlite begins counting from 1
    pub attempt: u16,
    pub amount: u128,
    pub process_error: Option<String>,
}

impl Handler<NodeFromUiMessage> for BlockchainBridge {
    type Result = ();

    fn handle(&mut self, msg: NodeFromUiMessage, _ctx: &mut Self::Context) -> Self::Result {
        handle_ui_crash_request(msg, &self.logger, self.crashable, CRASH_KEY)
    }
}

impl BlockchainBridge {
    pub fn new(
        blockchain_interface: Box<dyn BlockchainInterface>,
        persistent_config: Box<dyn PersistentConfiguration>,
        crashable: bool,
        consuming_wallet_opt: Option<Wallet>,
    ) -> BlockchainBridge {
        BlockchainBridge {
            consuming_wallet_opt,
            blockchain_interface,
            persistent_config,
            sent_payable_subs_opt: None,
            payable_payments_setup_subs_opt: None,
            received_payments_subs_opt: None,
            scan_error_subs_opt: None,
            crashable,
            logger: Logger::new("BlockchainBridge"),
            pending_payable_confirmation: TransactionConfirmationTools {
                new_pp_fingerprints_sub_opt: None,
                report_transaction_receipts_sub_opt: None,
            },
        }
    }

    pub fn initialize_persistent_configuration(
        data_directory: &Path,
    ) -> Box<dyn PersistentConfiguration> {
        let config_dao = Box::new(ConfigDaoReal::new(
            DbInitializerReal::default()
                .initialize(data_directory, DbInitializationConfig::panic_on_migration())
                .unwrap_or_else(|err| db_connection_launch_panic(err, data_directory)),
        ));
        Box::new(PersistentConfigurationReal::new(config_dao))
    }

    pub fn initialize_blockchain_interface(
        blockchain_service_url_opt: Option<String>,
        chain: Chain,
    ) -> Box<dyn BlockchainInterface> {
        match blockchain_service_url_opt {
            Some(url) => {
                // TODO if we decided to have interchangeably runtime switchable or simultaneously usable interfaces we will
                // probably want to make BlockchainInterfaceInitializer a collaborator that's a part of the actor
                BlockchainInterfaceInitializer {}.initialize_interface(&url, chain)
            }
            None => Box::new(BlockchainInterfaceNull::default()), //TODO make sure this is tested for BlockchainInterfaceNull (after the merge??)
        }
    }

    pub fn make_subs_from(addr: &Addr<BlockchainBridge>) -> BlockchainBridgeSubs {
        BlockchainBridgeSubs {
            bind: recipient!(addr, BindMessage),
            outbound_payments_instructions: recipient!(addr, OutboundPaymentsInstructions),
            qualified_payables: recipient!(addr, QualifiedPayablesMessage),
            retrieve_transactions: recipient!(addr, RetrieveTransactions),
            ui_sub: recipient!(addr, NodeFromUiMessage),
            request_transaction_receipts: recipient!(addr, RequestTransactionReceipts),
        }
    }

    fn handle_payable_payments_setup_msg_payload(
        &mut self,
        incoming_message: QualifiedPayablesMessage,
    ) -> Result<(), String> {
        let consuming_wallet = match self.consuming_wallet_opt.as_ref() {
            Some(wallet) => wallet,
            None => {
                return Err(
                    "Cannot inspect available balances for payables while consuming wallet \
                    is missing"
                        .to_string(),
                )
            }
        };

        let agent = self
            .blockchain_interface
            .build_blockchain_agent(consuming_wallet, &*self.persistent_config)?;

        let outgoing_message = BlockchainAgentWithContextMessage::new(
            incoming_message.protected_qualified_payables,
            agent,
            incoming_message.response_skeleton_opt,
        );

        self.payable_payments_setup_subs_opt
            .as_ref()
            .expect("Accountant is unbound")
            .try_send(outgoing_message)
            .expect("Accountant is dead");

        Ok(())
    }

    fn handle_outbound_payments_instructions(
        &mut self,
        msg: OutboundPaymentsInstructions,
    ) -> Result<(), String> {
        let skeleton_opt = msg.response_skeleton_opt;
        let agent = msg.agent;
        let checked_accounts = msg.affordable_accounts;
        let result = self.process_payments(agent, checked_accounts);

        let locally_produced_result = match &result {
            Err(e) => Err(format!("ReportAccountsPayable: {}", e)),
            Ok(_) => Ok(()),
        };

        self.sent_payable_subs_opt
            .as_ref()
            .expect("Accountant is unbound")
            .try_send(SentPayables {
                payment_procedure_result: result,
                response_skeleton_opt: skeleton_opt,
            })
            .expect("Accountant is dead");

        locally_produced_result
    }

    fn handle_retrieve_transactions(&mut self, msg: RetrieveTransactions) -> Result<(), String> {
        let start_block_nbr = match self.persistent_config.start_block() {
            Ok (sb) => sb,
            Err (e) => panic! ("Cannot retrieve start block from database; payments to you may not be processed: {:?}", e)
        };
        let max_block_count = match self.persistent_config.max_block_count() {
            Ok(mbc) => mbc,
            _ => u64::MAX,
        };
        let end_block = match self.blockchain_interface.get_block_number() {
            Ok(eb) => {
                if u64::MAX == max_block_count {
                    BlockNumber::Number(eb)
                } else {
                    BlockNumber::Number(eb.as_u64().min(start_block_nbr + max_block_count).into())
                }
            }
            Err(e) => {
                info!(
                    self.logger,
                    "Using 'latest' block number instead of a literal number. {:?}", e
                );
                if max_block_count == u64::MAX {
                    BlockNumber::Latest
                } else {
                    BlockNumber::Number((start_block_nbr + max_block_count).into())
                }
            }
        };
        let start_block = BlockNumber::Number(start_block_nbr.into());
        let retrieved_transactions =
            self.blockchain_interface
                .retrieve_transactions(start_block, end_block, &msg.recipient);
        match retrieved_transactions {
            Ok(transactions) => {
                debug!(
                    self.logger,
                    "Write new start block: {}", transactions.new_start_block
                );
                if let Err(e) = self
                    .persistent_config
                    .set_start_block(transactions.new_start_block)
                {
                    panic! ("Cannot set start block {} in database; payments to you may not be processed: {:?}", transactions.new_start_block, e)
                };
                if transactions.transactions.is_empty() {
                    debug!(self.logger, "No new receivable detected");
                }
                self.received_payments_subs_opt
                    .as_ref()
                    .expect("Accountant is unbound")
                    .try_send(ReceivedPayments {
                        timestamp: SystemTime::now(),
                        payments: transactions.transactions,
                        response_skeleton_opt: msg.response_skeleton_opt,
                    })
                    .expect("Accountant is dead.");
                Ok(())
            }
            Err(e) => {
                if let Some(max_block_count) = self.extract_max_block_count(e.clone()) {
                    debug!(self.logger, "Writing max_block_count({})", max_block_count);
                    self.persistent_config
                        .set_max_block_count(max_block_count)
                        .map_or_else(
                            |_| {
                                warning!(self.logger, "{} update max_block_count to {}. Scheduling next scan with that limit.", e, max_block_count);
                                Err(format!("{} updated max_block_count to {}. Scheduling next scan with that limit.", e, max_block_count))
                            },
                            |e| {
                                warning!(self.logger, "Writing max_block_count failed: {:?}", e);
                                Err(format!("Writing max_block_count failed: {:?}", e))
                            },
                        )
                } else {
                    warning!(
                        self.logger,
                        "Attempted to retrieve received payments but failed: {:?}",
                        e
                    );
                    Err(format!(
                        "Attempted to retrieve received payments but failed: {:?}",
                        e
                    ))
                }
            }
        }
    }

    fn handle_request_transaction_receipts(
        &mut self,
        msg: RequestTransactionReceipts,
    ) -> Result<(), String> {
        let init: (
            Vec<Option<TransactionReceipt>>,
            Option<(BlockchainError, H256)>,
        ) = (vec![], None);
        let (vector_of_results, error_opt) = msg.pending_payable.iter().fold(
            init,
            |(mut ok_receipts, err_opt), current_fingerprint| match err_opt {
                None => match self
                    .blockchain_interface
                    .get_transaction_receipt(current_fingerprint.hash)
                {
                    Ok(receipt_opt) => {
                        ok_receipts.push(receipt_opt);
                        (ok_receipts, None)
                    }
                    Err(e) => (ok_receipts, Some((e, current_fingerprint.hash))),
                },
                _ => (ok_receipts, err_opt),
            },
        );
        let pairs = vector_of_results
            .into_iter()
            .zip(msg.pending_payable.into_iter())
            .collect_vec();
        self.pending_payable_confirmation
            .report_transaction_receipts_sub_opt
            .as_ref()
            .expect("Accountant is unbound")
            .try_send(ReportTransactionReceipts {
                fingerprints_with_receipts: pairs,
                response_skeleton_opt: msg.response_skeleton_opt,
            })
            .expect("Accountant is dead");
        if let Some((e, hash)) = error_opt {
            return Err (format! (
                "Aborting scanning; request of a transaction receipt for '{:?}' failed due to '{:?}'",
                hash,
                e
            ));
        }
        Ok(())
    }

    fn handle_scan<M, F>(&mut self, handler: F, scan_type: ScanType, msg: M)
    where
        F: FnOnce(&mut BlockchainBridge, M) -> Result<(), String>,
        M: SkeletonOptHolder,
    {
        let skeleton_opt = msg.skeleton_opt();
        match handler(self, msg) {
            Ok(_r) => (),
            Err(e) => {
                warning!(self.logger, "{}", e);
                self.scan_error_subs_opt
                    .as_ref()
                    .expect("Accountant not bound")
                    .try_send(ScanError {
                        scan_type,
                        response_skeleton_opt: skeleton_opt,
                        msg: e,
                    })
                    .expect("Accountant is dead");
            }
        }
    }

    fn process_payments(
        &self,
        agent: Box<dyn BlockchainAgent>,
        affordable_accounts: Vec<PayableAccount>,
    ) -> Result<Vec<ProcessedPayableFallible>, PayableTransactionError> {
        let new_fingerprints_recipient = self.new_fingerprints_recipient();

        self.blockchain_interface.send_batch_of_payables(
            agent,
            new_fingerprints_recipient,
            &affordable_accounts,
        )
    }

    fn new_fingerprints_recipient(&self) -> &Recipient<PendingPayableFingerprintSeeds> {
        self.pending_payable_confirmation
            .new_pp_fingerprints_sub_opt
            .as_ref()
            .expect("Accountant unbound")
    }

    pub fn extract_max_block_count(&self, error: BlockchainError) -> Option<u64> {
        let regex_result =
            Regex::new(r".* (max: |allowed for your plan: |is limited to |block range limit \()(?P<max_block_count>\d+).*")
                .expect("Invalid regex");
        let max_block_count = match error {
            BlockchainError::QueryFailed(msg) => match regex_result.captures(msg.as_str()) {
                Some(captures) => match captures.name("max_block_count") {
                    Some(m) => match m.as_str().parse::<u64>() {
                        Ok(value) => Some(value),
                        Err(_) => None,
                    },
                    _ => None,
                },
                None => match msg.as_str() {
                    "Got invalid response: Expected batch, got single." => Some(1000),
                    _ => None,
                },
            },
            _ => None,
        };
        max_block_count
    }
}

#[derive(Debug, PartialEq, Eq, Clone)]
struct PendingTxInfo {
    hash: H256,
    when_sent: SystemTime,
}

pub struct BlockchainBridgeSubsFactoryReal {}

impl SubsFactory<BlockchainBridge, BlockchainBridgeSubs> for BlockchainBridgeSubsFactoryReal {
    fn make(&self, addr: &Addr<BlockchainBridge>) -> BlockchainBridgeSubs {
        BlockchainBridge::make_subs_from(addr)
    }
}

#[cfg(test)]
mod tests {
    use super::*;
    use crate::accountant::db_access_objects::payable_dao::{PayableAccount, PendingPayable};
    use crate::accountant::db_access_objects::utils::from_time_t;
    use crate::accountant::test_utils::make_pending_payable_fingerprint;
    use crate::blockchain::bip32::Bip32EncryptionKeyProvider;
<<<<<<< HEAD
=======
    use crate::blockchain::blockchain_interface::ProcessedPayableFallible::Correct;
    use crate::blockchain::blockchain_interface::{
        BlockchainError, BlockchainTransaction, LatestBlockNumber, RetrievedBlockchainTransactions,
    };
>>>>>>> 673763c6
    use crate::blockchain::test_utils::{make_tx_hash, BlockchainInterfaceMock};
    use crate::db_config::persistent_configuration::PersistentConfigError;
    use crate::match_every_type_id;
    use crate::node_test_utils::check_timestamp;

    use crate::accountant::scanners::mid_scan_msg_handling::payable_scanner::test_utils::BlockchainAgentMock;
    use crate::accountant::scanners::test_utils::protect_payables_in_test;
    use crate::blockchain::blockchain_interface::blockchain_interface_null::BlockchainInterfaceNull;
    use crate::blockchain::blockchain_interface::ProcessedPayableFallible::Correct;
    use crate::blockchain::blockchain_interface::{
        BlockchainError, BlockchainTransaction, PayableTransactionError,
        RetrievedBlockchainTransactions,
    };
    use crate::test_utils::persistent_configuration_mock::PersistentConfigurationMock;
    use crate::test_utils::recorder::{make_recorder, peer_actors_builder};
    use crate::test_utils::recorder_stop_conditions::StopCondition;
    use crate::test_utils::recorder_stop_conditions::StopConditions;
    use crate::test_utils::unshared_test_utils::arbitrary_id_stamp::ArbitraryIdStamp;
    use crate::test_utils::unshared_test_utils::{
        assert_on_initialization_with_panic_on_migration, configure_default_persistent_config,
        prove_that_crash_request_handler_is_hooked_up, AssertionsMessage, ZERO,
    };
    use crate::test_utils::{make_paying_wallet, make_wallet};
    use actix::System;
    use ethereum_types::U64;
    use ethsign_crypto::Keccak256;
    use masq_lib::messages::ScanType;
    use masq_lib::test_utils::logging::init_test_logging;
    use masq_lib::test_utils::logging::TestLogHandler;
    use masq_lib::test_utils::utils::{ensure_node_home_directory_exists, TEST_DEFAULT_CHAIN};
    use rustc_hex::FromHex;
    use std::any::TypeId;
    use std::path::Path;
    use std::sync::{Arc, Mutex};
    use std::time::{Duration, SystemTime};
    use web3::types::{TransactionReceipt, H160, H256};

    impl Handler<AssertionsMessage<Self>> for BlockchainBridge {
        type Result = ();

        fn handle(
            &mut self,
            msg: AssertionsMessage<Self>,
            _ctx: &mut Self::Context,
        ) -> Self::Result {
            (msg.assertions)(self)
        }
    }

    #[test]
    fn constants_have_correct_values() {
        assert_eq!(CRASH_KEY, "BLOCKCHAINBRIDGE");
    }

    fn stub_bi() -> Box<dyn BlockchainInterface> {
        Box::new(BlockchainInterfaceMock::default())
    }

    #[test]
    fn blockchain_bridge_receives_bind_message_with_consuming_private_key() {
        init_test_logging();
        let secret: Vec<u8> = "cc46befe8d169b89db447bd725fc2368b12542113555302598430cb5d5c74ea9"
            .from_hex()
            .unwrap();
        let consuming_wallet =
            Wallet::from(Bip32EncryptionKeyProvider::from_raw_secret(&secret).unwrap());
        let subject = BlockchainBridge::new(
            stub_bi(),
            Box::new(configure_default_persistent_config(ZERO)),
            false,
            Some(consuming_wallet.clone()),
        );
        let system = System::new("blockchain_bridge_receives_bind_message");
        let addr = subject.start();

        addr.try_send(BindMessage {
            peer_actors: peer_actors_builder().build(),
        })
        .unwrap();

        System::current().stop();
        system.run();
        TestLogHandler::new().exists_log_containing(&format!(
            "DEBUG: BlockchainBridge: Received BindMessage; consuming wallet address {}",
            consuming_wallet
        ));
    }

    #[test]
    fn blockchain_interface_null_as_result_of_missing_blockchain_service_url() {
        let result = BlockchainBridge::initialize_blockchain_interface(None, TEST_DEFAULT_CHAIN);

        result
            .as_any()
            .downcast_ref::<BlockchainInterfaceNull>()
            .unwrap();
    }

    #[test]
    fn blockchain_bridge_receives_bind_message_without_consuming_private_key() {
        init_test_logging();
        let subject = BlockchainBridge::new(
            stub_bi(),
            Box::new(PersistentConfigurationMock::default()),
            false,
            None,
        );
        let system = System::new("blockchain_bridge_receives_bind_message");
        let addr = subject.start();

        addr.try_send(BindMessage {
            peer_actors: peer_actors_builder().build(),
        })
        .unwrap();

        System::current().stop();
        system.run();
        TestLogHandler::new().exists_log_containing(
            "DEBUG: BlockchainBridge: Received BindMessage; no consuming wallet address specified",
        );
    }

    #[test]
    fn qualified_payables_msg_is_handled_and_new_msg_with_an_added_blockchain_agent_returns_to_accountant(
    ) {
        let system = System::new(
            "qualified_payables_msg_is_handled_and_new_msg_with_an_added_blockchain_agent_returns_to_accountant",
        );
        let build_blockchain_agent_params_arc = Arc::new(Mutex::new(vec![]));
        let (accountant, _, accountant_recording_arc) = make_recorder();
        let agent_id_stamp = ArbitraryIdStamp::new();
        let agent = BlockchainAgentMock::default().set_arbitrary_id_stamp(agent_id_stamp);
        let blockchain_interface = BlockchainInterfaceMock::default()
            .build_blockchain_agent_params(&build_blockchain_agent_params_arc)
            .build_blockchain_agent_result(Ok(Box::new(agent)));
        let consuming_wallet = make_paying_wallet(b"somewallet");
        let persistent_config_id_stamp = ArbitraryIdStamp::new();
        let persistent_configuration = PersistentConfigurationMock::default()
            .set_arbitrary_id_stamp(persistent_config_id_stamp);
        let wallet_1 = make_wallet("booga");
        let wallet_2 = make_wallet("gulp");
        let qualified_payables = vec![
            PayableAccount {
                wallet: wallet_1.clone(),
                balance_wei: 78_654_321_124,
                last_paid_timestamp: SystemTime::now()
                    .checked_sub(Duration::from_secs(1000))
                    .unwrap(),
                pending_payable_opt: None,
            },
            PayableAccount {
                wallet: wallet_2.clone(),
                balance_wei: 60_457_111_003,
                last_paid_timestamp: SystemTime::now()
                    .checked_sub(Duration::from_secs(500))
                    .unwrap(),
                pending_payable_opt: None,
            },
        ];
        let subject = BlockchainBridge::new(
            Box::new(blockchain_interface),
            Box::new(persistent_configuration),
            false,
            Some(consuming_wallet.clone()),
        );
        let addr = subject.start();
        let subject_subs = BlockchainBridge::make_subs_from(&addr);
        let peer_actors = peer_actors_builder().accountant(accountant).build();
        let qualified_payables = protect_payables_in_test(qualified_payables.clone());
        let qualified_payables_msg = QualifiedPayablesMessage {
            protected_qualified_payables: qualified_payables.clone(),
            response_skeleton_opt: Some(ResponseSkeleton {
                client_id: 11122,
                context_id: 444,
            }),
        };
        send_bind_message!(subject_subs, peer_actors);

        addr.try_send(qualified_payables_msg).unwrap();

        System::current().stop();
        system.run();

        let build_blockchain_agent_params = build_blockchain_agent_params_arc.lock().unwrap();
        assert_eq!(
            *build_blockchain_agent_params,
            vec![(consuming_wallet.clone(), persistent_config_id_stamp)]
        );
        let accountant_received_payment = accountant_recording_arc.lock().unwrap();
        let blockchain_agent_with_context_msg_actual: &BlockchainAgentWithContextMessage =
            accountant_received_payment.get_record(0);
        assert_eq!(
            blockchain_agent_with_context_msg_actual.protected_qualified_payables,
            qualified_payables
        );
        assert_eq!(
            blockchain_agent_with_context_msg_actual
                .agent
                .arbitrary_id_stamp(),
            agent_id_stamp
        );
        assert_eq!(accountant_received_payment.len(), 1);
    }

    #[test]
    fn build_of_blockchain_agent_throws_err_in_the_handler_for_qualified_payables_message() {
        init_test_logging();
        let test_name =
            "build_of_blockchain_agent_throws_err_in_the_handler_for_qualified_payables_message";
        let (accountant, _, accountant_recording_arc) = make_recorder();
        let scan_error_recipient: Recipient<ScanError> = accountant
            .system_stop_conditions(match_every_type_id!(ScanError))
            .start()
            .recipient();
        let persistent_configuration = PersistentConfigurationMock::default();
        let consuming_wallet = make_wallet(test_name);
        let blockchain_interface = BlockchainInterfaceMock::default()
            .build_blockchain_agent_result(Err("Damn it!".to_string()));
        let mut subject = BlockchainBridge::new(
            Box::new(blockchain_interface),
            Box::new(persistent_configuration),
            false,
            Some(consuming_wallet),
        );
        subject.logger = Logger::new(test_name);
        subject.scan_error_subs_opt = Some(scan_error_recipient);
        let request = QualifiedPayablesMessage {
            protected_qualified_payables: protect_payables_in_test(vec![PayableAccount {
                wallet: make_wallet("blah"),
                balance_wei: 42,
                last_paid_timestamp: SystemTime::now(),
                pending_payable_opt: None,
            }]),
            response_skeleton_opt: Some(ResponseSkeleton {
                client_id: 11,
                context_id: 2323,
            }),
        };
        let subject_addr = subject.start();
        let system = System::new(test_name);

        // Don't eliminate or bypass this message as an important check that
        // the Handler employs scan_handle()
        subject_addr.try_send(request).unwrap();

        system.run();
        let recording = accountant_recording_arc.lock().unwrap();
        let message = recording.get_record::<ScanError>(0);
        assert_eq!(recording.len(), 1);
        let expected_error_msg = "Damn it!";
        assert_eq!(
            message,
            &ScanError {
                scan_type: ScanType::Payables,
                response_skeleton_opt: Some(ResponseSkeleton {
                    client_id: 11,
                    context_id: 2323
                }),
                msg: expected_error_msg.to_string()
            }
        );
        TestLogHandler::new()
            .exists_log_containing(&format!("WARN: {test_name}: {expected_error_msg}"));
    }

    #[test]
    fn handle_payable_payments_setup_msg_payload_fails_at_missing_consuming_wallet() {
        let blockchain_interface = BlockchainInterfaceMock::default();
        let persistent_configuration = PersistentConfigurationMock::default();
        let mut subject = BlockchainBridge::new(
            Box::new(blockchain_interface),
            Box::new(persistent_configuration),
            false,
            None,
        );
        let request = QualifiedPayablesMessage {
            protected_qualified_payables: protect_payables_in_test(vec![PayableAccount {
                wallet: make_wallet("blah"),
                balance_wei: 4254,
                last_paid_timestamp: SystemTime::now(),
                pending_payable_opt: None,
            }]),
            response_skeleton_opt: None,
        };

        let result = subject.handle_payable_payments_setup_msg_payload(request);

        assert_eq!(
            result,
            Err(
                "Cannot inspect available balances for payables while consuming wallet is missing"
                    .to_string()
            )
        )
    }

    #[test]
    fn handle_outbound_payments_instructions_sees_payments_happen_and_sends_payment_results_back_to_accountant(
    ) {
        let system =
            System::new("handle_outbound_payments_instructions_sees_payments_happen_and_sends_payment_results_back_to_accountant");
        let send_batch_of_payables_params_arc = Arc::new(Mutex::new(vec![]));
        let (accountant, _, accountant_recording_arc) = make_recorder();
        let accountant =
            accountant.system_stop_conditions(match_every_type_id!(PendingPayableFingerprintSeeds));
        let wallet_account_1 = make_wallet("blah");
        let wallet_account_2 = make_wallet("foo");
        let blockchain_interface_id_stamp = ArbitraryIdStamp::new();
        let blockchain_interface_mock = BlockchainInterfaceMock::default()
            .set_arbitrary_id_stamp(blockchain_interface_id_stamp)
            .send_batch_of_payables_params(&send_batch_of_payables_params_arc)
            .send_batch_of_payables_result(Ok(vec![
                Correct(PendingPayable {
                    recipient_wallet: wallet_account_1.clone(),
                    hash: H256::from("sometransactionhash".keccak256()),
                }),
                Correct(PendingPayable {
                    recipient_wallet: wallet_account_2.clone(),
                    hash: H256::from("someothertransactionhash".keccak256()),
                }),
            ]));
        let consuming_wallet = make_paying_wallet(b"somewallet");
        let subject = BlockchainBridge::new(
            Box::new(blockchain_interface_mock),
            Box::new(PersistentConfigurationMock::default()),
            false,
            Some(consuming_wallet.clone()),
        );
        let addr = subject.start();
        let subject_subs = BlockchainBridge::make_subs_from(&addr);
        let peer_actors = peer_actors_builder().accountant(accountant).build();
        let accounts = vec![
            PayableAccount {
                wallet: wallet_account_1.clone(),
                balance_wei: 420,
                last_paid_timestamp: from_time_t(150_000_000),
                pending_payable_opt: None,
            },
            PayableAccount {
                wallet: wallet_account_2.clone(),
                balance_wei: 210,
                last_paid_timestamp: from_time_t(160_000_000),
                pending_payable_opt: None,
            },
        ];
        let agent_id_stamp = ArbitraryIdStamp::new();
        let agent = BlockchainAgentMock::default().set_arbitrary_id_stamp(agent_id_stamp);
        send_bind_message!(subject_subs, peer_actors);

        let _ = addr
            .try_send(OutboundPaymentsInstructions {
                affordable_accounts: accounts.clone(),
                agent: Box::new(agent),
                response_skeleton_opt: Some(ResponseSkeleton {
                    client_id: 1234,
                    context_id: 4321,
                }),
            })
            .unwrap();

        System::current().stop();
        system.run();
        let mut send_batch_of_payables_params = send_batch_of_payables_params_arc.lock().unwrap();
        //cannot assert on the captured recipient as its actor is gone after the System stops spinning
        let (actual_agent_id_stamp, _recipient_actual, accounts_actual) =
            send_batch_of_payables_params.remove(0);
        assert!(send_batch_of_payables_params.is_empty());
        assert_eq!(actual_agent_id_stamp, agent_id_stamp);
        assert_eq!(accounts_actual, accounts);
        let accountant_recording = accountant_recording_arc.lock().unwrap();
        let sent_payments_msg = accountant_recording.get_record::<SentPayables>(0);
        assert_eq!(
            *sent_payments_msg,
            SentPayables {
                payment_procedure_result: Ok(vec![
                    Correct(PendingPayable {
                        recipient_wallet: wallet_account_1,
                        hash: H256::from("sometransactionhash".keccak256())
                    }),
                    Correct(PendingPayable {
                        recipient_wallet: wallet_account_2,
                        hash: H256::from("someothertransactionhash".keccak256())
                    })
                ]),
                response_skeleton_opt: Some(ResponseSkeleton {
                    client_id: 1234,
                    context_id: 4321
                })
            }
        );
        assert_eq!(accountant_recording.len(), 1);
    }

    #[test]
    fn handle_outbound_payments_instructions_sends_eleventh_hour_error_back_to_accountant() {
        let system = System::new(
            "handle_outbound_payments_instructions_sends_eleventh_hour_error_back_to_accountant",
        );
        let (accountant, _, accountant_recording_arc) = make_recorder();
        let hash = make_tx_hash(0xde);
        let wallet_account = make_wallet("blah");
        let expected_error_msg = "We were so close but we stumbled and smashed our face against \
         the ground just a moment after the signing";
        let expected_error = Err(PayableTransactionError::Sending {
            msg: expected_error_msg.to_string(),
            hashes: vec![hash],
        });
        let blockchain_interface_mock = BlockchainInterfaceMock::default()
            .send_batch_of_payables_result(expected_error.clone());
        let persistent_configuration_mock = PersistentConfigurationMock::default();
        let consuming_wallet = make_paying_wallet(b"somewallet");
        let subject = BlockchainBridge::new(
            Box::new(blockchain_interface_mock),
            Box::new(persistent_configuration_mock),
            false,
            Some(consuming_wallet),
        );
        let addr = subject.start();
        let subject_subs = BlockchainBridge::make_subs_from(&addr);
        let peer_actors = peer_actors_builder().accountant(accountant).build();
        let accounts = vec![PayableAccount {
            wallet: wallet_account,
            balance_wei: 111_420_204,
            last_paid_timestamp: from_time_t(150_000_000),
            pending_payable_opt: None,
        }];
        let agent = BlockchainAgentMock::default();
        send_bind_message!(subject_subs, peer_actors);

        let _ = addr
            .try_send(OutboundPaymentsInstructions {
                affordable_accounts: accounts,
                agent: Box::new(agent),
                response_skeleton_opt: Some(ResponseSkeleton {
                    client_id: 1234,
                    context_id: 4321,
                }),
            })
            .unwrap();

        System::current().stop();
        system.run();
        let accountant_recording = accountant_recording_arc.lock().unwrap();
        let sent_payments_msg = accountant_recording.get_record::<SentPayables>(0);
        assert_eq!(
            *sent_payments_msg,
            SentPayables {
                payment_procedure_result: expected_error,
                response_skeleton_opt: Some(ResponseSkeleton {
                    client_id: 1234,
                    context_id: 4321
                })
            }
        );
        let scan_error_msg = accountant_recording.get_record::<ScanError>(1);
        assert_eq!(
            *scan_error_msg,
            ScanError {
                scan_type: ScanType::Payables,
                response_skeleton_opt: Some(ResponseSkeleton {
                    client_id: 1234,
                    context_id: 4321
                }),
                msg: format!(
                    "ReportAccountsPayable: Sending phase: \"{}\". Signed and hashed transactions: \
            0x00000000000000000000000000000000000000000000000000000000000000de",
                    expected_error_msg
                )
            }
        );
        assert_eq!(accountant_recording.len(), 2)
    }

    #[test]
    fn process_payments_returns_error_from_sending_batch() {
        let transaction_hash = make_tx_hash(789);
        let blockchain_interface_mock = BlockchainInterfaceMock::default()
            .send_batch_of_payables_result(Err(PayableTransactionError::Sending {
                msg: "failure from chronic exhaustion".to_string(),
                hashes: vec![transaction_hash],
            }));
        let consuming_wallet = make_wallet("somewallet");
        let persistent_configuration_mock = PersistentConfigurationMock::new();
        let mut subject = BlockchainBridge::new(
            Box::new(blockchain_interface_mock),
            Box::new(persistent_configuration_mock),
            false,
            Some(consuming_wallet.clone()),
        );
        let checked_accounts = vec![PayableAccount {
            wallet: make_wallet("blah"),
            balance_wei: 424_454,
            last_paid_timestamp: SystemTime::now(),
            pending_payable_opt: None,
        }];
        let agent = Box::new(BlockchainAgentMock::default());
        let (accountant, _, _) = make_recorder();
        let fingerprint_recipient = accountant.start().recipient();
        subject
            .pending_payable_confirmation
            .new_pp_fingerprints_sub_opt = Some(fingerprint_recipient);

        let result = subject.process_payments(agent, checked_accounts);

        assert_eq!(
            result,
            Err(PayableTransactionError::Sending {
                msg: "failure from chronic exhaustion".to_string(),
                hashes: vec![transaction_hash]
            })
        );
    }

    #[test]
    fn blockchain_bridge_processes_requests_for_transaction_receipts_when_all_were_ok() {
        let get_transaction_receipt_params_arc = Arc::new(Mutex::new(vec![]));
        let (accountant, _, accountant_recording_arc) = make_recorder();
        let pending_payable_fingerprint_1 = make_pending_payable_fingerprint();
        let hash_1 = pending_payable_fingerprint_1.hash;
        let hash_2 = make_tx_hash(78989);
        let pending_payable_fingerprint_2 = PendingPayableFingerprint {
            rowid: 456,
            timestamp: SystemTime::now(),
            hash: hash_2,
            attempt: 3,
            amount: 4565,
            process_error: None,
        };
        let blockchain_interface_mock = BlockchainInterfaceMock::default()
            .get_transaction_receipt_params(&get_transaction_receipt_params_arc)
            .get_transaction_receipt_result(Ok(Some(TransactionReceipt::default())))
            .get_transaction_receipt_result(Ok(None));
        let subject = BlockchainBridge::new(
            Box::new(blockchain_interface_mock),
            Box::new(PersistentConfigurationMock::default()),
            false,
            None,
        );
        let addr = subject.start();
        let subject_subs = BlockchainBridge::make_subs_from(&addr);
        let peer_actors = peer_actors_builder().accountant(accountant).build();
        send_bind_message!(subject_subs, peer_actors);
        let msg = RequestTransactionReceipts {
            pending_payable: vec![
                pending_payable_fingerprint_1.clone(),
                pending_payable_fingerprint_2.clone(),
            ],
            response_skeleton_opt: Some(ResponseSkeleton {
                client_id: 1234,
                context_id: 4321,
            }),
        };

        let _ = addr.try_send(msg).unwrap();

        let system = System::new("transaction receipts");
        System::current().stop();
        system.run();
        let accountant_recording = accountant_recording_arc.lock().unwrap();
        assert_eq!(accountant_recording.len(), 1);
        let received_message = accountant_recording.get_record::<ReportTransactionReceipts>(0);
        assert_eq!(
            received_message,
            &ReportTransactionReceipts {
                fingerprints_with_receipts: vec![
                    (
                        Some(TransactionReceipt::default()),
                        pending_payable_fingerprint_1
                    ),
                    (None, pending_payable_fingerprint_2),
                ],
                response_skeleton_opt: Some(ResponseSkeleton {
                    client_id: 1234,
                    context_id: 4321
                }),
            }
        );
        let get_transaction_receipt_params = get_transaction_receipt_params_arc.lock().unwrap();
        assert_eq!(*get_transaction_receipt_params, vec![hash_1, hash_2])
    }

    #[test]
    fn blockchain_bridge_logs_error_from_retrieving_received_payments() {
        init_test_logging();
        let (accountant, _, accountant_recording_arc) = make_recorder();
        let scan_error_recipient: Recipient<ScanError> = accountant
            .system_stop_conditions(match_every_type_id!(ScanError))
            .start()
            .recipient();
        let blockchain_interface = BlockchainInterfaceMock::default()
            .retrieve_transactions_result(Err(BlockchainError::QueryFailed(
                "we have no luck".to_string(),
            )))
            .get_block_number_result(LatestBlockNumber::Ok(U64::from(1234u64)));
        let persistent_config = PersistentConfigurationMock::new()
            .max_block_count_result(Ok(100_000))
            .start_block_result(Ok(5)); // no set_start_block_result: set_start_block() must not be called
        let mut subject = BlockchainBridge::new(
            Box::new(blockchain_interface),
            Box::new(persistent_config),
            false,
            None,
        );
        subject.scan_error_subs_opt = Some(scan_error_recipient);
        let msg = RetrieveTransactions {
            recipient: make_wallet("blah"),
            response_skeleton_opt: None,
        };
        let subject_addr = subject.start();
        let system = System::new("test");

        subject_addr.try_send(msg).unwrap();

        system.run();
        let recording = accountant_recording_arc.lock().unwrap();
        let message = recording.get_record::<ScanError>(0);
        assert_eq!(
            message,
            &ScanError {
                scan_type: ScanType::Receivables,
                response_skeleton_opt: None,
                msg: "Attempted to retrieve received payments but failed: QueryFailed(\"we have no luck\")".to_string()
            }
        );
        assert_eq!(recording.len(), 1);
        TestLogHandler::new().exists_log_containing(
            "WARN: BlockchainBridge: Attempted to retrieve \
         received payments but failed: QueryFailed(\"we have no luck\")",
        );
    }

    #[test]
    fn handle_request_transaction_receipts_short_circuits_on_failure_from_remote_process_sends_back_all_good_results_and_logs_abort(
    ) {
        init_test_logging();
        let get_transaction_receipt_params_arc = Arc::new(Mutex::new(vec![]));
        let (accountant, _, accountant_recording_arc) = make_recorder();
        let accountant_addr = accountant
            .system_stop_conditions(match_every_type_id!(ReportTransactionReceipts, ScanError))
            .start();
        let report_transaction_receipt_recipient: Recipient<ReportTransactionReceipts> =
            accountant_addr.clone().recipient();
        let scan_error_recipient: Recipient<ScanError> = accountant_addr.recipient();
        let hash_1 = make_tx_hash(111334);
        let hash_2 = make_tx_hash(100000);
        let hash_3 = make_tx_hash(0x1348d);
        let hash_4 = make_tx_hash(11111);
        let mut fingerprint_1 = make_pending_payable_fingerprint();
        fingerprint_1.hash = hash_1;
        let fingerprint_2 = PendingPayableFingerprint {
            rowid: 454,
            timestamp: SystemTime::now(),
            hash: hash_2,
            attempt: 3,
            amount: 3333,
            process_error: None,
        };
        let fingerprint_3 = PendingPayableFingerprint {
            rowid: 456,
            timestamp: SystemTime::now(),
            hash: hash_3,
            attempt: 3,
            amount: 4565,
            process_error: None,
        };
        let fingerprint_4 = PendingPayableFingerprint {
            rowid: 450,
            timestamp: from_time_t(230_000_000),
            hash: hash_4,
            attempt: 1,
            amount: 7879,
            process_error: None,
        };
        let mut transaction_receipt = TransactionReceipt::default();
        transaction_receipt.block_number = Some(U64::from(4545454));
        transaction_receipt.contract_address = Some(H160::from_low_u64_be(887766));
        let blockchain_interface_mock = BlockchainInterfaceMock::default()
            .get_transaction_receipt_params(&get_transaction_receipt_params_arc)
            .get_transaction_receipt_result(Ok(None))
            .get_transaction_receipt_result(Ok(Some(transaction_receipt.clone())))
            .get_transaction_receipt_result(Err(BlockchainError::QueryFailed(
                "bad bad bad".to_string(),
            )));
        let system = System::new("test_transaction_receipts");
        let mut subject = BlockchainBridge::new(
            Box::new(blockchain_interface_mock),
            Box::new(PersistentConfigurationMock::default()),
            false,
            None,
        );
        subject
            .pending_payable_confirmation
            .report_transaction_receipts_sub_opt = Some(report_transaction_receipt_recipient);
        subject.scan_error_subs_opt = Some(scan_error_recipient);
        let msg = RequestTransactionReceipts {
            pending_payable: vec![
                fingerprint_1.clone(),
                fingerprint_2.clone(),
                fingerprint_3,
                fingerprint_4,
            ],
            response_skeleton_opt: Some(ResponseSkeleton {
                client_id: 1234,
                context_id: 4321,
            }),
        };
        let subject_addr = subject.start();

        subject_addr.try_send(msg).unwrap();

        assert_eq!(system.run(), 0);
        let get_transaction_receipts_params = get_transaction_receipt_params_arc.lock().unwrap();
        assert_eq!(
            *get_transaction_receipts_params,
            vec![hash_1, hash_2, hash_3]
        );
        let accountant_recording = accountant_recording_arc.lock().unwrap();
        assert_eq!(accountant_recording.len(), 2);
        let report_receipts_msg = accountant_recording.get_record::<ReportTransactionReceipts>(0);
        assert_eq!(
            *report_receipts_msg,
            ReportTransactionReceipts {
                fingerprints_with_receipts: vec![
                    (None, fingerprint_1),
                    (Some(transaction_receipt), fingerprint_2)
                ],
                response_skeleton_opt: Some(ResponseSkeleton {
                    client_id: 1234,
                    context_id: 4321
                }),
            }
        );
        let scan_error_msg = accountant_recording.get_record::<ScanError>(1);
        assert_eq!(*scan_error_msg, ScanError {
            scan_type: ScanType::PendingPayables,
            response_skeleton_opt: Some(ResponseSkeleton { client_id: 1234, context_id: 4321 }),
            msg: "Aborting scanning; request of a transaction receipt \
         for '0x000000000000000000000000000000000000000000000000000000000001348d' failed due to 'QueryFailed(\"bad bad bad\")'".to_string()
        });
        TestLogHandler::new().exists_log_containing("WARN: BlockchainBridge: Aborting scanning; request of a transaction receipt \
         for '0x000000000000000000000000000000000000000000000000000000000001348d' failed due to 'QueryFailed(\"bad bad bad\")'");
    }

    #[test]
    fn blockchain_bridge_can_return_report_transaction_receipts_with_an_empty_vector() {
        let (accountant, _, accountant_recording) = make_recorder();
        let recipient = accountant.start().recipient();
        let mut subject = BlockchainBridge::new(
            Box::new(BlockchainInterfaceMock::default()),
            Box::new(PersistentConfigurationMock::default()),
            false,
            Some(Wallet::new("mine")),
        );
        subject
            .pending_payable_confirmation
            .report_transaction_receipts_sub_opt = Some(recipient);
        let msg = RequestTransactionReceipts {
            pending_payable: vec![],
            response_skeleton_opt: None,
        };
        let system = System::new(
            "blockchain_bridge_can_return_report_transaction_receipts_with_an_empty_vector",
        );

        let _ = subject.handle_request_transaction_receipts(msg);

        System::current().stop();
        system.run();
        let recording = accountant_recording.lock().unwrap();
        assert_eq!(
            recording.get_record::<ReportTransactionReceipts>(0),
            &ReportTransactionReceipts {
                fingerprints_with_receipts: vec![],
                response_skeleton_opt: None
            }
        )
    }

    #[test]
    fn handle_request_transaction_receipts_short_circuits_on_failure_of_the_first_payment_and_it_sends_a_message_with_empty_vector_and_logs(
    ) {
        init_test_logging();
        let (accountant, _, accountant_recording) = make_recorder();
        let accountant_addr = accountant.start();
        let scan_error_recipient: Recipient<ScanError> = accountant_addr.clone().recipient();
        let report_transaction_recipient: Recipient<ReportTransactionReceipts> =
            accountant_addr.recipient();
        let get_transaction_receipt_params_arc = Arc::new(Mutex::new(vec![]));
        let hash_1 = make_tx_hash(0x1b2e6);
        let fingerprint_1 = PendingPayableFingerprint {
            rowid: 454,
            timestamp: SystemTime::now(),
            hash: hash_1,
            attempt: 3,
            amount: 3333,
            process_error: None,
        };
        let fingerprint_2 = PendingPayableFingerprint {
            rowid: 456,
            timestamp: SystemTime::now(),
            hash: make_tx_hash(222444),
            attempt: 3,
            amount: 4565,
            process_error: None,
        };
        let blockchain_interface_mock = BlockchainInterfaceMock::default()
            .get_transaction_receipt_params(&get_transaction_receipt_params_arc)
            .get_transaction_receipt_result(Err(BlockchainError::QueryFailed("booga".to_string())));
        let mut subject = BlockchainBridge::new(
            Box::new(blockchain_interface_mock),
            Box::new(PersistentConfigurationMock::default()),
            false,
            None,
        );
        subject
            .pending_payable_confirmation
            //due to this None we would've panicked if we tried to send a msg
            .report_transaction_receipts_sub_opt = Some(report_transaction_recipient);
        subject.scan_error_subs_opt = Some(scan_error_recipient);
        let msg = RequestTransactionReceipts {
            pending_payable: vec![fingerprint_1, fingerprint_2],
            response_skeleton_opt: None,
        };
        let system = System::new("test");

        let _ = subject.handle_scan(
            BlockchainBridge::handle_request_transaction_receipts,
            ScanType::PendingPayables,
            msg,
        );

        System::current().stop();
        system.run();
        let get_transaction_receipts_params = get_transaction_receipt_params_arc.lock().unwrap();
        let recording = accountant_recording.lock().unwrap();
        assert_eq!(*get_transaction_receipts_params, vec![hash_1]);
        assert_eq!(
            recording.get_record::<ReportTransactionReceipts>(0),
            &ReportTransactionReceipts {
                fingerprints_with_receipts: vec![],
                response_skeleton_opt: None
            }
        );
        assert_eq!(
            recording.get_record::<ScanError>(1),
            &ScanError {
                scan_type: ScanType::PendingPayables,
                response_skeleton_opt: None,
                msg: "Aborting scanning; request of a transaction receipt for '0x000000000000000000000000000000000000000000000000000000000001b2e6' failed due to 'QueryFailed(\"booga\")'".to_string()
            }
        );
        assert_eq!(recording.len(), 2);
        TestLogHandler::new().exists_log_containing("WARN: BlockchainBridge: Aborting scanning; request of a transaction \
         receipt for '0x000000000000000000000000000000000000000000000000000000000001b2e6' failed due to 'QueryFailed(\"booga\")'");
    }

    #[test]
    fn handle_retrieve_transactions_uses_latest_block_number_upon_get_block_number_error() {
        init_test_logging();
        let retrieve_transactions_params_arc = Arc::new(Mutex::new(vec![]));
        let system = System::new(
            "handle_retrieve_transactions_uses_latest_block_number_upon_get_block_number_error",
        );
        let (accountant, _, accountant_recording_arc) = make_recorder();
        let earning_wallet = make_wallet("somewallet");
        let amount = 42;
        let amount2 = 55;
        let expected_transactions = RetrievedBlockchainTransactions {
            new_start_block: 8675309u64,
            transactions: vec![
                BlockchainTransaction {
                    block_number: 7,
                    from: earning_wallet.clone(),
                    wei_amount: amount,
                },
                BlockchainTransaction {
                    block_number: 9,
                    from: earning_wallet.clone(),
                    wei_amount: amount2,
                },
            ],
        };
        let blockchain_interface_mock = BlockchainInterfaceMock::default()
            .retrieve_transactions_params(&retrieve_transactions_params_arc)
            .retrieve_transactions_result(Ok(expected_transactions.clone()))
            .get_block_number_result(LatestBlockNumber::Err(BlockchainError::QueryFailed(
                "Failed to read the latest block number".to_string(),
            )));
        let set_start_block_params_arc = Arc::new(Mutex::new(vec![]));
        let persistent_config = PersistentConfigurationMock::new()
            .max_block_count_result(Ok(10000u64))
            .start_block_result(Ok(6))
            .set_start_block_params(&set_start_block_params_arc)
            .set_start_block_result(Ok(()));

        let subject = BlockchainBridge::new(
            Box::new(blockchain_interface_mock),
            Box::new(persistent_config),
            false,
            Some(make_wallet("consuming")),
        );

        let addr = subject.start();
        let subject_subs = BlockchainBridge::make_subs_from(&addr);
        let peer_actors = peer_actors_builder().accountant(accountant).build();
        send_bind_message!(subject_subs, peer_actors);
        let retrieve_transactions = RetrieveTransactions {
            recipient: earning_wallet.clone(),
            response_skeleton_opt: Some(ResponseSkeleton {
                client_id: 1234,
                context_id: 4321,
            }),
        };
        let before = SystemTime::now();

        let _ = addr.try_send(retrieve_transactions).unwrap();

        System::current().stop();
        system.run();
        let after = SystemTime::now();
        let set_start_block_params = set_start_block_params_arc.lock().unwrap();
        assert_eq!(*set_start_block_params, vec![8675309u64]);
        let retrieve_transactions_params = retrieve_transactions_params_arc.lock().unwrap();
        assert_eq!(
            *retrieve_transactions_params,
            vec![(
                BlockNumber::Number(6u64.into()),
                BlockNumber::Number(10006u64.into()),
                earning_wallet
            )]
        );
        let accountant_received_payment = accountant_recording_arc.lock().unwrap();
        assert_eq!(accountant_received_payment.len(), 1);
        let received_payments = accountant_received_payment.get_record::<ReceivedPayments>(0);
        check_timestamp(before, received_payments.timestamp, after);
        assert_eq!(
            received_payments,
            &ReceivedPayments {
                timestamp: received_payments.timestamp,
                payments: expected_transactions.transactions,
                response_skeleton_opt: Some(ResponseSkeleton {
                    client_id: 1234,
                    context_id: 4321
                }),
            }
        );

        TestLogHandler::new().exists_log_containing("INFO: BlockchainBridge: Using 'latest' block number instead of a literal number. QueryFailed(\"Failed to read the latest block number\")");
    }

    #[test]
    fn handle_retrieve_transactions_sends_received_payments_back_to_accountant() {
        let retrieve_transactions_params_arc = Arc::new(Mutex::new(vec![]));
        let system =
            System::new("handle_retrieve_transactions_sends_received_payments_back_to_accountant");
        let (accountant, _, accountant_recording_arc) = make_recorder();
        let earning_wallet = make_wallet("somewallet");
        let amount = 42;
        let amount2 = 55;
        let expected_transactions = RetrievedBlockchainTransactions {
            new_start_block: 1234,
            transactions: vec![
                BlockchainTransaction {
                    block_number: 7,
                    from: earning_wallet.clone(),
                    wei_amount: amount,
                },
                BlockchainTransaction {
                    block_number: 9,
                    from: earning_wallet.clone(),
                    wei_amount: amount2,
                },
            ],
        };
        let latest_block_number = LatestBlockNumber::Ok(1024u64.into());
        let blockchain_interface_mock = BlockchainInterfaceMock::default()
            .retrieve_transactions_params(&retrieve_transactions_params_arc)
            .retrieve_transactions_result(Ok(expected_transactions.clone()))
            .get_block_number_result(latest_block_number);
        let set_start_block_params_arc = Arc::new(Mutex::new(vec![]));
        let persistent_config = PersistentConfigurationMock::new()
            .max_block_count_result(Ok(10000u64))
            .start_block_result(Ok(6))
            .set_start_block_params(&set_start_block_params_arc)
            .set_start_block_result(Ok(()));
        let subject = BlockchainBridge::new(
            Box::new(blockchain_interface_mock),
            Box::new(persistent_config),
            false,
            Some(make_wallet("consuming")),
        );
        let addr = subject.start();
        let subject_subs = BlockchainBridge::make_subs_from(&addr);
        let peer_actors = peer_actors_builder().accountant(accountant).build();
        send_bind_message!(subject_subs, peer_actors);
        let retrieve_transactions = RetrieveTransactions {
            recipient: earning_wallet.clone(),
            response_skeleton_opt: Some(ResponseSkeleton {
                client_id: 1234,
                context_id: 4321,
            }),
        };
        let before = SystemTime::now();

        let _ = addr.try_send(retrieve_transactions).unwrap();

        System::current().stop();
        system.run();
        let after = SystemTime::now();
        let set_start_block_params = set_start_block_params_arc.lock().unwrap();
        assert_eq!(*set_start_block_params, vec![1234u64]);
        let retrieve_transactions_params = retrieve_transactions_params_arc.lock().unwrap();
        assert_eq!(
            *retrieve_transactions_params,
            vec![(
                BlockNumber::Number(6u64.into()),
                BlockNumber::Number(1024u64.into()),
                earning_wallet
            )]
        );
        let accountant_received_payment = accountant_recording_arc.lock().unwrap();
        assert_eq!(accountant_received_payment.len(), 1);
        let received_payments = accountant_received_payment.get_record::<ReceivedPayments>(0);
        check_timestamp(before, received_payments.timestamp, after);
        assert_eq!(
            received_payments,
            &ReceivedPayments {
                timestamp: received_payments.timestamp,
                payments: expected_transactions.transactions,
                response_skeleton_opt: Some(ResponseSkeleton {
                    client_id: 1234,
                    context_id: 4321
                }),
            }
        );
    }

    #[test]
    fn processing_of_received_payments_continues_even_if_no_payments_are_detected() {
        init_test_logging();
        let blockchain_interface_mock = BlockchainInterfaceMock::default()
            .retrieve_transactions_result(Ok(RetrievedBlockchainTransactions {
                new_start_block: 7,
                transactions: vec![],
            }))
            .get_block_number_result(Ok(0u64.into()));
        let set_start_block_params_arc = Arc::new(Mutex::new(vec![]));
        let persistent_config = PersistentConfigurationMock::new()
            .max_block_count_result(Ok(10000u64))
            .start_block_result(Ok(6))
            .set_start_block_params(&set_start_block_params_arc)
            .set_start_block_result(Ok(()));
        let (accountant, _, accountant_recording_arc) = make_recorder();
        let system = System::new(
            "processing_of_received_payments_continues_even_if_no_payments_are_detected",
        );
        let subject = BlockchainBridge::new(
            Box::new(blockchain_interface_mock),
            Box::new(persistent_config),
            false,
            None, //not needed in this test
        );
        let addr = subject.start();
        let subject_subs = BlockchainBridge::make_subs_from(&addr);
        let peer_actors = peer_actors_builder().accountant(accountant).build();
        send_bind_message!(subject_subs, peer_actors);
        let retrieve_transactions = RetrieveTransactions {
            recipient: make_wallet("somewallet"),
            response_skeleton_opt: Some(ResponseSkeleton {
                client_id: 1234,
                context_id: 4321,
            }),
        };
        let before = SystemTime::now();

        let _ = addr.try_send(retrieve_transactions).unwrap();

        System::current().stop();
        system.run();
        let after = SystemTime::now();
        let set_start_block_params = set_start_block_params_arc.lock().unwrap();
        assert_eq!(*set_start_block_params, vec![7]);
        let accountant_received_payment = accountant_recording_arc.lock().unwrap();
        let received_payments = accountant_received_payment.get_record::<ReceivedPayments>(0);
        check_timestamp(before, received_payments.timestamp, after);
        assert_eq!(
            received_payments,
            &ReceivedPayments {
                timestamp: received_payments.timestamp,
                payments: vec![],
                response_skeleton_opt: Some(ResponseSkeleton {
                    client_id: 1234,
                    context_id: 4321
                }),
            }
        );
        TestLogHandler::new()
            .exists_log_containing("DEBUG: BlockchainBridge: No new receivable detected");
    }

    #[test]
    #[should_panic(
        expected = "Cannot retrieve start block from database; payments to you may not be processed: TransactionError"
    )]
    fn handle_retrieve_transactions_panics_if_start_block_cannot_be_read() {
        let blockchain_interface =
            BlockchainInterfaceMock::default().get_block_number_result(Ok(0u64.into()));
        let persistent_config = PersistentConfigurationMock::new()
            .start_block_result(Err(PersistentConfigError::TransactionError));
        let mut subject = BlockchainBridge::new(
            Box::new(blockchain_interface),
            Box::new(persistent_config),
            false,
            None, //not needed in this test
        );
        let retrieve_transactions = RetrieveTransactions {
            recipient: make_wallet("somewallet"),
            response_skeleton_opt: None,
        };

        let _ = subject.handle_retrieve_transactions(retrieve_transactions);
    }

    #[test]
    #[should_panic(
        expected = "Cannot set start block 1234 in database; payments to you may not be processed: TransactionError"
    )]
    fn handle_retrieve_transactions_panics_if_start_block_cannot_be_written() {
        let persistent_config = PersistentConfigurationMock::new()
            .start_block_result(Ok(1234))
            .set_start_block_result(Err(PersistentConfigError::TransactionError))
            .max_block_count_result(Ok(10000u64));
        let blockchain_interface = BlockchainInterfaceMock::default()
            .get_block_number_result(Ok(0u64.into()))
            .retrieve_transactions_result(Ok(RetrievedBlockchainTransactions {
                new_start_block: 1234,
                transactions: vec![BlockchainTransaction {
                    block_number: 1000,
                    from: make_wallet("somewallet"),
                    wei_amount: 2345,
                }],
            }));
        let mut subject = BlockchainBridge::new(
            Box::new(blockchain_interface),
            Box::new(persistent_config),
            false,
            None, //not needed in this test
        );
        let retrieve_transactions = RetrieveTransactions {
            recipient: make_wallet("somewallet"),
            response_skeleton_opt: None,
        };

        let _ = subject.handle_retrieve_transactions(retrieve_transactions);
    }

    fn success_handler(
        _bcb: &mut BlockchainBridge,
        _msg: RetrieveTransactions,
    ) -> Result<(), String> {
        Ok(())
    }

    fn failure_handler(
        _bcb: &mut BlockchainBridge,
        _msg: RetrieveTransactions,
    ) -> Result<(), String> {
        Err("My tummy hurts".to_string())
    }

    #[test]
    fn handle_scan_handles_success() {
        let (accountant, _, accountant_recording_arc) = make_recorder();
        let mut subject = BlockchainBridge::new(
            Box::new(BlockchainInterfaceMock::default()),
            Box::new(PersistentConfigurationMock::new()),
            false,
            None, //not needed in this test
        );
        let system = System::new("test");
        subject.scan_error_subs_opt = Some(accountant.start().recipient());
        let retrieve_transactions = RetrieveTransactions {
            recipient: make_wallet("somewallet"),
            response_skeleton_opt: Some(ResponseSkeleton {
                client_id: 1234,
                context_id: 4321,
            }),
        };

        subject.handle_scan(
            success_handler,
            ScanType::Receivables,
            retrieve_transactions,
        );

        System::current().stop();
        system.run();
        let accountant_recording = accountant_recording_arc.lock().unwrap();
        assert_eq!(accountant_recording.len(), 0);
    }

    #[test]
    fn handle_scan_handles_failure_without_skeleton() {
        init_test_logging();
        let (accountant, _, accountant_recording_arc) = make_recorder();
        let mut subject = BlockchainBridge::new(
            Box::new(BlockchainInterfaceMock::default()),
            Box::new(PersistentConfigurationMock::new()),
            false,
            None, //not needed in this test
        );
        let system = System::new("test");
        subject.scan_error_subs_opt = Some(accountant.start().recipient());
        let retrieve_transactions = RetrieveTransactions {
            recipient: make_wallet("somewallet"),
            response_skeleton_opt: None,
        };

        subject.handle_scan(
            failure_handler,
            ScanType::Receivables,
            retrieve_transactions,
        );

        System::current().stop();
        system.run();
        let accountant_recording = accountant_recording_arc.lock().unwrap();
        let message = accountant_recording.get_record::<ScanError>(0);
        assert_eq!(
            message,
            &ScanError {
                scan_type: ScanType::Receivables,
                response_skeleton_opt: None,
                msg: "My tummy hurts".to_string()
            }
        );
        assert_eq!(accountant_recording.len(), 1);
        TestLogHandler::new().exists_log_containing("WARN: BlockchainBridge: My tummy hurts");
    }

    #[test]
    fn handle_scan_handles_failure_with_skeleton() {
        init_test_logging();
        let (accountant, _, accountant_recording_arc) = make_recorder();
        let mut subject = BlockchainBridge::new(
            Box::new(BlockchainInterfaceMock::default()),
            Box::new(PersistentConfigurationMock::new()),
            false,
            None, //not needed in this test
        );
        let system = System::new("test");
        subject.scan_error_subs_opt = Some(accountant.start().recipient());
        let retrieve_transactions = RetrieveTransactions {
            recipient: make_wallet("somewallet"),
            response_skeleton_opt: Some(ResponseSkeleton {
                client_id: 1234,
                context_id: 4321,
            }),
        };

        subject.handle_scan(
            failure_handler,
            ScanType::Receivables,
            retrieve_transactions,
        );

        System::current().stop();
        system.run();
        let accountant_recording = accountant_recording_arc.lock().unwrap();
        assert_eq!(
            accountant_recording.get_record::<ScanError>(0),
            &ScanError {
                scan_type: ScanType::Receivables,
                response_skeleton_opt: Some(ResponseSkeleton {
                    client_id: 1234,
                    context_id: 4321
                }),
                msg: "My tummy hurts".to_string()
            }
        );
        TestLogHandler::new().exists_log_containing("WARN: BlockchainBridge: My tummy hurts");
    }

    #[test]
    #[should_panic(
        expected = "panic message (processed with: node_lib::sub_lib::utils::crash_request_analyzer)"
    )]
    fn blockchain_bridge_can_be_crashed_properly_but_not_improperly() {
        let crashable = true;
        let subject = BlockchainBridge::new(
            Box::new(BlockchainInterfaceMock::default()),
            Box::new(PersistentConfigurationMock::default()),
            crashable,
            None,
        );

        prove_that_crash_request_handler_is_hooked_up(subject, CRASH_KEY);
    }

    #[test]
    fn extract_max_block_range_from_error_response() {
        let result = BlockchainError::QueryFailed("RPC error: Error { code: ServerError(-32005), message: \"eth_getLogs block range too large, range: 33636, max: 3500\", data: None }".to_string());
        let subject = BlockchainBridge::new(
            Box::new(BlockchainInterfaceMock::default()),
            Box::new(PersistentConfigurationMock::default()),
            false,
            None,
        );
        let max_block_count = subject.extract_max_block_count(result);

        assert_eq!(Some(3500u64), max_block_count);
    }

    #[test]
    fn extract_max_block_range_from_pokt_error_response() {
        // [{"jsonrpc":"2.0","id":4,"result":"0x2400ee1","error":{}},{"jsonrpc":"2.0","id":5,"error":{"code":-32001,"message":"Relay request failed validation: invalid relay request: eth_getLogs block range limit (100000 blocks) exceeded"}}]
        // BlockchainError::QueryFailed("Rpc(Error { code: ServerError(-32001), message: \"Relay request failed validation: invalid relay request: eth_getLogs block range limit (100000 blocks) exceeded\", data: None })"
        let result = BlockchainError::QueryFailed("Rpc(Error { code: ServerError(-32001), message: \"Relay request failed validation: invalid relay request: eth_getLogs block range limit (100000 blocks) exceeded\", data: None })".to_string());
        let subject = BlockchainBridge::new(
            Box::new(BlockchainInterfaceMock::default()),
            Box::new(PersistentConfigurationMock::default()),
            false,
            None,
        );
        let max_block_count = subject.extract_max_block_count(result);

        assert_eq!(Some(100000u64), max_block_count);
    }
    /*
        POKT (Polygon mainnet and mumbai)
        {"jsonrpc":"2.0","id":7,"error":{"message":"You cannot query logs for more than 100000 blocks at once.","code":-32064}}
    */
    /*
        Ankr
        {"jsonrpc":"2.0","error":{"code":-32600,"message":"block range is too wide"},"id":null}%
    */
    #[test]
    fn extract_max_block_range_for_ankr_error_response() {
        let result = BlockchainError::QueryFailed("RPC error: Error { code: ServerError(-32600), message: \"block range is too wide\", data: None }".to_string());
        let subject = BlockchainBridge::new(
            Box::new(BlockchainInterfaceMock::default()),
            Box::new(PersistentConfigurationMock::default()),
            false,
            None,
        );
        let max_block_count = subject.extract_max_block_count(result);

        assert_eq!(None, max_block_count);
    }

    /*
    MaticVigil
    [{"error":{"message":"Blockheight too far in the past. Check params passed to eth_getLogs or eth_call requests.Range of blocks allowed for your plan: 1000","code":-32005},"jsonrpc":"2.0","id":7},{"error":{"message":"Blockheight too far in the past. Check params passed to eth_getLogs or eth_call requests.Range of blocks allowed for your plan: 1000","code":-32005},"jsonrpc":"2.0","id":8}]%
    */
    #[test]
    fn extract_max_block_range_for_matic_vigil_error_response() {
        let result = BlockchainError::QueryFailed("RPC error: Error { code: ServerError(-32005), message: \"Blockheight too far in the past. Check params passed to eth_getLogs or eth_call requests.Range of blocks allowed for your plan: 1000\", data: None }".to_string());
        let subject = BlockchainBridge::new(
            Box::new(BlockchainInterfaceMock::default()),
            Box::new(PersistentConfigurationMock::default()),
            false,
            None,
        );
        let max_block_count = subject.extract_max_block_count(result);

        assert_eq!(Some(1000), max_block_count);
    }

    /*
    Blockpi
    [{"jsonrpc":"2.0","id":7,"result":"0x21db466"},{"jsonrpc":"2.0","id":8,"error":{"code":-32602,"message":"eth_getLogs is limited to 1024 block range. Please check the parameter requirements at  https://docs.blockpi.io/documentations/api-reference"}}]
    */
    #[test]
    fn extract_max_block_range_for_blockpi_error_response() {
        let result = BlockchainError::QueryFailed("RPC error: Error { code: ServerError(-32005), message: \"eth_getLogs is limited to 1024 block range. Please check the parameter requirements at  https://docs.blockpi.io/documentations/api-reference\", data: None }".to_string());
        let subject = BlockchainBridge::new(
            Box::new(BlockchainInterfaceMock::default()),
            Box::new(PersistentConfigurationMock::default()),
            false,
            None,
        );
        let max_block_count = subject.extract_max_block_count(result);

        assert_eq!(Some(1024), max_block_count);
    }

    /*
    blastapi - completely rejected call on Public endpoint as won't handle eth_getLogs method on public API
    [{"jsonrpc":"2.0","id":2,"error":{"code":-32601,"message":"Method not found","data":{"method":""}}},{"jsonrpc":"2.0","id":1,"error":{"code":-32600,"message":"Invalid Request","data":{"message":"Cancelled due to validation errors in batch request"}}}] (edited)
    [8:50 AM]
    */

    #[test]
    fn extract_max_block_range_for_blastapi_error_response() {
        let result = BlockchainError::QueryFailed("RPC error: Error { code: ServerError(-32601), message: \"Method not found\", data: \"'eth_getLogs' is not available on our public API. Head over to https://docs.blastapi.io/blast-documentation/tutorials-and-guides/using-blast-to-get-a-blockchain-endpoint for more information\" }".to_string());
        let subject = BlockchainBridge::new(
            Box::new(BlockchainInterfaceMock::default()),
            Box::new(PersistentConfigurationMock::default()),
            false,
            None,
        );
        let max_block_count = subject.extract_max_block_count(result);

        assert_eq!(None, max_block_count);
    }

    #[test]
    fn extract_max_block_range_for_expected_batch_got_single_error_response() {
        let result = BlockchainError::QueryFailed(
            "Got invalid response: Expected batch, got single.".to_string(),
        );
        let subject = BlockchainBridge::new(
            Box::new(BlockchainInterfaceMock::default()),
            Box::new(PersistentConfigurationMock::default()),
            false,
            None,
        );
        let max_block_count = subject.extract_max_block_count(result);

        assert_eq!(Some(1000), max_block_count);
    }

    #[test]
    fn make_connections_implements_panic_on_migration() {
        let data_dir = ensure_node_home_directory_exists(
            "blockchain_bridge",
            "make_connections_with_panic_on_migration",
        );

        let act = |data_dir: &Path| {
            BlockchainBridge::initialize_persistent_configuration(data_dir);
        };

        assert_on_initialization_with_panic_on_migration(&data_dir, &act);
    }
}

#[cfg(test)]
pub mod exportable_test_parts {
    use super::*;
    use crate::bootstrapper::BootstrapperConfig;
    use crate::test_utils::http_test_server::TestServer;
    use crate::test_utils::make_wallet;
    use crate::test_utils::recorder::make_blockchain_bridge_subs_from_recorder;
    use crate::test_utils::unshared_test_utils::{AssertionsMessage, SubsFactoryTestAddrLeaker};
    use actix::System;
    use crossbeam_channel::{bounded, Receiver};
    use masq_lib::test_utils::utils::{ensure_node_home_directory_exists, TEST_DEFAULT_CHAIN};
    use masq_lib::utils::find_free_port;
    use serde_json::Value::Object;
    use serde_json::{Map, Value};
    use std::net::Ipv4Addr;

    impl SubsFactory<BlockchainBridge, BlockchainBridgeSubs>
        for SubsFactoryTestAddrLeaker<BlockchainBridge>
    {
        fn make(&self, addr: &Addr<BlockchainBridge>) -> BlockchainBridgeSubs {
            self.send_leaker_msg_and_return_meaningless_subs(
                addr,
                make_blockchain_bridge_subs_from_recorder,
            )
        }
    }

    pub fn test_blockchain_bridge_is_constructed_with_correctly_functioning_connections<A>(
        test_module: &str,
        test_name: &str,
        act: A,
    ) where
        A: FnOnce(
            BootstrapperConfig,
            SubsFactoryTestAddrLeaker<BlockchainBridge>,
        ) -> BlockchainBridgeSubs,
    {
        fn prepare_db_with_unique_value(data_dir: &Path, gas_price: u64) {
            let mut persistent_config = {
                let conn = DbInitializerReal::default()
                    .initialize(data_dir, DbInitializationConfig::test_default())
                    .unwrap();
                PersistentConfigurationReal::from(conn)
            };
            persistent_config.set_gas_price(gas_price).unwrap()
        }
        fn launch_prepared_test_server() -> (TestServer, String) {
            let port = find_free_port();
            let server_url = format!("http://{}:{}", &Ipv4Addr::LOCALHOST.to_string(), port);
            (
                TestServer::start(
                    port,
                    vec![br#"{"jsonrpc":"2.0","id":0,"result":someGarbage}"#.to_vec()],
                ),
                server_url,
            )
        }
        fn send_rpc_request_to_assert_on_later_and_assert_db_connection(
            actor_addr_rx: Receiver<Addr<BlockchainBridge>>,
            wallet: Wallet,
            expected_gas_price: u64,
        ) {
            let blockchain_bridge_addr = actor_addr_rx.try_recv().unwrap();
            let msg = AssertionsMessage {
                assertions: Box::new(move |bb: &mut BlockchainBridge| {
                    // We will assert on soundness of the connection by checking the receipt of
                    // this request
                    let _result = bb.blockchain_interface.helpers().get_masq_balance(&wallet);

                    // Asserting that we can look into the expected db from here, meaning the
                    // PersistentConfiguration was set up correctly
                    assert_eq!(
                        bb.persistent_config.gas_price().unwrap(),
                        expected_gas_price
                    );
                    // I don't know why exactly but the standard position
                    // of this call doesn't work
                    System::current().stop();
                }),
            };
            blockchain_bridge_addr.try_send(msg).unwrap();
        }
        fn assert_blockchain_interface_connection(test_server: &TestServer, wallet: Wallet) {
            let requests = test_server.requests_so_far();
            let bodies: Vec<Value> = requests
                .into_iter()
                .map(|request| serde_json::from_slice(&request.body()).unwrap())
                .collect();
            let params = &bodies[0]["params"];
            let expected_params = {
                let mut map = Map::new();
                let hashed_data = format!(
                    "0x70a08231000000000000000000000000{}",
                    &wallet.to_string()[2..]
                );
                map.insert("data".to_string(), Value::String(hashed_data));
                map.insert(
                    "to".to_string(),
                    Value::String(format!("{:?}", TEST_DEFAULT_CHAIN.rec().contract)),
                );
                map
            };
            assert_eq!(
                params,
                &Value::Array(vec![
                    Object(expected_params),
                    Value::String("latest".to_string())
                ])
            );
        }

        let data_dir = ensure_node_home_directory_exists(test_module, test_name);
        let gas_price = 444;
        prepare_db_with_unique_value(&data_dir, gas_price);
        let (test_server, server_url) = launch_prepared_test_server();
        let wallet = make_wallet("abc");
        let mut bootstrapper_config = BootstrapperConfig::new();
        bootstrapper_config
            .blockchain_bridge_config
            .blockchain_service_url_opt = Some(server_url);
        bootstrapper_config.blockchain_bridge_config.chain = TEST_DEFAULT_CHAIN;
        bootstrapper_config.data_directory = data_dir;
        let (tx, blockchain_bridge_addr_rx) = bounded(1);
        let address_leaker = SubsFactoryTestAddrLeaker { address_leaker: tx };
        let system = System::new(test_name);

        act(bootstrapper_config, address_leaker);

        send_rpc_request_to_assert_on_later_and_assert_db_connection(
            blockchain_bridge_addr_rx,
            wallet.clone(),
            gas_price,
        );
        assert_eq!(system.run(), 0);
        assert_blockchain_interface_connection(&test_server, wallet)
    }
}<|MERGE_RESOLUTION|>--- conflicted
+++ resolved
@@ -34,17 +34,10 @@
 use masq_lib::logger::Logger;
 use masq_lib::messages::ScanType;
 use masq_lib::ui_gateway::NodeFromUiMessage;
-<<<<<<< HEAD
+use regex::Regex;
 use std::path::Path;
 use std::time::SystemTime;
-use web3::types::{TransactionReceipt, H256};
-=======
-use regex::Regex;
-use std::path::PathBuf;
-use std::time::SystemTime;
-use web3::transports::Http;
 use web3::types::{BlockNumber, TransactionReceipt, H256};
->>>>>>> 673763c6
 
 pub const CRASH_KEY: &str = "BLOCKCHAINBRIDGE";
 
@@ -317,7 +310,7 @@
             Ok(mbc) => mbc,
             _ => u64::MAX,
         };
-        let end_block = match self.blockchain_interface.get_block_number() {
+        let end_block = match self.blockchain_interface.helpers().get_block_number() {
             Ok(eb) => {
                 if u64::MAX == max_block_count {
                     BlockNumber::Number(eb)
@@ -531,28 +524,21 @@
     use super::*;
     use crate::accountant::db_access_objects::payable_dao::{PayableAccount, PendingPayable};
     use crate::accountant::db_access_objects::utils::from_time_t;
+    use crate::accountant::scanners::mid_scan_msg_handling::payable_scanner::test_utils::BlockchainAgentMock;
+    use crate::accountant::scanners::test_utils::protect_payables_in_test;
     use crate::accountant::test_utils::make_pending_payable_fingerprint;
     use crate::blockchain::bip32::Bip32EncryptionKeyProvider;
-<<<<<<< HEAD
-=======
+    use crate::blockchain::blockchain_interface::blockchain_interface_null::BlockchainInterfaceNull;
+    use crate::blockchain::blockchain_interface::rpc_helpers::LatestBlockNumber;
+    use crate::blockchain::blockchain_interface::test_utils::RPCHelpersMock;
     use crate::blockchain::blockchain_interface::ProcessedPayableFallible::Correct;
     use crate::blockchain::blockchain_interface::{
-        BlockchainError, BlockchainTransaction, LatestBlockNumber, RetrievedBlockchainTransactions,
+        BlockchainError, BlockchainTransaction, RetrievedBlockchainTransactions,
     };
->>>>>>> 673763c6
     use crate::blockchain::test_utils::{make_tx_hash, BlockchainInterfaceMock};
     use crate::db_config::persistent_configuration::PersistentConfigError;
     use crate::match_every_type_id;
     use crate::node_test_utils::check_timestamp;
-
-    use crate::accountant::scanners::mid_scan_msg_handling::payable_scanner::test_utils::BlockchainAgentMock;
-    use crate::accountant::scanners::test_utils::protect_payables_in_test;
-    use crate::blockchain::blockchain_interface::blockchain_interface_null::BlockchainInterfaceNull;
-    use crate::blockchain::blockchain_interface::ProcessedPayableFallible::Correct;
-    use crate::blockchain::blockchain_interface::{
-        BlockchainError, BlockchainTransaction, PayableTransactionError,
-        RetrievedBlockchainTransactions,
-    };
     use crate::test_utils::persistent_configuration_mock::PersistentConfigurationMock;
     use crate::test_utils::recorder::{make_recorder, peer_actors_builder};
     use crate::test_utils::recorder_stop_conditions::StopCondition;
@@ -1129,11 +1115,13 @@
             .system_stop_conditions(match_every_type_id!(ScanError))
             .start()
             .recipient();
+        let rpc_helpers = RPCHelpersMock::default()
+            .get_block_number_result(LatestBlockNumber::Ok(U64::from(1234u64)));
         let blockchain_interface = BlockchainInterfaceMock::default()
             .retrieve_transactions_result(Err(BlockchainError::QueryFailed(
                 "we have no luck".to_string(),
             )))
-            .get_block_number_result(LatestBlockNumber::Ok(U64::from(1234u64)));
+            .helpers_results(Box::new(rpc_helpers));
         let persistent_config = PersistentConfigurationMock::new()
             .max_block_count_result(Ok(100_000))
             .start_block_result(Ok(5)); // no set_start_block_result: set_start_block() must not be called
@@ -1422,19 +1410,20 @@
                 },
             ],
         };
+        let rpc_helpers =
+            RPCHelpersMock::default().get_block_number_result(LatestBlockNumber::Err(
+                BlockchainError::QueryFailed("Failed to read the latest block number".to_string()),
+            ));
         let blockchain_interface_mock = BlockchainInterfaceMock::default()
             .retrieve_transactions_params(&retrieve_transactions_params_arc)
             .retrieve_transactions_result(Ok(expected_transactions.clone()))
-            .get_block_number_result(LatestBlockNumber::Err(BlockchainError::QueryFailed(
-                "Failed to read the latest block number".to_string(),
-            )));
+            .helpers_results(Box::new(rpc_helpers));
         let set_start_block_params_arc = Arc::new(Mutex::new(vec![]));
         let persistent_config = PersistentConfigurationMock::new()
             .max_block_count_result(Ok(10000u64))
             .start_block_result(Ok(6))
             .set_start_block_params(&set_start_block_params_arc)
             .set_start_block_result(Ok(()));
-
         let subject = BlockchainBridge::new(
             Box::new(blockchain_interface_mock),
             Box::new(persistent_config),
@@ -1515,10 +1504,11 @@
             ],
         };
         let latest_block_number = LatestBlockNumber::Ok(1024u64.into());
+        let rpc_helpers = RPCHelpersMock::default().get_block_number_result(latest_block_number);
         let blockchain_interface_mock = BlockchainInterfaceMock::default()
             .retrieve_transactions_params(&retrieve_transactions_params_arc)
             .retrieve_transactions_result(Ok(expected_transactions.clone()))
-            .get_block_number_result(latest_block_number);
+            .helpers_results(Box::new(rpc_helpers));
         let set_start_block_params_arc = Arc::new(Mutex::new(vec![]));
         let persistent_config = PersistentConfigurationMock::new()
             .max_block_count_result(Ok(10000u64))
@@ -1580,12 +1570,13 @@
     #[test]
     fn processing_of_received_payments_continues_even_if_no_payments_are_detected() {
         init_test_logging();
+        let rpc_helpers = RPCHelpersMock::default().get_block_number_result(Ok(0u64.into()));
         let blockchain_interface_mock = BlockchainInterfaceMock::default()
             .retrieve_transactions_result(Ok(RetrievedBlockchainTransactions {
                 new_start_block: 7,
                 transactions: vec![],
             }))
-            .get_block_number_result(Ok(0u64.into()));
+            .helpers_results(Box::new(rpc_helpers));
         let set_start_block_params_arc = Arc::new(Mutex::new(vec![]));
         let persistent_config = PersistentConfigurationMock::new()
             .max_block_count_result(Ok(10000u64))
@@ -1645,8 +1636,9 @@
         expected = "Cannot retrieve start block from database; payments to you may not be processed: TransactionError"
     )]
     fn handle_retrieve_transactions_panics_if_start_block_cannot_be_read() {
+        let rpc_helpers = RPCHelpersMock::default().get_block_number_result(Ok(0u64.into()));
         let blockchain_interface =
-            BlockchainInterfaceMock::default().get_block_number_result(Ok(0u64.into()));
+            BlockchainInterfaceMock::default().helpers_results(Box::new(rpc_helpers));
         let persistent_config = PersistentConfigurationMock::new()
             .start_block_result(Err(PersistentConfigError::TransactionError));
         let mut subject = BlockchainBridge::new(
@@ -1672,8 +1664,8 @@
             .start_block_result(Ok(1234))
             .set_start_block_result(Err(PersistentConfigError::TransactionError))
             .max_block_count_result(Ok(10000u64));
+        let rpc_helpers = RPCHelpersMock::default().get_block_number_result(Ok(0u64.into()));
         let blockchain_interface = BlockchainInterfaceMock::default()
-            .get_block_number_result(Ok(0u64.into()))
             .retrieve_transactions_result(Ok(RetrievedBlockchainTransactions {
                 new_start_block: 1234,
                 transactions: vec![BlockchainTransaction {
@@ -1681,7 +1673,8 @@
                     from: make_wallet("somewallet"),
                     wei_amount: 2345,
                 }],
-            }));
+            }))
+            .helpers_results(Box::new(rpc_helpers));
         let mut subject = BlockchainBridge::new(
             Box::new(blockchain_interface),
             Box::new(persistent_config),
