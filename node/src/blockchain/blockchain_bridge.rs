--- conflicted
+++ resolved
@@ -1039,36 +1039,21 @@
         let earning_wallet = make_wallet("somewallet");
         let amount = 42;
         let amount2 = 55;
-<<<<<<< HEAD
-        let expected_transactions = vec![
-            PaidReceivable {
-                block_number: 7,
-                from: earning_wallet.clone(),
-                wei_amount: amount,
-            },
-            PaidReceivable {
-                block_number: 9,
-                from: earning_wallet.clone(),
-                wei_amount: amount2,
-            },
-        ];
-=======
         let expected_transactions = RetrievedBlockchainTransactions {
             new_start_block: 1234,
             transactions: vec![
                 BlockchainTransaction {
                     block_number: 7,
                     from: earning_wallet.clone(),
-                    gwei_amount: amount,
+                    wei_amount: amount,
                 },
                 BlockchainTransaction {
                     block_number: 9,
                     from: earning_wallet.clone(),
-                    gwei_amount: amount2,
+                    wei_amount: amount2,
                 },
             ],
         };
->>>>>>> ef914d33
         let blockchain_interface_mock = BlockchainInterfaceMock::default()
             .retrieve_transactions_params(&retrieve_transactions_params_arc)
             .retrieve_transactions_result(Ok(expected_transactions.clone()));
@@ -1210,7 +1195,7 @@
                 transactions: vec![BlockchainTransaction {
                     block_number: 1000,
                     from: make_wallet("somewallet"),
-                    gwei_amount: 2345,
+                    wei_amount: 2345,
                 }],
             }),
         );
