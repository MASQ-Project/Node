// Copyright (c) 2019, MASQ (https://masq.ai) and/or its affiliates. All rights reserved.

use crate::accountant::payable_dao::Payment;
use crate::accountant::{ReceivedPayments, SentPayments};
use crate::blockchain::blockchain_interface::{
    BlockchainInterface, BlockchainInterfaceClandestine, BlockchainInterfaceNonClandestine,
    BlockchainResult,
};
use crate::database::db_initializer::{DbInitializer, DATABASE_FILE};
use crate::database::db_migrations::MigratorConfig;
use crate::db_config::config_dao::ConfigDaoReal;
use crate::db_config::persistent_configuration::{
    PersistentConfiguration, PersistentConfigurationReal,
};
use crate::sub_lib::blockchain_bridge::BlockchainBridgeSubs;
use crate::sub_lib::blockchain_bridge::ReportAccountsPayable;
use crate::sub_lib::peer_actors::BindMessage;
use crate::sub_lib::set_consuming_wallet_message::SetConsumingWalletMessage;
use crate::sub_lib::utils::handle_ui_crash_request;
use crate::sub_lib::wallet::Wallet;
use actix::Actor;
use actix::Context;
use actix::Handler;
use actix::Message;
use actix::{Addr, Recipient};
use masq_lib::blockchains::chains::Chain;
use masq_lib::logger::Logger;
use masq_lib::ui_gateway::NodeFromUiMessage;
use std::convert::TryFrom;
use std::path::PathBuf;
use web3::transports::Http;

pub const CRASH_KEY: &str = "BLOCKCHAINBRIDGE";

pub struct BlockchainBridge {
    consuming_wallet_opt: Option<Wallet>,
    blockchain_interface: Box<dyn BlockchainInterface>,
    logger: Logger,
    persistent_config: Box<dyn PersistentConfiguration>,
    set_consuming_wallet_subs_opt: Option<Vec<Recipient<SetConsumingWalletMessage>>>,
    sent_payments_subs_opt: Option<Recipient<SentPayments>>,
    received_payments_subs_opt: Option<Recipient<ReceivedPayments>>,
    crashable: bool,
}

impl Actor for BlockchainBridge {
    type Context = Context<Self>;
}

impl Handler<BindMessage> for BlockchainBridge {
    type Result = ();

    fn handle(&mut self, msg: BindMessage, _ctx: &mut Self::Context) -> Self::Result {
        self.set_consuming_wallet_subs_opt = Some(vec![
            msg.peer_actors
                .neighborhood
                .set_consuming_wallet_sub
                .clone(),
            msg.peer_actors.proxy_server.set_consuming_wallet_sub,
        ]);
        self.sent_payments_subs_opt = Some(msg.peer_actors.accountant.report_sent_payments);
        self.received_payments_subs_opt = Some(msg.peer_actors.accountant.report_new_payments);
        match self.consuming_wallet_opt.as_ref() {
            Some(wallet) => debug!(
                self.logger,
                "Received BindMessage; consuming wallet address {}", wallet
            ),
            None => debug!(
                self.logger,
                "Received BindMessage; no consuming wallet address specified"
            ),
        }
    }
}

#[derive(Debug, Eq, PartialEq, Message, Clone)]
pub struct RetrieveTransactions {
    pub start_block: u64,
    pub recipient: Wallet,
}
impl Handler<RetrieveTransactions> for BlockchainBridge {
    type Result = ();

    fn handle(
        &mut self,
        msg: RetrieveTransactions,
        _ctx: &mut Self::Context,
    ) -> <Self as Handler<RetrieveTransactions>>::Result {
        self.handle_retrieve_transactions(msg)
    }
}

impl Handler<ReportAccountsPayable> for BlockchainBridge {
    type Result = ();

    fn handle(
        &mut self,
        msg: ReportAccountsPayable,
        _ctx: &mut Self::Context,
    ) -> <Self as Handler<ReportAccountsPayable>>::Result {
        self.handle_report_accounts_payable(msg)
    }
}

impl Handler<NodeFromUiMessage> for BlockchainBridge {
    type Result = ();

    fn handle(&mut self, msg: NodeFromUiMessage, _ctx: &mut Self::Context) -> Self::Result {
        handle_ui_crash_request(msg, &self.logger, self.crashable, CRASH_KEY)
    }
}

impl BlockchainBridge {
    pub fn new(
        blockchain_interface: Box<dyn BlockchainInterface>,
        persistent_config: Box<dyn PersistentConfiguration>,
        crashable: bool,
        consuming_wallet_opt: Option<Wallet>,
    ) -> BlockchainBridge {
        BlockchainBridge {
            consuming_wallet_opt,
            blockchain_interface,
            persistent_config,
            set_consuming_wallet_subs_opt: None,
            sent_payments_subs_opt: None,
            received_payments_subs_opt: None,
            crashable,
            logger: Logger::new("BlockchainBridge"),
        }
    }

    pub fn make_connections(
        blockchain_service_url: Option<String>,
        db_initializer: &dyn DbInitializer,
        data_directory: PathBuf,
        chain: Chain,
    ) -> (
        Box<dyn BlockchainInterface>,
        Box<dyn PersistentConfiguration>,
    ) {
        let blockchain_interface: Box<dyn BlockchainInterface> = {
            match blockchain_service_url {
                Some(url) => match Http::new(&url) {
                    Ok((event_loop_handle, transport)) => Box::new(
                        BlockchainInterfaceNonClandestine::new(transport, event_loop_handle, chain),
                    ),
                    Err(e) => panic!("Invalid blockchain node URL: {:?}", e),
                },
                None => Box::new(BlockchainInterfaceClandestine::new(chain)),
            }
        };
        let config_dao = Box::new(ConfigDaoReal::new(
            db_initializer
                .initialize(&data_directory, true, MigratorConfig::panic_on_migration())
                .unwrap_or_else(|_| {
                    panic!(
                        "Failed to connect to database at {:?}",
                        &data_directory.join(DATABASE_FILE)
                    )
                }),
        ));
        (
            blockchain_interface,
            Box::new(PersistentConfigurationReal::new(config_dao)),
        )
    }

    pub fn make_subs_from(addr: &Addr<BlockchainBridge>) -> BlockchainBridgeSubs {
        BlockchainBridgeSubs {
            bind: recipient!(addr, BindMessage),
            report_accounts_payable: recipient!(addr, ReportAccountsPayable),
            retrieve_transactions: recipient!(addr, RetrieveTransactions),
            ui_sub: recipient!(addr, NodeFromUiMessage),
        }
    }

    fn handle_report_accounts_payable(&self, creditors_msg: ReportAccountsPayable) {
        let processed_payments = self.handle_report_accounts_payable_inner(creditors_msg);
        match processed_payments {
            Ok(payments) => {
                self.sent_payments_subs_opt
                    .as_ref()
                    .expect("Accountant is unbound")
                    .try_send(SentPayments { payments })
                    .expect("Accountant is dead");
            }
            Err(e) => warning!(self.logger, "{}", e),
        }
    }

    fn handle_report_accounts_payable_inner(
        &self,
        creditors_msg: ReportAccountsPayable,
    ) -> Result<Vec<BlockchainResult<Payment>>, String> {
        match self.consuming_wallet_opt.as_ref() {
            Some(consuming_wallet) => match self.persistent_config.gas_price() {
                Ok(gas_price) => {
                    Ok(self.process_payments(creditors_msg, gas_price, consuming_wallet))
                }
                Err(err) => Err(format!("ReportAccountPayable: gas-price: {:?}", err)),
            },
            None => Err(String::from("No consuming wallet specified")),
        }
    }

    fn handle_retrieve_transactions(&self, msg: RetrieveTransactions) {
        let retrieved_transactions = self
            .blockchain_interface
            .retrieve_transactions(msg.start_block, &msg.recipient);
        match retrieved_transactions {
            Ok(transactions) if transactions.is_empty() => {
                debug!(self.logger, "No new receivable detected")
            }
            Ok(transactions) => self
                .received_payments_subs_opt
                .as_ref()
                .expect("Accountant is unbound")
                .try_send(ReceivedPayments {
                    payments: transactions,
                })
                .expect("Accountant is dead."),
            Err(e) => warning!(
                self.logger,
                "Attempted to retrieve received payments but failed: {:?}",
                e
            ),
        }
    }

    fn process_payments(
        &self,
        creditors_msg: ReportAccountsPayable,
        gas_price: u64,
        consuming_wallet: &Wallet,
    ) -> Vec<BlockchainResult<Payment>> {
        creditors_msg
            .accounts
            .iter()
            .map(|payable| {
                match self
                    .blockchain_interface
                    .get_transaction_count(consuming_wallet)
                {
                    Ok(nonce) => {
                        let amount = u64::try_from(payable.balance).unwrap_or_else(|_| {
                            panic!("Lost payable amount precision: {}", payable.balance)
                        });
                        match self.blockchain_interface.send_transaction(
                            consuming_wallet,
                            &payable.wallet,
                            amount,
                            nonce,
                            gas_price,
                            self.blockchain_interface.send_transaction_tools().as_ref(),
                        ) {
                            Ok(hash) => Ok(Payment::new(payable.wallet.clone(), amount, hash)),
                            Err(e) => Err(e),
                        }
                    }
                    Err(e) => Err(e),
                }
            })
            .collect::<Vec<BlockchainResult<Payment>>>()
    }
}

#[cfg(test)]
mod tests {
    use super::*;
    use crate::accountant::payable_dao::PayableAccount;
    use crate::blockchain::bip32::Bip32ECKeyProvider;
    use crate::blockchain::blockchain_interface::{BlockchainError, Transaction};
    use crate::blockchain::test_utils::BlockchainInterfaceMock;
    use crate::database::dao_utils::from_time_t;
    use crate::database::db_initializer::test_utils::DbInitializerMock;
    use crate::db_config::persistent_configuration::PersistentConfigError;
    use crate::test_utils::persistent_configuration_mock::PersistentConfigurationMock;
    use crate::test_utils::pure_test_utils::{
        make_default_persistent_configuration, prove_that_crash_request_handler_is_hooked_up,
    };
    use crate::test_utils::recorder::{make_recorder, peer_actors_builder};
    use crate::test_utils::{make_paying_wallet, make_wallet};
    use actix::System;
    use ethsign_crypto::Keccak256;
    use masq_lib::constants::DEFAULT_CHAIN;
<<<<<<< HEAD
    use masq_lib::test_utils::logging::init_test_logging;
    use masq_lib::test_utils::logging::TestLogHandler;
    use masq_lib::test_utils::utils::TEST_DEFAULT_CHAIN;
=======
>>>>>>> 1150d06e
    use rustc_hex::FromHex;
    use std::sync::{Arc, Mutex};
    use std::time::SystemTime;
    use web3::types::{H256, U256};

    fn stub_bi() -> Box<dyn BlockchainInterface> {
        Box::new(BlockchainInterfaceMock::default())
    }

    #[test]
    fn blockchain_bridge_receives_bind_message_with_consuming_private_key() {
        init_test_logging();
        let secret: Vec<u8> = "cc46befe8d169b89db447bd725fc2368b12542113555302598430cb5d5c74ea9"
            .from_hex()
            .unwrap();
        let consuming_wallet = Wallet::from(Bip32ECKeyProvider::from_raw_secret(&secret).unwrap());
        let subject = BlockchainBridge::new(
            stub_bi(),
            Box::new(make_default_persistent_configuration()),
            false,
            Some(consuming_wallet.clone()),
        );
        let system = System::new("blockchain_bridge_receives_bind_message");
        let addr = subject.start();

        addr.try_send(BindMessage {
            peer_actors: peer_actors_builder().build(),
        })
        .unwrap();

        System::current().stop();
        system.run();
        TestLogHandler::new().exists_log_containing(&format!(
            "DEBUG: BlockchainBridge: Received BindMessage; consuming wallet address {}",
            consuming_wallet
        ));
    }

    #[test]
    fn blockchain_bridge_receives_bind_message_without_consuming_private_key() {
        init_test_logging();
        let subject = BlockchainBridge::new(
            stub_bi(),
            Box::new(PersistentConfigurationMock::default()),
            false,
            None,
        );
        let system = System::new("blockchain_bridge_receives_bind_message");
        let addr = subject.start();

        addr.try_send(BindMessage {
            peer_actors: peer_actors_builder().build(),
        })
        .unwrap();

        System::current().stop();
        system.run();
        TestLogHandler::new().exists_log_containing(
            "DEBUG: BlockchainBridge: Received BindMessage; no consuming wallet address specified",
        );
    }

    #[test]
    #[should_panic(expected = "Invalid blockchain node URL")]
    fn invalid_blockchain_url_produces_panic() {
        let data_directory = PathBuf::new(); //never reached
        let blockchain_service_url = Some("http://λ:8545".to_string());
        let _ = BlockchainBridge::make_connections(
            blockchain_service_url,
            &DbInitializerMock::default(),
            data_directory,
            DEFAULT_CHAIN,
        );
    }

    #[test]
    fn report_accounts_payable_returns_error_for_blockchain_error() {
        let get_transaction_count_params_arc = Arc::new(Mutex::new(vec![]));
        let blockchain_interface_mock = BlockchainInterfaceMock::default()
            .get_transaction_count_params(&get_transaction_count_params_arc)
            .get_transaction_count_result(Ok(web3::types::U256::from(1)))
            .send_transaction_result(Err(BlockchainError::TransactionFailed(String::from(
                "mock payment failure",
            ))));
        let consuming_wallet = make_wallet("somewallet");
        let persistent_configuration_mock =
            PersistentConfigurationMock::new().gas_price_result(Ok(3u64));
        let subject = BlockchainBridge::new(
            Box::new(blockchain_interface_mock),
            Box::new(persistent_configuration_mock),
            false,
            Some(consuming_wallet.clone()),
        );
        let request = ReportAccountsPayable {
            accounts: vec![PayableAccount {
                wallet: make_wallet("blah"),
                balance: 42,
                last_paid_timestamp: SystemTime::now(),
                pending_payment_transaction: None,
            }],
        };

        let result = subject.handle_report_accounts_payable_inner(request);

        assert_eq!(
            result,
            Ok(vec![Err(BlockchainError::TransactionFailed(String::from(
                "mock payment failure"
            )))])
        );
        let actual_wallet = get_transaction_count_params_arc.lock().unwrap().remove(0);
        assert_eq!(actual_wallet, consuming_wallet);
    }

    #[test]
    fn report_accounts_payable_returns_error_when_there_is_no_consuming_wallet_configured() {
        let blockchain_interface_mock = BlockchainInterfaceMock::default();
        let persistent_configuration_mock = PersistentConfigurationMock::default();
        let subject = BlockchainBridge::new(
            Box::new(blockchain_interface_mock),
            Box::new(persistent_configuration_mock),
            false,
            None,
        );
        let request = ReportAccountsPayable {
            accounts: vec![PayableAccount {
                wallet: make_wallet("blah"),
                balance: 42,
                last_paid_timestamp: SystemTime::now(),
                pending_payment_transaction: None,
            }],
        };

        let result = subject.handle_report_accounts_payable_inner(request);

        assert_eq!(result, Err("No consuming wallet specified".to_string()));
    }

    #[test]
    fn handle_report_accounts_payable_transacts_and_sends_finished_payments_back_to_accountant() {
        let system =
            System::new("report_accounts_payable_sends_transactions_to_blockchain_interface");
        let get_transaction_count_params_arc = Arc::new(Mutex::new(vec![]));
        let send_transaction_params_arc = Arc::new(Mutex::new(vec![]));
        let (accountant, _, accountant_recording_arc) = make_recorder();
        let blockchain_interface_mock = BlockchainInterfaceMock::default()
            .get_transaction_count_params(&get_transaction_count_params_arc)
            .get_transaction_count_result(Ok(U256::from(1)))
            .get_transaction_count_result(Ok(U256::from(2)))
            .send_transaction_params(&send_transaction_params_arc)
            .send_transaction_result(Ok(H256::from("sometransactionhash".keccak256())))
            .send_transaction_result(Ok(H256::from("someothertransactionhash".keccak256())));
        let expected_gas_price = 5u64;
        let persistent_configuration_mock =
            PersistentConfigurationMock::default().gas_price_result(Ok(expected_gas_price));
        let consuming_wallet = make_paying_wallet(b"somewallet");
        let subject = BlockchainBridge::new(
            Box::new(blockchain_interface_mock),
            Box::new(persistent_configuration_mock),
            false,
            Some(consuming_wallet.clone()),
        );
        let addr = subject.start();
        let subject_subs = BlockchainBridge::make_subs_from(&addr);
        let peer_actors = peer_actors_builder().accountant(accountant).build();
        send_bind_message!(subject_subs, peer_actors);

        let _ = addr
            .try_send(ReportAccountsPayable {
                accounts: vec![
                    PayableAccount {
                        wallet: make_wallet("blah"),
                        balance: 420,
                        last_paid_timestamp: from_time_t(150_000_000),
                        pending_payment_transaction: None,
                    },
                    PayableAccount {
                        wallet: make_wallet("foo"),
                        balance: 210,
                        last_paid_timestamp: from_time_t(120_000_000),
                        pending_payment_transaction: None,
                    },
                ],
            })
            .unwrap();

        System::current().stop();
        let before = SystemTime::now();
        system.run();
        let after = SystemTime::now();
        let send_transaction_params = send_transaction_params_arc.lock().unwrap();
        assert_eq!(
            *send_transaction_params,
            vec![
                (
                    consuming_wallet.clone(),
                    make_wallet("blah"),
                    420,
                    U256::from(1),
                    expected_gas_price
                ),
                (
                    consuming_wallet.clone(),
                    make_wallet("foo"),
                    210,
                    U256::from(2),
                    expected_gas_price
                )
            ]
        );
        let get_transaction_count_params = get_transaction_count_params_arc.lock().unwrap();
        assert_eq!(
            *get_transaction_count_params,
            vec![consuming_wallet.clone(), consuming_wallet.clone()]
        );
        let accountant_received_payment = accountant_recording_arc.lock().unwrap();
        assert_eq!(accountant_received_payment.len(), 1);
        let sent_payment_msg = accountant_received_payment.get_record::<SentPayments>(0);
        let mut sent_payments_cloned = sent_payment_msg.payments.clone();
        let mut list_of_timestamps = vec![];
        sent_payments_cloned
            .iter_mut()
            .for_each(|payment_in_result| {
                let payment = payment_in_result.as_mut().unwrap();
                list_of_timestamps.push(payment.timestamp);
                payment.timestamp = from_time_t(0)
            });
        assert_eq!(
            sent_payments_cloned,
            vec![
                Ok(Payment {
                    to: make_wallet("blah"),
                    amount: 420,
                    timestamp: from_time_t(0), //cannot be asserted directly, this field is just a sentinel
                    transaction: H256::from("sometransactionhash".keccak256())
                }),
                Ok(Payment {
                    to: make_wallet("foo"),
                    amount: 210,
                    timestamp: from_time_t(0), //cannot be asserted directly, this field is just a sentinel
                    transaction: H256::from("someothertransactionhash".keccak256())
                })
            ]
        );
        list_of_timestamps.iter().for_each(|stamp| {
            assert!(
                before < *stamp && *stamp < after,
                "before: {:?}, actual: {:?}, after: {:?}",
                before,
                stamp,
                after
            )
        })
    }

    #[test]
    fn handle_report_account_payable_manages_gas_price_error() {
        init_test_logging();
        let blockchain_interface_mock = BlockchainInterfaceMock::default()
            .get_transaction_count_result(Ok(web3::types::U256::from(1)));
        let persistent_configuration_mock = PersistentConfigurationMock::new()
            .gas_price_result(Err(PersistentConfigError::TransactionError));
        let consuming_wallet = make_wallet("somewallet");
        let subject = BlockchainBridge::new(
            Box::new(blockchain_interface_mock),
            Box::new(persistent_configuration_mock),
            false,
            Some(consuming_wallet),
        );
        let request = ReportAccountsPayable {
            accounts: vec![PayableAccount {
                wallet: make_wallet("blah"),
                balance: 42,
                last_paid_timestamp: SystemTime::now(),
                pending_payment_transaction: None,
            }],
        };

        let _ = subject.handle_report_accounts_payable(request);

        TestLogHandler::new().exists_log_containing(
            "WARN: BlockchainBridge: ReportAccountPayable: gas-price: TransactionError",
        );
    }

    #[test]
    fn blockchain_bridge_logs_error_from_retrieving_received_payments() {
        init_test_logging();
        let blockchain_interface = BlockchainInterfaceMock::default().retrieve_transactions_result(
            Err(BlockchainError::QueryFailed("we have no luck".to_string())),
        );
        let subject = BlockchainBridge::new(
            Box::new(blockchain_interface),
            Box::new(PersistentConfigurationMock::default()),
            false,
            None,
        );
        let msg = RetrieveTransactions {
            start_block: 5,
            recipient: make_wallet("blah"),
        };

        let _ = subject.handle_retrieve_transactions(msg);

        TestLogHandler::new().exists_log_containing(
            "WARN: BlockchainBridge: Attempted to retrieve \
         received payments but failed: QueryFailed(\"we have no luck\")",
        );
    }

    #[test]
    fn handle_retrieve_transactions_sends_received_payments_back_to_accountant() {
        let retrieve_transactions_params_arc = Arc::new(Mutex::new(vec![]));
        let system =
            System::new("handle_retrieve_transactions_sends_received_payments_back_to_accountant");
        let (accountant, _, accountant_recording_arc) = make_recorder();
        let earning_wallet = make_wallet("somewallet");
        let amount = 42;
        let amount2 = 55;
        let expected_transactions = vec![
            Transaction {
                block_number: 7,
                from: earning_wallet.clone(),
                gwei_amount: amount,
            },
            Transaction {
                block_number: 9,
                from: earning_wallet.clone(),
                gwei_amount: amount2,
            },
        ];
        let blockchain_interface_mock = BlockchainInterfaceMock::default()
            .retrieve_transactions_params(&retrieve_transactions_params_arc)
            .retrieve_transactions_result(Ok(expected_transactions.clone()));
        let subject = BlockchainBridge::new(
            Box::new(blockchain_interface_mock),
            Box::new(PersistentConfigurationMock::default()),
            false,
            Some(make_wallet("consuming")),
        );
        let addr = subject.start();
        let subject_subs = BlockchainBridge::make_subs_from(&addr);
        let peer_actors = peer_actors_builder().accountant(accountant).build();
        send_bind_message!(subject_subs, peer_actors);
        let retrieve_transactions = RetrieveTransactions {
            start_block: 6,
            recipient: earning_wallet.clone(),
        };

        let _ = addr.try_send(retrieve_transactions).unwrap();

        System::current().stop();
        system.run();
        let retrieve_transactions_params = retrieve_transactions_params_arc.lock().unwrap();
        assert_eq!(*retrieve_transactions_params, vec![(6, earning_wallet)]);
        let accountant_received_payment = accountant_recording_arc.lock().unwrap();
        assert_eq!(accountant_received_payment.len(), 1);
        let received_payments = accountant_received_payment.get_record::<ReceivedPayments>(0);
        assert_eq!(
            received_payments,
            &ReceivedPayments {
                payments: expected_transactions
            }
        );
    }

    #[test]
    fn processing_of_received_payments_does_not_continue_if_no_payments_detected() {
        init_test_logging();
        let blockchain_interface_mock =
            BlockchainInterfaceMock::default().retrieve_transactions_result(Ok(vec![]));
        let subject = BlockchainBridge::new(
            Box::new(blockchain_interface_mock),
            Box::new(PersistentConfigurationMock::default()),
            false,
            None, //not needed in this test
        );
        let retrieve_transactions = RetrieveTransactions {
            start_block: 6,
            recipient: make_wallet("somewallet"),
        };

        let _ = subject.handle_retrieve_transactions(retrieve_transactions);

        TestLogHandler::new()
            .exists_log_containing("DEBUG: BlockchainBridge: No new receivable detected");
        //the test did not panic, meaning we did not try to send the actor message
    }

    #[test]
    #[should_panic(
        expected = "panic message (processed with: node_lib::sub_lib::utils::crash_request_analyzer)"
    )]
    fn blockchain_bridge_can_be_crashed_properly_but_not_improperly() {
        let crashable = true;
        let actor = BlockchainBridge::new(
            Box::new(BlockchainInterfaceMock::default()),
            Box::new(PersistentConfigurationMock::default()),
            crashable,
            None,
        );

        prove_that_crash_request_handler_is_hooked_up(actor, CRASH_KEY);
    }
}<|MERGE_RESOLUTION|>--- conflicted
+++ resolved
@@ -283,12 +283,8 @@
     use actix::System;
     use ethsign_crypto::Keccak256;
     use masq_lib::constants::DEFAULT_CHAIN;
-<<<<<<< HEAD
     use masq_lib::test_utils::logging::init_test_logging;
     use masq_lib::test_utils::logging::TestLogHandler;
-    use masq_lib::test_utils::utils::TEST_DEFAULT_CHAIN;
-=======
->>>>>>> 1150d06e
     use rustc_hex::FromHex;
     use std::sync::{Arc, Mutex};
     use std::time::SystemTime;
