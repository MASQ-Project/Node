// Copyright (c) 2019, MASQ (https://masq.ai) and/or its affiliates. All rights reserved.

pub mod errors;

<<<<<<< HEAD
use crate::accountant::db_access_objects::failed_payable_dao::FailedTx;
use crate::accountant::db_access_objects::sent_payable_dao::Tx;
=======
use crate::accountant::db_access_objects::utils::TxHash;
use crate::accountant::scanners::pending_payable_scanner::utils::TxHashByTable;
use crate::accountant::PendingPayable;
>>>>>>> 647d61ac
use crate::blockchain::blockchain_bridge::BlockMarker;
use crate::sub_lib::wallet::Wallet;
use ethereum_types::U64;
use serde_derive::{Deserialize, Serialize};
use std::fmt;
<<<<<<< HEAD
use std::fmt::Formatter;
=======
use std::fmt::{Display, Formatter};
use web3::types::{TransactionReceipt, H256};
use web3::Error;
>>>>>>> 647d61ac

#[derive(Clone, Debug, Eq, PartialEq)]
pub struct BlockchainTransaction {
    pub block_number: u64,
    pub from: Wallet,
    pub wei_amount: u128,
}

impl fmt::Display for BlockchainTransaction {
    fn fmt(&self, f: &mut Formatter<'_>) -> Result<(), fmt::Error> {
        write!(
            f,
            "{}wei from {} ({})",
            self.wei_amount, self.from, self.block_number
        )
    }
}

#[derive(Clone, Debug, Eq, PartialEq)]
pub struct RetrievedBlockchainTransactions {
    pub new_start_block: BlockMarker,
    pub transactions: Vec<BlockchainTransaction>,
}

<<<<<<< HEAD
#[derive(Default, Debug, PartialEq, Clone)]
pub struct BatchResults {
    pub sent_txs: Vec<Tx>,
    pub failed_txs: Vec<FailedTx>,
=======
#[derive(Debug, PartialEq, Clone)]
pub struct RpcPayableFailure {
    pub rpc_error: Error,
    pub recipient_wallet: Wallet,
    pub hash: TxHash,
}

#[derive(Debug, PartialEq, Clone)]
pub enum ProcessedPayableFallible {
    Correct(PendingPayable),
    Failed(RpcPayableFailure),
}

#[derive(Debug, PartialEq, Eq, Clone)]
pub struct RetrievedTxStatus {
    pub tx_hash: TxHashByTable,
    pub status: StatusReadFromReceiptCheck,
}

impl RetrievedTxStatus {
    pub fn new(tx_hash: TxHashByTable, status: StatusReadFromReceiptCheck) -> Self {
        Self { tx_hash, status }
    }
}

#[derive(Debug, PartialEq, Eq, Clone)]
pub enum StatusReadFromReceiptCheck {
    Reverted,
    Succeeded(TxBlock),
    Pending,
}

impl Display for StatusReadFromReceiptCheck {
    fn fmt(&self, f: &mut std::fmt::Formatter<'_>) -> std::fmt::Result {
        match self {
            StatusReadFromReceiptCheck::Reverted => {
                write!(f, "Reverted")
            }
            StatusReadFromReceiptCheck::Succeeded(block) => {
                write!(
                    f,
                    "Succeeded({},{:?})",
                    block.block_number, block.block_hash
                )
            }
            StatusReadFromReceiptCheck::Pending => write!(f, "Pending"),
        }
    }
}

impl From<TransactionReceipt> for StatusReadFromReceiptCheck {
    fn from(receipt: TransactionReceipt) -> Self {
        match (receipt.status, receipt.block_hash, receipt.block_number) {
            (Some(status), Some(block_hash), Some(block_number)) if status == U64::from(1) => {
                StatusReadFromReceiptCheck::Succeeded(TxBlock {
                    block_hash,
                    block_number,
                })
            }
            (Some(status), _, _) if status == U64::from(0) => StatusReadFromReceiptCheck::Reverted,
            _ => StatusReadFromReceiptCheck::Pending,
        }
    }
}

#[derive(Debug, Default, PartialEq, Eq, Clone, Copy, Ord, PartialOrd, Serialize, Deserialize)]
pub struct TxBlock {
    pub block_hash: H256,
    pub block_number: U64,
}

#[cfg(test)]
mod tests {
    use crate::blockchain::blockchain_interface::data_structures::{
        StatusReadFromReceiptCheck, TxBlock,
    };
    use ethereum_types::{H256, U64};

    #[test]
    fn tx_status_display_works() {
        // Test Failed
        assert_eq!(StatusReadFromReceiptCheck::Reverted.to_string(), "Reverted");

        // Test Pending
        assert_eq!(StatusReadFromReceiptCheck::Pending.to_string(), "Pending");

        // Test Succeeded
        let block_number = U64::from(12345);
        let block_hash = H256::from_low_u64_be(0xabcdef);
        let succeeded = StatusReadFromReceiptCheck::Succeeded(TxBlock {
            block_hash,
            block_number,
        });
        assert_eq!(
            succeeded.to_string(),
            format!("Succeeded({},0x{:x})", block_number, block_hash)
        );
    }
>>>>>>> 647d61ac
}<|MERGE_RESOLUTION|>--- conflicted
+++ resolved
@@ -2,26 +2,15 @@
 
 pub mod errors;
 
-<<<<<<< HEAD
-use crate::accountant::db_access_objects::failed_payable_dao::FailedTx;
-use crate::accountant::db_access_objects::sent_payable_dao::Tx;
-=======
-use crate::accountant::db_access_objects::utils::TxHash;
-use crate::accountant::scanners::pending_payable_scanner::utils::TxHashByTable;
-use crate::accountant::PendingPayable;
->>>>>>> 647d61ac
+use crate::accountant::db_access_objects::pending_payable_dao::PendingPayable;
 use crate::blockchain::blockchain_bridge::BlockMarker;
 use crate::sub_lib::wallet::Wallet;
 use ethereum_types::U64;
 use serde_derive::{Deserialize, Serialize};
 use std::fmt;
-<<<<<<< HEAD
 use std::fmt::Formatter;
-=======
-use std::fmt::{Display, Formatter};
-use web3::types::{TransactionReceipt, H256};
+use web3::types::H256;
 use web3::Error;
->>>>>>> 647d61ac
 
 #[derive(Clone, Debug, Eq, PartialEq)]
 pub struct BlockchainTransaction {
@@ -46,23 +35,10 @@
     pub transactions: Vec<BlockchainTransaction>,
 }
 
-<<<<<<< HEAD
 #[derive(Default, Debug, PartialEq, Clone)]
 pub struct BatchResults {
     pub sent_txs: Vec<Tx>,
     pub failed_txs: Vec<FailedTx>,
-=======
-#[derive(Debug, PartialEq, Clone)]
-pub struct RpcPayableFailure {
-    pub rpc_error: Error,
-    pub recipient_wallet: Wallet,
-    pub hash: TxHash,
-}
-
-#[derive(Debug, PartialEq, Clone)]
-pub enum ProcessedPayableFallible {
-    Correct(PendingPayable),
-    Failed(RpcPayableFailure),
 }
 
 #[derive(Debug, PartialEq, Eq, Clone)]
@@ -150,5 +126,4 @@
             format!("Succeeded({},0x{:x})", block_number, block_hash)
         );
     }
->>>>>>> 647d61ac
 }