// Copyright (c) 2024, MASQ (https://masq.ai) and/or its affiliates. All rights reserved.

use crate::accountant::db_access_objects::failed_payable_dao::FailedTx;
use crate::accountant::db_access_objects::sent_payable_dao::{SentTx, TxStatus};
use crate::accountant::db_access_objects::utils::to_unix_timestamp;
use crate::accountant::scanners::payable_scanner::tx_templates::signable::{
    SignableTxTemplate, SignableTxTemplates,
};
use crate::blockchain::blockchain_agent::agent_web3::BlockchainAgentWeb3;
use crate::blockchain::blockchain_agent::BlockchainAgent;
use crate::blockchain::blockchain_interface::blockchain_interface_web3::{
    BlockchainInterfaceWeb3, TRANSFER_METHOD_ID,
};
use crate::blockchain::blockchain_interface::data_structures::errors::LocalPayableError;
use crate::blockchain::blockchain_interface::data_structures::BatchResults;
use crate::blockchain::errors::validation_status::ValidationStatus;
use crate::sub_lib::blockchain_bridge::ConsumingWalletBalances;
use crate::sub_lib::wallet::Wallet;
use ethabi::Address;
use futures::Future;
use masq_lib::blockchains::chains::Chain;
use masq_lib::constants::WALLET_ADDRESS_LENGTH;
use masq_lib::logger::Logger;
use secp256k1secrets::SecretKey;
use serde_json::Value;
use std::iter::once;
use std::time::SystemTime;
use thousands::Separable;
use web3::transports::{Batch, Http};
use web3::types::{Bytes, SignedTransaction, TransactionParameters, U256};
use web3::Error as Web3Error;
use web3::Web3;

#[derive(Debug)]
pub struct BlockchainAgentFutureResult {
    pub gas_price_minor: U256,
    pub transaction_fee_balance: U256,
    pub masq_token_balance: U256,
}

fn return_sending_error(sent_txs: &[SentTx], error: &Web3Error) -> LocalPayableError {
    LocalPayableError::Sending {
        error: format!("{}", error),
        failed_txs: sent_txs
            .iter()
            .map(|sent_tx| FailedTx::from((sent_tx, error)))
            .collect(),
    }
}

pub fn return_batch_results(
    txs: Vec<SentTx>,
    responses: Vec<web3::transports::Result<Value>>,
) -> BatchResults {
    txs.into_iter().zip(responses).fold(
        BatchResults::default(),
        |mut batch_results, (sent_tx, response)| {
            match response {
                Ok(_) => batch_results.sent_txs.push(sent_tx), // TODO: GH-547: Validate the JSON output
                Err(rpc_error) => batch_results
                    .failed_txs
                    .push(FailedTx::from((&sent_tx, &rpc_error))),
            }
            batch_results
        },
    )
}

fn calculate_payments_column_width(signable_tx_templates: &SignableTxTemplates) -> usize {
    let label_length = "[payment wei]".len();
    let largest_amount_length = signable_tx_templates
        .largest_amount()
        .separate_with_commas()
        .len();

    label_length.max(largest_amount_length)
}

pub fn transmission_log(chain: Chain, signable_tx_templates: &SignableTxTemplates) -> String {
    let chain_name = chain.rec().literal_identifier;
    let (first_nonce, last_nonce) = signable_tx_templates.nonce_range();
    let payment_column_width = calculate_payments_column_width(signable_tx_templates);

    let introduction = once(format!(
        "\n\
        Paying creditors\n\
        Transactions:\n\
        \n\
        {:first_column_width$}   {}\n\
        {:first_column_width$}   {}...{}\n\
        \n\
        {:first_column_width$}   {:<payment_column_width$}   {}\n",
        "chain:",
        chain_name,
        "nonces:",
        first_nonce.separate_with_commas(),
        last_nonce.separate_with_commas(),
        "[wallet address]",
        "[payment wei]",
        "[gas price wei]",
        first_column_width = WALLET_ADDRESS_LENGTH,
        payment_column_width = payment_column_width,
    ));

    let body = signable_tx_templates.iter().map(|signable_tx_template| {
        format!(
            "{:wallet_address_length$}   {:<payment_column_width$}   {}\n",
            format!("{:?}", signable_tx_template.receiver_address),
            signable_tx_template.amount_in_wei.separate_with_commas(),
            signable_tx_template.gas_price_wei.separate_with_commas(),
            wallet_address_length = WALLET_ADDRESS_LENGTH,
            payment_column_width = payment_column_width,
        )
    });
    introduction.chain(body).collect()
}

pub fn sign_transaction_data(amount_minor: u128, receiver_address: Address) -> [u8; 68] {
    let mut data = [0u8; 4 + 32 + 32];
    data[0..4].copy_from_slice(&TRANSFER_METHOD_ID);
    data[16..36].copy_from_slice(&receiver_address.0[..]);
    U256::from(amount_minor).to_big_endian(&mut data[36..68]);
    data
}

pub fn gas_limit(data: [u8; 68], chain: Chain) -> U256 {
    let base_gas_limit = BlockchainInterfaceWeb3::web3_gas_limit_const_part(chain);
    ethereum_types::U256::try_from(data.iter().fold(base_gas_limit, |acc, v| {
        acc + if v == &0u8 { 4 } else { 68 }
    }))
    .expect("Internal error")
}

pub fn sign_transaction(
    chain: Chain,
    web3_batch: &Web3<Batch<Http>>,
    signable_tx_template: &SignableTxTemplate,
    consuming_wallet: &Wallet,
) -> SignedTransaction {
    let &SignableTxTemplate {
        receiver_address,
        amount_in_wei,
        gas_price_wei,
        nonce,
    } = signable_tx_template;

    let data = sign_transaction_data(amount_in_wei, receiver_address);
    let gas_limit = gas_limit(data, chain);
    // Warning: If you set gas_price or nonce to None in transaction_parameters, sign_transaction
    // will start making RPC calls which we don't want (Do it at your own risk).
    let transaction_parameters = TransactionParameters {
        nonce: Some(U256::from(nonce)),
        to: Some(chain.rec().contract),
        gas: gas_limit,
        gas_price: Some(U256::from(gas_price_wei)),
        value: ethereum_types::U256::zero(),
        data: Bytes(data.to_vec()),
        chain_id: Some(chain.rec().num_chain_id),
    };

    let key = consuming_wallet
        .prepare_secp256k1_secret()
        .expect("Consuming wallet doesn't contain a secret key");

    sign_transaction_locally(web3_batch, transaction_parameters, &key)
}

pub fn sign_transaction_locally(
    web3_batch: &Web3<Batch<Http>>,
    transaction_parameters: TransactionParameters,
    key: &SecretKey,
) -> SignedTransaction {
    if transaction_parameters.nonce.is_none()
        || transaction_parameters.chain_id.is_none()
        || transaction_parameters.gas_price.is_none()
    {
        panic!("We don't want to fetch any values while signing");
    }

    // This wait call doesn't actually make any RPC call as long as nonce, chain_id & gas_price are set.
    web3_batch
        .accounts()
        .sign_transaction(transaction_parameters, key)
        .wait()
        .expect("Web call wasn't allowed")
}

pub fn sign_and_append_payment(
    chain: Chain,
    web3_batch: &Web3<Batch<Http>>,
    signable_tx_template: &SignableTxTemplate,
    consuming_wallet: &Wallet,
    logger: &Logger,
) -> SentTx {
    let &SignableTxTemplate {
        receiver_address,
        amount_in_wei,
        gas_price_wei,
        nonce,
    } = signable_tx_template;

    let signed_tx = sign_transaction(chain, web3_batch, signable_tx_template, consuming_wallet);

    append_signed_transaction_to_batch(web3_batch, signed_tx.raw_transaction);

    let hash = signed_tx.transaction_hash;
    debug!(
        logger,
        "Appending transaction with hash {:?}, amount: {} wei, to {:?}, nonce: {}, gas price: {} wei",
        hash,
        amount_in_wei.separate_with_commas(),
        receiver_address,
        nonce,
        gas_price_wei.separate_with_commas()
    );

    SentTx {
        hash,
        receiver_address,
        amount_minor: amount_in_wei,
        timestamp: to_unix_timestamp(SystemTime::now()),
        gas_price_minor: gas_price_wei,
        nonce,
        status: TxStatus::Pending(ValidationStatus::Waiting),
    }
}

pub fn append_signed_transaction_to_batch(web3_batch: &Web3<Batch<Http>>, raw_transaction: Bytes) {
    // This function only prepares a raw transaction for a batch call and doesn't actually send it right here.
    web3_batch.eth().send_raw_transaction(raw_transaction);
}

pub fn sign_and_append_multiple_payments(
    logger: &Logger,
    chain: Chain,
    web3_batch: &Web3<Batch<Http>>,
    signable_tx_templates: &SignableTxTemplates,
    consuming_wallet: Wallet,
) -> Vec<SentTx> {
    signable_tx_templates
        .iter()
        .map(|signable_tx_template| {
            sign_and_append_payment(
                chain,
                web3_batch,
                signable_tx_template,
                &consuming_wallet,
                logger,
            )
        })
        .collect()
}

pub fn send_payables_within_batch(
    logger: &Logger,
    chain: Chain,
    web3_batch: &Web3<Batch<Http>>,
    signable_tx_templates: SignableTxTemplates,
    consuming_wallet: Wallet,
) -> Box<dyn Future<Item = BatchResults, Error = LocalPayableError> + 'static> {
    debug!(
            logger,
            "Common attributes of payables to be transacted: sender wallet: {}, contract: {:?}, chain_id: {}",
            consuming_wallet,
            chain.rec().contract,
            chain.rec().num_chain_id,
        );

    let sent_txs = sign_and_append_multiple_payments(
        logger,
        chain,
        web3_batch,
        &signable_tx_templates,
        consuming_wallet,
    );
    let sent_txs_for_err = sent_txs.clone();
    // TODO: GH-701: We were sending a message here to register txs at an initial stage (refer commit - 2fd4bcc72)

    info!(
        logger,
        "{}",
        transmission_log(chain, &signable_tx_templates)
    );

    Box::new(
        web3_batch
            .transport()
            .submit_batch()
            .map_err(move |e| return_sending_error(&sent_txs_for_err, &e))
            .and_then(move |batch_responses| Ok(return_batch_results(sent_txs, batch_responses))),
    )
}

pub fn create_blockchain_agent_web3(
    blockchain_agent_future_result: BlockchainAgentFutureResult,
    gas_limit_const_part: u128,
    wallet: Wallet,
    chain: Chain,
) -> Box<dyn BlockchainAgent> {
    let transaction_fee_balance_in_minor_units =
        blockchain_agent_future_result.transaction_fee_balance;
    let masq_token_balance_in_minor_units = blockchain_agent_future_result.masq_token_balance;
    let cons_wallet_balances = ConsumingWalletBalances::new(
        transaction_fee_balance_in_minor_units,
        masq_token_balance_in_minor_units,
    );
    Box::new(BlockchainAgentWeb3::new(
        blockchain_agent_future_result.gas_price_minor.as_u128(),
        gas_limit_const_part,
        wallet,
        cons_wallet_balances,
        chain,
    ))
}

#[cfg(test)]
mod tests {
    use super::*;
    use crate::accountant::db_access_objects::failed_payable_dao::{FailureReason, FailureStatus};
    use crate::accountant::db_access_objects::test_utils::{
        assert_on_failed_txs, assert_on_sent_txs, FailedTxBuilder, TxBuilder,
    };
    use crate::accountant::gwei_to_wei;
    use crate::accountant::scanners::payable_scanner::tx_templates::priced::new::{
        PricedNewTxTemplate, PricedNewTxTemplates,
    };
    use crate::accountant::scanners::payable_scanner::tx_templates::test_utils::make_signable_tx_template;
    use crate::accountant::scanners::payable_scanner::tx_templates::BaseTxTemplate;
    use crate::blockchain::bip32::Bip32EncryptionKeyProvider;
    use crate::blockchain::blockchain_agent::agent_web3::WEB3_MAXIMAL_GAS_LIMIT_MARGIN;
    use crate::blockchain::blockchain_interface::blockchain_interface_web3::{
        BlockchainInterfaceWeb3, REQUESTS_IN_PARALLEL,
    };
    use crate::blockchain::blockchain_interface::data_structures::errors::LocalPayableError::Sending;
    use crate::blockchain::errors::rpc_errors::{AppRpcErrorKind, LocalErrorKind, RemoteErrorKind};
    use crate::blockchain::test_utils::{
        make_address, transport_error_code, transport_error_message,
    };
    use crate::sub_lib::wallet::Wallet;
    use crate::test_utils::make_paying_wallet;
    use crate::test_utils::make_wallet;
    use crate::test_utils::unshared_test_utils::decode_hex;
    use actix::System;
    use ethabi::Address;
    use ethereum_types::H256;
    use itertools::Either;
    use masq_lib::constants::{DEFAULT_CHAIN, DEFAULT_GAS_PRICE};
    use masq_lib::test_utils::logging::{init_test_logging, TestLogHandler};
    use masq_lib::test_utils::mock_blockchain_client_server::MBCSBuilder;
    use masq_lib::utils::find_free_port;
    use serde_json::Value;
    use std::net::Ipv4Addr;
    use std::str::FromStr;
    use std::time::SystemTime;
    use web3::api::Namespace;

    #[test]
    fn sign_and_append_payment_works() {
        init_test_logging();
        let test_name = "sign_and_append_payment_works";
        let port = find_free_port();
        let _blockchain_client_server = MBCSBuilder::new(port)
            .begin_batch()
            .ok_response(
                "0x94881436a9c89f48b01651ff491c69e97089daf71ab8cfb240243d7ecf9b38b2".to_string(),
                7,
            )
            .end_batch()
            .start();
        let (_event_loop_handle, transport) = Http::with_max_parallel(
            &format!("http://{}:{}", &Ipv4Addr::LOCALHOST, port),
            REQUESTS_IN_PARALLEL,
        )
        .unwrap();
        let chain = DEFAULT_CHAIN;
        let gas_price_in_gwei = DEFAULT_GAS_PRICE;
        let consuming_wallet = make_paying_wallet(b"paying_wallet");
        let web3_batch = Web3::new(Batch::new(transport));
        let signable_tx_template = SignableTxTemplate {
            receiver_address: make_wallet("wallet1").address(),
            amount_in_wei: 1_000_000_000,
            gas_price_wei: gwei_to_wei(gas_price_in_gwei),
            nonce: 1,
        };

        let result = sign_and_append_payment(
            chain,
            &web3_batch,
            &signable_tx_template,
            &consuming_wallet,
            &Logger::new(test_name),
        );

        let mut batch_result = web3_batch.eth().transport().submit_batch().wait().unwrap();
<<<<<<< HEAD
        let hash =
            H256::from_str("94881436a9c89f48b01651ff491c69e97089daf71ab8cfb240243d7ecf9b38b2")
                .unwrap();
        let expected_tx = TxBuilder::default()
            .hash(hash)
            .template(signable_tx_template)
            .timestamp(to_unix_timestamp(SystemTime::now()))
            .status(TxStatus::Pending(ValidationStatus::Waiting))
            .build();
        assert_on_sent_txs(vec![result], vec![expected_tx]);
=======
        assert_eq!(
            result,
            HashAndAmount {
                hash: H256::from_str(
                    "1931f78f7ce5b43ffae11a2c22f18765508a2b2d4810e84744f53b10f7072c7f"
                )
                .unwrap(),
                amount: account.balance_wei
            }
        );
>>>>>>> fb9718e4
        assert_eq!(
            batch_result.pop().unwrap().unwrap(),
            Value::String(
                "0x94881436a9c89f48b01651ff491c69e97089daf71ab8cfb240243d7ecf9b38b2".to_string()
            )
        );
        TestLogHandler::new().exists_log_containing(&format!(
            "DEBUG: {test_name}: Appending transaction with hash \
            0x94881436a9c89f48b01651ff491c69e97089daf71ab8cfb240243d7ecf9b38b2, \
            amount: 1,000,000,000 wei, \
            to 0x0000000000000000000000000077616c6c657431, \
            nonce: 1, \
            gas price: 1,000,000,000 wei"
        ));
    }

    #[test]
    fn sign_and_append_multiple_payments_works() {
        let port = find_free_port();
        let logger = Logger::new("sign_and_append_multiple_payments_works");
        let (_event_loop_handle, transport) = Http::with_max_parallel(
            &format!("http://{}:{}", &Ipv4Addr::LOCALHOST, port),
            REQUESTS_IN_PARALLEL,
        )
        .unwrap();
        let web3_batch = Web3::new(Batch::new(transport));
        let signable_tx_templates = SignableTxTemplates(vec![
            make_signable_tx_template(1),
            make_signable_tx_template(2),
            make_signable_tx_template(3),
            make_signable_tx_template(4),
            make_signable_tx_template(5),
        ]);

        let result = sign_and_append_multiple_payments(
            &logger,
            DEFAULT_CHAIN,
            &web3_batch,
            &signable_tx_templates,
            make_paying_wallet(b"paying_wallet"),
        );

<<<<<<< HEAD
        result
            .iter()
            .zip(signable_tx_templates.iter())
            .enumerate()
            .for_each(|(index, (sent_tx, template))| {
                assert_eq!(
                    sent_tx.receiver_address, template.receiver_address,
                    "Transaction {} receiver_address mismatch",
                    index
                );
                assert_eq!(
                    sent_tx.amount_minor, template.amount_in_wei,
                    "Transaction {} amount mismatch",
                    index
                );
                assert_eq!(
                    sent_tx.gas_price_minor, template.gas_price_wei,
                    "Transaction {} gas_price_wei mismatch",
                    index
                );
                assert_eq!(
                    sent_tx.nonce, template.nonce,
                    "Transaction {} nonce mismatch",
                    index
                );
                assert_eq!(
                    sent_tx.status,
                    TxStatus::Pending(ValidationStatus::Waiting),
                    "Transaction {} status mismatch",
                    index
                )
            });
=======
        assert_eq!(
            result,
            vec![
                HashAndAmount {
                    hash: H256::from_str(
                        "1931f78f7ce5b43ffae11a2c22f18765508a2b2d4810e84744f53b10f7072c7f"
                    )
                    .unwrap(),
                    amount: 1000000000
                },
                HashAndAmount {
                    hash: H256::from_str(
                        "0d6daf751e62b89e79cac26d6376cf259d58e996cfccd63f3f43bb6408d1bae8"
                    )
                    .unwrap(),
                    amount: 2000000000
                }
            ]
        );
>>>>>>> fb9718e4
    }

    #[test]
    fn transmission_log_is_well_formatted() {
        // This test only focuses on the formatting, but there are other tests asserting printing
        // this in the logs

        // Case 1
        let payments = [
            gwei_to_wei(900_000_000_u64),
            123_456_789_u128,
            gwei_to_wei(33_355_666_u64),
        ];
        let latest_nonce = 123456789;
        let expected_format = "\n\
        Paying creditors\n\
        Transactions:\n\
        \n\
        chain:                                       base-sepolia\n\
        nonces:                                      123,456,789...123,456,791\n\
        \n\
        [wallet address]                             [payment wei]             [gas price wei]\n\
        0x0000000000000000000000000077616c6c657430   900,000,000,000,000,000   246,913,578\n\
        0x0000000000000000000000000077616c6c657431   123,456,789               493,827,156\n\
        0x0000000000000000000000000077616c6c657432   33,355,666,000,000,000    740,740,734\n";

        test_transmission_log(
            1,
            payments,
            Chain::BaseSepolia,
            latest_nonce,
            expected_format,
        );

        // Case 2
        let payments = [
            gwei_to_wei(5_400_u64),
            gwei_to_wei(10_000_u64),
            44_444_555_u128,
        ];
        let latest_nonce = 100;
        let expected_format = "\n\
        Paying creditors\n\
        Transactions:\n\
        \n\
        chain:                                       eth-mainnet\n\
        nonces:                                      100...102\n\
        \n\
        [wallet address]                             [payment wei]        [gas price wei]\n\
        0x0000000000000000000000000077616c6c657430   5,400,000,000,000    246,913,578\n\
        0x0000000000000000000000000077616c6c657431   10,000,000,000,000   493,827,156\n\
        0x0000000000000000000000000077616c6c657432   44,444,555           740,740,734\n";

        test_transmission_log(
            2,
            payments,
            Chain::EthMainnet,
            latest_nonce,
            expected_format,
        );

        // Case 3
        let payments = [45_000_888, 1_999_999, 444_444_555];
        let latest_nonce = 1;
        let expected_format = "\n\
        Paying creditors\n\
        Transactions:\n\
        \n\
        chain:                                       polygon-mainnet\n\
        nonces:                                      1...3\n\
        \n\
        [wallet address]                             [payment wei]   [gas price wei]\n\
        0x0000000000000000000000000077616c6c657430   45,000,888      246,913,578\n\
        0x0000000000000000000000000077616c6c657431   1,999,999       493,827,156\n\
        0x0000000000000000000000000077616c6c657432   444,444,555     740,740,734\n";

        test_transmission_log(
            3,
            payments,
            Chain::PolyMainnet,
            latest_nonce,
            expected_format,
        );
    }

    fn test_transmission_log(
        case: usize,
        payments: [u128; 3],
        chain: Chain,
        latest_nonce: u64,
        expected_result: &str,
    ) {
        let priced_new_tx_templates = payments
            .iter()
            .enumerate()
            .map(|(i, amount_in_wei)| {
                let wallet = make_wallet(&format!("wallet{}", i));
                let computed_gas_price_wei = (i as u128 + 1) * 2 * 123_456_789;
                PricedNewTxTemplate {
                    base: BaseTxTemplate {
                        receiver_address: wallet.address(),
                        amount_in_wei: *amount_in_wei,
                    },
                    computed_gas_price_wei,
                }
            })
            .collect::<PricedNewTxTemplates>();
        let signable_tx_templates =
            SignableTxTemplates::new(Either::Left(priced_new_tx_templates), latest_nonce);

        let result = transmission_log(chain, &signable_tx_templates);

        assert_eq!(
            result, expected_result,
            "Test case {}: we expected this format: \"{}\", but it was: \"{}\"",
            case, expected_result, result
        );
    }

    fn test_send_payables_within_batch(
        test_name: &str,
        signable_tx_templates: SignableTxTemplates,
        expected_result: Result<BatchResults, LocalPayableError>,
        port: u16,
    ) {
        // TODO: GH-701: Add assertions for the new_fingerprints_message here, since it existed earlier
        init_test_logging();
        let (_event_loop_handle, transport) = Http::with_max_parallel(
            &format!("http://{}:{}", &Ipv4Addr::LOCALHOST, port),
            REQUESTS_IN_PARALLEL,
        )
        .unwrap();
        let web3_batch = Web3::new(Batch::new(transport));
        let logger = Logger::new(test_name);
        let chain = DEFAULT_CHAIN;
        let consuming_wallet = make_paying_wallet(b"consuming_wallet");
        let system = System::new(test_name);
        let expected_transmission_log = transmission_log(chain, &signable_tx_templates);

        let result = send_payables_within_batch(
            &logger,
            chain,
            &web3_batch,
            signable_tx_templates,
            consuming_wallet.clone(),
        )
        .wait();

        System::current().stop();
        system.run();
        let tlh = TestLogHandler::new();
        tlh.exists_log_containing(
            &format!("DEBUG: {test_name}: Common attributes of payables to be transacted: sender wallet: {}, contract: {:?}, chain_id: {}",
                     consuming_wallet,
                     chain.rec().contract,
                     chain.rec().num_chain_id,
            )
        );
        tlh.exists_log_containing(&format!("INFO: {test_name}: {expected_transmission_log}"));
        match result {
            Ok(resulted_batch) => {
                let expected_batch = expected_result.unwrap();
                assert_on_failed_txs(resulted_batch.failed_txs, expected_batch.failed_txs);
                assert_on_sent_txs(resulted_batch.sent_txs, expected_batch.sent_txs);
            }
            Err(resulted_err) => match resulted_err {
                LocalPayableError::Sending { error, failed_txs } => {
                    if let Err(LocalPayableError::Sending {
                        error: expected_error,
                        failed_txs: expected_failed_txs,
                    }) = expected_result
                    {
                        assert_on_failed_txs(failed_txs, expected_failed_txs);
                        assert_eq!(error, expected_error)
                    } else {
                        panic!(
                            "Expected different error but received  {}",
                            expected_result.unwrap_err(),
                        )
                    }
                }
                other_err => {
                    panic!("Only LocalPayableError::Sending is returned by send_payables_within_batch but received something else: {} ", other_err)
                }
            },
        }
    }

    #[test]
    fn send_payables_within_batch_works() {
        let port = find_free_port();
        let (_event_loop_handle, transport) = Http::with_max_parallel(
            &format!("http://{}:{}", &Ipv4Addr::LOCALHOST.to_string(), port),
            REQUESTS_IN_PARALLEL,
        )
        .unwrap();
        let web3_batch = Web3::new(Batch::new(transport));
        let consuming_wallet = make_paying_wallet(b"consuming_wallet");
        let template_1 = SignableTxTemplate {
            receiver_address: make_address(1),
            amount_in_wei: 111_222,
            gas_price_wei: 123,
            nonce: 1,
        };
        let template_2 = SignableTxTemplate {
            receiver_address: make_address(2),
            amount_in_wei: 222_333,
            gas_price_wei: 234,
            nonce: 2,
        };
        let signable_tx_templates =
            SignableTxTemplates(vec![template_1.clone(), template_2.clone()]);
        let _blockchain_client_server = MBCSBuilder::new(port)
            .begin_batch()
            // TODO: GH-547: This rpc_result should be validated in production code.
            .ok_response("irrelevant_ok_rpc_response".to_string(), 7)
            .ok_response("irrelevant_ok_rpc_response_2".to_string(), 8)
            .end_batch()
            .start();
<<<<<<< HEAD
        let batch_results = {
            let signed_tx_1 =
                sign_transaction(DEFAULT_CHAIN, &web3_batch, &template_1, &consuming_wallet);
            let sent_tx_1 = TxBuilder::default()
                .hash(signed_tx_1.transaction_hash)
                .template(template_1)
                .status(TxStatus::Pending(ValidationStatus::Waiting))
                .build();
            let signed_tx_2 =
                sign_transaction(DEFAULT_CHAIN, &web3_batch, &template_2, &consuming_wallet);
            let sent_tx_2 = TxBuilder::default()
                .hash(signed_tx_2.transaction_hash)
                .template(template_2)
                .status(TxStatus::Pending(ValidationStatus::Waiting))
                .build();

            BatchResults {
                sent_txs: vec![sent_tx_1, sent_tx_2],
                failed_txs: vec![],
            }
        };
=======
        let expected_result = Ok(vec![
            Correct(PendingPayable {
                recipient_wallet: accounts[0].wallet.clone(),
                hash: H256::from_str(
                    "7bff7fd8e627d317203742a40f77be1a4155b4c3a29dfd4f96088775f0237023",
                )
                .unwrap(),
            }),
            Correct(PendingPayable {
                recipient_wallet: accounts[1].wallet.clone(),
                hash: H256::from_str(
                    "5bc60cce367d9698b8dbdb340e2af3a3166bb4469e69db899f5074938ea0d61b",
                )
                .unwrap(),
            }),
        ]);
>>>>>>> fb9718e4

        test_send_payables_within_batch(
            "send_payables_within_batch_works",
            signable_tx_templates,
            Ok(batch_results),
            port,
        );
    }

    #[test]
    fn send_payables_within_batch_fails_on_submit_batch_call() {
        let port = find_free_port();
        let (_event_loop_handle, transport) = Http::with_max_parallel(
            &format!("http://{}:{}", &Ipv4Addr::LOCALHOST.to_string(), port),
            REQUESTS_IN_PARALLEL,
        )
        .unwrap();
        let web3_batch = Web3::new(Batch::new(transport));
        let consuming_wallet = make_paying_wallet(b"consuming_wallet");
        let signable_tx_templates = SignableTxTemplates(vec![
            SignableTxTemplate {
                receiver_address: make_address(1),
                amount_in_wei: 12345,
                gas_price_wei: 99,
                nonce: 5,
            },
            SignableTxTemplate {
                receiver_address: make_address(2),
                amount_in_wei: 22345,
                gas_price_wei: 100,
                nonce: 6,
            },
        ]);
        let os_specific_code = transport_error_code();
        let os_specific_msg = transport_error_message();
        let err_msg = format!(
            "Transport error: Error(Connect, Os {{ code: {}, kind: ConnectionRefused, message: {:?} }})",
            os_specific_code, os_specific_msg
        );
        let failed_txs = signable_tx_templates
            .iter()
            .map(|template| {
                let signed_tx =
                    sign_transaction(DEFAULT_CHAIN, &web3_batch, template, &consuming_wallet);
                FailedTxBuilder::default()
                    .hash(signed_tx.transaction_hash)
                    .receiver_address(template.receiver_address)
                    .amount(template.amount_in_wei)
                    .timestamp(to_unix_timestamp(SystemTime::now()) - 5)
                    .gas_price_wei(template.gas_price_wei)
                    .nonce(template.nonce)
                    .reason(FailureReason::Submission(AppRpcErrorKind::Local(
                        LocalErrorKind::Transport,
                    )))
                    .status(FailureStatus::RetryRequired)
                    .build()
            })
            .collect();
        let expected_result = Err(Sending {
<<<<<<< HEAD
            error: err_msg,
            failed_txs,
=======
            msg: format!("Transport error: Error(Connect, Os {{ code: {}, kind: ConnectionRefused, message: {:?} }})", os_code, os_msg).to_string(),
            hashes: vec![
                H256::from_str("7bff7fd8e627d317203742a40f77be1a4155b4c3a29dfd4f96088775f0237023").unwrap(),
                H256::from_str("5bc60cce367d9698b8dbdb340e2af3a3166bb4469e69db899f5074938ea0d61b").unwrap()
            ],
>>>>>>> fb9718e4
        });

        test_send_payables_within_batch(
            "send_payables_within_batch_fails_on_submit_batch_call",
            signable_tx_templates,
            expected_result,
            port,
        );
    }

    #[test]
    fn send_payables_within_batch_all_payments_fail() {
        let port = find_free_port();
        let (_event_loop_handle, transport) = Http::with_max_parallel(
            &format!("http://{}:{}", &Ipv4Addr::LOCALHOST.to_string(), port),
            REQUESTS_IN_PARALLEL,
        )
        .unwrap();
        let web3_batch = Web3::new(Batch::new(transport));
        let signable_tx_templates = SignableTxTemplates(vec![
            SignableTxTemplate {
                receiver_address: make_address(1),
                amount_in_wei: 111_222,
                gas_price_wei: 123,
                nonce: 1,
            },
            SignableTxTemplate {
                receiver_address: make_address(2),
                amount_in_wei: 222_333,
                gas_price_wei: 234,
                nonce: 2,
            },
        ]);
        let consuming_wallet = make_paying_wallet(b"consuming_wallet");
        let _blockchain_client_server = MBCSBuilder::new(port)
            .begin_batch()
            .err_response(
                429,
                "The requests per second (RPS) of your requests are higher than your plan allows."
                    .to_string(),
                7,
            )
            .err_response(
                429,
                "The requests per second (RPS) of your requests are higher than your plan allows."
                    .to_string(),
                8,
            )
            .end_batch()
            .start();
<<<<<<< HEAD
        let failed_txs = signable_tx_templates
            .iter()
            .map(|template| {
                let signed_tx =
                    sign_transaction(DEFAULT_CHAIN, &web3_batch, template, &consuming_wallet);
                FailedTxBuilder::default()
                    .hash(signed_tx.transaction_hash)
                    .receiver_address(template.receiver_address)
                    .amount(template.amount_in_wei)
                    .timestamp(to_unix_timestamp(SystemTime::now()) - 5)
                    .gas_price_wei(template.gas_price_wei)
                    .nonce(template.nonce)
                    .reason(FailureReason::Submission(AppRpcErrorKind::Remote(
                        RemoteErrorKind::Web3RpcError(429),
                    )))
                    .status(FailureStatus::RetryRequired)
                    .build()
            })
            .collect();

        test_send_payables_within_batch(
=======
        let expected_result = Ok(vec![
            Failed(RpcPayableFailure {
                rpc_error: Rpc(Error {
                    code: ServerError(429),
                    message: "The requests per second (RPS) of your requests are higher than your plan allows.".to_string(),
                    data: None,
                }),
                recipient_wallet: accounts[0].wallet.clone(),
                hash: H256::from_str("7bff7fd8e627d317203742a40f77be1a4155b4c3a29dfd4f96088775f0237023").unwrap(),
            }),
            Failed(RpcPayableFailure {
                rpc_error: Rpc(Error {
                    code: ServerError(429),
                    message: "The requests per second (RPS) of your requests are higher than your plan allows.".to_string(),
                    data: None,
                }),
                recipient_wallet: accounts[1].wallet.clone(),
                hash: H256::from_str("5bc60cce367d9698b8dbdb340e2af3a3166bb4469e69db899f5074938ea0d61b").unwrap(),
            }),
        ]);

        execute_send_payables_test(
>>>>>>> fb9718e4
            "send_payables_within_batch_all_payments_fail",
            signable_tx_templates,
            Ok(BatchResults {
                sent_txs: vec![],
                failed_txs,
            }),
            port,
        );
    }

    #[test]
    fn send_payables_within_batch_one_payment_works_the_other_fails() {
        let port = find_free_port();
        let (_event_loop_handle, transport) = Http::with_max_parallel(
            &format!("http://{}:{}", &Ipv4Addr::LOCALHOST.to_string(), port),
            REQUESTS_IN_PARALLEL,
        )
        .unwrap();
        let web3_batch = Web3::new(Batch::new(transport));
        let consuming_wallet = make_paying_wallet(b"consuming_wallet");
        let template_1 = SignableTxTemplate {
            receiver_address: make_address(1),
            amount_in_wei: 111_222,
            gas_price_wei: 123,
            nonce: 1,
        };
        let template_2 = SignableTxTemplate {
            receiver_address: make_address(2),
            amount_in_wei: 222_333,
            gas_price_wei: 234,
            nonce: 2,
        };
        let signable_tx_templates =
            SignableTxTemplates(vec![template_1.clone(), template_2.clone()]);
        let _blockchain_client_server = MBCSBuilder::new(port)
            .begin_batch()
            .ok_response("rpc_result".to_string(), 7)
            .err_response(
                429,
                "The requests per second (RPS) of your requests are higher than your plan allows."
                    .to_string(),
                7,
            )
            .end_batch()
            .start();
<<<<<<< HEAD
        let batch_results = {
            let signed_tx_1 =
                sign_transaction(DEFAULT_CHAIN, &web3_batch, &template_1, &consuming_wallet);
            let sent_tx = TxBuilder::default()
                .hash(signed_tx_1.transaction_hash)
                .template(template_1)
                .timestamp(to_unix_timestamp(SystemTime::now()))
                .status(TxStatus::Pending(ValidationStatus::Waiting))
                .build();
            let signed_tx_2 =
                sign_transaction(DEFAULT_CHAIN, &web3_batch, &template_2, &consuming_wallet);
            let failed_tx = FailedTxBuilder::default()
                .hash(signed_tx_2.transaction_hash)
                .template(template_2)
                .timestamp(to_unix_timestamp(SystemTime::now()))
                .reason(FailureReason::Submission(AppRpcErrorKind::Remote(
                    RemoteErrorKind::Web3RpcError(429),
                )))
                .status(FailureStatus::RetryRequired)
                .build();

            BatchResults {
                sent_txs: vec![sent_tx],
                failed_txs: vec![failed_tx],
            }
        };
=======
        let expected_result = Ok(vec![
            Correct(PendingPayable {
                recipient_wallet: accounts[0].wallet.clone(),
                hash: H256::from_str("7bff7fd8e627d317203742a40f77be1a4155b4c3a29dfd4f96088775f0237023").unwrap(),
            }),
            Failed(RpcPayableFailure {
                rpc_error: Rpc(Error {
                    code: ServerError(429),
                    message: "The requests per second (RPS) of your requests are higher than your plan allows.".to_string(),
                    data: None,
                }),
                recipient_wallet: accounts[1].wallet.clone(),
                hash: H256::from_str("5bc60cce367d9698b8dbdb340e2af3a3166bb4469e69db899f5074938ea0d61b").unwrap(),
            }),
        ]);
>>>>>>> fb9718e4

        test_send_payables_within_batch(
            "send_payables_within_batch_one_payment_works_the_other_fails",
            signable_tx_templates,
            Ok(batch_results),
            port,
        );
    }

    #[test]
    #[should_panic(
        expected = "Consuming wallet doesn't contain a secret key: Signature(\"Cannot sign with non-keypair wallet: Address(0x000000000000000000006261645f77616c6c6574).\")"
    )]
    fn sign_transaction_panics_due_to_lack_of_secret_key() {
        let port = find_free_port();
        let (_event_loop_handle, transport) = Http::with_max_parallel(
            &format!("http://{}:{}", &Ipv4Addr::LOCALHOST.to_string(), port),
            REQUESTS_IN_PARALLEL,
        )
        .unwrap();
        let consuming_wallet = make_wallet("bad_wallet");
        let gas_price = 123_000_000_000;
        let signable_tx_template = SignableTxTemplate {
            receiver_address: make_address(1),
            amount_in_wei: 1223,
            gas_price_wei: gas_price,
            nonce: 1,
        };

        sign_transaction(
            Chain::PolyAmoy,
            &Web3::new(Batch::new(transport)),
            &signable_tx_template,
            &consuming_wallet,
        );
    }

    #[test]
    fn sign_transaction_just_works() {
        let port = find_free_port();
        let (_event_loop_handle, transport) = Http::with_max_parallel(
            &format!("http://{}:{}", &Ipv4Addr::LOCALHOST.to_string(), port),
            REQUESTS_IN_PARALLEL,
        )
        .unwrap();
        let web3 = Web3::new(transport.clone());
        let chain = DEFAULT_CHAIN;
        let amount = 11_222_333_444;
        let gas_price_in_wei = 123 * 10_u128.pow(9);
        let nonce = 5;
        let recipient_wallet = make_wallet("recipient_wallet");
        let consuming_wallet = make_paying_wallet(b"consuming_wallet");
        let consuming_wallet_secret_key = consuming_wallet.prepare_secp256k1_secret().unwrap();
        let data = sign_transaction_data(amount, recipient_wallet.address());
        let tx_parameters = TransactionParameters {
            nonce: Some(U256::from(nonce)),
            to: Some(chain.rec().contract),
            gas: gas_limit(data, chain),
            gas_price: Some(U256::from(gas_price_in_wei)),
            value: U256::zero(),
            data: Bytes(data.to_vec()),
            chain_id: Some(chain.rec().num_chain_id),
        };
        let signable_tx_template = SignableTxTemplate {
            receiver_address: recipient_wallet.address(),
            amount_in_wei: amount,
            gas_price_wei: gas_price_in_wei,
            nonce,
        };
        let result = sign_transaction(
            chain,
            &Web3::new(Batch::new(transport)),
            &signable_tx_template,
            &consuming_wallet,
        );

        let expected_tx_result = web3
            .accounts()
            .sign_transaction(tx_parameters, &consuming_wallet_secret_key)
            .wait()
            .unwrap();

        assert_eq!(result, expected_tx_result);
    }

    #[test]
    #[should_panic(expected = "We don't want to fetch any values while signing")]
    fn sign_transaction_locally_panics_on_signed_transaction() {
        let port = find_free_port();
        let (_event_loop_handle, transport) = Http::with_max_parallel(
            &format!("http://{}:{}", &Ipv4Addr::LOCALHOST.to_string(), port),
            REQUESTS_IN_PARALLEL,
        )
        .unwrap();
        let chain = DEFAULT_CHAIN;
        let amount = 11_222_333_444;
        let gas_limit = U256::from(5);
        let gas_price = U256::from(5);
        let recipient_wallet = make_wallet("recipient_wallet");
        let consuming_wallet = make_paying_wallet(b"consuming_wallet");
        let data = sign_transaction_data(amount, recipient_wallet.address());
        // sign_transaction makes a blockchain call because nonce is set to None
        let transaction_parameters = TransactionParameters {
            nonce: None,
            to: Some(chain.rec().contract),
            gas: gas_limit,
            gas_price: Some(gas_price),
            value: U256::zero(),
            data: Bytes(data.to_vec()),
            chain_id: Some(chain.rec().num_chain_id),
        };
        let key = consuming_wallet
            .prepare_secp256k1_secret()
            .expect("Consuming wallet doesn't contain a secret key");

        let _result = sign_transaction_locally(
            &Web3::new(Batch::new(transport)),
            transaction_parameters,
            &key,
        );
    }

    //with a real confirmation through a transaction sent with this data to the network
    #[test]
    fn web3_interface_signing_a_transaction_works_for_polygon_amoy() {
        let chain = Chain::PolyAmoy;
        let nonce = 4;
        let signed_transaction_data = "f8ad04850ba43b74008301198094d98c3ebd6b7f9b7cda2449ecac00d1e5f47a819380b844a9\
        059cbb0000000000000000000000007788df76bbd9a0c7c3e5bf0f77bb28c60a167a7b0000000000000000000000000000000000000000000\
        00000000000e8d4a5100083027127a0ef0873170be31c30f532edf3c97fe8a1d577859fd4045b060007cf9e75bda875a01e4a3f7e06d12b22\
        68d9889e279643ad8e1d291bca8f9f741bd6ec1aca2c0766";
        let in_bytes = decode_hex(signed_transaction_data).unwrap();

        assert_that_signed_transactions_agrees_with_template(chain, nonce, &in_bytes)
    }

    //with a real confirmation through a transaction sent with this data to the network
    #[test]
    fn web3_interface_signing_a_transaction_works_for_eth_ropsten() {
        let chain = Chain::EthRopsten;
        let nonce = 1; //must stay like this!
        let signed_transaction_data = "f8a90185199c82cc0082dee894384dec25e03f94931767ce4c3556168468ba24c380b844a9059cb\
        b0000000000000000000000007788df76bbd9a0c7c3e5bf0f77bb28c60a167a7b000000000000000000000000000000000000000000000000000\
        000e8d4a510002aa0635fbb3652e1c3063afac6ffdf47220e0431825015aef7daff9251694e449bfca00b2ed6d556bd030ac75291bf58817da15\
        a891cd027a4c261bb80b51f33b78adf";
        let in_bytes = decode_hex(signed_transaction_data).unwrap();

        assert_that_signed_transactions_agrees_with_template(chain, nonce, &in_bytes)
    }

    //not confirmed on the real network
    #[test]
    fn web3_interface_signing_a_transaction_for_polygon_mainnet() {
        let chain = Chain::PolyMainnet;
        let nonce = 10;
        //generated locally
        let signed_transaction_data = [
            248, 172, 10, 133, 11, 164, 59, 116, 0, 131, 1, 25, 128, 148, 238, 154, 53, 47, 106,
            172, 74, 241, 165, 185, 244, 103, 246, 169, 62, 15, 251, 233, 221, 53, 128, 184, 68,
            169, 5, 156, 187, 0, 0, 0, 0, 0, 0, 0, 0, 0, 0, 0, 0, 119, 136, 223, 118, 187, 217,
            160, 199, 195, 229, 191, 15, 119, 187, 40, 198, 10, 22, 122, 123, 0, 0, 0, 0, 0, 0, 0,
            0, 0, 0, 0, 0, 0, 0, 0, 0, 0, 0, 0, 0, 0, 0, 0, 0, 0, 0, 0, 232, 212, 165, 16, 0, 130,
            1, 53, 160, 7, 203, 40, 44, 202, 233, 15, 5, 64, 218, 199, 239, 94, 126, 152, 2, 108,
            30, 157, 75, 124, 129, 117, 27, 109, 163, 132, 27, 11, 123, 137, 10, 160, 18, 170, 130,
            198, 73, 190, 158, 235, 0, 77, 118, 213, 244, 229, 225, 143, 156, 214, 219, 204, 193,
            155, 199, 164, 162, 31, 134, 51, 139, 130, 152, 104,
        ];

        assert_that_signed_transactions_agrees_with_template(chain, nonce, &signed_transaction_data)
    }

    //not confirmed on the real network
    #[test]
    fn web3_interface_signing_a_transaction_for_eth_mainnet() {
        let chain = Chain::EthMainnet;
        let nonce = 10;
        //generated locally
        let signed_transaction_data = [
            248, 169, 10, 133, 25, 156, 130, 204, 0, 130, 222, 232, 148, 6, 243, 195, 35, 240, 35,
            140, 114, 191, 53, 1, 16, 113, 242, 181, 183, 244, 58, 5, 76, 128, 184, 68, 169, 5,
            156, 187, 0, 0, 0, 0, 0, 0, 0, 0, 0, 0, 0, 0, 119, 136, 223, 118, 187, 217, 160, 199,
            195, 229, 191, 15, 119, 187, 40, 198, 10, 22, 122, 123, 0, 0, 0, 0, 0, 0, 0, 0, 0, 0,
            0, 0, 0, 0, 0, 0, 0, 0, 0, 0, 0, 0, 0, 0, 0, 0, 0, 232, 212, 165, 16, 0, 38, 160, 199,
            155, 76, 106, 39, 227, 3, 151, 90, 117, 245, 211, 86, 98, 187, 117, 120, 103, 165, 131,
            99, 72, 36, 211, 10, 224, 252, 104, 51, 200, 230, 158, 160, 84, 18, 140, 248, 119, 22,
            193, 14, 148, 253, 48, 59, 185, 11, 38, 152, 103, 150, 120, 60, 74, 56, 159, 206, 22,
            15, 73, 173, 153, 11, 76, 74,
        ];

        assert_that_signed_transactions_agrees_with_template(chain, nonce, &signed_transaction_data)
    }

    #[test]
    fn gas_limit_for_polygon_mumbai_lies_within_limits_for_raw_transaction() {
        test_gas_limit_is_between_limits(Chain::PolyAmoy);
    }

    #[test]
    fn gas_limit_for_polygon_mainnet_lies_within_limits_for_raw_transaction() {
        test_gas_limit_is_between_limits(Chain::PolyMainnet);
    }

    #[test]
    fn gas_limit_for_eth_mainnet_lies_within_limits_for_raw_transaction() {
        test_gas_limit_is_between_limits(Chain::EthMainnet)
    }

    fn assert_that_signed_transactions_agrees_with_template(
        chain: Chain,
        nonce: u64,
        template: &[u8],
    ) {
        const TEST_PAYMENT_AMOUNT: u128 = 1_000_000_000_000;
        const TEST_GAS_PRICE_ETH: u64 = 110;
        const TEST_GAS_PRICE_POLYGON: u64 = 50;

        let port = find_free_port();
        let (_event_loop_handle, transport) = Http::with_max_parallel(
            &format!("http://{}:{}", &Ipv4Addr::LOCALHOST.to_string(), port),
            REQUESTS_IN_PARALLEL,
        )
        .unwrap();
        let consuming_wallet = {
            let key_pair = Bip32EncryptionKeyProvider::from_raw_secret(
                &decode_hex("97923d8fd8de4a00f912bfb77ef483141dec551bd73ea59343ef5c4aac965d04")
                    .unwrap(),
            )
            .unwrap();
            Wallet::from(key_pair)
        };
        let recipient_wallet = {
            let hex_part = &"0x7788df76BBd9a0C7c3e5bf0f77bb28C60a167a7b"[2..];
            let recipient_address_bytes = decode_hex(hex_part).unwrap();
            let address = Address::from_slice(&recipient_address_bytes);
            Wallet::from(address)
        };
        let gas_price_in_gwei = match chain {
            Chain::EthMainnet => TEST_GAS_PRICE_ETH,
            Chain::EthRopsten => TEST_GAS_PRICE_ETH,
            Chain::PolyMainnet => TEST_GAS_PRICE_POLYGON,
            Chain::PolyAmoy => TEST_GAS_PRICE_POLYGON,
            _ => panic!("isn't our interest in this test"),
        };
        let signable_tx_template = SignableTxTemplate {
            receiver_address: recipient_wallet.address(),
            amount_in_wei: TEST_PAYMENT_AMOUNT,
            gas_price_wei: gwei_to_wei(gas_price_in_gwei),
            nonce,
        };

        let signed_transaction = sign_transaction(
            chain,
            &Web3::new(Batch::new(transport)),
            &signable_tx_template,
            &consuming_wallet,
        );

        let byte_set_to_compare = signed_transaction.raw_transaction.0;
        assert_eq!(byte_set_to_compare.as_slice(), template)
    }

    fn test_gas_limit_is_between_limits(chain: Chain) {
        let not_under_this_value = BlockchainInterfaceWeb3::web3_gas_limit_const_part(chain);
        let not_above_this_value = not_under_this_value + WEB3_MAXIMAL_GAS_LIMIT_MARGIN;
        let data = sign_transaction_data(1_000_000_000, make_wallet("wallet1").address());

        let gas_limit = gas_limit(data, chain);

        assert!(
            gas_limit >= U256::from(not_under_this_value),
            "actual gas limit {} isn't above or equal {}",
            gas_limit,
            not_under_this_value
        );
        assert!(
            gas_limit <= U256::from(not_above_this_value),
            "actual gas limit {} isn't below or equal {}",
            gas_limit,
            not_above_this_value
        );
    }
}<|MERGE_RESOLUTION|>--- conflicted
+++ resolved
@@ -362,7 +362,7 @@
         let _blockchain_client_server = MBCSBuilder::new(port)
             .begin_batch()
             .ok_response(
-                "0x94881436a9c89f48b01651ff491c69e97089daf71ab8cfb240243d7ecf9b38b2".to_string(),
+                "0x1931f78f7ce5b43ffae11a2c22f18765508a2b2d4810e84744f53b10f7072c7f".to_string(),
                 7,
             )
             .end_batch()
@@ -392,9 +392,8 @@
         );
 
         let mut batch_result = web3_batch.eth().transport().submit_batch().wait().unwrap();
-<<<<<<< HEAD
         let hash =
-            H256::from_str("94881436a9c89f48b01651ff491c69e97089daf71ab8cfb240243d7ecf9b38b2")
+            H256::from_str("1931f78f7ce5b43ffae11a2c22f18765508a2b2d4810e84744f53b10f7072c7f")
                 .unwrap();
         let expected_tx = TxBuilder::default()
             .hash(hash)
@@ -403,27 +402,15 @@
             .status(TxStatus::Pending(ValidationStatus::Waiting))
             .build();
         assert_on_sent_txs(vec![result], vec![expected_tx]);
-=======
-        assert_eq!(
-            result,
-            HashAndAmount {
-                hash: H256::from_str(
-                    "1931f78f7ce5b43ffae11a2c22f18765508a2b2d4810e84744f53b10f7072c7f"
-                )
-                .unwrap(),
-                amount: account.balance_wei
-            }
-        );
->>>>>>> fb9718e4
         assert_eq!(
             batch_result.pop().unwrap().unwrap(),
             Value::String(
-                "0x94881436a9c89f48b01651ff491c69e97089daf71ab8cfb240243d7ecf9b38b2".to_string()
+                "0x1931f78f7ce5b43ffae11a2c22f18765508a2b2d4810e84744f53b10f7072c7f".to_string()
             )
         );
         TestLogHandler::new().exists_log_containing(&format!(
             "DEBUG: {test_name}: Appending transaction with hash \
-            0x94881436a9c89f48b01651ff491c69e97089daf71ab8cfb240243d7ecf9b38b2, \
+            0x1931f78f7ce5b43ffae11a2c22f18765508a2b2d4810e84744f53b10f7072c7f, \
             amount: 1,000,000,000 wei, \
             to 0x0000000000000000000000000077616c6c657431, \
             nonce: 1, \
@@ -457,7 +444,6 @@
             make_paying_wallet(b"paying_wallet"),
         );
 
-<<<<<<< HEAD
         result
             .iter()
             .zip(signable_tx_templates.iter())
@@ -490,27 +476,6 @@
                     index
                 )
             });
-=======
-        assert_eq!(
-            result,
-            vec![
-                HashAndAmount {
-                    hash: H256::from_str(
-                        "1931f78f7ce5b43ffae11a2c22f18765508a2b2d4810e84744f53b10f7072c7f"
-                    )
-                    .unwrap(),
-                    amount: 1000000000
-                },
-                HashAndAmount {
-                    hash: H256::from_str(
-                        "0d6daf751e62b89e79cac26d6376cf259d58e996cfccd63f3f43bb6408d1bae8"
-                    )
-                    .unwrap(),
-                    amount: 2000000000
-                }
-            ]
-        );
->>>>>>> fb9718e4
     }
 
     #[test]
@@ -730,7 +695,6 @@
             .ok_response("irrelevant_ok_rpc_response_2".to_string(), 8)
             .end_batch()
             .start();
-<<<<<<< HEAD
         let batch_results = {
             let signed_tx_1 =
                 sign_transaction(DEFAULT_CHAIN, &web3_batch, &template_1, &consuming_wallet);
@@ -752,24 +716,6 @@
                 failed_txs: vec![],
             }
         };
-=======
-        let expected_result = Ok(vec![
-            Correct(PendingPayable {
-                recipient_wallet: accounts[0].wallet.clone(),
-                hash: H256::from_str(
-                    "7bff7fd8e627d317203742a40f77be1a4155b4c3a29dfd4f96088775f0237023",
-                )
-                .unwrap(),
-            }),
-            Correct(PendingPayable {
-                recipient_wallet: accounts[1].wallet.clone(),
-                hash: H256::from_str(
-                    "5bc60cce367d9698b8dbdb340e2af3a3166bb4469e69db899f5074938ea0d61b",
-                )
-                .unwrap(),
-            }),
-        ]);
->>>>>>> fb9718e4
 
         test_send_payables_within_batch(
             "send_payables_within_batch_works",
@@ -829,16 +775,8 @@
             })
             .collect();
         let expected_result = Err(Sending {
-<<<<<<< HEAD
             error: err_msg,
             failed_txs,
-=======
-            msg: format!("Transport error: Error(Connect, Os {{ code: {}, kind: ConnectionRefused, message: {:?} }})", os_code, os_msg).to_string(),
-            hashes: vec![
-                H256::from_str("7bff7fd8e627d317203742a40f77be1a4155b4c3a29dfd4f96088775f0237023").unwrap(),
-                H256::from_str("5bc60cce367d9698b8dbdb340e2af3a3166bb4469e69db899f5074938ea0d61b").unwrap()
-            ],
->>>>>>> fb9718e4
         });
 
         test_send_payables_within_batch(
@@ -889,7 +827,6 @@
             )
             .end_batch()
             .start();
-<<<<<<< HEAD
         let failed_txs = signable_tx_templates
             .iter()
             .map(|template| {
@@ -911,30 +848,6 @@
             .collect();
 
         test_send_payables_within_batch(
-=======
-        let expected_result = Ok(vec![
-            Failed(RpcPayableFailure {
-                rpc_error: Rpc(Error {
-                    code: ServerError(429),
-                    message: "The requests per second (RPS) of your requests are higher than your plan allows.".to_string(),
-                    data: None,
-                }),
-                recipient_wallet: accounts[0].wallet.clone(),
-                hash: H256::from_str("7bff7fd8e627d317203742a40f77be1a4155b4c3a29dfd4f96088775f0237023").unwrap(),
-            }),
-            Failed(RpcPayableFailure {
-                rpc_error: Rpc(Error {
-                    code: ServerError(429),
-                    message: "The requests per second (RPS) of your requests are higher than your plan allows.".to_string(),
-                    data: None,
-                }),
-                recipient_wallet: accounts[1].wallet.clone(),
-                hash: H256::from_str("5bc60cce367d9698b8dbdb340e2af3a3166bb4469e69db899f5074938ea0d61b").unwrap(),
-            }),
-        ]);
-
-        execute_send_payables_test(
->>>>>>> fb9718e4
             "send_payables_within_batch_all_payments_fail",
             signable_tx_templates,
             Ok(BatchResults {
@@ -980,7 +893,6 @@
             )
             .end_batch()
             .start();
-<<<<<<< HEAD
         let batch_results = {
             let signed_tx_1 =
                 sign_transaction(DEFAULT_CHAIN, &web3_batch, &template_1, &consuming_wallet);
@@ -1007,23 +919,6 @@
                 failed_txs: vec![failed_tx],
             }
         };
-=======
-        let expected_result = Ok(vec![
-            Correct(PendingPayable {
-                recipient_wallet: accounts[0].wallet.clone(),
-                hash: H256::from_str("7bff7fd8e627d317203742a40f77be1a4155b4c3a29dfd4f96088775f0237023").unwrap(),
-            }),
-            Failed(RpcPayableFailure {
-                rpc_error: Rpc(Error {
-                    code: ServerError(429),
-                    message: "The requests per second (RPS) of your requests are higher than your plan allows.".to_string(),
-                    data: None,
-                }),
-                recipient_wallet: accounts[1].wallet.clone(),
-                hash: H256::from_str("5bc60cce367d9698b8dbdb340e2af3a3166bb4469e69db899f5074938ea0d61b").unwrap(),
-            }),
-        ]);
->>>>>>> fb9718e4
 
         test_send_payables_within_batch(
             "send_payables_within_batch_one_payment_works_the_other_fails",
