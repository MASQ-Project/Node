// Copyright (c) 2024, MASQ (https://masq.ai) and/or its affiliates. All rights reserved.

use crate::accountant::db_access_objects::failed_payable_dao::FailedTx;
use crate::accountant::db_access_objects::sent_payable_dao::{SentTx, TxStatus};
use crate::accountant::db_access_objects::utils::to_unix_timestamp;
use crate::accountant::scanners::payable_scanner::tx_templates::signable::{
    SignableTxTemplate, SignableTxTemplates,
};
use crate::blockchain::blockchain_agent::agent_web3::BlockchainAgentWeb3;
use crate::blockchain::blockchain_agent::BlockchainAgent;
use crate::blockchain::blockchain_interface::blockchain_interface_web3::{
    BlockchainInterfaceWeb3, TRANSFER_METHOD_ID,
};
use crate::blockchain::blockchain_interface::data_structures::errors::LocalPayableError;
use crate::blockchain::blockchain_interface::data_structures::BatchResults;
use crate::blockchain::errors::validation_status::ValidationStatus;
use crate::sub_lib::blockchain_bridge::ConsumingWalletBalances;
use crate::sub_lib::wallet::Wallet;
use ethabi::Address;
use futures::Future;
use masq_lib::blockchains::chains::Chain;
use masq_lib::constants::WALLET_ADDRESS_LENGTH;
use masq_lib::logger::Logger;
use secp256k1secrets::SecretKey;
use serde_json::Value;
use std::iter::once;
use std::time::SystemTime;
use thousands::Separable;
use web3::transports::{Batch, Http};
use web3::types::{Bytes, SignedTransaction, TransactionParameters, U256};
use web3::Error as Web3Error;
use web3::Web3;

#[derive(Debug)]
pub struct BlockchainAgentFutureResult {
    pub gas_price_minor: U256,
    pub transaction_fee_balance: U256,
    pub masq_token_balance: U256,
}

fn return_sending_error(sent_txs: &[SentTx], error: &Web3Error) -> LocalPayableError {
    LocalPayableError::Sending {
        error: format!("{}", error),
        failed_txs: sent_txs
            .iter()
            .map(|sent_tx| FailedTx::from((sent_tx, error)))
            .collect(),
    }
}

pub fn return_batch_results(
    txs: Vec<SentTx>,
    responses: Vec<web3::transports::Result<Value>>,
) -> BatchResults {
    txs.into_iter().zip(responses).fold(
        BatchResults::default(),
        |mut batch_results, (sent_tx, response)| {
            match response {
                Ok(_) => batch_results.sent_txs.push(sent_tx), // TODO: GH-547: Validate the JSON output
                Err(rpc_error) => batch_results
                    .failed_txs
                    .push(FailedTx::from((&sent_tx, &rpc_error))),
            }
            batch_results
        },
    )
}

fn calculate_payments_column_width(signable_tx_templates: &SignableTxTemplates) -> usize {
    let label_length = "[payment wei]".len();
    let largest_amount_length = signable_tx_templates
        .largest_amount()
        .separate_with_commas()
        .len();

    label_length.max(largest_amount_length)
}

pub fn transmission_log(chain: Chain, signable_tx_templates: &SignableTxTemplates) -> String {
    let chain_name = chain.rec().literal_identifier;
    let (first_nonce, last_nonce) = signable_tx_templates.nonce_range();
    let payment_column_width = calculate_payments_column_width(signable_tx_templates);

    let introduction = once(format!(
        "\n\
        Paying creditors\n\
        Transactions:\n\
        \n\
        {:first_column_width$}   {}\n\
        {:first_column_width$}   {}...{}\n\
        \n\
        {:first_column_width$}   {:<payment_column_width$}   {}\n",
        "chain:",
        chain_name,
        "nonces:",
        first_nonce.separate_with_commas(),
        last_nonce.separate_with_commas(),
        "[wallet address]",
        "[payment wei]",
        "[gas price wei]",
        first_column_width = WALLET_ADDRESS_LENGTH,
        payment_column_width = payment_column_width,
    ));

    let body = signable_tx_templates.iter().map(|signable_tx_template| {
        format!(
            "{:wallet_address_length$}   {:<payment_column_width$}   {}\n",
            format!("{:?}", signable_tx_template.receiver_address),
            signable_tx_template.amount_in_wei.separate_with_commas(),
            signable_tx_template.gas_price_wei.separate_with_commas(),
            wallet_address_length = WALLET_ADDRESS_LENGTH,
            payment_column_width = payment_column_width,
        )
    });
    introduction.chain(body).collect()
}

pub fn sign_transaction_data(amount_minor: u128, receiver_address: Address) -> [u8; 68] {
    let mut data = [0u8; 4 + 32 + 32];
    data[0..4].copy_from_slice(&TRANSFER_METHOD_ID);
    data[16..36].copy_from_slice(&receiver_address.0[..]);
    U256::from(amount_minor).to_big_endian(&mut data[36..68]);
    data
}

pub fn gas_limit(data: [u8; 68], chain: Chain) -> U256 {
    let base_gas_limit = BlockchainInterfaceWeb3::web3_gas_limit_const_part(chain);
    ethereum_types::U256::try_from(data.iter().fold(base_gas_limit, |acc, v| {
        acc + if v == &0u8 { 4 } else { 68 }
    }))
    .expect("Internal error")
}

pub fn sign_transaction(
    chain: Chain,
    web3_batch: &Web3<Batch<Http>>,
    signable_tx_template: &SignableTxTemplate,
    consuming_wallet: &Wallet,
) -> SignedTransaction {
    let &SignableTxTemplate {
        receiver_address,
        amount_in_wei,
        gas_price_wei,
        nonce,
    } = signable_tx_template;

    let data = sign_transaction_data(amount_in_wei, receiver_address);
    let gas_limit = gas_limit(data, chain);
    // Warning: If you set gas_price or nonce to None in transaction_parameters, sign_transaction
    // will start making RPC calls which we don't want (Do it at your own risk).
    let transaction_parameters = TransactionParameters {
        nonce: Some(U256::from(nonce)),
        to: Some(chain.rec().contract),
        gas: gas_limit,
        gas_price: Some(U256::from(gas_price_wei)),
        value: ethereum_types::U256::zero(),
        data: Bytes(data.to_vec()),
        chain_id: Some(chain.rec().num_chain_id),
    };

    let key = consuming_wallet
        .prepare_secp256k1_secret()
        .expect("Consuming wallet doesn't contain a secret key");

    sign_transaction_locally(web3_batch, transaction_parameters, &key)
}

pub fn sign_transaction_locally(
    web3_batch: &Web3<Batch<Http>>,
    transaction_parameters: TransactionParameters,
    key: &SecretKey,
) -> SignedTransaction {
    if transaction_parameters.nonce.is_none()
        || transaction_parameters.chain_id.is_none()
        || transaction_parameters.gas_price.is_none()
    {
        panic!("We don't want to fetch any values while signing");
    }

    // This wait call doesn't actually make any RPC call as long as nonce, chain_id & gas_price are set.
    web3_batch
        .accounts()
        .sign_transaction(transaction_parameters, key)
        .wait()
        .expect("Web call wasn't allowed")
}

pub fn sign_and_append_payment(
    chain: Chain,
    web3_batch: &Web3<Batch<Http>>,
    signable_tx_template: &SignableTxTemplate,
    consuming_wallet: &Wallet,
    logger: &Logger,
) -> SentTx {
    let &SignableTxTemplate {
        receiver_address,
        amount_in_wei,
        gas_price_wei,
        nonce,
    } = signable_tx_template;

    let signed_tx = sign_transaction(chain, web3_batch, signable_tx_template, consuming_wallet);

    append_signed_transaction_to_batch(web3_batch, signed_tx.raw_transaction);

    let hash = signed_tx.transaction_hash;
    debug!(
        logger,
        "Appending transaction with hash {:?}, amount: {} wei, to {:?}, nonce: {}, gas price: {} wei",
        hash,
        amount_in_wei.separate_with_commas(),
        receiver_address,
        nonce,
        gas_price_wei.separate_with_commas()
    );

    SentTx {
        hash,
        receiver_address,
        amount_minor: amount_in_wei,
        timestamp: to_unix_timestamp(SystemTime::now()),
        gas_price_minor: gas_price_wei,
        nonce,
        status: TxStatus::Pending(ValidationStatus::Waiting),
    }
}

pub fn append_signed_transaction_to_batch(web3_batch: &Web3<Batch<Http>>, raw_transaction: Bytes) {
    // This function only prepares a raw transaction for a batch call and doesn't actually send it right here.
    web3_batch.eth().send_raw_transaction(raw_transaction);
}

pub fn sign_and_append_multiple_payments(
    logger: &Logger,
    chain: Chain,
    web3_batch: &Web3<Batch<Http>>,
    signable_tx_templates: &SignableTxTemplates,
    consuming_wallet: Wallet,
) -> Vec<SentTx> {
    signable_tx_templates
        .iter()
        .map(|signable_tx_template| {
            sign_and_append_payment(
                chain,
                web3_batch,
                signable_tx_template,
                &consuming_wallet,
                logger,
            )
        })
        .collect()
}

pub fn send_payables_within_batch(
    logger: &Logger,
    chain: Chain,
    web3_batch: &Web3<Batch<Http>>,
    signable_tx_templates: SignableTxTemplates,
    consuming_wallet: Wallet,
) -> Box<dyn Future<Item = BatchResults, Error = LocalPayableError> + 'static> {
    debug!(
            logger,
            "Common attributes of payables to be transacted: sender wallet: {}, contract: {:?}, chain_id: {}",
            consuming_wallet,
            chain.rec().contract,
            chain.rec().num_chain_id,
        );

    let sent_txs = sign_and_append_multiple_payments(
        logger,
        chain,
        web3_batch,
        &signable_tx_templates,
        consuming_wallet,
    );
    let sent_txs_for_err = sent_txs.clone();
    // TODO: GH-701: We were sending a message here to register txs at an initial stage (refer commit - 2fd4bcc72)

    info!(
        logger,
        "{}",
        transmission_log(chain, &signable_tx_templates)
    );

    Box::new(
        web3_batch
            .transport()
            .submit_batch()
            .map_err(move |e| return_sending_error(&sent_txs_for_err, &e))
            .and_then(move |batch_responses| Ok(return_batch_results(sent_txs, batch_responses))),
    )
}

pub fn create_blockchain_agent_web3(
    blockchain_agent_future_result: BlockchainAgentFutureResult,
    gas_limit_const_part: u128,
    wallet: Wallet,
    chain: Chain,
) -> Box<dyn BlockchainAgent> {
    let transaction_fee_balance_in_minor_units =
        blockchain_agent_future_result.transaction_fee_balance;
    let masq_token_balance_in_minor_units = blockchain_agent_future_result.masq_token_balance;
    let cons_wallet_balances = ConsumingWalletBalances::new(
        transaction_fee_balance_in_minor_units,
        masq_token_balance_in_minor_units,
    );
    Box::new(BlockchainAgentWeb3::new(
        blockchain_agent_future_result.gas_price_minor.as_u128(),
        gas_limit_const_part,
        wallet,
        cons_wallet_balances,
        chain,
    ))
}

#[cfg(test)]
mod tests {
    use super::*;
    use crate::accountant::db_access_objects::failed_payable_dao::{FailureReason, FailureStatus};
    use crate::accountant::db_access_objects::test_utils::{
        assert_on_failed_txs, assert_on_sent_txs, FailedTxBuilder, TxBuilder,
    };
    use crate::accountant::gwei_to_wei;
    use crate::accountant::scanners::payable_scanner::tx_templates::priced::new::{
        PricedNewTxTemplate, PricedNewTxTemplates,
    };
    use crate::accountant::scanners::payable_scanner::tx_templates::test_utils::make_signable_tx_template;
    use crate::accountant::scanners::payable_scanner::tx_templates::BaseTxTemplate;
    use crate::blockchain::bip32::Bip32EncryptionKeyProvider;
    use crate::blockchain::blockchain_agent::agent_web3::WEB3_MAXIMAL_GAS_LIMIT_MARGIN;
    use crate::blockchain::blockchain_interface::blockchain_interface_web3::{
        BlockchainInterfaceWeb3, REQUESTS_IN_PARALLEL,
    };
    use crate::blockchain::blockchain_interface::data_structures::errors::LocalPayableError::Sending;
    use crate::blockchain::errors::rpc_errors::{AppRpcErrorKind, LocalErrorKind, RemoteErrorKind};
    use crate::blockchain::test_utils::{
        make_address, transport_error_code, transport_error_message,
    };
    use crate::sub_lib::wallet::Wallet;
    use crate::test_utils::make_paying_wallet;
    use crate::test_utils::make_wallet;
    use crate::test_utils::unshared_test_utils::decode_hex;
    use actix::System;
    use ethabi::Address;
    use ethereum_types::H256;
    use itertools::Either;
    use masq_lib::constants::{DEFAULT_CHAIN, DEFAULT_GAS_PRICE};
    use masq_lib::test_utils::logging::{init_test_logging, TestLogHandler};
    use masq_lib::test_utils::mock_blockchain_client_server::MBCSBuilder;
    use masq_lib::utils::find_free_port;
    use serde_json::Value;
    use std::net::Ipv4Addr;
    use std::str::FromStr;
    use std::time::SystemTime;
    use web3::api::Namespace;

    #[test]
    fn sign_and_append_payment_works() {
        init_test_logging();
        let test_name = "sign_and_append_payment_works";
        let port = find_free_port();
        let _blockchain_client_server = MBCSBuilder::new(port)
            .begin_batch()
            .ok_response(
                "0x94881436a9c89f48b01651ff491c69e97089daf71ab8cfb240243d7ecf9b38b2".to_string(),
                7,
            )
            .end_batch()
            .start();
        let (_event_loop_handle, transport) = Http::with_max_parallel(
            &format!("http://{}:{}", &Ipv4Addr::LOCALHOST, port),
            REQUESTS_IN_PARALLEL,
        )
        .unwrap();
        let chain = DEFAULT_CHAIN;
        let gas_price_in_gwei = DEFAULT_GAS_PRICE;
        let consuming_wallet = make_paying_wallet(b"paying_wallet");
        let web3_batch = Web3::new(Batch::new(transport));
        let signable_tx_template = SignableTxTemplate {
            receiver_address: make_wallet("wallet1").address(),
            amount_in_wei: 1_000_000_000,
            gas_price_wei: gwei_to_wei(gas_price_in_gwei),
            nonce: 1,
        };

        let result = sign_and_append_payment(
            chain,
            &web3_batch,
            &signable_tx_template,
            &consuming_wallet,
            &Logger::new(test_name),
        );

        let mut batch_result = web3_batch.eth().transport().submit_batch().wait().unwrap();
        let hash =
            H256::from_str("94881436a9c89f48b01651ff491c69e97089daf71ab8cfb240243d7ecf9b38b2")
                .unwrap();
        let expected_tx = TxBuilder::default()
            .hash(hash)
            .template(signable_tx_template)
            .timestamp(to_unix_timestamp(SystemTime::now()))
            .status(TxStatus::Pending(ValidationStatus::Waiting))
            .build();
        assert_on_sent_txs(vec![result], vec![expected_tx]);
        assert_eq!(
            batch_result.pop().unwrap().unwrap(),
            Value::String(
                "0x94881436a9c89f48b01651ff491c69e97089daf71ab8cfb240243d7ecf9b38b2".to_string()
            )
        );
        TestLogHandler::new().exists_log_containing(&format!(
            "DEBUG: {test_name}: Appending transaction with hash \
            0x94881436a9c89f48b01651ff491c69e97089daf71ab8cfb240243d7ecf9b38b2, \
            amount: 1,000,000,000 wei, \
            to 0x0000000000000000000000000077616c6c657431, \
            nonce: 1, \
            gas price: 1,000,000,000 wei"
        ));
    }

    #[test]
    fn sign_and_append_multiple_payments_works() {
        let port = find_free_port();
        let logger = Logger::new("sign_and_append_multiple_payments_works");
        let (_event_loop_handle, transport) = Http::with_max_parallel(
            &format!("http://{}:{}", &Ipv4Addr::LOCALHOST, port),
            REQUESTS_IN_PARALLEL,
        )
        .unwrap();
        let web3_batch = Web3::new(Batch::new(transport));
        let signable_tx_templates = SignableTxTemplates(vec![
            make_signable_tx_template(1),
            make_signable_tx_template(2),
            make_signable_tx_template(3),
            make_signable_tx_template(4),
            make_signable_tx_template(5),
        ]);

        let result = sign_and_append_multiple_payments(
            &logger,
            DEFAULT_CHAIN,
            &web3_batch,
            &signable_tx_templates,
            make_paying_wallet(b"paying_wallet"),
        );

        result
            .iter()
            .zip(signable_tx_templates.iter())
            .enumerate()
            .for_each(|(index, (sent_tx, template))| {
                assert_eq!(
                    sent_tx.receiver_address, template.receiver_address,
                    "Transaction {} receiver_address mismatch",
                    index
                );
                assert_eq!(
                    sent_tx.amount_minor, template.amount_in_wei,
                    "Transaction {} amount mismatch",
                    index
                );
                assert_eq!(
                    sent_tx.gas_price_minor, template.gas_price_wei,
                    "Transaction {} gas_price_wei mismatch",
                    index
                );
                assert_eq!(
                    sent_tx.nonce, template.nonce,
                    "Transaction {} nonce mismatch",
                    index
                );
                assert_eq!(
                    sent_tx.status,
                    TxStatus::Pending(ValidationStatus::Waiting),
                    "Transaction {} status mismatch",
                    index
                )
            });
    }

    #[test]
    fn transmission_log_is_well_formatted() {
        // This test only focuses on the formatting, but there are other tests asserting printing
        // this in the logs

        // Case 1
        let payments = [
            gwei_to_wei(900_000_000_u64),
            123_456_789_u128,
            gwei_to_wei(33_355_666_u64),
        ];
        let latest_nonce = 123456789;
        let expected_format = "\n\
        Paying creditors\n\
        Transactions:\n\
        \n\
        chain:                                       base-sepolia\n\
        nonces:                                      123,456,789...123,456,791\n\
        \n\
        [wallet address]                             [payment wei]             [gas price wei]\n\
        0x0000000000000000000000000077616c6c657430   900,000,000,000,000,000   246,913,578\n\
        0x0000000000000000000000000077616c6c657431   123,456,789               493,827,156\n\
        0x0000000000000000000000000077616c6c657432   33,355,666,000,000,000    740,740,734\n";

        test_transmission_log(
            1,
            payments,
            Chain::BaseSepolia,
            latest_nonce,
            expected_format,
        );

        // Case 2
        let payments = [
            gwei_to_wei(5_400_u64),
            gwei_to_wei(10_000_u64),
            44_444_555_u128,
        ];
        let latest_nonce = 100;
        let expected_format = "\n\
        Paying creditors\n\
        Transactions:\n\
        \n\
        chain:                                       eth-mainnet\n\
        nonces:                                      100...102\n\
        \n\
        [wallet address]                             [payment wei]        [gas price wei]\n\
        0x0000000000000000000000000077616c6c657430   5,400,000,000,000    246,913,578\n\
        0x0000000000000000000000000077616c6c657431   10,000,000,000,000   493,827,156\n\
        0x0000000000000000000000000077616c6c657432   44,444,555           740,740,734\n";

        test_transmission_log(
            2,
            payments,
            Chain::EthMainnet,
            latest_nonce,
            expected_format,
        );

        // Case 3
        let payments = [45_000_888, 1_999_999, 444_444_555];
        let latest_nonce = 1;
        let expected_format = "\n\
        Paying creditors\n\
        Transactions:\n\
        \n\
        chain:                                       polygon-mainnet\n\
        nonces:                                      1...3\n\
        \n\
        [wallet address]                             [payment wei]   [gas price wei]\n\
        0x0000000000000000000000000077616c6c657430   45,000,888      246,913,578\n\
        0x0000000000000000000000000077616c6c657431   1,999,999       493,827,156\n\
        0x0000000000000000000000000077616c6c657432   444,444,555     740,740,734\n";

        test_transmission_log(
            3,
            payments,
            Chain::PolyMainnet,
            latest_nonce,
            expected_format,
        );
    }

    fn test_transmission_log(
        case: usize,
        payments: [u128; 3],
        chain: Chain,
        latest_nonce: u64,
        expected_result: &str,
    ) {
        let priced_new_tx_templates = payments
            .iter()
            .enumerate()
            .map(|(i, amount_in_wei)| {
                let wallet = make_wallet(&format!("wallet{}", i));
                let computed_gas_price_wei = (i as u128 + 1) * 2 * 123_456_789;
                PricedNewTxTemplate {
                    base: BaseTxTemplate {
                        receiver_address: wallet.address(),
                        amount_in_wei: *amount_in_wei,
                    },
                    computed_gas_price_wei,
                }
            })
            .collect::<PricedNewTxTemplates>();
        let signable_tx_templates =
            SignableTxTemplates::new(Either::Left(priced_new_tx_templates), latest_nonce);

        let result = transmission_log(chain, &signable_tx_templates);

        assert_eq!(
            result, expected_result,
            "Test case {}: we expected this format: \"{}\", but it was: \"{}\"",
            case, expected_result, result
        );
    }

<<<<<<< HEAD
    #[test]
    fn output_by_joining_sources_works() {
        let accounts = vec![
            PayableAccount {
                wallet: make_wallet("4567"),
                balance_wei: 2_345_678,
                last_paid_timestamp: from_unix_timestamp(4500000),
            },
            PayableAccount {
                wallet: make_wallet("5656"),
                balance_wei: 6_543_210,
                last_paid_timestamp: from_unix_timestamp(333000),
            },
        ];
        let tx_hashes = vec![make_tx_hash(444), make_tx_hash(333)];
        let responses = vec![
            Ok(Value::String(String::from("blah"))),
            Err(web3::Error::Rpc(Error {
                code: ErrorCode::ParseError,
                message: "I guess we've got a problem".to_string(),
                data: None,
            })),
        ];

        let result = merged_output_data(responses, tx_hashes, accounts.to_vec());

        assert_eq!(
            result,
            vec![
                Correct(PendingPayable {
                    recipient_wallet: make_wallet("4567"),
                    hash: make_tx_hash(444)
                }),
                Failed(RpcPayableFailure {
                    rpc_error: web3::Error::Rpc(Error {
                        code: ErrorCode::ParseError,
                        message: "I guess we've got a problem".to_string(),
                        data: None,
                    }),
                    recipient_wallet: make_wallet("5656"),
                    hash: make_tx_hash(333)
                })
            ]
        )
    }

=======
>>>>>>> 8fbe7bf6
    fn test_send_payables_within_batch(
        test_name: &str,
        signable_tx_templates: SignableTxTemplates,
        expected_result: Result<BatchResults, LocalPayableError>,
        port: u16,
    ) {
        // TODO: GH-701: Add assertions for the new_fingerprints_message here, since it existed earlier
        init_test_logging();
        let (_event_loop_handle, transport) = Http::with_max_parallel(
            &format!("http://{}:{}", &Ipv4Addr::LOCALHOST, port),
            REQUESTS_IN_PARALLEL,
        )
        .unwrap();
        let web3_batch = Web3::new(Batch::new(transport));
        let logger = Logger::new(test_name);
        let chain = DEFAULT_CHAIN;
        let consuming_wallet = make_paying_wallet(b"consuming_wallet");
        let system = System::new(test_name);
        let expected_transmission_log = transmission_log(chain, &signable_tx_templates);

        let result = send_payables_within_batch(
            &logger,
            chain,
            &web3_batch,
            signable_tx_templates,
            consuming_wallet.clone(),
        )
        .wait();

        System::current().stop();
        system.run();
        let tlh = TestLogHandler::new();
        tlh.exists_log_containing(
            &format!("DEBUG: {test_name}: Common attributes of payables to be transacted: sender wallet: {}, contract: {:?}, chain_id: {}",
                     consuming_wallet,
                     chain.rec().contract,
                     chain.rec().num_chain_id,
            )
        );
        tlh.exists_log_containing(&format!("INFO: {test_name}: {expected_transmission_log}"));
        match result {
            Ok(resulted_batch) => {
                let expected_batch = expected_result.unwrap();
                assert_on_failed_txs(resulted_batch.failed_txs, expected_batch.failed_txs);
                assert_on_sent_txs(resulted_batch.sent_txs, expected_batch.sent_txs);
            }
            Err(resulted_err) => match resulted_err {
                LocalPayableError::Sending { error, failed_txs } => {
                    if let Err(LocalPayableError::Sending {
                        error: expected_error,
                        failed_txs: expected_failed_txs,
                    }) = expected_result
                    {
                        assert_on_failed_txs(failed_txs, expected_failed_txs);
                        assert_eq!(error, expected_error)
                    } else {
                        panic!(
                            "Expected different error but received  {}",
                            expected_result.unwrap_err(),
                        )
                    }
                }
                other_err => {
                    panic!("Only LocalPayableError::Sending is returned by send_payables_within_batch but received something else: {} ", other_err)
                }
            },
        }
    }

    #[test]
    fn send_payables_within_batch_works() {
        let port = find_free_port();
        let (_event_loop_handle, transport) = Http::with_max_parallel(
            &format!("http://{}:{}", &Ipv4Addr::LOCALHOST.to_string(), port),
            REQUESTS_IN_PARALLEL,
        )
        .unwrap();
        let web3_batch = Web3::new(Batch::new(transport));
        let consuming_wallet = make_paying_wallet(b"consuming_wallet");
        let template_1 = SignableTxTemplate {
            receiver_address: make_address(1),
            amount_in_wei: 111_222,
            gas_price_wei: 123,
            nonce: 1,
        };
        let template_2 = SignableTxTemplate {
            receiver_address: make_address(2),
            amount_in_wei: 222_333,
            gas_price_wei: 234,
            nonce: 2,
        };
        let signable_tx_templates =
            SignableTxTemplates(vec![template_1.clone(), template_2.clone()]);
        let _blockchain_client_server = MBCSBuilder::new(port)
            .begin_batch()
            // TODO: GH-547: This rpc_result should be validated in production code.
            .ok_response("irrelevant_ok_rpc_response".to_string(), 7)
            .ok_response("irrelevant_ok_rpc_response_2".to_string(), 8)
            .end_batch()
            .start();
        let batch_results = {
            let signed_tx_1 =
                sign_transaction(DEFAULT_CHAIN, &web3_batch, &template_1, &consuming_wallet);
            let sent_tx_1 = TxBuilder::default()
                .hash(signed_tx_1.transaction_hash)
                .template(template_1)
                .status(TxStatus::Pending(ValidationStatus::Waiting))
                .build();
            let signed_tx_2 =
                sign_transaction(DEFAULT_CHAIN, &web3_batch, &template_2, &consuming_wallet);
            let sent_tx_2 = TxBuilder::default()
                .hash(signed_tx_2.transaction_hash)
                .template(template_2)
                .status(TxStatus::Pending(ValidationStatus::Waiting))
                .build();

            BatchResults {
                sent_txs: vec![sent_tx_1, sent_tx_2],
                failed_txs: vec![],
            }
        };

        test_send_payables_within_batch(
            "send_payables_within_batch_works",
            signable_tx_templates,
            Ok(batch_results),
            port,
        );
    }

    #[test]
    fn send_payables_within_batch_fails_on_submit_batch_call() {
        let port = find_free_port();
        let (_event_loop_handle, transport) = Http::with_max_parallel(
            &format!("http://{}:{}", &Ipv4Addr::LOCALHOST.to_string(), port),
            REQUESTS_IN_PARALLEL,
        )
        .unwrap();
        let web3_batch = Web3::new(Batch::new(transport));
        let consuming_wallet = make_paying_wallet(b"consuming_wallet");
        let signable_tx_templates = SignableTxTemplates(vec![
            SignableTxTemplate {
                receiver_address: make_address(1),
                amount_in_wei: 12345,
                gas_price_wei: 99,
                nonce: 5,
            },
            SignableTxTemplate {
                receiver_address: make_address(2),
                amount_in_wei: 22345,
                gas_price_wei: 100,
                nonce: 6,
            },
        ]);
        let os_specific_code = transport_error_code();
        let os_specific_msg = transport_error_message();
        let err_msg = format!(
            "Transport error: Error(Connect, Os {{ code: {}, kind: ConnectionRefused, message: {:?} }})",
            os_specific_code, os_specific_msg
        );
        let failed_txs = signable_tx_templates
            .iter()
            .map(|template| {
                let signed_tx =
                    sign_transaction(DEFAULT_CHAIN, &web3_batch, template, &consuming_wallet);
                FailedTxBuilder::default()
                    .hash(signed_tx.transaction_hash)
                    .receiver_address(template.receiver_address)
                    .amount(template.amount_in_wei)
                    .timestamp(to_unix_timestamp(SystemTime::now()) - 5)
                    .gas_price_wei(template.gas_price_wei)
                    .nonce(template.nonce)
                    .reason(FailureReason::Submission(AppRpcErrorKind::Local(
                        LocalErrorKind::Transport,
                    )))
                    .status(FailureStatus::RetryRequired)
                    .build()
            })
            .collect();
        let expected_result = Err(Sending {
            error: err_msg,
            failed_txs,
        });

        test_send_payables_within_batch(
            "send_payables_within_batch_fails_on_submit_batch_call",
            signable_tx_templates,
            expected_result,
            port,
        );
    }

    #[test]
    fn send_payables_within_batch_all_payments_fail() {
        let port = find_free_port();
        let (_event_loop_handle, transport) = Http::with_max_parallel(
            &format!("http://{}:{}", &Ipv4Addr::LOCALHOST.to_string(), port),
            REQUESTS_IN_PARALLEL,
        )
        .unwrap();
        let web3_batch = Web3::new(Batch::new(transport));
        let signable_tx_templates = SignableTxTemplates(vec![
            SignableTxTemplate {
                receiver_address: make_address(1),
                amount_in_wei: 111_222,
                gas_price_wei: 123,
                nonce: 1,
            },
            SignableTxTemplate {
                receiver_address: make_address(2),
                amount_in_wei: 222_333,
                gas_price_wei: 234,
                nonce: 2,
            },
        ]);
        let consuming_wallet = make_paying_wallet(b"consuming_wallet");
        let _blockchain_client_server = MBCSBuilder::new(port)
            .begin_batch()
            .err_response(
                429,
                "The requests per second (RPS) of your requests are higher than your plan allows."
                    .to_string(),
                7,
            )
            .err_response(
                429,
                "The requests per second (RPS) of your requests are higher than your plan allows."
                    .to_string(),
                8,
            )
            .end_batch()
            .start();
        let failed_txs = signable_tx_templates
            .iter()
            .map(|template| {
                let signed_tx =
                    sign_transaction(DEFAULT_CHAIN, &web3_batch, template, &consuming_wallet);
                FailedTxBuilder::default()
                    .hash(signed_tx.transaction_hash)
                    .receiver_address(template.receiver_address)
                    .amount(template.amount_in_wei)
                    .timestamp(to_unix_timestamp(SystemTime::now()) - 5)
                    .gas_price_wei(template.gas_price_wei)
                    .nonce(template.nonce)
                    .reason(FailureReason::Submission(AppRpcErrorKind::Remote(
                        RemoteErrorKind::Web3RpcError(429),
                    )))
                    .status(FailureStatus::RetryRequired)
                    .build()
            })
            .collect();

        test_send_payables_within_batch(
            "send_payables_within_batch_all_payments_fail",
            signable_tx_templates,
            Ok(BatchResults {
                sent_txs: vec![],
                failed_txs,
            }),
            port,
        );
    }

    #[test]
    fn send_payables_within_batch_one_payment_works_the_other_fails() {
        let port = find_free_port();
        let (_event_loop_handle, transport) = Http::with_max_parallel(
            &format!("http://{}:{}", &Ipv4Addr::LOCALHOST.to_string(), port),
            REQUESTS_IN_PARALLEL,
        )
        .unwrap();
        let web3_batch = Web3::new(Batch::new(transport));
        let consuming_wallet = make_paying_wallet(b"consuming_wallet");
        let template_1 = SignableTxTemplate {
            receiver_address: make_address(1),
            amount_in_wei: 111_222,
            gas_price_wei: 123,
            nonce: 1,
        };
        let template_2 = SignableTxTemplate {
            receiver_address: make_address(2),
            amount_in_wei: 222_333,
            gas_price_wei: 234,
            nonce: 2,
        };
        let signable_tx_templates =
            SignableTxTemplates(vec![template_1.clone(), template_2.clone()]);
        let _blockchain_client_server = MBCSBuilder::new(port)
            .begin_batch()
            .ok_response("rpc_result".to_string(), 7)
            .err_response(
                429,
                "The requests per second (RPS) of your requests are higher than your plan allows."
                    .to_string(),
                7,
            )
            .end_batch()
            .start();
        let batch_results = {
            let signed_tx_1 =
                sign_transaction(DEFAULT_CHAIN, &web3_batch, &template_1, &consuming_wallet);
            let sent_tx = TxBuilder::default()
                .hash(signed_tx_1.transaction_hash)
                .template(template_1)
                .timestamp(to_unix_timestamp(SystemTime::now()))
                .status(TxStatus::Pending(ValidationStatus::Waiting))
                .build();
            let signed_tx_2 =
                sign_transaction(DEFAULT_CHAIN, &web3_batch, &template_2, &consuming_wallet);
            let failed_tx = FailedTxBuilder::default()
                .hash(signed_tx_2.transaction_hash)
                .template(template_2)
                .timestamp(to_unix_timestamp(SystemTime::now()))
                .reason(FailureReason::Submission(AppRpcErrorKind::Remote(
                    RemoteErrorKind::Web3RpcError(429),
                )))
                .status(FailureStatus::RetryRequired)
                .build();

            BatchResults {
                sent_txs: vec![sent_tx],
                failed_txs: vec![failed_tx],
            }
        };

        test_send_payables_within_batch(
            "send_payables_within_batch_one_payment_works_the_other_fails",
            signable_tx_templates,
            Ok(batch_results),
            port,
        );
    }

    #[test]
    #[should_panic(
        expected = "Consuming wallet doesn't contain a secret key: Signature(\"Cannot sign with non-keypair wallet: Address(0x000000000000000000006261645f77616c6c6574).\")"
    )]
    fn sign_transaction_panics_due_to_lack_of_secret_key() {
        let port = find_free_port();
        let (_event_loop_handle, transport) = Http::with_max_parallel(
            &format!("http://{}:{}", &Ipv4Addr::LOCALHOST.to_string(), port),
            REQUESTS_IN_PARALLEL,
        )
        .unwrap();
        let consuming_wallet = make_wallet("bad_wallet");
        let gas_price = 123_000_000_000;
        let signable_tx_template = SignableTxTemplate {
            receiver_address: make_address(1),
            amount_in_wei: 1223,
            gas_price_wei: gas_price,
            nonce: 1,
        };

        sign_transaction(
            Chain::PolyAmoy,
            &Web3::new(Batch::new(transport)),
            &signable_tx_template,
            &consuming_wallet,
        );
    }

    #[test]
    fn sign_transaction_just_works() {
        let port = find_free_port();
        let (_event_loop_handle, transport) = Http::with_max_parallel(
            &format!("http://{}:{}", &Ipv4Addr::LOCALHOST.to_string(), port),
            REQUESTS_IN_PARALLEL,
        )
        .unwrap();
        let web3 = Web3::new(transport.clone());
        let chain = DEFAULT_CHAIN;
        let amount = 11_222_333_444;
        let gas_price_in_wei = 123 * 10_u128.pow(9);
        let nonce = 5;
        let recipient_wallet = make_wallet("recipient_wallet");
        let consuming_wallet = make_paying_wallet(b"consuming_wallet");
        let consuming_wallet_secret_key = consuming_wallet.prepare_secp256k1_secret().unwrap();
        let data = sign_transaction_data(amount, recipient_wallet.address());
        let tx_parameters = TransactionParameters {
            nonce: Some(U256::from(nonce)),
            to: Some(chain.rec().contract),
            gas: gas_limit(data, chain),
            gas_price: Some(U256::from(gas_price_in_wei)),
            value: U256::zero(),
            data: Bytes(data.to_vec()),
            chain_id: Some(chain.rec().num_chain_id),
        };
        let signable_tx_template = SignableTxTemplate {
            receiver_address: recipient_wallet.address(),
            amount_in_wei: amount,
            gas_price_wei: gas_price_in_wei,
            nonce,
        };
        let result = sign_transaction(
            chain,
            &Web3::new(Batch::new(transport)),
            &signable_tx_template,
            &consuming_wallet,
        );

        let expected_tx_result = web3
            .accounts()
            .sign_transaction(tx_parameters, &consuming_wallet_secret_key)
            .wait()
            .unwrap();

        assert_eq!(result, expected_tx_result);
    }

    #[test]
    #[should_panic(expected = "We don't want to fetch any values while signing")]
    fn sign_transaction_locally_panics_on_signed_transaction() {
        let port = find_free_port();
        let (_event_loop_handle, transport) = Http::with_max_parallel(
            &format!("http://{}:{}", &Ipv4Addr::LOCALHOST.to_string(), port),
            REQUESTS_IN_PARALLEL,
        )
        .unwrap();
        let chain = DEFAULT_CHAIN;
        let amount = 11_222_333_444;
        let gas_limit = U256::from(5);
        let gas_price = U256::from(5);
        let recipient_wallet = make_wallet("recipient_wallet");
        let consuming_wallet = make_paying_wallet(b"consuming_wallet");
        let data = sign_transaction_data(amount, recipient_wallet.address());
        // sign_transaction makes a blockchain call because nonce is set to None
        let transaction_parameters = TransactionParameters {
            nonce: None,
            to: Some(chain.rec().contract),
            gas: gas_limit,
            gas_price: Some(gas_price),
            value: U256::zero(),
            data: Bytes(data.to_vec()),
            chain_id: Some(chain.rec().num_chain_id),
        };
        let key = consuming_wallet
            .prepare_secp256k1_secret()
            .expect("Consuming wallet doesn't contain a secret key");

        let _result = sign_transaction_locally(
            &Web3::new(Batch::new(transport)),
            transaction_parameters,
            &key,
        );
    }

    //with a real confirmation through a transaction sent with this data to the network
    #[test]
    fn web3_interface_signing_a_transaction_works_for_polygon_amoy() {
        let chain = Chain::PolyAmoy;
        let nonce = 4;
        let signed_transaction_data = "f8ad04850ba43b74008301198094d98c3ebd6b7f9b7cda2449ecac00d1e5f47a819380b844a9\
        059cbb0000000000000000000000007788df76bbd9a0c7c3e5bf0f77bb28c60a167a7b0000000000000000000000000000000000000000000\
        00000000000e8d4a5100083027127a0ef0873170be31c30f532edf3c97fe8a1d577859fd4045b060007cf9e75bda875a01e4a3f7e06d12b22\
        68d9889e279643ad8e1d291bca8f9f741bd6ec1aca2c0766";
        let in_bytes = decode_hex(signed_transaction_data).unwrap();

        assert_that_signed_transactions_agrees_with_template(chain, nonce, &in_bytes)
    }

    //with a real confirmation through a transaction sent with this data to the network
    #[test]
    fn web3_interface_signing_a_transaction_works_for_eth_ropsten() {
        let chain = Chain::EthRopsten;
        let nonce = 1; //must stay like this!
        let signed_transaction_data = "f8a90185199c82cc0082dee894384dec25e03f94931767ce4c3556168468ba24c380b844a9059cb\
        b0000000000000000000000007788df76bbd9a0c7c3e5bf0f77bb28c60a167a7b000000000000000000000000000000000000000000000000000\
        000e8d4a510002aa0635fbb3652e1c3063afac6ffdf47220e0431825015aef7daff9251694e449bfca00b2ed6d556bd030ac75291bf58817da15\
        a891cd027a4c261bb80b51f33b78adf";
        let in_bytes = decode_hex(signed_transaction_data).unwrap();

        assert_that_signed_transactions_agrees_with_template(chain, nonce, &in_bytes)
    }

    //not confirmed on the real network
    #[test]
    fn web3_interface_signing_a_transaction_for_polygon_mainnet() {
        let chain = Chain::PolyMainnet;
        let nonce = 10;
        //generated locally
        let signed_transaction_data = [
            248, 172, 10, 133, 11, 164, 59, 116, 0, 131, 1, 25, 128, 148, 238, 154, 53, 47, 106,
            172, 74, 241, 165, 185, 244, 103, 246, 169, 62, 15, 251, 233, 221, 53, 128, 184, 68,
            169, 5, 156, 187, 0, 0, 0, 0, 0, 0, 0, 0, 0, 0, 0, 0, 119, 136, 223, 118, 187, 217,
            160, 199, 195, 229, 191, 15, 119, 187, 40, 198, 10, 22, 122, 123, 0, 0, 0, 0, 0, 0, 0,
            0, 0, 0, 0, 0, 0, 0, 0, 0, 0, 0, 0, 0, 0, 0, 0, 0, 0, 0, 0, 232, 212, 165, 16, 0, 130,
            1, 53, 160, 7, 203, 40, 44, 202, 233, 15, 5, 64, 218, 199, 239, 94, 126, 152, 2, 108,
            30, 157, 75, 124, 129, 117, 27, 109, 163, 132, 27, 11, 123, 137, 10, 160, 18, 170, 130,
            198, 73, 190, 158, 235, 0, 77, 118, 213, 244, 229, 225, 143, 156, 214, 219, 204, 193,
            155, 199, 164, 162, 31, 134, 51, 139, 130, 152, 104,
        ];

        assert_that_signed_transactions_agrees_with_template(chain, nonce, &signed_transaction_data)
    }

    //not confirmed on the real network
    #[test]
    fn web3_interface_signing_a_transaction_for_eth_mainnet() {
        let chain = Chain::EthMainnet;
        let nonce = 10;
        //generated locally
        let signed_transaction_data = [
            248, 169, 10, 133, 25, 156, 130, 204, 0, 130, 222, 232, 148, 6, 243, 195, 35, 240, 35,
            140, 114, 191, 53, 1, 16, 113, 242, 181, 183, 244, 58, 5, 76, 128, 184, 68, 169, 5,
            156, 187, 0, 0, 0, 0, 0, 0, 0, 0, 0, 0, 0, 0, 119, 136, 223, 118, 187, 217, 160, 199,
            195, 229, 191, 15, 119, 187, 40, 198, 10, 22, 122, 123, 0, 0, 0, 0, 0, 0, 0, 0, 0, 0,
            0, 0, 0, 0, 0, 0, 0, 0, 0, 0, 0, 0, 0, 0, 0, 0, 0, 232, 212, 165, 16, 0, 38, 160, 199,
            155, 76, 106, 39, 227, 3, 151, 90, 117, 245, 211, 86, 98, 187, 117, 120, 103, 165, 131,
            99, 72, 36, 211, 10, 224, 252, 104, 51, 200, 230, 158, 160, 84, 18, 140, 248, 119, 22,
            193, 14, 148, 253, 48, 59, 185, 11, 38, 152, 103, 150, 120, 60, 74, 56, 159, 206, 22,
            15, 73, 173, 153, 11, 76, 74,
        ];

        assert_that_signed_transactions_agrees_with_template(chain, nonce, &signed_transaction_data)
    }

    #[test]
    fn gas_limit_for_polygon_mumbai_lies_within_limits_for_raw_transaction() {
        test_gas_limit_is_between_limits(Chain::PolyAmoy);
    }

    #[test]
    fn gas_limit_for_polygon_mainnet_lies_within_limits_for_raw_transaction() {
        test_gas_limit_is_between_limits(Chain::PolyMainnet);
    }

    #[test]
    fn gas_limit_for_eth_mainnet_lies_within_limits_for_raw_transaction() {
        test_gas_limit_is_between_limits(Chain::EthMainnet)
    }

    fn assert_that_signed_transactions_agrees_with_template(
        chain: Chain,
        nonce: u64,
        template: &[u8],
    ) {
        const TEST_PAYMENT_AMOUNT: u128 = 1_000_000_000_000;
        const TEST_GAS_PRICE_ETH: u64 = 110;
        const TEST_GAS_PRICE_POLYGON: u64 = 50;

        let port = find_free_port();
        let (_event_loop_handle, transport) = Http::with_max_parallel(
            &format!("http://{}:{}", &Ipv4Addr::LOCALHOST.to_string(), port),
            REQUESTS_IN_PARALLEL,
        )
        .unwrap();
        let consuming_wallet = {
            let key_pair = Bip32EncryptionKeyProvider::from_raw_secret(
                &decode_hex("97923d8fd8de4a00f912bfb77ef483141dec551bd73ea59343ef5c4aac965d04")
                    .unwrap(),
            )
            .unwrap();
            Wallet::from(key_pair)
        };
        let recipient_wallet = {
            let hex_part = &"0x7788df76BBd9a0C7c3e5bf0f77bb28C60a167a7b"[2..];
            let recipient_address_bytes = decode_hex(hex_part).unwrap();
            let address = Address::from_slice(&recipient_address_bytes);
            Wallet::from(address)
        };
        let gas_price_in_gwei = match chain {
            Chain::EthMainnet => TEST_GAS_PRICE_ETH,
            Chain::EthRopsten => TEST_GAS_PRICE_ETH,
            Chain::PolyMainnet => TEST_GAS_PRICE_POLYGON,
            Chain::PolyAmoy => TEST_GAS_PRICE_POLYGON,
            _ => panic!("isn't our interest in this test"),
        };
        let signable_tx_template = SignableTxTemplate {
            receiver_address: recipient_wallet.address(),
            amount_in_wei: TEST_PAYMENT_AMOUNT,
            gas_price_wei: gwei_to_wei(gas_price_in_gwei),
            nonce,
        };

        let signed_transaction = sign_transaction(
            chain,
            &Web3::new(Batch::new(transport)),
            &signable_tx_template,
            &consuming_wallet,
        );

        let byte_set_to_compare = signed_transaction.raw_transaction.0;
        assert_eq!(byte_set_to_compare.as_slice(), template)
    }

    fn test_gas_limit_is_between_limits(chain: Chain) {
        let not_under_this_value = BlockchainInterfaceWeb3::web3_gas_limit_const_part(chain);
        let not_above_this_value = not_under_this_value + WEB3_MAXIMAL_GAS_LIMIT_MARGIN;
        let data = sign_transaction_data(1_000_000_000, make_wallet("wallet1").address());

        let gas_limit = gas_limit(data, chain);

        assert!(
            gas_limit >= U256::from(not_under_this_value),
            "actual gas limit {} isn't above or equal {}",
            gas_limit,
            not_under_this_value
        );
        assert!(
            gas_limit <= U256::from(not_above_this_value),
            "actual gas limit {} isn't below or equal {}",
            gas_limit,
            not_above_this_value
        );
    }
}<|MERGE_RESOLUTION|>--- conflicted
+++ resolved
@@ -595,55 +595,6 @@
         );
     }
 
-<<<<<<< HEAD
-    #[test]
-    fn output_by_joining_sources_works() {
-        let accounts = vec![
-            PayableAccount {
-                wallet: make_wallet("4567"),
-                balance_wei: 2_345_678,
-                last_paid_timestamp: from_unix_timestamp(4500000),
-            },
-            PayableAccount {
-                wallet: make_wallet("5656"),
-                balance_wei: 6_543_210,
-                last_paid_timestamp: from_unix_timestamp(333000),
-            },
-        ];
-        let tx_hashes = vec![make_tx_hash(444), make_tx_hash(333)];
-        let responses = vec![
-            Ok(Value::String(String::from("blah"))),
-            Err(web3::Error::Rpc(Error {
-                code: ErrorCode::ParseError,
-                message: "I guess we've got a problem".to_string(),
-                data: None,
-            })),
-        ];
-
-        let result = merged_output_data(responses, tx_hashes, accounts.to_vec());
-
-        assert_eq!(
-            result,
-            vec![
-                Correct(PendingPayable {
-                    recipient_wallet: make_wallet("4567"),
-                    hash: make_tx_hash(444)
-                }),
-                Failed(RpcPayableFailure {
-                    rpc_error: web3::Error::Rpc(Error {
-                        code: ErrorCode::ParseError,
-                        message: "I guess we've got a problem".to_string(),
-                        data: None,
-                    }),
-                    recipient_wallet: make_wallet("5656"),
-                    hash: make_tx_hash(333)
-                })
-            ]
-        )
-    }
-
-=======
->>>>>>> 8fbe7bf6
     fn test_send_payables_within_batch(
         test_name: &str,
         signable_tx_templates: SignableTxTemplates,
