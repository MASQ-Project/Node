--- conflicted
+++ resolved
@@ -1,38 +1,19 @@
 // Copyright (c) 2024, MASQ (https://masq.ai) and/or its affiliates. All rights reserved.
 
-<<<<<<< HEAD
-use crate::accountant::db_access_objects::failed_payable_dao::{
-    FailedTx, FailureReason, FailureStatus, ValidationStatus,
-};
-use crate::accountant::db_access_objects::sent_payable_dao::{Tx, TxStatus};
-use crate::accountant::db_access_objects::utils::to_unix_timestamp;
-use crate::accountant::scanners::payable_scanner::tx_templates::signable::{
-    SignableTxTemplate, SignableTxTemplates,
-};
-use crate::accountant::wei_to_gwei;
-=======
 use crate::accountant::db_access_objects::payable_dao::PayableAccount;
 use crate::accountant::db_access_objects::sent_payable_dao::{SentTx, TxStatus};
 use crate::accountant::db_access_objects::utils::{to_unix_timestamp, TxHash};
 use crate::accountant::scanners::payable_scanner_extension::msgs::PricedQualifiedPayables;
 use crate::accountant::PendingPayable;
->>>>>>> 647d61ac
 use crate::blockchain::blockchain_agent::agent_web3::BlockchainAgentWeb3;
 use crate::blockchain::blockchain_agent::BlockchainAgent;
 use crate::blockchain::blockchain_bridge::RegisterNewPendingPayables;
 use crate::blockchain::blockchain_interface::blockchain_interface_web3::{
     BlockchainInterfaceWeb3, TRANSFER_METHOD_ID,
 };
-<<<<<<< HEAD
 use crate::blockchain::blockchain_interface::data_structures::errors::LocalPayableError;
 use crate::blockchain::blockchain_interface::data_structures::BatchResults;
-=======
-use crate::blockchain::blockchain_interface::data_structures::errors::PayableTransactionError;
-use crate::blockchain::blockchain_interface::data_structures::{
-    ProcessedPayableFallible, RpcPayableFailure,
-};
 use crate::blockchain::errors::validation_status::ValidationStatus;
->>>>>>> 647d61ac
 use crate::sub_lib::blockchain_bridge::ConsumingWalletBalances;
 use crate::sub_lib::wallet::Wallet;
 use actix::Recipient;
@@ -58,7 +39,6 @@
     pub transaction_fee_balance: U256,
     pub masq_token_balance: U256,
 }
-<<<<<<< HEAD
 
 fn return_sending_error(sent_txs: &[Tx], error: &Web3Error) -> LocalPayableError {
     LocalPayableError::Sending(
@@ -85,36 +65,6 @@
             batch_results
         },
     )
-=======
-
-// TODO using these three vectors like this is dangerous; who guarantees that all three have their
-// items sorted in the right order?
-pub fn merged_output_data(
-    responses: Vec<web3::transports::Result<Value>>,
-    sent_tx_hashes: Vec<TxHash>,
-    accounts: Vec<PayableAccount>,
-) -> Vec<ProcessedPayableFallible> {
-    let iterator_with_all_data = responses
-        .into_iter()
-        .zip(sent_tx_hashes.into_iter())
-        .zip(accounts.iter());
-    iterator_with_all_data
-        .map(|((rpc_result, hash), account)| match rpc_result {
-            Ok(_rpc_result) => {
-                // TODO: GH-547: This rpc_result should be validated
-                ProcessedPayableFallible::Correct(PendingPayable {
-                    recipient_wallet: account.wallet.clone(),
-                    hash,
-                })
-            }
-            Err(rpc_error) => ProcessedPayableFallible::Failed(RpcPayableFailure {
-                rpc_error,
-                recipient_wallet: account.wallet.clone(),
-                hash,
-            }),
-        })
-        .collect()
->>>>>>> 647d61ac
 }
 
 fn calculate_payments_column_width(signable_tx_templates: &SignableTxTemplates) -> usize {
@@ -166,19 +116,11 @@
     introduction.chain(body).collect()
 }
 
-<<<<<<< HEAD
-pub fn sign_transaction_data(amount: u128, receiver_address: Address) -> [u8; 68] {
+pub fn sign_transaction_data(amount_minor: u128, receiver_address: Address) -> [u8; 68] {
     let mut data = [0u8; 4 + 32 + 32];
     data[0..4].copy_from_slice(&TRANSFER_METHOD_ID);
     data[16..36].copy_from_slice(&receiver_address.0[..]);
-    U256::from(amount).to_big_endian(&mut data[36..68]);
-=======
-pub fn sign_transaction_data(amount_minor: u128, recipient_wallet: Wallet) -> [u8; 68] {
-    let mut data = [0u8; 4 + 32 + 32];
-    data[0..4].copy_from_slice(&TRANSFER_METHOD_ID);
-    data[16..36].copy_from_slice(&recipient_wallet.address().0[..]);
     U256::from(amount_minor).to_big_endian(&mut data[36..68]);
->>>>>>> 647d61ac
     data
 }
 
@@ -193,7 +135,6 @@
 pub fn sign_transaction(
     chain: Chain,
     web3_batch: &Web3<Batch<Http>>,
-<<<<<<< HEAD
     signable_tx_template: &SignableTxTemplate,
     consuming_wallet: &Wallet,
 ) -> SignedTransaction {
@@ -205,15 +146,6 @@
     } = signable_tx_template;
 
     let data = sign_transaction_data(amount_in_wei, receiver_address);
-=======
-    recipient_wallet: Wallet,
-    consuming_wallet: Wallet,
-    amount_minor: u128,
-    nonce: U256,
-    gas_price_in_wei: u128,
-) -> SignedTransaction {
-    let data = sign_transaction_data(amount_minor, recipient_wallet);
->>>>>>> 647d61ac
     let gas_limit = gas_limit(data, chain);
     // Warning: If you set gas_price or nonce to None in transaction_parameters, sign_transaction
     // will start making RPC calls which we don't want (Do it at your own risk).
@@ -257,7 +189,6 @@
 pub fn sign_and_append_payment(
     chain: Chain,
     web3_batch: &Web3<Batch<Http>>,
-<<<<<<< HEAD
     signable_tx_template: &SignableTxTemplate,
     consuming_wallet: &Wallet,
     logger: &Logger,
@@ -266,19 +197,6 @@
         receiver_address,
         amount_in_wei,
         gas_price_wei,
-=======
-    recipient: &PayableAccount,
-    consuming_wallet: Wallet,
-    nonce: U256,
-    gas_price_in_wei: u128,
-) -> TxHash {
-    let signed_tx = sign_transaction(
-        chain,
-        web3_batch,
-        recipient.wallet.clone(),
-        consuming_wallet,
-        recipient.balance_wei,
->>>>>>> 647d61ac
         nonce,
     } = signable_tx_template;
 
@@ -286,7 +204,6 @@
 
     append_signed_transaction_to_batch(web3_batch, signed_tx.raw_transaction);
 
-<<<<<<< HEAD
     let hash = signed_tx.transaction_hash;
     debug!(
         logger,
@@ -307,9 +224,6 @@
         nonce,
         status: TxStatus::Pending(ValidationStatus::Waiting),
     }
-=======
-    signed_tx.transaction_hash
->>>>>>> 647d61ac
 }
 
 pub fn append_signed_transaction_to_batch(web3_batch: &Web3<Batch<Http>>, raw_transaction: Bytes) {
@@ -324,7 +238,6 @@
     web3_batch: &Web3<Batch<Http>>,
     signable_tx_templates: &SignableTxTemplates,
     consuming_wallet: Wallet,
-<<<<<<< HEAD
 ) -> Vec<Tx> {
     signable_tx_templates
         .iter()
@@ -336,46 +249,6 @@
                 &consuming_wallet,
                 logger,
             )
-=======
-    initial_pending_nonce: U256,
-    accounts: &PricedQualifiedPayables,
-) -> Vec<SentTx> {
-    let unix_mow = to_unix_timestamp(now);
-    accounts
-        .payables
-        .iter()
-        .enumerate()
-        .map(|(idx, payable_pack)| {
-            let current_pending_nonce = initial_pending_nonce + U256::from(idx);
-            let payable = &payable_pack.payable;
-
-            debug!(
-                logger,
-                "Preparing tx of {} wei to {} with nonce {}",
-                payable.balance_wei.separate_with_commas(),
-                payable.wallet,
-                current_pending_nonce
-            );
-
-            let hash = sign_and_append_payment(
-                chain,
-                web3_batch,
-                payable,
-                consuming_wallet.clone(),
-                current_pending_nonce,
-                payable_pack.gas_price_minor,
-            );
-
-            SentTx {
-                hash,
-                receiver_address: payable.wallet.address(),
-                amount_minor: payable.balance_wei,
-                timestamp: unix_mow,
-                gas_price_minor: payable_pack.gas_price_minor,
-                nonce: current_pending_nonce.as_u64(),
-                status: TxStatus::Pending(ValidationStatus::Waiting),
-            }
->>>>>>> 647d61ac
         })
         .collect()
 }
@@ -386,15 +259,7 @@
     web3_batch: &Web3<Batch<Http>>,
     signable_tx_templates: SignableTxTemplates,
     consuming_wallet: Wallet,
-<<<<<<< HEAD
 ) -> Box<dyn Future<Item = BatchResults, Error = LocalPayableError> + 'static> {
-=======
-    pending_nonce: U256,
-    new_pending_payables_recipient: Recipient<RegisterNewPendingPayables>,
-    accounts: PricedQualifiedPayables,
-) -> Box<dyn Future<Item = Vec<ProcessedPayableFallible>, Error = PayableTransactionError> + 'static>
-{
->>>>>>> 647d61ac
     debug!(
             logger,
             "Common attributes of payables to be transacted: sender wallet: {}, contract: {:?}, chain_id: {}",
@@ -403,37 +268,15 @@
             chain.rec().num_chain_id,
         );
 
-<<<<<<< HEAD
     let sent_txs = sign_and_append_multiple_payments(
-=======
-    let common_timestamp = SystemTime::now();
-
-    let prepared_sent_txs_records = sign_and_append_multiple_payments(
-        common_timestamp,
->>>>>>> 647d61ac
         logger,
         chain,
         web3_batch,
         &signable_tx_templates,
         consuming_wallet,
     );
-<<<<<<< HEAD
     let sent_txs_for_err = sent_txs.clone();
     // TODO: GH-701: We were sending a message here to register txs at an initial stage (refer commit - 2fd4bcc72)
-=======
-
-    let sent_txs_hashes: Vec<TxHash> = prepared_sent_txs_records
-        .iter()
-        .map(|sent_tx| sent_tx.hash)
-        .collect();
-    let planned_sent_txs_hashes = HashSet::from_iter(sent_txs_hashes.clone().into_iter());
-
-    let new_pending_payables_message = RegisterNewPendingPayables::new(prepared_sent_txs_records);
-
-    new_pending_payables_recipient
-        .try_send(new_pending_payables_message)
-        .expect("Accountant is dead");
->>>>>>> 647d61ac
 
     info!(
         logger,
@@ -445,22 +288,8 @@
         web3_batch
             .transport()
             .submit_batch()
-<<<<<<< HEAD
             .map_err(move |e| return_sending_error(&sent_txs_for_err, &e))
             .and_then(move |batch_responses| Ok(return_batch_results(sent_txs, batch_responses))),
-=======
-            .map_err(move |e| PayableTransactionError::Sending {
-                msg: e.to_string(),
-                hashes: planned_sent_txs_hashes,
-            })
-            .and_then(move |batch_response| {
-                Ok(merged_output_data(
-                    batch_response,
-                    sent_txs_hashes,
-                    accounts.into(),
-                ))
-            }),
->>>>>>> 647d61ac
     )
 }
 
@@ -569,7 +398,6 @@
         );
 
         let mut batch_result = web3_batch.eth().transport().submit_batch().wait().unwrap();
-<<<<<<< HEAD
         let hash =
             H256::from_str("94881436a9c89f48b01651ff491c69e97089daf71ab8cfb240243d7ecf9b38b2")
                 .unwrap();
@@ -580,13 +408,6 @@
             .status(TxStatus::Pending(ValidationStatus::Waiting))
             .build();
         assert_on_sent_txs(vec![result], vec![expected_tx]);
-=======
-        assert_eq!(
-            result,
-            H256::from_str("94881436a9c89f48b01651ff491c69e97089daf71ab8cfb240243d7ecf9b38b2")
-                .unwrap()
-        );
->>>>>>> 647d61ac
         assert_eq!(
             batch_result.pop().unwrap().unwrap(),
             Value::String(
@@ -614,23 +435,12 @@
         )
         .unwrap();
         let web3_batch = Web3::new(Batch::new(transport));
-<<<<<<< HEAD
         let signable_tx_templates = SignableTxTemplates(vec![
             make_signable_tx_template(1),
             make_signable_tx_template(2),
             make_signable_tx_template(3),
             make_signable_tx_template(4),
             make_signable_tx_template(5),
-=======
-        let chain = DEFAULT_CHAIN;
-        let pending_nonce = 1;
-        let consuming_wallet = make_paying_wallet(b"paying_wallet");
-        let account_1 = make_payable_account(1);
-        let account_2 = make_payable_account(2);
-        let accounts = make_priced_qualified_payables(vec![
-            (account_1.clone(), 111_234_111),
-            (account_2.clone(), 222_432_222),
->>>>>>> 647d61ac
         ]);
 
         let mut result = sign_and_append_multiple_payments(
@@ -642,7 +452,6 @@
             make_paying_wallet(b"paying_wallet"),
         );
 
-<<<<<<< HEAD
         result
             .iter()
             .zip(signable_tx_templates.iter())
@@ -674,8 +483,7 @@
                     "Transaction {} status mismatch",
                     index
                 )
-            })
-=======
+            });
         let first_actual_sent_tx = result.remove(0);
         let second_actual_sent_tx = result.remove(0);
         assert_prepared_sent_tx_record(
@@ -717,7 +525,6 @@
             TxStatus::Pending(ValidationStatus::Waiting)
         );
         assert_eq!(actual_sent_tx.timestamp, to_unix_timestamp(now));
->>>>>>> 647d61ac
     }
 
     #[test]
@@ -837,57 +644,6 @@
         );
     }
 
-<<<<<<< HEAD
-=======
-    #[test]
-    fn output_by_joining_sources_works() {
-        let accounts = vec![
-            PayableAccount {
-                wallet: make_wallet("4567"),
-                balance_wei: 2_345_678,
-                last_paid_timestamp: from_unix_timestamp(4500000),
-                pending_payable_opt: None,
-            },
-            PayableAccount {
-                wallet: make_wallet("5656"),
-                balance_wei: 6_543_210,
-                last_paid_timestamp: from_unix_timestamp(333000),
-                pending_payable_opt: None,
-            },
-        ];
-        let tx_hashes = vec![make_tx_hash(444), make_tx_hash(333)];
-        let responses = vec![
-            Ok(Value::String(String::from("blah"))),
-            Err(web3::Error::Rpc(Error {
-                code: ErrorCode::ParseError,
-                message: "I guess we've got a problem".to_string(),
-                data: None,
-            })),
-        ];
-
-        let result = merged_output_data(responses, tx_hashes, accounts.to_vec());
-
-        assert_eq!(
-            result,
-            vec![
-                Correct(PendingPayable {
-                    recipient_wallet: make_wallet("4567"),
-                    hash: make_tx_hash(444)
-                }),
-                Failed(RpcPayableFailure {
-                    rpc_error: web3::Error::Rpc(Error {
-                        code: ErrorCode::ParseError,
-                        message: "I guess we've got a problem".to_string(),
-                        data: None,
-                    }),
-                    recipient_wallet: make_wallet("5656"),
-                    hash: make_tx_hash(333)
-                })
-            ]
-        )
-    }
-
->>>>>>> 647d61ac
     fn test_send_payables_within_batch(
         test_name: &str,
         signable_tx_templates: SignableTxTemplates,
@@ -901,18 +657,10 @@
             REQUESTS_IN_PARALLEL,
         )
         .unwrap();
-<<<<<<< HEAD
-=======
-        let pending_nonce: U256 = 3.into();
->>>>>>> 647d61ac
         let web3_batch = Web3::new(Batch::new(transport));
         let logger = Logger::new(test_name);
         let chain = DEFAULT_CHAIN;
         let consuming_wallet = make_paying_wallet(b"consuming_wallet");
-<<<<<<< HEAD
-=======
-        let new_pending_payables_recipient = accountant.start().recipient();
->>>>>>> 647d61ac
         let system = System::new(test_name);
         let expected_transmission_log = transmission_log(chain, &signable_tx_templates);
 
@@ -922,45 +670,11 @@
             &web3_batch,
             signable_tx_templates,
             consuming_wallet.clone(),
-<<<<<<< HEAD
-=======
-            pending_nonce,
-            new_pending_payables_recipient,
-            accounts.clone(),
->>>>>>> 647d61ac
         )
         .wait();
 
         System::current().stop();
         system.run();
-<<<<<<< HEAD
-=======
-        let timestamp_after = SystemTime::now();
-        assert_eq!(result, expected_result);
-        let accountant_recording_result = accountant_recording.lock().unwrap();
-        let rnpp_message = accountant_recording_result.get_record::<RegisterNewPendingPayables>(0);
-        assert_eq!(accountant_recording_result.len(), 1);
-        let nonces = 3_64..(accounts.payables.len() as u64 + 3);
-        rnpp_message
-            .new_sent_txs
-            .iter()
-            .zip(accounts.payables.iter())
-            .zip(nonces)
-            .for_each(|((tx, payable_account), nonce)| {
-                assert_eq!(
-                    tx.receiver_address,
-                    payable_account.payable.wallet.address()
-                );
-                assert_eq!(tx.amount_minor, payable_account.payable.balance_wei);
-                assert_eq!(tx.gas_price_minor, payable_account.gas_price_minor);
-                assert_eq!(tx.nonce, nonce);
-                assert_eq!(tx.status, TxStatus::Pending(ValidationStatus::Waiting));
-                assert!(
-                    timestamp_before <= from_unix_timestamp(tx.timestamp)
-                        && from_unix_timestamp(tx.timestamp) <= timestamp_after
-                );
-            });
->>>>>>> 647d61ac
         let tlh = TestLogHandler::new();
         tlh.exists_log_containing(
             &format!("DEBUG: {test_name}: Common attributes of payables to be transacted: sender wallet: {}, contract: {:?}, chain_id: {}",
@@ -969,7 +683,6 @@
                      chain.rec().num_chain_id,
             )
         );
-<<<<<<< HEAD
         tlh.exists_log_containing(&format!("INFO: {test_name}: {expected_transmission_log}"));
         match result {
             Ok(resulted_batch) => {
@@ -993,12 +706,6 @@
                 }
             },
         }
-=======
-        tlh.exists_log_containing(&format!(
-            "INFO: {test_name}: {}",
-            transmission_log(chain, &accounts, pending_nonce)
-        ));
->>>>>>> 647d61ac
     }
 
     #[test]
@@ -1032,7 +739,6 @@
             .ok_response("irrelevant_ok_rpc_response_2".to_string(), 8)
             .end_batch()
             .start();
-<<<<<<< HEAD
         let batch_results = {
             let signed_tx_1 =
                 sign_transaction(DEFAULT_CHAIN, &web3_batch, &template_1, &consuming_wallet);
@@ -1054,24 +760,6 @@
                 failed_txs: vec![],
             }
         };
-=======
-        let expected_result = Ok(vec![
-            Correct(PendingPayable {
-                recipient_wallet: account_1.wallet.clone(),
-                hash: H256::from_str(
-                    "0f054a18b49f5c2172acab061e7f4e6f91d1586de1b010d5cb3090b93bae0da3",
-                )
-                .unwrap(),
-            }),
-            Correct(PendingPayable {
-                recipient_wallet: account_2.wallet.clone(),
-                hash: H256::from_str(
-                    "6b485dbd4d769b5a19fa57058d612fad99cdd78769db6b3be129f981c42657ac",
-                )
-                .unwrap(),
-            }),
-        ]);
->>>>>>> 647d61ac
 
         test_send_payables_within_batch(
             "send_payables_within_batch_works",
@@ -1084,7 +772,6 @@
     #[test]
     fn send_payables_within_batch_fails_on_submit_batch_call() {
         let port = find_free_port();
-<<<<<<< HEAD
         let (_event_loop_handle, transport) = Http::with_max_parallel(
             &format!("http://{}:{}", &Ipv4Addr::LOCALHOST.to_string(), port),
             REQUESTS_IN_PARALLEL,
@@ -1132,15 +819,6 @@
             })
             .collect();
         let expected_result = Err(Sending(failed_txs));
-=======
-        let expected_result = Err(Sending {
-            msg: format!("Transport error: Error(Connect, Os {{ code: {}, kind: ConnectionRefused, message: {:?} }})", os_code, os_msg).to_string(),
-            hashes: hashset![
-                H256::from_str("5bbe90ad19d86b69ee49879cec4b3f8b769223e6a872aae0be88773de2fc3beb").unwrap(),
-                H256::from_str("a1b609dbe9cc77ad586dbe4e5c1079d6ad76020a353c960928d6daeafd43f366").unwrap()
-            ],
-        });
->>>>>>> 647d61ac
 
         test_send_payables_within_batch(
             "send_payables_within_batch_fails_on_submit_batch_call",
@@ -1190,7 +868,6 @@
             )
             .end_batch()
             .start();
-<<<<<<< HEAD
         let failed_txs = signable_tx_templates
             .iter()
             .map(|template| {
@@ -1208,28 +885,6 @@
                     .build()
             })
             .collect();
-=======
-        let expected_result = Ok(vec![
-            Failed(RpcPayableFailure {
-                rpc_error: Rpc(Error {
-                    code: ServerError(429),
-                    message: "The requests per second (RPS) of your requests are higher than your plan allows.".to_string(),
-                    data: None,
-                }),
-                recipient_wallet: account_1.wallet.clone(),
-                hash: H256::from_str("0f054a18b49f5c2172acab061e7f4e6f91d1586de1b010d5cb3090b93bae0da3").unwrap(),
-            }),
-            Failed(RpcPayableFailure {
-                rpc_error: Rpc(Error {
-                    code: ServerError(429),
-                    message: "The requests per second (RPS) of your requests are higher than your plan allows.".to_string(),
-                    data: None,
-                }),
-                recipient_wallet: account_2.wallet.clone(),
-                hash: H256::from_str("d2749ac321b8701d4aba3417ef23482c4792b19d534dccb2834667f5f52fd6c4").unwrap(),
-            }),
-        ]);
->>>>>>> 647d61ac
 
         test_send_payables_within_batch(
             "send_payables_within_batch_all_payments_fail",
@@ -1277,7 +932,6 @@
             )
             .end_batch()
             .start();
-<<<<<<< HEAD
         let batch_results = {
             let signed_tx_1 =
                 sign_transaction(DEFAULT_CHAIN, &web3_batch, &template_1, &consuming_wallet);
@@ -1305,23 +959,6 @@
                 failed_txs: vec![failed_tx],
             }
         };
-=======
-        let expected_result = Ok(vec![
-            Correct(PendingPayable {
-                recipient_wallet: account_1.wallet.clone(),
-                hash: H256::from_str("0f054a18b49f5c2172acab061e7f4e6f91d1586de1b010d5cb3090b93bae0da3").unwrap(),
-            }),
-            Failed(RpcPayableFailure {
-                rpc_error: Rpc(Error {
-                    code: ServerError(429),
-                    message: "The requests per second (RPS) of your requests are higher than your plan allows.".to_string(),
-                    data: None,
-                }),
-                recipient_wallet: account_2.wallet.clone(),
-                hash: H256::from_str("d2749ac321b8701d4aba3417ef23482c4792b19d534dccb2834667f5f52fd6c4").unwrap(),
-            }),
-        ]);
->>>>>>> 647d61ac
 
         test_send_payables_within_batch(
             "send_payables_within_batch_one_payment_works_the_other_fails",
