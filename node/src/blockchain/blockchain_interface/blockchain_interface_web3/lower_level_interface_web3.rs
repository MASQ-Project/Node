// Copyright (c) 2019, MASQ (https://masq.ai) and/or its affiliates. All rights reserved.

use crate::accountant::db_access_objects::failed_payable_dao::{FailedTx, FailureReason};
use crate::accountant::db_access_objects::sent_payable_dao::SentTx;
use crate::accountant::db_access_objects::utils::TxHash;
use crate::blockchain::blockchain_interface::blockchain_interface_web3::CONTRACT_ABI;
use crate::blockchain::blockchain_interface::data_structures::errors::BlockchainError;
use crate::blockchain::blockchain_interface::data_structures::errors::BlockchainError::QueryFailed;
use crate::blockchain::blockchain_interface::lower_level_interface::LowBlockchainInt;
use crate::blockchain::errors::AppRpcError;
use crate::sub_lib::wallet::Wallet;
use ethereum_types::{H256, U256, U64};
use futures::Future;
use serde_derive::{Deserialize, Serialize};
use serde_json::Value;
use std::fmt::Display;
use std::str::FromStr;
use variant_count::VariantCount;
use web3::contract::{Contract, Options};
use web3::transports::{Batch, Http};
use web3::types::{Address, BlockNumber, Filter, Log, TransactionReceipt};
use web3::{Error, Web3};

pub type TxReceiptResult = Result<TxWithStatus, TxReceiptError>;

#[derive(Debug, PartialEq, Eq, Clone)]
pub struct TxWithStatus {
    pub sent_tx: SentTx,
    pub status: TxStatus,
}

impl TxWithStatus {
    pub fn new(sent_tx: SentTx, status: TxStatus) -> Self {
        Self { sent_tx, status }
    }
}

impl From<TransactionReceipt> for TxStatus {
    fn from(receipt: TransactionReceipt) -> Self {
        match (receipt.status, receipt.block_hash, receipt.block_number) {
            (Some(status), Some(block_hash), Some(block_number)) if status == U64::from(1) => {
                TxStatus::Succeeded(TransactionBlock {
                    block_hash,
                    block_number,
                })
            }
            (Some(status), _, _) if status == U64::from(0) => {
                TxStatus::Failed(BlockchainTxFailure::Unrecognized)
            }
            _ => TxStatus::Pending,
        }
    }
}

#[derive(Debug, PartialEq, Eq, Clone)]
pub enum TxStatus {
    Failed(BlockchainTxFailure),
    Succeeded(TransactionBlock),
    Pending,
}

#[derive(Clone, Copy, Debug, PartialEq, Eq, VariantCount)]
pub enum BlockchainTxFailure {
    Unrecognized,
}

impl Display for BlockchainTxFailure {
    fn fmt(&self, f: &mut std::fmt::Formatter<'_>) -> std::fmt::Result {
        match self {
            BlockchainTxFailure::Unrecognized => write!(f, "Failure unrecognized"),
        }
    }
}

impl Display for TxStatus {
    fn fmt(&self, f: &mut std::fmt::Formatter<'_>) -> std::fmt::Result {
        match self {
            TxStatus::Failed(reason) => {
                write!(f, "Failed(Reason: {})", reason)
            }
            TxStatus::Succeeded(block) => {
                write!(
                    f,
                    "Succeeded({},{:?})",
                    block.block_number, block.block_hash
                )
            }
            TxStatus::Pending => write!(f, "Pending"),
        }
    }
}

// TODO figure out where this could be used????
// impl FromStr for TxStatus {
//     type Err = String;
//
//     fn from_str(s: &str) -> Result<Self, Self::Err> {
//         match s {
//             "Pending" => Ok(TxStatus::Pending),
//             "Failed" => Ok(TxStatus::Failed), // TODO: GH-631: This should be removed
//             s if s.starts_with("Succeeded") => {
//                 // The format is "Succeeded(block_number, block_hash)"
//                 let parts: Vec<&str> = s[10..s.len() - 1].split(',').collect();
//                 if parts.len() != 2 {
//                     return Err("Invalid Succeeded format".to_string());
//                 }
//                 let block_number: u64 = parts[0]
//                     .parse()
//                     .map_err(|_| "Invalid block number".to_string())?;
//                 let block_hash =
//                     H256::from_str(&parts[1][2..]).map_err(|_| "Invalid block hash".to_string())?;
//                 Ok(TxStatus::Succeeded(TransactionBlock {
//                     block_hash,
//                     block_number: U64::from(block_number),
//                 }))
//             }
//             _ => Err(format!("Unknown status: {}", s)),
//         }
//     }
// }

#[derive(Debug, PartialEq, Eq, Clone)]
pub struct TxReceiptError {
    pub tx: SentTx,
    pub err: AppRpcError,
}

<<<<<<< HEAD
impl TxReceiptError {
    pub fn new(tx: SentTx, err: AppRpcError) -> Self {
        Self { tx, err }
    }
}

#[derive(Debug, Default, PartialEq, PartialOrd, Ord, Eq, Clone, Copy)]
=======
#[derive(Debug, Default, PartialEq, Eq, Clone, Copy, Serialize, Deserialize)]
>>>>>>> 5860bd17
pub struct TransactionBlock {
    pub block_hash: H256,
    pub block_number: U64,
}

pub struct LowBlockchainIntWeb3 {
    web3: Web3<Http>,
    web3_batch: Web3<Batch<Http>>,
    contract: Contract<Http>,
    // TODO waiting for GH-707 (note: consider to query the balances together with the id)
}

impl LowBlockchainInt for LowBlockchainIntWeb3 {
    fn get_transaction_fee_balance(
        &self,
        address: Address,
    ) -> Box<dyn Future<Item = U256, Error = BlockchainError>> {
        Box::new(
            self.web3
                .eth()
                .balance(address, None)
                .map_err(|e| QueryFailed(e.to_string())),
        )
    }

    fn get_service_fee_balance(
        &self,
        address: Address,
    ) -> Box<dyn Future<Item = U256, Error = BlockchainError>> {
        Box::new(
            self.contract
                .query("balanceOf", address, None, Options::default(), None)
                .map_err(|e| QueryFailed(e.to_string())),
        )
    }

    fn get_gas_price(&self) -> Box<dyn Future<Item = U256, Error = BlockchainError>> {
        Box::new(
            self.web3
                .eth()
                .gas_price()
                .map_err(|e| QueryFailed(e.to_string())),
        )
    }

    fn get_block_number(&self) -> Box<dyn Future<Item = U64, Error = BlockchainError>> {
        Box::new(
            self.web3
                .eth()
                .block_number()
                .map_err(|e| QueryFailed(e.to_string())),
        )
    }

    fn get_transaction_id(
        &self,
        address: Address,
    ) -> Box<dyn Future<Item = U256, Error = BlockchainError>> {
        Box::new(
            self.web3
                .eth()
                .transaction_count(address, Some(BlockNumber::Pending))
                .map_err(move |e| QueryFailed(format!("{} for wallet {}", e, address))),
        )
    }

    fn get_transaction_receipt_in_batch(
        &self,
        hash_vec: Vec<H256>,
    ) -> Box<dyn Future<Item = Vec<Result<Value, Error>>, Error = BlockchainError>> {
        hash_vec.into_iter().for_each(|hash| {
            self.web3_batch.eth().transaction_receipt(hash);
        });

        Box::new(
            self.web3_batch
                .transport()
                .submit_batch()
                .map_err(|e| QueryFailed(e.to_string())),
        )
    }

    fn get_contract_address(&self) -> Address {
        self.contract.address()
    }

    fn get_transaction_logs(
        &self,
        filter: Filter,
    ) -> Box<dyn Future<Item = Vec<Log>, Error = BlockchainError>> {
        Box::new(
            self.web3
                .eth()
                .logs(filter)
                .map_err(|e| QueryFailed(e.to_string())),
        )
    }

    fn get_web3_batch(&self) -> Web3<Batch<Http>> {
        self.web3_batch.clone()
    }
}

impl LowBlockchainIntWeb3 {
    pub fn new(transport: Http, contract_address: Address) -> Self {
        let web3 = Web3::new(transport.clone());
        let web3_batch = Web3::new(Batch::new(transport));
        let contract = Contract::from_json(web3.eth(), contract_address, CONTRACT_ABI.as_bytes())
            .expect("Unable to initialize contract.");

        Self {
            web3,
            web3_batch,
            contract,
        }
    }
}

#[cfg(test)]
mod tests {
    use crate::blockchain::blockchain_interface::blockchain_interface_web3::TRANSACTION_LITERAL;
    use crate::blockchain::blockchain_interface::data_structures::errors::BlockchainError::QueryFailed;
    use crate::blockchain::blockchain_interface::{BlockchainError, BlockchainInterface};
    use crate::blockchain::test_utils::{make_blockchain_interface_web3, make_tx_hash};
    use crate::sub_lib::wallet::Wallet;
    use crate::test_utils::make_wallet;
    use ethereum_types::{H256, U64};
    use futures::Future;
    use masq_lib::test_utils::mock_blockchain_client_server::MBCSBuilder;
    use masq_lib::utils::find_free_port;
    use std::str::FromStr;
    use itertools::Itertools;
    use web3::types::{BlockNumber, Bytes, FilterBuilder, Log, TransactionReceipt, U256};
    use crate::accountant::db_access_objects::failed_payable_dao::FailureReason;
    use crate::accountant::db_access_objects::sent_payable_dao::SentTx;
    use crate::accountant::test_utils::make_sent_tx;
    use crate::assert_on_testing_enum_with_all_its_variants;
    use crate::blockchain::blockchain_interface::blockchain_interface_web3::lower_level_interface_web3::{TxWithStatus, TransactionBlock, BlockchainTxFailure, TxStatus};

    #[test]
    fn get_transaction_fee_balance_works() {
        let port = find_free_port();
        let _blockchain_client_server = MBCSBuilder::new(port)
            .ok_response("0x23".to_string(), 1)
            .start();
        let wallet = &Wallet::from_str("0x3f69f9efd4f2592fd70be8c32ecd9dce71c472fc").unwrap();
        let subject = make_blockchain_interface_web3(port);

        let result = subject
            .lower_interface()
            .get_transaction_fee_balance(wallet.address())
            .wait();

        assert_eq!(result, Ok(35.into()));
    }

    #[test]
    fn get_transaction_fee_balance_returns_an_error_for_unintelligible_response_to_requesting_eth_balance(
    ) {
        let port = find_free_port();
        let _blockchain_client_server = MBCSBuilder::new(port)
            .ok_response("0xFFFQ".to_string(), 0)
            .start();
        let subject = make_blockchain_interface_web3(port);

        let result = subject
            .lower_interface()
            .get_transaction_fee_balance(
                Wallet::from_str("0x3f69f9efd4f2592fd70be8c32ecd9dce71c472fc")
                    .unwrap()
                    .address(),
            )
            .wait();

        match result {
            Err(BlockchainError::QueryFailed(msg)) if msg.contains("invalid hex character: Q") => {
                ()
            }
            x => panic!("Expected complaint about hex character, but got {:?}", x),
        };
    }

    #[test]
    fn get_gas_price_works() {
        let port = find_free_port();
        let _blockchain_client_server = MBCSBuilder::new(port)
            .ok_response("0x01".to_string(), 1)
            .start();
        let subject = make_blockchain_interface_web3(port);

        let result = subject.lower_interface().get_gas_price().wait().unwrap();

        assert_eq!(result, 1.into());
    }

    #[test]
    fn get_gas_price_returns_error() {
        let port = find_free_port();
        let _blockchain_client_server = MBCSBuilder::new(port).start();
        let subject = make_blockchain_interface_web3(port);

        let error = subject
            .lower_interface()
            .get_gas_price()
            .wait()
            .unwrap_err();

        assert_eq!(
            error,
            QueryFailed("Transport error: Error(IncompleteMessage)".to_string())
        );
    }

    #[test]
    fn get_block_number_works() {
        let port = find_free_port();
        let _blockchain_client_server = MBCSBuilder::new(port)
            .ok_response("0x23".to_string(), 1)
            .start();
        let subject = make_blockchain_interface_web3(port);

        let result = subject.lower_interface().get_block_number().wait();

        assert_eq!(result, Ok(35.into()));
    }

    #[test]
    fn get_block_number_returns_an_error() {
        let port = find_free_port();
        let _blockchain_client_server = MBCSBuilder::new(port)
            .ok_response("trash".to_string(), 1)
            .start();
        let subject = make_blockchain_interface_web3(port);

        let error = subject
            .lower_interface()
            .get_block_number()
            .wait()
            .unwrap_err();

        assert_eq!(
            error,
            QueryFailed(
                "Decoder error: Error(\"0x prefix is missing\", line: 0, column: 0)".to_string()
            )
        );
    }

    #[test]
    fn get_transaction_id_works() {
        let port = find_free_port();
        let _blockchain_client_server = MBCSBuilder::new(port)
            .ok_response("0x23".to_string(), 1)
            .start();
        let subject = make_blockchain_interface_web3(port);
        let wallet = &Wallet::from_str("0x3f69f9efd4f2592fd70be8c32ecd9dce71c472fc").unwrap();

        let result = subject
            .lower_interface()
            .get_transaction_id(wallet.address())
            .wait();

        assert_eq!(result, Ok(35.into()));
    }

    #[test]
    fn get_transaction_id_returns_an_error_for_unintelligible_response() {
        let port = find_free_port();
        let _blockchain_client_server = MBCSBuilder::new(port)
            .ok_response("0xFFFQ".to_string(), 0)
            .start();
        let subject = make_blockchain_interface_web3(port);

        let result = subject
            .lower_interface()
            .get_transaction_id(
                Wallet::from_str("0x3f69f9efd4f2592fd70be8c32ecd9dce71c472fc")
                    .unwrap()
                    .address(),
            )
            .wait();

        match result {
            Err(BlockchainError::QueryFailed(msg)) if msg.contains("invalid hex character: Q") => {
                ()
            }
            x => panic!("Expected complaint about hex character, but got {:?}", x),
        };
    }

    #[test]
    fn get_token_balance_can_retrieve_token_balance_of_a_wallet() {
        let port = find_free_port();
        let _blockchain_client_server = MBCSBuilder::new(port)
            .ok_response(
                "0x000000000000000000000000000000000000000000000000000000000000FFFF".to_string(),
                0,
            )
            .start();
        let subject = make_blockchain_interface_web3(port);

        let result = subject
            .lower_interface()
            .get_service_fee_balance(
                Wallet::from_str("0x3f69f9efd4f2592fd70be8c32ecd9dce71c472fc")
                    .unwrap()
                    .address(),
            )
            .wait()
            .unwrap();

        assert_eq!(result, U256::from(65_535));
    }

    #[test]
    fn get_token_balance_returns_error_for_unintelligible_response_to_token_balance() {
        let port = find_free_port();
        let _blockchain_client_server = MBCSBuilder::new(port)
            .ok_response(
                "0x000000000000000000000000000000000000000000000000000000000000FFFQ".to_string(),
                0,
            )
            .start();
        let expected_err_msg = "Invalid hex";
        let subject = make_blockchain_interface_web3(port);

        let result = subject
            .lower_interface()
            .get_service_fee_balance(
                Wallet::from_str("0x3f69f9efd4f2592fd70be8c32ecd9dce71c472fc")
                    .unwrap()
                    .address(),
            )
            .wait();

        let err_msg = match result {
            Err(BlockchainError::QueryFailed(msg)) => msg,
            x => panic!("Expected BlockchainError::QueryFailed, but got {:?}", x),
        };
        assert!(
            err_msg.contains(expected_err_msg),
            "Expected this fragment {} in this err msg: {}",
            expected_err_msg,
            err_msg
        )
    }

    #[test]
    fn get_transaction_logs_works() {
        let port = find_free_port();
        let _blockchain_client_server = MBCSBuilder::new(port)
            .raw_response(r#"{
              "jsonrpc": "2.0",
              "id": 1,
              "result": [
                {
                  "address": "0x0000000000000000000000000070617965655f31",
                  "blockHash": "0x7c5a35e9cb3e8ae0e221ab470abae9d446c3a5626ce6689fc777dcffcab52c70",
                  "blockNumber": "0x5c29fb",
                  "data": "0x0000000000000000000000003e3310720058c51f0de456e273c626cdd3",
                  "logIndex": "0x1d",
                  "removed": false,
                  "topics": [
                    "0x241ea03ca20251805084d27d4440371c34a0b85ff108f6bb5611248f73818b80"
                  ],
                  "transactionHash": "0x3dc91b98249fa9f2c5c37486a2427a3a7825be240c1c84961dfb3063d9c04d50",
                  "transactionIndex": "0x1d"
                },
                {
                  "address": "0x06012c8cf97bead5deae237070f9587f8e7a266d",
                  "blockHash": "0x7c5a35e9cb3e8ae0e221ab470abae9d446c3a5626ce6689fc777dcffcab52c70",
                  "blockNumber": "0x5c29fb",
                  "data": "0x0000000000000000000000003e3310720058c51f0de456e273c626cdd3",
                  "logIndex": "0x57",
                  "removed": false,
                  "topics": [
                    "0x241ea03ca20251805084d27d4440371c34a0b85ff108f6bb5611248f73818b80"
                  ],
                  "transactionHash": "0x788b1442414cb9c9a36dba2abe250763161a6f6395788a2e808f1b34e92beec1",
                  "transactionIndex": "0x54"
                }
              ]
            }"#.to_string())
            .start();
        let subject = make_blockchain_interface_web3(port);
        let contract_address = subject.chain.rec().contract;
        let start_block = BlockNumber::Number(U64::from(100));
        let response_block_number = BlockNumber::Number(U64::from(200));
        let recipient = make_wallet("test_wallet").address();
        let filter = FilterBuilder::default()
            .address(vec![contract_address])
            .from_block(start_block)
            .to_block(response_block_number)
            .topics(
                Some(vec![TRANSACTION_LITERAL]),
                None,
                Some(vec![recipient.into()]),
                None,
            )
            .build();

        let result = subject
            .lower_interface()
            .get_transaction_logs(filter)
            .wait()
            .unwrap();

        assert_eq!(result.len(), 2);
        assert_eq!(
            result[0],
            Log {
                address: make_wallet("payee_1").address(),
                topics: vec![H256::from_str(
                    "241ea03ca20251805084d27d4440371c34a0b85ff108f6bb5611248f73818b80"
                )
                .unwrap()],
                data: Bytes(vec![
                    0, 0, 0, 0, 0, 0, 0, 0, 0, 0, 0, 0, 62, 51, 16, 114, 0, 88, 197, 31, 13, 228,
                    86, 226, 115, 198, 38, 205, 211
                ]),
                block_hash: Some(
                    H256::from_str(
                        "7c5a35e9cb3e8ae0e221ab470abae9d446c3a5626ce6689fc777dcffcab52c70"
                    )
                    .unwrap()
                ),
                block_number: Some(U64::from(6040059)),
                transaction_hash: Some(
                    H256::from_str(
                        "3dc91b98249fa9f2c5c37486a2427a3a7825be240c1c84961dfb3063d9c04d50"
                    )
                    .unwrap()
                ),
                transaction_index: Some(U64::from(29)),
                log_index: Some(U256::from(29)),
                transaction_log_index: None,
                log_type: None,
                removed: Some(false),
            }
        );
    }

    #[test]
    fn get_transaction_logs_fails() {
        let port = find_free_port();
        let _blockchain_client_server = MBCSBuilder::new(port)
            .raw_response(r#"{
              "jsonrpc": "2.0",
              "id": 1,
              "result": [
                {
                  "address": "0x0000000000000000000000000070617965655f31",
                  "blockHash": "0x7c5a35e9cb3e8ae0e221ab470abae9d446c3a5626ce6689fc777dcffcab52c70",
                  "blockNumber": "0x5c29fb",
                  "data": "0x0000000000000000000000003e331",
                  "logIndex": "0x1d",
                  "removed": false,
                  "topics": [
                    "0x241ea03ca20251805084d27d4440371c34a0b85ff108f6bb5611248f73818b80"
                  ],
                  "transactionHash": "0x3dc91b98249fa9f2c5c37486a2427a3a7825be240c1c84961dfb3063d9c04d50",
                  "transactionIndex": "0x1d"
                }
              ]
            }"#.to_string())
            .start();
        let subject = make_blockchain_interface_web3(port);
        let contract_address = subject.chain.rec().contract;
        let start_block = BlockNumber::Number(U64::from(100));
        let response_block_number = BlockNumber::Number(U64::from(200));
        let recipient = make_wallet("test_wallet").address();
        let filter = FilterBuilder::default()
            .address(vec![contract_address])
            .from_block(start_block)
            .to_block(response_block_number)
            .topics(
                Some(vec![TRANSACTION_LITERAL]),
                None,
                Some(vec![recipient.into()]),
                None,
            )
            .build();

        let result = subject
            .lower_interface()
            .get_transaction_logs(filter)
            .wait()
            .unwrap_err();

        assert_eq!(
            result,
            QueryFailed(
                "Decoder error: Error(\"Invalid hex: Invalid input length\", line: 0, column: 0)"
                    .to_string()
            )
        );
    }

    #[test]
    fn transaction_receipt_can_be_converted_to_successful_transaction() {
        let tx_status = test_deriving_tx_status_from_tx_receipt_and_adding_to_sent_tx(
            Some(U64::from(1)),
            Some(H256::from_low_u64_be(0x1234)),
            Some(U64::from(10)),
            H256::from_low_u64_be(0x5678),
        );

        match tx_status {
            TxStatus::Succeeded(ref block) => {
                assert_eq!(block.block_hash, H256::from_low_u64_be(0x1234));
                assert_eq!(block.block_number, U64::from(10));
            }
            _ => panic!("Expected status to be Succeeded"),
        }
    }

    #[test]
    fn transaction_receipt_can_be_converted_to_failed_transaction() {
        let tx_status = test_deriving_tx_status_from_tx_receipt_and_adding_to_sent_tx(
            Some(U64::from(0)),
            None,
            None,
            H256::from_low_u64_be(0x5678),
        );

        assert_eq!(
            tx_status,
            TxStatus::Failed(BlockchainTxFailure::Unrecognized)
        );
    }

    #[test]
    fn transaction_receipt_can_be_converted_to_pending_transaction_no_status() {
        let tx_status = test_deriving_tx_status_from_tx_receipt_and_adding_to_sent_tx(
            None,
            None,
            None,
            H256::from_low_u64_be(0x5678),
        );

        assert_eq!(tx_status, TxStatus::Pending);
    }

    #[test]
    fn transaction_receipt_can_be_converted_to_pending_transaction_no_block_info() {
        let tx_status = test_deriving_tx_status_from_tx_receipt_and_adding_to_sent_tx(
            Some(U64::from(1)),
            None,
            None,
            H256::from_low_u64_be(0x5678),
        );

        assert_eq!(tx_status, TxStatus::Pending);
    }

    #[test]
    fn transaction_receipt_can_be_converted_to_pending_transaction_no_status_and_block_info() {
        let tx_status = test_deriving_tx_status_from_tx_receipt_and_adding_to_sent_tx(
            Some(U64::from(1)),
            Some(H256::from_low_u64_be(0x1234)),
            None,
            H256::from_low_u64_be(0x5678),
        );

        assert_eq!(tx_status, TxStatus::Pending);
    }

    #[test]
    fn tx_status_display_works() {
        // Test Failed
        assert_eq!(
            TxStatus::Failed(BlockchainTxFailure::Unrecognized).to_string(),
            "Failed(Reason: Failure unrecognized)"
        );

        // Test Pending
        assert_eq!(TxStatus::Pending.to_string(), "Pending");

        // Test Succeeded
        let block_number = U64::from(12345);
        let block_hash = H256::from_low_u64_be(0xabcdef);
        let succeeded = TxStatus::Succeeded(TransactionBlock {
            block_hash,
            block_number,
        });
        assert_eq!(
            succeeded.to_string(),
            format!("Succeeded({},0x{:x})", block_number, block_hash)
        );
    }

    #[test]
    fn display_for_blockchain_tx_failure_works() {
        let input_and_expected_results =
            vec![(BlockchainTxFailure::Unrecognized, "Failure unrecognized")];
        let inputs_len = input_and_expected_results.len();

        let mut check_nums = input_and_expected_results
            .into_iter()
            .map(|(input, failure_reason)| match input {
                BlockchainTxFailure::Unrecognized => {
                    let result = input.to_string();
                    assert_eq!(result, failure_reason);
                    1
                }
            })
            .collect_vec();

        // let initially = check_nums.len();
        // check_nums.dedup();
        // let deduped = check_nums.len();
        // assert_eq!(
        //     deduped, initially,
        //     "Some variants were processed more than once. Expected: {}, actual: {}",
        //     initially, deduped
        // );
        // assert_eq!(
        //     inputs_len,
        //     BlockchainTxFailure::VARIANT_COUNT,
        //     "Input should contain one example from each variant. Expected: {}, actual: {}",
        //     BlockchainTxFailure::VARIANT_COUNT,
        //     inputs_len
        // );
        // assert_eq!(
        //     deduped,
        //     BlockchainTxFailure::VARIANT_COUNT,
        //     "We should've gotten one result for each variant. Expected: {}, actual: {}",
        //     BlockchainTxFailure::VARIANT_COUNT,
        //     deduped
        // );
        assert_on_testing_enum_with_all_its_variants!(BlockchainTxFailure, check_nums, inputs_len)
    }
    //
    // #[test]
    // fn tx_status_from_str_works() {
    //     // Test Pending
    //     assert_eq!(TxStatus::from_str("Pending"), Ok(TxStatus::Pending));
    //
    //     // Test Failed
    //     assert_eq!(TxStatus::from_str("Failed"), Ok(TxStatus::Failed));
    //
    //     // Test Succeeded with valid input
    //     let block_number = 123456789;
    //     let block_hash = H256::from_low_u64_be(0xabcdef);
    //     let input = format!("Succeeded({},0x{:x})", block_number, block_hash);
    //     assert_eq!(
    //         TxStatus::from_str(&input),
    //         Ok(TxStatus::Succeeded(TransactionBlock {
    //             block_hash,
    //             block_number: U64::from(block_number),
    //         }))
    //     );
    //
    //     // Test Succeeded with invalid format
    //     assert_eq!(
    //         TxStatus::from_str("Succeeded(123)"),
    //         Err("Invalid Succeeded format".to_string())
    //     );
    //
    //     // Test Succeeded with invalid block number
    //     assert_eq!(
    //         TxStatus::from_str(
    //             "Succeeded(abc,0x1234567890abcdef1234567890abcdef1234567890abcdef1234567890abcdef)"
    //         ),
    //         Err("Invalid block number".to_string())
    //     );
    //
    //     // Test Succeeded with invalid block hash
    //     assert_eq!(
    //         TxStatus::from_str("Succeeded(123,0xinvalidhash)"),
    //         Err("Invalid block hash".to_string())
    //     );
    //
    //     // Test unknown status
    //     assert_eq!(
    //         TxStatus::from_str("InProgress"),
    //         Err("Unknown status: InProgress".to_string())
    //     );
    // }

    fn test_deriving_tx_status_from_tx_receipt_and_adding_to_sent_tx(
        num_status_opt: Option<U64>,
        block_hash_opt: Option<H256>,
        block_number_opt: Option<U64>,
        transaction_hash: H256,
    ) -> TxStatus {
        let receipt = TransactionReceipt {
            status: num_status_opt,
            root: None,
            block_hash: block_hash_opt,
            block_number: block_number_opt,
            cumulative_gas_used: Default::default(),
            gas_used: None,
            contract_address: None,
            transaction_hash,
            transaction_index: Default::default(),
            logs: vec![],
            logs_bloom: Default::default(),
        };

        receipt.into()
    }
}<|MERGE_RESOLUTION|>--- conflicted
+++ resolved
@@ -26,37 +26,37 @@
 #[derive(Debug, PartialEq, Eq, Clone)]
 pub struct TxWithStatus {
     pub sent_tx: SentTx,
-    pub status: TxStatus,
+    pub status: ReceiptCheck,
 }
 
 impl TxWithStatus {
-    pub fn new(sent_tx: SentTx, status: TxStatus) -> Self {
+    pub fn new(sent_tx: SentTx, status: ReceiptCheck) -> Self {
         Self { sent_tx, status }
     }
 }
 
-impl From<TransactionReceipt> for TxStatus {
+impl From<TransactionReceipt> for ReceiptCheck {
     fn from(receipt: TransactionReceipt) -> Self {
         match (receipt.status, receipt.block_hash, receipt.block_number) {
             (Some(status), Some(block_hash), Some(block_number)) if status == U64::from(1) => {
-                TxStatus::Succeeded(TransactionBlock {
+                ReceiptCheck::TxSucceeded(TransactionBlock {
                     block_hash,
                     block_number,
                 })
             }
             (Some(status), _, _) if status == U64::from(0) => {
-                TxStatus::Failed(BlockchainTxFailure::Unrecognized)
+                ReceiptCheck::TxFailed(BlockchainTxFailure::Unrecognized)
             }
-            _ => TxStatus::Pending,
+            _ => ReceiptCheck::PendingTx,
         }
     }
 }
 
 #[derive(Debug, PartialEq, Eq, Clone)]
-pub enum TxStatus {
-    Failed(BlockchainTxFailure),
-    Succeeded(TransactionBlock),
-    Pending,
+pub enum ReceiptCheck {
+    TxFailed(BlockchainTxFailure),
+    TxSucceeded(TransactionBlock),
+    PendingTx,
 }
 
 #[derive(Clone, Copy, Debug, PartialEq, Eq, VariantCount)]
@@ -72,20 +72,20 @@
     }
 }
 
-impl Display for TxStatus {
+impl Display for ReceiptCheck {
     fn fmt(&self, f: &mut std::fmt::Formatter<'_>) -> std::fmt::Result {
         match self {
-            TxStatus::Failed(reason) => {
+            ReceiptCheck::TxFailed(reason) => {
                 write!(f, "Failed(Reason: {})", reason)
             }
-            TxStatus::Succeeded(block) => {
+            ReceiptCheck::TxSucceeded(block) => {
                 write!(
                     f,
                     "Succeeded({},{:?})",
                     block.block_number, block.block_hash
                 )
             }
-            TxStatus::Pending => write!(f, "Pending"),
+            ReceiptCheck::PendingTx => write!(f, "Pending"),
         }
     }
 }
@@ -125,17 +125,13 @@
     pub err: AppRpcError,
 }
 
-<<<<<<< HEAD
 impl TxReceiptError {
     pub fn new(tx: SentTx, err: AppRpcError) -> Self {
         Self { tx, err }
     }
 }
 
-#[derive(Debug, Default, PartialEq, PartialOrd, Ord, Eq, Clone, Copy)]
-=======
 #[derive(Debug, Default, PartialEq, Eq, Clone, Copy, Serialize, Deserialize)]
->>>>>>> 5860bd17
 pub struct TransactionBlock {
     pub block_hash: H256,
     pub block_number: U64,
@@ -273,7 +269,7 @@
     use crate::accountant::db_access_objects::sent_payable_dao::SentTx;
     use crate::accountant::test_utils::make_sent_tx;
     use crate::assert_on_testing_enum_with_all_its_variants;
-    use crate::blockchain::blockchain_interface::blockchain_interface_web3::lower_level_interface_web3::{TxWithStatus, TransactionBlock, BlockchainTxFailure, TxStatus};
+    use crate::blockchain::blockchain_interface::blockchain_interface_web3::lower_level_interface_web3::{TxWithStatus, TransactionBlock, BlockchainTxFailure, ReceiptCheck};
 
     #[test]
     fn get_transaction_fee_balance_works() {
@@ -644,7 +640,7 @@
         );
 
         match tx_status {
-            TxStatus::Succeeded(ref block) => {
+            ReceiptCheck::TxSucceeded(ref block) => {
                 assert_eq!(block.block_hash, H256::from_low_u64_be(0x1234));
                 assert_eq!(block.block_number, U64::from(10));
             }
@@ -663,7 +659,7 @@
 
         assert_eq!(
             tx_status,
-            TxStatus::Failed(BlockchainTxFailure::Unrecognized)
+            ReceiptCheck::TxFailed(BlockchainTxFailure::Unrecognized)
         );
     }
 
@@ -676,7 +672,7 @@
             H256::from_low_u64_be(0x5678),
         );
 
-        assert_eq!(tx_status, TxStatus::Pending);
+        assert_eq!(tx_status, ReceiptCheck::PendingTx);
     }
 
     #[test]
@@ -688,7 +684,7 @@
             H256::from_low_u64_be(0x5678),
         );
 
-        assert_eq!(tx_status, TxStatus::Pending);
+        assert_eq!(tx_status, ReceiptCheck::PendingTx);
     }
 
     #[test]
@@ -700,24 +696,24 @@
             H256::from_low_u64_be(0x5678),
         );
 
-        assert_eq!(tx_status, TxStatus::Pending);
+        assert_eq!(tx_status, ReceiptCheck::PendingTx);
     }
 
     #[test]
     fn tx_status_display_works() {
         // Test Failed
         assert_eq!(
-            TxStatus::Failed(BlockchainTxFailure::Unrecognized).to_string(),
+            ReceiptCheck::TxFailed(BlockchainTxFailure::Unrecognized).to_string(),
             "Failed(Reason: Failure unrecognized)"
         );
 
         // Test Pending
-        assert_eq!(TxStatus::Pending.to_string(), "Pending");
+        assert_eq!(ReceiptCheck::PendingTx.to_string(), "Pending");
 
         // Test Succeeded
         let block_number = U64::from(12345);
         let block_hash = H256::from_low_u64_be(0xabcdef);
-        let succeeded = TxStatus::Succeeded(TransactionBlock {
+        let succeeded = ReceiptCheck::TxSucceeded(TransactionBlock {
             block_hash,
             block_number,
         });
@@ -821,7 +817,7 @@
         block_hash_opt: Option<H256>,
         block_number_opt: Option<U64>,
         transaction_hash: H256,
-    ) -> TxStatus {
+    ) -> ReceiptCheck {
         let receipt = TransactionReceipt {
             status: num_status_opt,
             root: None,
