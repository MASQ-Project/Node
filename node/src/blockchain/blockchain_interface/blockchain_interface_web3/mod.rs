--- conflicted
+++ resolved
@@ -4,13 +4,8 @@
 mod utils;
 
 use std::cmp::PartialEq;
-<<<<<<< HEAD
-use crate::blockchain::blockchain_interface::data_structures::errors::{BlockchainError, PayableTransactionError};
+use crate::blockchain::blockchain_interface::data_structures::errors::{BlockchainInterfaceError, PayableTransactionError};
 use crate::blockchain::blockchain_interface::data_structures::{BlockchainTransaction, ProcessedPayableFallible, RetrievedTxStatus, StatusReadFromReceiptCheck, TxReceiptError, TxReceiptResult};
-=======
-use crate::blockchain::blockchain_interface::data_structures::errors::{BlockchainInterfaceError, PayableTransactionError};
-use crate::blockchain::blockchain_interface::data_structures::{BlockchainTransaction, ProcessedPayableFallible};
->>>>>>> 7a33d30b
 use crate::blockchain::blockchain_interface::lower_level_interface::LowBlockchainInt;
 use crate::blockchain::blockchain_interface::RetrievedBlockchainTransactions;
 use crate::blockchain::blockchain_interface::{BlockchainAgentBuildError, BlockchainInterface};
@@ -32,7 +27,7 @@
 use crate::blockchain::blockchain_bridge::{BlockMarker, BlockScanRange, RegisterNewPendingPayables};
 use crate::blockchain::blockchain_interface::blockchain_interface_web3::lower_level_interface_web3::LowBlockchainIntWeb3;
 use crate::blockchain::blockchain_interface::blockchain_interface_web3::utils::{create_blockchain_agent_web3, send_payables_within_batch, BlockchainAgentFutureResult};
-use crate::blockchain::errors::{AppRpcError, RemoteError};
+use crate::blockchain::errors::blockchain_loggable_error::app_rpc_web3_error::{AppRpcWeb3Error, RemoteError};
 // TODO We should probably begin to attach these constants to the interfaces more tightly, so that
 // we aren't baffled by which interface they belong with. I suggest to declare them inside
 // their inherent impl blocks. They will then need to be preceded by the class name
@@ -220,14 +215,9 @@
 
     fn process_transaction_receipts(
         &self,
-<<<<<<< HEAD
         tx_hashes: Vec<TxHashByTable>,
-    ) -> Box<dyn Future<Item = Vec<TxReceiptResult>, Error = BlockchainError>> {
-=======
-        transaction_hashes: Vec<H256>,
-    ) -> Box<dyn Future<Item = Vec<TransactionReceiptResult>, Error = BlockchainInterfaceError>>
+    ) -> Box<dyn Future<Item = Vec<TxReceiptResult>, Error = BlockchainInterfaceError>>
     {
->>>>>>> 7a33d30b
         Box::new(
             self.lower_interface()
                 .get_transaction_receipt_in_batch(Self::drain_hashes(&tx_hashes))
@@ -254,7 +244,7 @@
                                         } else {
                                             TxReceiptResult(Err(TxReceiptError::new(
                                                 tx_hash,
-                                                AppRpcError::Remote(RemoteError::InvalidResponse(
+                                                AppRpcWeb3Error::Remote(RemoteError::InvalidResponse(
                                                     e.to_string(),
                                                 )),
                                             )))
@@ -478,15 +468,10 @@
         BlockchainInterfaceWeb3, CONTRACT_ABI, REQUESTS_IN_PARALLEL, TRANSACTION_LITERAL,
         TRANSFER_METHOD_ID,
     };
-<<<<<<< HEAD
-    use crate::blockchain::blockchain_interface::data_structures::errors::BlockchainError::QueryFailed;
+    use crate::blockchain::blockchain_interface::data_structures::errors::BlockchainInterfaceError::QueryFailed;
     use crate::blockchain::blockchain_interface::data_structures::{
         BlockchainTransaction, BlockchainTxFailure, TxBlock,
     };
-=======
-    use crate::blockchain::blockchain_interface::data_structures::errors::BlockchainInterfaceError::QueryFailed;
-    use crate::blockchain::blockchain_interface::data_structures::BlockchainTransaction;
->>>>>>> 7a33d30b
     use crate::blockchain::blockchain_interface::{
         BlockchainAgentBuildError, BlockchainInterfaceError, BlockchainInterface,
         RetrievedBlockchainTransactions,
@@ -509,6 +494,7 @@
     use std::str::FromStr;
     use web3::transports::Http;
     use web3::types::{H256, U256};
+    use crate::blockchain::errors::blockchain_loggable_error::app_rpc_web3_error::{AppRpcWeb3Error, RemoteError};
 
     #[test]
     fn constants_are_correct() {
@@ -1151,7 +1137,7 @@
         assert_eq!(result[0], TxReceiptResult(Err(
             TxReceiptError::new(
                 tx_hbt_1,
-                AppRpcError::Remote(
+                AppRpcWeb3Error::Remote(
                 RemoteError::Web3RpcError {
                     code: 429,
                     message:
@@ -1171,7 +1157,7 @@
             result[2],
             TxReceiptResult(Err(TxReceiptError::new(
                 tx_hbt_3,
-                AppRpcError::Remote(RemoteError::InvalidResponse(
+                AppRpcWeb3Error::Remote(RemoteError::InvalidResponse(
                     "invalid type: string \"trash\", expected struct Receipt".to_string()
                 ))
             )))
