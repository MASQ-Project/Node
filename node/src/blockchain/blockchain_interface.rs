// Copyright (c) 2019, MASQ (https://masq.ai) and/or its affiliates. All rights reserved.

<<<<<<< HEAD
use crate::blockchain::blockchain_bridge::PaymentBackupRecord;
use crate::blockchain::tool_wrappers::{
    PaymentBackupRecipientWrapper, SendTransactionToolWrapper, SendTransactionToolWrapperReal,
=======
use crate::blockchain::tool_wrappers::{
    SendTransactionToolsWrapper, SendTransactionToolsWrapperReal,
>>>>>>> 6725fe88
};
use crate::sub_lib::logger::Logger;
use crate::sub_lib::wallet::Wallet;
use actix::Message;
use futures::{future, Future};
use masq_lib::blockchains::chains::{Chain, ChainFamily};
use masq_lib::constants::DEFAULT_CHAIN;
use std::convert::{From, TryFrom, TryInto};
use std::fmt;
use std::fmt::{Debug, Display, Formatter};
use std::time::SystemTime;
use web3::contract::{Contract, Options};
use web3::transports::EventLoopHandle;
use web3::types::{
    Address, BlockNumber, Bytes, FilterBuilder, Log, SignedTransaction, TransactionParameters,
<<<<<<< HEAD
    TransactionReceipt, H256, U256,
=======
    H256, U256,
>>>>>>> 6725fe88
};
use web3::{Transport, Web3};

pub const REQUESTS_IN_PARALLEL: usize = 1;

pub const CONTRACT_ABI: &str = r#"[{"constant":true,"inputs":[{"name":"owner","type":"address"}],"name":"balanceOf","outputs":[{"name":"","type":"uint256"}],"payable":false,"stateMutability":"view","type":"function"},{"constant":false,"inputs":[{"name":"to","type":"address"},{"name":"value","type":"uint256"}],"name":"transfer","outputs":[{"name":"","type":"bool"}],"payable":false,"stateMutability":"nonpayable","type":"function"}]"#;

const TRANSACTION_LITERAL: H256 = H256 {
    0: [
        0xdd, 0xf2, 0x52, 0xad, 0x1b, 0xe2, 0xc8, 0x9b, 0x69, 0xc2, 0xb0, 0x68, 0xfc, 0x37, 0x8d,
        0xaa, 0x95, 0x2b, 0xa7, 0xf1, 0x63, 0xc4, 0xa1, 0x16, 0x28, 0xf5, 0x5a, 0x4d, 0xf5, 0x23,
        0xb3, 0xef,
    ],
};

const TRANSFER_METHOD_ID: [u8; 4] = [0xa9, 0x05, 0x9c, 0xbb];

#[derive(Clone, Debug, Eq, Message, PartialEq)]
pub struct Transaction {
    pub block_number: u64,
    pub from: Wallet,
    pub gwei_amount: u64,
}

impl fmt::Display for Transaction {
    fn fmt(&self, f: &mut Formatter<'_>) -> Result<(), fmt::Error> {
        write!(
            f,
            "{}gw from {} ({})",
            self.gwei_amount, self.from, self.block_number
        )
    }
}

#[derive(Clone, Debug, PartialEq, Eq)]
pub enum BlockchainError {
    InvalidUrl,
    InvalidAddress,
    InvalidResponse,
    UnusableWallet(String),
    QueryFailed(String),
    TransactionFailed(String),
    UnsupportedSignValue(i64),
}

impl Display for BlockchainError {
    fn fmt(&self, f: &mut Formatter) -> fmt::Result {
        write!(f, "Blockchain {:?}.", self)
    }
}

pub type BlockchainResult<T> = Result<T, BlockchainError>;
pub type Balance = BlockchainResult<web3::types::U256>;
pub type Nonce = BlockchainResult<web3::types::U256>;
pub type Transactions = BlockchainResult<Vec<Transaction>>;
pub type TxReceipt = BlockchainResult<Option<TransactionReceipt>>;

pub trait BlockchainInterface {
    fn contract_address(&self) -> Address;

    fn retrieve_transactions(&self, start_block: u64, recipient: &Wallet) -> Transactions;

    fn send_transaction<'a>(
        &self,
        consuming_wallet: &Wallet,
        recipient: &Wallet,
        amount: u64,
        nonce: U256,
        gas_price: u64,
<<<<<<< HEAD
        pending_payments_rowid: u64,
        send_transaction_tools: &'a dyn SendTransactionToolWrapper,
    ) -> BlockchainResult<(H256, SystemTime)>;
=======
        send_transaction_tools: &'a dyn SendTransactionToolsWrapper,
    ) -> BlockchainResult<H256>;
>>>>>>> 6725fe88

    fn get_eth_balance(&self, address: &Wallet) -> Balance;

    fn get_token_balance(&self, address: &Wallet) -> Balance;

    fn get_balances(&self, address: &Wallet) -> (Balance, Balance) {
        (
            self.get_eth_balance(address),
            self.get_token_balance(address),
        )
    }

    fn get_transaction_count(&self, address: &Wallet) -> Nonce;

<<<<<<< HEAD
    fn get_transaction_receipt(&self, hash: H256) -> TxReceipt;

    fn send_transaction_tools<'a>(
        &'a self,
        backup_recipient: &'a dyn PaymentBackupRecipientWrapper,
    ) -> Box<dyn SendTransactionToolWrapper + 'a> {
=======
    fn send_transaction_tools<'a>(&'a self) -> Box<dyn SendTransactionToolsWrapper + 'a> {
>>>>>>> 6725fe88
        intentionally_blank!()
    }
}

// TODO: This probably should go away
pub struct BlockchainInterfaceClandestine {
    logger: Logger,
    chain: Chain,
}

impl BlockchainInterfaceClandestine {
    pub fn new(chain: Chain) -> Self {
        BlockchainInterfaceClandestine {
            logger: Logger::new("BlockchainInterface"),
            chain,
        }
    }
}

impl Default for BlockchainInterfaceClandestine {
    fn default() -> Self {
        Self::new(DEFAULT_CHAIN)
    }
}

impl BlockchainInterface for BlockchainInterfaceClandestine {
    fn contract_address(&self) -> Address {
        self.chain.rec().contract
    }

    fn retrieve_transactions(&self, _start_block: u64, _recipient: &Wallet) -> Transactions {
        let msg = "Can't retrieve transactions clandestinely yet".to_string();
        error!(self.logger, "{}", &msg);
        Err(BlockchainError::TransactionFailed(msg))
    }

    fn send_transaction<'a>(
        &self,
        _consuming_wallet: &Wallet,
        _recipient: &Wallet,
        _amount: u64,
        _nonce: U256,
        _gas_price: u64,
<<<<<<< HEAD
        _pending_payments_rowid: u64,
        _send_transaction_tools: &'a dyn SendTransactionToolWrapper,
    ) -> BlockchainResult<(H256, SystemTime)> {
=======
        _send_transaction_tools: &'a dyn SendTransactionToolsWrapper,
    ) -> BlockchainResult<H256> {
>>>>>>> 6725fe88
        let msg = "Can't send transactions clandestinely yet".to_string();
        error!(self.logger, "{}", &msg);
        Err(BlockchainError::TransactionFailed(msg))
    }

    fn get_eth_balance(&self, _address: &Wallet) -> Balance {
        error!(self.logger, "Can't get eth balance clandestinely yet",);
        Ok(0.into())
    }

    fn get_token_balance(&self, _address: &Wallet) -> Balance {
        error!(self.logger, "Can't get token balance clandestinely yet",);
        Ok(0.into())
    }

    fn get_transaction_count(&self, _address: &Wallet) -> Nonce {
        error!(self.logger, "Can't get transaction count clandestinely yet",);
        Ok(0.into())
    }

    fn get_transaction_receipt(&self, _hash: H256) -> TxReceipt {
        error!(
            self.logger,
            "Can't get transaction receipt clandestinely yet",
        );
        Ok(None)
    }
}

pub struct BlockchainInterfaceNonClandestine<T: Transport + Debug> {
    logger: Logger,
    chain: Chain,
    // This must not be dropped for Web3 requests to be completed
    _event_loop_handle: EventLoopHandle,
    web3: Web3<T>,
    contract: Contract<T>,
}

const GWEI: U256 = U256([1_000_000_000u64, 0, 0, 0]);

pub fn to_gwei(wei: U256) -> Option<u64> {
    u64::try_from(wei / GWEI).ok()
}

pub fn to_wei(gwub: u64) -> U256 {
    let subgwei = U256::from(gwub);
    subgwei.full_mul(GWEI).try_into().expect("Internal Error")
}

impl<T> BlockchainInterface for BlockchainInterfaceNonClandestine<T>
where
    T: Transport + Debug + 'static,
{
    fn contract_address(&self) -> Address {
        self.chain.rec().contract
    }

    fn retrieve_transactions(&self, start_block: u64, recipient: &Wallet) -> Transactions {
        debug!(
            self.logger,
            "Retrieving transactions from start block: {} for: {} chain_id: {} contract: {:#x}",
            start_block,
            recipient,
            self.chain.rec().num_chain_id,
            self.contract_address()
        );
        let filter = FilterBuilder::default()
            .address(vec![self.contract_address()])
            .from_block(BlockNumber::Number(ethereum_types::U64::from(start_block)))
            .to_block(BlockNumber::Latest)
            .topics(
                Some(vec![TRANSACTION_LITERAL]),
                None,
                Some(vec![recipient.address().into()]),
                None,
            )
            .build();

        let log_request = self.web3.eth().logs(filter);
        let logger = self.logger.clone();
        log_request
            .then(|logs| {
                future::result::<Vec<Transaction>, BlockchainError>(match logs {
                    Ok(logs) => {
                        if logs
                            .iter()
                            .any(|log| log.topics.len() < 2 || log.data.0.len() > 32)
                        {
                            Err(BlockchainError::InvalidResponse)
                        } else {
                            let transactions = logs
                                .iter()
                                .filter_map(|log: &Log| match log.block_number {
                                    Some(block_number) => {
                                        let amount: U256 = U256::from(log.data.0.as_slice());
                                        let gwei_amount = to_gwei(amount);
                                        gwei_amount.map(|gwei_amount| Transaction {
                                            block_number: u64::try_from(block_number)
                                                .expect("Internal Error"), // TODO: back to testing for overflow
                                            from: Wallet::from(log.topics[1]),
                                            gwei_amount,
                                        })
                                    }
                                    None => None,
                                })
                                .collect();
                            debug!(logger, "Retrieved transactions: {:?}", transactions);
                            Ok(transactions)
                        }
                    }
                    Err(e) => Err(BlockchainError::QueryFailed(e.to_string())),
                })
            })
            .wait()
    }

    fn send_transaction<'a>(
        &self,
        consuming_wallet: &Wallet,
        recipient: &Wallet,
        amount: u64,
        nonce: U256,
        gas_price: u64,
<<<<<<< HEAD
        pending_payments_rowid: u64,
        send_transaction_tools: &'a dyn SendTransactionToolWrapper,
    ) -> BlockchainResult<(H256, SystemTime)> {
=======
        send_transaction_tools: &'a dyn SendTransactionToolsWrapper,
    ) -> BlockchainResult<H256> {
>>>>>>> 6725fe88
        debug!(
            self.logger,
            "Preparing transaction for {} Gwei to {} from {} (chain_id: {}, contract: {:#x}, payable rowid: {}, gas price: {})", //TODO fix this later to Wei
            amount,
            recipient,
            consuming_wallet,
            self.chain.rec().num_chain_id,
            self.contract_address(),
            pending_payments_rowid,
            gas_price
        );
        let signed_transaction = self.prepare_signed_transaction(
            consuming_wallet,
            recipient,
            amount,
            nonce,
            gas_price,
            send_transaction_tools,
        )?;
<<<<<<< HEAD
        let payment_timestamp = send_transaction_tools.demand_payment_backup_completion(
            pending_payments_rowid,
            signed_transaction.transaction_hash,
        );
        self.logger.info(|| self.log_sending(recipient, amount)); //TODO this should be encrypted
        match send_transaction_tools.send_raw_transaction(signed_transaction.raw_transaction) {
            Ok(hash) => Ok((hash, payment_timestamp)),
=======
        match send_transaction_tools.send_raw_transaction(signed_transaction.raw_transaction) {
            Ok(hash) => Ok(hash),
>>>>>>> 6725fe88
            Err(e) => Err(BlockchainError::TransactionFailed(e.to_string())),
        }
    }

    fn get_eth_balance(&self, wallet: &Wallet) -> Balance {
        self.web3
            .eth()
            .balance(wallet.address(), None)
            .map_err(|e| BlockchainError::QueryFailed(e.to_string()))
            .wait()
    }

    fn get_token_balance(&self, wallet: &Wallet) -> Balance {
        self.contract
            .query(
                "balanceOf",
                wallet.address(),
                None,
                Options::with(|_| {}),
                None,
            )
            .map_err(|e| BlockchainError::QueryFailed(e.to_string()))
            .wait()
    }

    fn get_transaction_count(&self, wallet: &Wallet) -> Nonce {
        self.web3
            .eth()
            .transaction_count(wallet.address(), Some(BlockNumber::Pending))
            .map_err(|e| BlockchainError::QueryFailed(e.to_string()))
            .wait()
    }

<<<<<<< HEAD
    fn get_transaction_receipt(&self, hash: H256) -> TxReceipt {
        self.web3
            .eth()
            .transaction_receipt(hash)
            .map_err(|e| unimplemented!("{}", e.to_string()))
            .wait()
    }

    fn send_transaction_tools<'a>(
        &'a self,
        backup_recipient: &'a dyn PaymentBackupRecipientWrapper,
    ) -> Box<dyn SendTransactionToolWrapper + 'a> {
        Box::new(SendTransactionToolWrapperReal::new(
            &self.web3,
            backup_recipient,
        ))
=======
    fn send_transaction_tools<'a>(&'a self) -> Box<dyn SendTransactionToolsWrapper + 'a> {
        Box::new(SendTransactionToolsWrapperReal::new(&self.web3))
>>>>>>> 6725fe88
    }
}

impl<T> BlockchainInterfaceNonClandestine<T>
where
    T: Transport + Debug + 'static,
{
    pub fn new(transport: T, event_loop_handle: EventLoopHandle, chain: Chain) -> Self {
        let web3 = Web3::new(transport);
        let contract =
            Contract::from_json(web3.eth(), chain.rec().contract, CONTRACT_ABI.as_bytes())
                .expect("Unable to initialize contract.");
        Self {
            logger: Logger::new("BlockchainInterface"),
            chain,
            _event_loop_handle: event_loop_handle,
            web3,
            contract,
        }
    }

    fn prepare_signed_transaction<'a>(
        &self,
        consuming_wallet: &Wallet,
        recipient: &Wallet,
        amount: u64,
        nonce: U256,
        gas_price: u64,
<<<<<<< HEAD
        send_transaction_tools: &'a dyn SendTransactionToolWrapper,
=======
        send_transaction_tools: &'a dyn SendTransactionToolsWrapper,
>>>>>>> 6725fe88
    ) -> Result<SignedTransaction, BlockchainError> {
        let mut data = [0u8; 4 + 32 + 32];
        data[0..4].copy_from_slice(&TRANSFER_METHOD_ID);
        data[16..36].copy_from_slice(&recipient.address().0[..]);
        to_wei(amount).to_big_endian(&mut data[36..68]);
        let base_gas_limit = Self::base_gas_limit(self.chain);
        let gas_limit =
            ethereum_types::U256::try_from(data.iter().fold(base_gas_limit, |acc, v| {
                acc + if v == &0u8 { 4 } else { 68 }
            }))
            .expect("Internal error");
        let converted_nonce = serde_json::from_value::<ethereum_types::U256>(
            serde_json::to_value(nonce).expect("Internal error"),
        )
        .expect("Internal error");
        let gas_price = serde_json::from_value::<ethereum_types::U256>(
            serde_json::to_value(to_wei(gas_price)).expect("Internal error"),
        )
        .expect("Internal error");

        let transaction_parameters = TransactionParameters {
            nonce: Some(converted_nonce),
            to: Some(ethereum_types::Address {
                0: self.contract_address().0,
            }),
            gas: gas_limit,
            gas_price: Some(gas_price),
            value: ethereum_types::U256::zero(),
            data: Bytes(data.to_vec()),
            chain_id: Some(self.chain.rec().num_chain_id),
        };

        let key = match consuming_wallet.prepare_secp256k1_secret() {
            Ok(secret) => secret,
            Err(e) => return Err(BlockchainError::UnusableWallet(e.to_string())),
        };

        match send_transaction_tools.sign_transaction(transaction_parameters, &key) {
            Ok(tx) => Ok(tx),
            Err(e) => Err(BlockchainError::TransactionFailed(e.to_string())),
        }
    }

<<<<<<< HEAD
    fn log_sending(&self, recipient: &Wallet, amount: u64) -> String {
        format!(
            "About to send transaction:\n\
        recipient: {},\n\
        amount: {},\n\
        (chain: {}, contract: {:#x})",
            recipient,
            amount,
            self.chain.rec().literal_identifier,
            self.contract_address()
        )
    }

=======
>>>>>>> 6725fe88
    fn base_gas_limit(chain: Chain) -> u64 {
        match chain.rec().chain_family {
            ChainFamily::Polygon => 70_000,
            ChainFamily::Eth => 55_000,
            ChainFamily::Dev => 55_000,
        }
    }

    #[cfg(test)]
    fn web3(&self) -> &Web3<T> {
        &self.web3
    }
}

#[cfg(test)]
mod tests {
    use super::*;
<<<<<<< HEAD
    use crate::blockchain::bip32::Bip32ECKeyPair;
    use crate::blockchain::test_utils::{
        make_default_signed_transaction, make_fake_event_loop_handle,
        SendTransactionToolWrapperMock, TestTransport,
    };
    use crate::blockchain::tool_wrappers::{
        PaymentBackupRecipientWrapperNull, PaymentBackupRecipientWrapperReal,
    };
    use crate::database::dao_utils::to_time_t;
    use crate::sub_lib::wallet::Wallet;
    use crate::test_utils::logging::{init_test_logging, TestLogHandler};
    use crate::test_utils::pure_test_utils::decode_hex;
    use crate::test_utils::recorder::make_recorder;
    use crate::test_utils::{await_value, make_paying_wallet};
    use crate::test_utils::{make_wallet, TestRawTransaction};
    use actix::{Actor, System};
=======
    use crate::blockchain::bip32::Bip32ECKeyProvider;
    use crate::blockchain::test_utils::TestTransport;
    use crate::sub_lib::wallet::Wallet;
    use crate::test_utils::pure_test_utils::decode_hex;
    use crate::test_utils::{await_value, make_paying_wallet};
    use crate::test_utils::{make_wallet, TestRawTransaction};
>>>>>>> 6725fe88
    use crossbeam_channel::unbounded;
    use ethereum_types::{BigEndianHash, U64};
    use ethsign_crypto::Keccak256;
    use masq_lib::test_utils::utils::TEST_DEFAULT_CHAIN;
    use masq_lib::utils::find_free_port;
    use serde_derive::Deserialize;
    use serde_json::json;
    use serde_json::Value;
    use simple_server::Server;
<<<<<<< HEAD
    use sodiumoxide::crypto::sign::sign;
=======
    use std::cell::RefCell;
>>>>>>> 6725fe88
    use std::net::Ipv4Addr;
    use std::str::FromStr;
    use std::sync::{Arc, Mutex};
    use std::thread;
    use web3::transports::Http;
<<<<<<< HEAD
    use web3::types::H2048;
    use web3::Error as Web3Error;
=======
    use web3::types::SignedTransaction;
    use web3::Error as Web3Error;

    fn make_fake_event_loop_handle() -> EventLoopHandle {
        Http::with_max_parallel("http://86.75.30.9", REQUESTS_IN_PARALLEL)
            .unwrap()
            .0
    }

    #[derive(Default)]
    struct SendTransactionToolsWrapperMock {
        sign_transaction_params:
            Arc<Mutex<Vec<(TransactionParameters, secp256k1secrets::key::SecretKey)>>>,
        sign_transaction_results: RefCell<Vec<Result<SignedTransaction, Web3Error>>>,
        send_raw_transaction_params: Arc<Mutex<Vec<Bytes>>>,
        send_raw_transaction_results: RefCell<Vec<Result<H256, Web3Error>>>,
    }

    impl SendTransactionToolsWrapper for SendTransactionToolsWrapperMock {
        fn sign_transaction(
            &self,
            transaction_params: TransactionParameters,
            key: &secp256k1secrets::key::SecretKey,
        ) -> Result<SignedTransaction, Web3Error> {
            self.sign_transaction_params
                .lock()
                .unwrap()
                .push((transaction_params.clone(), key.clone()));
            self.sign_transaction_results.borrow_mut().remove(0)
        }

        fn send_raw_transaction(&self, rlp: Bytes) -> Result<H256, Web3Error> {
            self.send_raw_transaction_params.lock().unwrap().push(rlp);
            self.send_raw_transaction_results.borrow_mut().remove(0)
        }
    }

    impl SendTransactionToolsWrapperMock {
        pub fn sign_transaction_params(
            mut self,
            params: &Arc<Mutex<Vec<(TransactionParameters, secp256k1secrets::key::SecretKey)>>>,
        ) -> Self {
            self.sign_transaction_params = params.clone();
            self
        }
        pub fn sign_transaction_result(self, result: Result<SignedTransaction, Web3Error>) -> Self {
            self.sign_transaction_results.borrow_mut().push(result);
            self
        }
        pub fn send_raw_transaction_params(mut self, params: &Arc<Mutex<Vec<Bytes>>>) -> Self {
            self.send_raw_transaction_params = params.clone();
            self
        }
        pub fn send_raw_transaction_result(self, result: Result<H256, Web3Error>) -> Self {
            self.send_raw_transaction_results.borrow_mut().push(result);
            self
        }
    }
>>>>>>> 6725fe88

    #[test]
    fn blockchain_interface_non_clandestine_retrieves_transactions() {
        let to = "0x3f69f9efd4f2592fd70be8c32ecd9dce71c472fc";
        let port = find_free_port();

        let (tx, rx) = unbounded();
        thread::spawn(move || {
            Server::new(move |req, mut rsp| {
                tx.send(req.body().clone()).unwrap();
                Ok(rsp.body(br#"{"jsonrpc":"2.0","id":3,"result":[{"address":"0xcd6c588e005032dd882cd43bf53a32129be81302","blockHash":"0x1a24b9169cbaec3f6effa1f600b70c7ab9e8e86db44062b49132a4415d26732a","blockNumber":"0x4be663","data":"0x0000000000000000000000000000000000000000000000000010000000000000","logIndex":"0x0","removed":false,"topics":["0xddf252ad1be2c89b69c2b068fc378daa952ba7f163c4a11628f55a4df523b3ef","0x0000000000000000000000003f69f9efd4f2592fd70be8c32ecd9dce71c472fc","0x000000000000000000000000adc1853c7859369639eb414b6342b36288fe6092"],"transactionHash":"0x955cec6ac4f832911ab894ce16aa22c3003f46deff3f7165b32700d2f5ff0681","transactionIndex":"0x0"}]}"#.to_vec())?)
            }).listen(&Ipv4Addr::LOCALHOST.to_string(), &format!("{}", port));
        });

        let (event_loop_handle, transport) = Http::with_max_parallel(
            &format!("http://{}:{}", &Ipv4Addr::LOCALHOST.to_string(), port),
            REQUESTS_IN_PARALLEL,
        )
        .unwrap();
        let subject = BlockchainInterfaceNonClandestine::new(
            transport,
            event_loop_handle,
            TEST_DEFAULT_CHAIN,
        );

        let result = subject
            .retrieve_transactions(
                42,
                &Wallet::from_str("0x3f69f9efd4f2592fd70be8c32ecd9dce71c472fc").unwrap(),
            )
            .unwrap();

        let body: Value = serde_json::from_slice(&rx.recv().unwrap()).unwrap();
        assert_eq!(
            format!("\"0x000000000000000000000000{}\"", &to[2..]),
            body["params"][0]["topics"][2].to_string(),
        );
        assert_eq!(
            result,
            vec![Transaction {
                block_number: 4_974_179u64,
                from: Wallet::from_str("0x3f69f9efd4f2592fd70be8c32ecd9dce71c472fc").unwrap(),
                gwei_amount: 4_503_599u64,
            }]
        )
    }

    #[test]
    #[should_panic(expected = "No address for an uninitialized wallet!")]
    fn blockchain_interface_non_clandestine_retrieve_transactions_returns_an_error_if_the_to_address_is_invalid(
    ) {
        let port = 8545;
        let (event_loop_handle, transport) = Http::with_max_parallel(
            &format!("http://{}:{}", &Ipv4Addr::LOCALHOST, port),
            REQUESTS_IN_PARALLEL,
        )
        .unwrap();
        let subject = BlockchainInterfaceNonClandestine::new(
            transport,
            event_loop_handle,
            TEST_DEFAULT_CHAIN,
        );

        let result = subject
            .retrieve_transactions(42, &Wallet::new("0x3f69f9efd4f2592fd70beecd9dce71c472fc"));

        assert_eq!(
            result.expect_err("Expected an Err, got Ok"),
            BlockchainError::InvalidAddress
        );
    }

    #[test]
    fn blockchain_interface_non_clandestine_retrieve_transactions_returns_an_error_if_a_response_with_too_few_topics_is_returned(
    ) {
        let port = find_free_port();

        thread::spawn(move || {
            Server::new(|_req, mut rsp| {
                Ok(rsp.body(br#"{"jsonrpc":"2.0","id":3,"result":[{"address":"0xcd6c588e005032dd882cd43bf53a32129be81302","blockHash":"0x1a24b9169cbaec3f6effa1f600b70c7ab9e8e86db44062b49132a4415d26732a","blockNumber":"0x4be663","data":"0x0000000000000000000000000000000000000000000000056bc75e2d63100000","logIndex":"0x0","removed":false,"topics":["0xddf252ad1be2c89b69c2b068fc378daa952ba7f163c4a11628f55a4df523b3ef"],"transactionHash":"0x955cec6ac4f832911ab894ce16aa22c3003f46deff3f7165b32700d2f5ff0681","transactionIndex":"0x0"}]}"#.to_vec())?)
            }).listen(&Ipv4Addr::LOCALHOST.to_string(), &format!("{}", port));
        });

        let (event_loop_handle, transport) = Http::with_max_parallel(
            &format!("http://{}:{}", &Ipv4Addr::LOCALHOST.to_string(), port),
            REQUESTS_IN_PARALLEL,
        )
        .unwrap();
        let subject = BlockchainInterfaceNonClandestine::new(
            transport,
            event_loop_handle,
            TEST_DEFAULT_CHAIN,
        );

        let result = subject.retrieve_transactions(
            42,
            &Wallet::from_str("0x3f69f9efd4f2592fd70be8c32ecd9dce71c472fc").unwrap(),
        );

        assert_eq!(
            result.expect_err("Expected an Err, got Ok"),
            BlockchainError::InvalidResponse
        );
    }

    #[test]
    fn blockchain_interface_non_clandestine_retrieve_transactions_returns_an_error_if_a_response_with_data_that_is_too_long_is_returned(
    ) {
        let port = find_free_port();

        thread::spawn(move || {
            Server::new(move |_req, mut rsp| {
                Ok(rsp.body(br#"{"jsonrpc":"2.0","id":3,"result":[{"address":"0xcd6c588e005032dd882cd43bf53a32129be81302","blockHash":"0x1a24b9169cbaec3f6effa1f600b70c7ab9e8e86db44062b49132a4415d26732a","blockNumber":"0x4be663","data":"0x0000000000000000000000000000000000000000000000056bc75e2d6310000001","logIndex":"0x0","removed":false,"topics":["0xddf252ad1be2c89b69c2b068fc378daa952ba7f163c4a11628f55a4df523b3ef","0x0000000000000000000000003f69f9efd4f2592fd70be8c32ecd9dce71c472fc","0x000000000000000000000000adc1853c7859369639eb414b6342b36288fe6092"],"transactionHash":"0x955cec6ac4f832911ab894ce16aa22c3003f46deff3f7165b32700d2f5ff0681","transactionIndex":"0x0"}]}"#.to_vec())?)
            }).listen(&Ipv4Addr::LOCALHOST.to_string(), &format!("{}", port));
        });

        let (event_loop_handle, transport) = Http::with_max_parallel(
            &format!("http://{}:{}", &Ipv4Addr::LOCALHOST.to_string(), port),
            REQUESTS_IN_PARALLEL,
        )
        .unwrap();

        let subject = BlockchainInterfaceNonClandestine::new(
            transport,
            event_loop_handle,
            TEST_DEFAULT_CHAIN,
        );

        let result = subject.retrieve_transactions(
            42,
            &Wallet::from_str("0x3f69f9efd4f2592fd70be8c32ecd9dce71c472fc").unwrap(),
        );

        assert_eq!(result, Err(BlockchainError::InvalidResponse));
    }

    #[test]
    fn blockchain_interface_non_clandestine_retrieve_transactions_ignores_transaction_logs_that_have_no_block_number(
    ) {
        let port = find_free_port();

        thread::spawn(move || {
            Server::new(|_req, mut rsp| {
                Ok(rsp.body(br#"{"jsonrpc":"2.0","id":3,"result":[{"address":"0xcd6c588e005032dd882cd43bf53a32129be81302","blockHash":"0x1a24b9169cbaec3f6effa1f600b70c7ab9e8e86db44062b49132a4415d26732a","data":"0x0000000000000000000000000000000000000000000000000010000000000000","logIndex":"0x0","removed":false,"topics":["0xddf252ad1be2c89b69c2b068fc378daa952ba7f163c4a11628f55a4df523b3ef","0x0000000000000000000000003f69f9efd4f2592fd70be8c32ecd9dce71c472fc","0x000000000000000000000000adc1853c7859369639eb414b6342b36288fe6092"],"transactionHash":"0x955cec6ac4f832911ab894ce16aa22c3003f46deff3f7165b32700d2f5ff0681","transactionIndex":"0x0"}]}"#.to_vec())?)
            })
                .listen(&Ipv4Addr::LOCALHOST.to_string(), &format!("{}", port));
        });

        let (event_loop_handle, transport) = Http::with_max_parallel(
            &format!("http://{}:{}", &Ipv4Addr::LOCALHOST.to_string(), port),
            REQUESTS_IN_PARALLEL,
        )
        .unwrap();

        let subject = BlockchainInterfaceNonClandestine::new(
            transport,
            event_loop_handle,
            TEST_DEFAULT_CHAIN,
        );

        let result = subject.retrieve_transactions(
            42,
            &Wallet::from_str("0x3f69f9efd4f2592fd70be8c32ecd9dce71c472fc").unwrap(),
        );

        assert_eq!(result, Ok(vec![]));
    }

    #[test]
    fn blockchain_interface_non_clandestine_can_retrieve_eth_balance_of_a_wallet() {
        let port = find_free_port();

        thread::spawn(move || {
            Server::new(|_req, mut rsp| {
                Ok(rsp.body(br#"{"jsonrpc":"2.0","id":0,"result":"0xFFFF"}"#.to_vec())?)
            })
            .listen(&Ipv4Addr::LOCALHOST.to_string(), &format!("{}", port));
        });

        let (event_loop_handle, transport) = Http::with_max_parallel(
            &format!("http://{}:{}", &Ipv4Addr::LOCALHOST.to_string(), port),
            REQUESTS_IN_PARALLEL,
        )
        .unwrap();

        let subject = BlockchainInterfaceNonClandestine::new(
            transport,
            event_loop_handle,
            TEST_DEFAULT_CHAIN,
        );

        let result = subject
            .get_eth_balance(
                &Wallet::from_str("0x3f69f9efd4f2592fd70be8c32ecd9dce71c472fc").unwrap(),
            )
            .unwrap();

        assert_eq!(result, U256::from(65_535));
    }

    #[test]
    #[should_panic(expected = "No address for an uninitialized wallet!")]
    fn blockchain_interface_non_clandestine_returns_an_error_when_requesting_eth_balance_of_an_invalid_wallet(
    ) {
        let port = 8545;
        let (event_loop_handle, transport) = Http::with_max_parallel(
            &format!("http://{}:{}", &Ipv4Addr::LOCALHOST.to_string(), port),
            REQUESTS_IN_PARALLEL,
        )
        .unwrap();

        let subject = BlockchainInterfaceNonClandestine::new(
            transport,
            event_loop_handle,
            TEST_DEFAULT_CHAIN,
        );

        let result =
            subject.get_eth_balance(&Wallet::new("0x3f69f9efd4f2592fd70be8c32ecd9dce71c472fQ"));

        assert_eq!(result, Err(BlockchainError::InvalidAddress));
    }

    #[test]
    fn blockchain_interface_non_clandestine_returns_an_error_for_unintelligible_response_to_requesting_eth_balance(
    ) {
        let port = find_free_port();

        thread::spawn(move || {
            Server::new(|_req, mut rsp| {
                Ok(rsp.body(br#"{"jsonrpc":"2.0","id":0,"result":"0xFFFQ"}"#.to_vec())?)
            })
            .listen(&Ipv4Addr::LOCALHOST.to_string(), &format!("{}", port));
        });

        let (event_loop_handle, transport) = Http::with_max_parallel(
            &format!("http://{}:{}", &Ipv4Addr::LOCALHOST.to_string(), port),
            REQUESTS_IN_PARALLEL,
        )
        .unwrap();
        let subject = BlockchainInterfaceNonClandestine::new(
            transport,
            event_loop_handle,
            TEST_DEFAULT_CHAIN,
        );

        let result = subject.get_eth_balance(
            &Wallet::from_str("0x3f69f9efd4f2592fd70be8c32ecd9dce71c472fc").unwrap(),
        );

        match result {
            Err(BlockchainError::QueryFailed(msg)) if msg.contains("invalid hex character: Q") => {
                ()
            }
            x => panic!("Expected complaint about hex character, but got {:?}", x),
        };
    }

    #[test]
    fn blockchain_interface_non_clandestine_can_retrieve_token_balance_of_a_wallet() {
        let port = find_free_port();

        thread::spawn(move || {
            Server::new(|_req, mut rsp| {
                Ok(rsp.body(
                    br#"{"jsonrpc":"2.0","id":0,"result":"0x000000000000000000000000000000000000000000000000000000000000FFFF"}"#
                        .to_vec(),
                )?)
            })
                .listen(&Ipv4Addr::LOCALHOST.to_string(), &format!("{}", port));
        });

        let (event_loop_handle, transport) = Http::with_max_parallel(
            &format!("http://{}:{}", &Ipv4Addr::LOCALHOST.to_string(), port),
            REQUESTS_IN_PARALLEL,
        )
        .unwrap();
        let subject = BlockchainInterfaceNonClandestine::new(
            transport,
            event_loop_handle,
            TEST_DEFAULT_CHAIN,
        );

        let result = subject
            .get_token_balance(
                &Wallet::from_str("0x3f69f9efd4f2592fd70be8c32ecd9dce71c472fc").unwrap(),
            )
            .unwrap();

        assert_eq!(result, U256::from(65_535));
    }

    #[test]
    #[should_panic(expected = "No address for an uninitialized wallet!")]
    fn blockchain_interface_non_clandestine_returns_an_error_when_requesting_token_balance_of_an_invalid_wallet(
    ) {
        let port = 8545;
        let (event_loop_handle, transport) = Http::with_max_parallel(
            &format!("http://{}:{}", &Ipv4Addr::LOCALHOST.to_string(), port),
            REQUESTS_IN_PARALLEL,
        )
        .unwrap();
        let subject = BlockchainInterfaceNonClandestine::new(
            transport,
            event_loop_handle,
            TEST_DEFAULT_CHAIN,
        );

        let result =
            subject.get_token_balance(&Wallet::new("0x3f69f9efd4f2592fd70be8c32ecd9dce71c472fQ"));

        assert_eq!(result, Err(BlockchainError::InvalidAddress));
    }

    #[test]
    fn blockchain_interface_non_clandestine_returns_an_error_for_unintelligible_response_when_requesting_token_balance(
    ) {
        let port = find_free_port();

        thread::spawn(move || {
            Server::new(|_req, mut rsp| {
                Ok(rsp.body(
                    br#"{"jsonrpc":"2.0","id":0,"result":"0x000000000000000000000000000000000000000000000000000000000000FFFQ"}"#
                        .to_vec(),
                )?)
            })
            .listen(&Ipv4Addr::LOCALHOST.to_string(), &format!("{}", port));
        });

        let (event_loop_handle, transport) = Http::with_max_parallel(
            &format!("http://{}:{}", &Ipv4Addr::LOCALHOST.to_string(), port),
            REQUESTS_IN_PARALLEL,
        )
        .unwrap();
        let subject = BlockchainInterfaceNonClandestine::new(
            transport,
            event_loop_handle,
            TEST_DEFAULT_CHAIN,
        );

        let result = subject.get_token_balance(
            &Wallet::from_str("0x3f69f9efd4f2592fd70be8c32ecd9dce71c472fc").unwrap(),
        );

        match result {
            Err(BlockchainError::QueryFailed(msg)) if msg.contains("Invalid hex") => (),
            x => panic!("Expected complaint about hex character, but got {:?}", x),
        }
    }

    #[test]
    fn blockchain_interface_non_clandestine_can_request_both_eth_and_token_balances_happy_path() {
        let port = find_free_port();

        thread::spawn(move || {
            Server::new(|_req, mut rsp| {
                Ok(rsp.body(
                    br#"{"jsonrpc":"2.0","id":0,"result":"0x0000000000000000000000000000000000000000000000000000000000000001"}"#
                        .to_vec(),
                )?)
            })
            .listen(&Ipv4Addr::LOCALHOST.to_string(), &format!("{}", port));
        });

        let (event_loop_handle, transport) = Http::with_max_parallel(
            &format!("http://{}:{}", &Ipv4Addr::LOCALHOST.to_string(), port),
            REQUESTS_IN_PARALLEL,
        )
        .unwrap();
        let subject = BlockchainInterfaceNonClandestine::new(
            transport,
            event_loop_handle,
            TEST_DEFAULT_CHAIN,
        );

        let results: (Balance, Balance) = await_value(None, || {
            match subject.get_balances(
                &Wallet::from_str("0x3f69f9efd4f2592fd70be8c32ecd9dce71c472fc").unwrap(),
            ) {
                (Ok(a), Ok(b)) => Ok((Ok(a), Ok(b))),
                (Err(a), _) => Err(a),
                (_, Err(b)) => Err(b),
            }
        })
        .unwrap();

        let eth_balance = results.0.unwrap();
        let token_balance = results.1.unwrap();

        assert_eq!(eth_balance, U256::from(1),);
        assert_eq!(token_balance, U256::from(1))
    }

    //test with real web3
    #[test]
    fn blockchain_interface_non_clandestine_can_transfer_tokens() {
        init_test_logging();
        let mut transport = TestTransport::default();
        transport.add_response(json!(
            "0xe26f2f487f5dd06c38860d410cdcede0d6e860dab2c971c7d518928c17034c8f"
        ));
<<<<<<< HEAD
        let (recorder, _, recording_arc) = make_recorder();
        let actor_addr = recorder.start();
        let recipient_of_payment_backup = recipient!(actor_addr, PaymentBackupRecord);
        let payment_backup_recipient_wrapper =
            PaymentBackupRecipientWrapperReal::new(&recipient_of_payment_backup);
=======
>>>>>>> 6725fe88
        let subject = BlockchainInterfaceNonClandestine::new(
            transport.clone(),
            make_fake_event_loop_handle(),
            TEST_DEFAULT_CHAIN,
        );
        let rowid = 1;
        let amount = 9000;
        let gas_price = 120;

        let result = subject
            .send_transaction(
                &make_paying_wallet(b"gdasgsa"),
                &make_wallet("blah123"),
                amount,
                U256::from(1),
                gas_price,
                rowid,
                subject
                    .send_transaction_tools(&payment_backup_recipient_wrapper)
                    .as_ref(),
            )
            .unwrap();

        let system = System::new("can transfer tokens test");
        System::current().stop();
        assert_eq!(system.run(), 0);
        transport.assert_request("eth_sendRawTransaction", &[String::from(r#""0xf8a901851bf08eb00082dbe894384dec25e03f94931767ce4c3556168468ba24c380b844a9059cbb00000000000000000000000000000000000000000000000000626c61683132330000000000000000000000000000000000000000000000000000082f79cd900029a0d4ecb2865f6a0370689be2e956cc272f7718cb360160f5a51756264ba1cc23fca005a3920e27680135e032bb23f4026a2e91c680866047cf9bbadee23ab8ab5ca2""#)]);
        transport.assert_no_more_requests();
        let (hash, timestamp) = result;
        assert_eq!(
            hash,
            H256::from_str("e26f2f487f5dd06c38860d410cdcede0d6e860dab2c971c7d518928c17034c8f")
                .unwrap()
        );
        let comparable_now = to_time_t(SystemTime::now());
        let result_as_better_comparable_in_secs = to_time_t(timestamp);
        assert!(
            (result_as_better_comparable_in_secs + 5) >= comparable_now
                && comparable_now >= result_as_better_comparable_in_secs,
            "{} is not smaller than {}",
            result_as_better_comparable_in_secs,
            comparable_now
        );
        let recording = recording_arc.lock().unwrap();
        let sent_backup = recording.get_record::<PaymentBackupRecord>(0);
        let expected_payment_backup = PaymentBackupRecord {
            rowid,
            timestamp,
            hash,
            attempt: 0,
            amount: None,
        };
        assert_eq!(sent_backup, &expected_payment_backup);
        let log_handler = TestLogHandler::new();
        log_handler.exists_log_containing("DEBUG: BlockchainInterface: Preparing transaction for 9000 Gwei to 0x00000000000000000000000000626c6168313233 from 0x5c361ba8d82fcf0e5538b2a823e9d457a2296725 (chain_id: 3, contract: 0x384dec25e03f94931767ce4c3556168468ba24c3, payable rowid: 1, gas price: 120)" );
        log_handler.exists_log_containing(
            "INFO: BlockchainInterface: About to send transaction:\n\
        recipient: 0x00000000000000000000000000626c6168313233,\n\
        amount: 9000,\n\
        (chain: eth-ropsten, contract: 0x384dec25e03f94931767ce4c3556168468ba24c3)",
        );
    }

    #[test]
    fn non_clandestine_interface_components_of_send_transactions_work_together_properly() {
        let transport = TestTransport::default();
        let subject = BlockchainInterfaceNonClandestine::new(
            transport,
            make_fake_event_loop_handle(),
            Chain::EthMainnet,
        );
        let sign_transaction_params_arc = Arc::new(Mutex::new(vec![]));
        let trigger_payment_backup_completion_params_arc = Arc::new(Mutex::new(vec![]));
        let send_raw_transaction_params_arc = Arc::new(Mutex::new(vec![]));
        let payment_timestamp = SystemTime::now();
        let transaction_parameters_expected = TransactionParameters {
            nonce: Some(U256::from(5)),
            to: Some(subject.contract_address()),
            gas: U256::from(56296),
            gas_price: Some(U256::from(123000000000_u64)),
            value: Default::default(),
            data: Bytes(vec![
                169, 5, 156, 187, 0, 0, 0, 0, 0, 0, 0, 0, 0, 0, 0, 0, 0, 0, 0, 0, 0, 0, 0, 0, 0, 0,
                0, 0, 0, 98, 108, 97, 104, 49, 50, 51, 0, 0, 0, 0, 0, 0, 0, 0, 0, 0, 0, 0, 0, 0, 0,
                0, 0, 0, 0, 0, 0, 0, 0, 0, 0, 0, 45, 121, 136, 61, 32, 0,
            ]),
            chain_id: Some(1),
        };
        let consuming_wallet_secret_raw_bytes = b"my-wallet";
        let secret =
            Bip32ECKeyPair::from_raw_secret(&consuming_wallet_secret_raw_bytes.keccak256())
                .unwrap()
                .secret()
                .secp256k1_secret;
        let signed_transaction = subject
            .web3
            .accounts()
            .sign_transaction(transaction_parameters_expected.clone(), &secret)
            .wait()
            .unwrap();
        let hash = signed_transaction.transaction_hash;
        let send_transaction_tools = &SendTransactionToolWrapperMock::default()
            .sign_transaction_params(&sign_transaction_params_arc)
            .sign_transaction_result(Ok(signed_transaction.clone()))
            .demand_payment_backup_completion_params(&trigger_payment_backup_completion_params_arc)
            .demand_payment_backup_completion_result(payment_timestamp)
            .send_raw_transaction_params(&send_raw_transaction_params_arc)
            .send_raw_transaction_result(Ok(hash));
        let recipient_wallet = make_wallet("blah123");
        let rowid_from_pending_tables = 6;
        let amount = 50_000;

        let result = subject.send_transaction(
            &make_paying_wallet(consuming_wallet_secret_raw_bytes),
            &recipient_wallet,
            amount,
            U256::from(5),
            123u64,
            rowid_from_pending_tables,
            send_transaction_tools,
        );

        assert_eq!(result, Ok((hash, payment_timestamp)));
        let mut sign_transaction_params = sign_transaction_params_arc.lock().unwrap();
        let (transaction_params, secret) = sign_transaction_params.remove(0);
        assert!(sign_transaction_params.is_empty());
        assert_eq!(transaction_params, transaction_parameters_expected);
        assert_eq!(
            secret,
            Bip32ECKeyPair::from_raw_secret(&consuming_wallet_secret_raw_bytes.keccak256())
                .unwrap()
                .secret()
                .secp256k1_secret
        );
        let trigger_payment_backup_completion_params =
            trigger_payment_backup_completion_params_arc.lock().unwrap();
        assert_eq!(
            *trigger_payment_backup_completion_params,
            vec![(rowid_from_pending_tables, hash)]
        );
        let send_raw_transaction = send_raw_transaction_params_arc.lock().unwrap();
        assert_eq!(
            *send_raw_transaction,
            vec![signed_transaction.raw_transaction]
        )
    }

    #[test]
    fn non_clandestine_base_gas_limit_is_properly_set() {
        assert_eq!(
            BlockchainInterfaceNonClandestine::<Http>::base_gas_limit(Chain::PolyMainnet),
            70_000
        );
        assert_eq!(
            BlockchainInterfaceNonClandestine::<Http>::base_gas_limit(Chain::PolyMumbai),
            70_000
        );
        assert_eq!(
            BlockchainInterfaceNonClandestine::<Http>::base_gas_limit(Chain::EthMainnet),
            55_000
        );
        assert_eq!(
            BlockchainInterfaceNonClandestine::<Http>::base_gas_limit(Chain::EthRopsten),
            55_000
        );
        assert_eq!(
            BlockchainInterfaceNonClandestine::<Http>::base_gas_limit(Chain::Dev),
            55_000
        );
    }

    #[test]
    fn non_clandestine_gas_limit_for_polygon_mainnet_starts_on_70000_as_the_base() {
        let transport = TestTransport::default();
        let subject = BlockchainInterfaceNonClandestine::new(
            transport,
            make_fake_event_loop_handle(),
            Chain::PolyMainnet,
        );

        assert_gas_limit_is_not_under(subject, 70000, u64::MAX)
    }

    #[test]
    fn non_clandestine_gas_limit_for_dev_lies_within_limits() {
        let transport = TestTransport::default();
        let subject = BlockchainInterfaceNonClandestine::new(
            transport,
            make_fake_event_loop_handle(),
            Chain::Dev,
        );

        assert_gas_limit_is_not_under(subject, 55000, 65000)
    }

    #[test]
    fn non_clandestine_gas_limit_for_eth_mainnet_lies_within_limits() {
        let transport = TestTransport::default();
        let subject = BlockchainInterfaceNonClandestine::new(
            transport,
            make_fake_event_loop_handle(),
            Chain::EthMainnet,
        );

        assert_gas_limit_is_not_under(subject, 55000, 65000)
    }

    fn assert_gas_limit_is_not_under<T: Transport + Debug + 'static>(
        subject: BlockchainInterfaceNonClandestine<T>,
        not_under_this_value: u64,
        not_above_this_value: u64,
    ) {
        let sign_transaction_params_arc = Arc::new(Mutex::new(vec![]));
        let consuming_wallet_secret_raw_bytes = b"my-wallet";
        let send_transaction_tools = &SendTransactionToolWrapperMock::default()
            .sign_transaction_params(&sign_transaction_params_arc)
            //I don't want to set up all the mocks - I want see just the params coming in
            .sign_transaction_result(Err(Web3Error::Internal));
        let recipient_wallet = make_wallet("blah123");

        let _ = subject.send_transaction(
            &make_paying_wallet(consuming_wallet_secret_raw_bytes),
            &recipient_wallet,
            50000,
            U256::from(5),
            123u64,
            1,
            send_transaction_tools,
        );

        let mut sign_transaction_params = sign_transaction_params_arc.lock().unwrap();
        let (transaction_params, secret) = sign_transaction_params.remove(0);
        assert!(sign_transaction_params.is_empty());
        assert!(transaction_params.gas > U256::from(not_under_this_value));
        assert!(transaction_params.gas < U256::from(not_above_this_value));
        assert_eq!(
            secret,
            Bip32ECKeyPair::from_raw_secret(&consuming_wallet_secret_raw_bytes.keccak256())
                .unwrap()
                .secret()
                .secp256k1_secret
        );
    }

    #[test]
    fn send_transaction_fails_on_badly_prepared_consuming_wallet_without_secret() {
        let transport = TestTransport::default();
        let address_only_wallet =
            Wallet::from_str("0x3f69f9efd4f2592fd70be8c32ecd9dce71c472fc").unwrap();
        let subject = BlockchainInterfaceNonClandestine::new(
            transport,
            make_fake_event_loop_handle(),
            TEST_DEFAULT_CHAIN,
        );

        let result = subject.send_transaction(
            &address_only_wallet,
            &make_wallet("blah123"),
            9000,
            U256::from(1),
            2u64,
<<<<<<< HEAD
            2,
            subject
                .send_transaction_tools(&PaymentBackupRecipientWrapperNull)
                .as_ref(),
=======
            subject.send_transaction_tools().as_ref(),
>>>>>>> 6725fe88
        );

        assert_eq!(result,
                   Err(BlockchainError::UnusableWallet(
                       "Cannot sign with non-keypair wallet: Address(0x3f69f9efd4f2592fd70be8c32ecd9dce71c472fc).".to_string()
                   ))
        )
    }

    #[test]
    fn send_transaction_fails_on_signing_transaction() {
        let transport = TestTransport::default();
        let send_transaction_tools = &SendTransactionToolWrapperMock::default()
            .sign_transaction_result(Err(Web3Error::Signing(
                secp256k1secrets::Error::InvalidSecretKey,
            )));
        let consuming_wallet_secret_raw_bytes = b"okay-wallet";
        let subject = BlockchainInterfaceNonClandestine::new(
            transport,
            make_fake_event_loop_handle(),
            Chain::PolyMumbai,
        );

        let result = subject.send_transaction(
            &make_paying_wallet(consuming_wallet_secret_raw_bytes),
            &make_wallet("blah123"),
            9000,
            U256::from(1),
            2u64,
            3,
            send_transaction_tools,
        );

        assert_eq!(
            result,
            Err(BlockchainError::TransactionFailed(
                "Signing error: secp: malformed or out-of-range secret key".to_string()
            ))
        );
    }

    #[test]
    fn send_transaction_fails_on_sending_raw_transaction() {
        let transport = TestTransport::default();
        let signed_transaction = make_default_signed_transaction();
        let send_transaction_tools = &SendTransactionToolWrapperMock::default()
            .sign_transaction_result(Ok(signed_transaction))
            .demand_payment_backup_completion_result(SystemTime::now())
            .send_raw_transaction_result(Err(Web3Error::Transport(
                "Transaction crashed".to_string(),
            )));
        let consuming_wallet_secret_raw_bytes = b"okay-wallet";
        let subject = BlockchainInterfaceNonClandestine::new(
            transport,
            make_fake_event_loop_handle(),
            Chain::PolyMumbai,
        );

        let result = subject.send_transaction(
            &make_paying_wallet(consuming_wallet_secret_raw_bytes),
            &make_wallet("blah123"),
            5000,
            U256::from(1),
            2u64,
            1,
            send_transaction_tools,
        );

        assert_eq!(
            result,
            Err(BlockchainError::TransactionFailed(
                "Transport error: Transaction crashed".to_string()
            ))
        );
    }

    fn test_consuming_wallet_with_secret() -> Wallet {
        let key_pair = Bip32ECKeyPair::from_raw_secret(
            &decode_hex("97923d8fd8de4a00f912bfb77ef483141dec551bd73ea59343ef5c4aac965d04")
                .unwrap(),
        )
        .unwrap();
        Wallet::from(key_pair)
    }

    fn test_recipient_wallet() -> Wallet {
        let hex_part = &"0x7788df76BBd9a0C7c3e5bf0f77bb28C60a167a7b"[2..];
        let recipient_address_bytes = decode_hex(hex_part).unwrap();
        let address = Address::from_slice(&recipient_address_bytes);
        Wallet::from(address)
    }

    const TEST_PAYMENT_AMOUNT: u64 = 1000;
    const TEST_GAS_PRICE_ETH: u64 = 110;
    const TEST_GAS_PRICE_POLYGON: u64 = 50;

    fn assert_that_signed_transactions_agrees_with_template(
        chain: Chain,
        nonce: u64,
        template: &[u8],
    ) {
        let transport = TestTransport::default();
        let subject =
            BlockchainInterfaceNonClandestine::new(transport, make_fake_event_loop_handle(), chain);
        let send_transaction_tools =
            subject.send_transaction_tools(&PaymentBackupRecipientWrapperNull);
        let consuming_wallet = test_consuming_wallet_with_secret();
        let recipient_wallet = test_recipient_wallet();
        let nonce_of_the_real_transaction = U256::from(nonce);
        let gas_price = match chain.rec().chain_family {
            ChainFamily::Eth => TEST_GAS_PRICE_ETH,
            ChainFamily::Polygon => TEST_GAS_PRICE_POLYGON,
            _ => panic!("isn't our interest in this test"),
        };

        let signed_transaction = subject
            .prepare_signed_transaction(
                &consuming_wallet,
                &recipient_wallet,
                TEST_PAYMENT_AMOUNT,
                nonce_of_the_real_transaction,
                gas_price,
                send_transaction_tools.as_ref(),
            )
            .unwrap();

        let byte_set_to_compare = signed_transaction.raw_transaction.0;
        assert_eq!(&byte_set_to_compare, template)
    }

    //with a real confirmation on a transaction sent with this data to the network
    #[test]
    fn non_clandestine_signing_a_transaction_works_for_polygon_mumbai() {
        let chain = Chain::PolyMumbai;
        let nonce = 5; //must stay like this!
        let signed_transaction_data = "f8ad05850ba43b740083011980944dfeee01f17e23632b15851717b811720af82e0f80b844a9059cbb0000000000000000000000007788df76bbd9a0c7c3e5bf0f77bb28c60a167a7b000000000000000000000000000000000000000000000000000000e8d4a5100083027126a07ef7ca63022eb309f63e3e28bc5b33494c274f293383da21df7f884fae0a9906a03217dab00d8bf2ad5f37263b82c8ba174ff13d9266cd853b4dbb69459880d40b";
        let in_bytes = decode_hex(signed_transaction_data).unwrap();

        assert_that_signed_transactions_agrees_with_template(chain, nonce, &in_bytes)
    }

    //with a real confirmation on a transaction sent with this data to the network
    #[test]
    fn non_clandestine_signing_a_transaction_works_for_eth_ropsten() {
        let chain = Chain::EthRopsten;
        let nonce = 1; //must stay like this!
        let signed_transaction_data = "f8a90185199c82cc0082dee894384dec25e03f94931767ce4c3556168468ba24c380b844a9059cbb0000000000000000000000007788df76bbd9a0c7c3e5bf0f77bb28c60a167a7b000000000000000000000000000000000000000000000000000000e8d4a510002aa0635fbb3652e1c3063afac6ffdf47220e0431825015aef7daff9251694e449bfca00b2ed6d556bd030ac75291bf58817da15a891cd027a4c261bb80b51f33b78adf";
        let in_bytes = decode_hex(signed_transaction_data).unwrap();

        assert_that_signed_transactions_agrees_with_template(chain, nonce, &in_bytes)
    }

    //not confirmed on the real network
    #[test]
    fn non_clandestine_signing_a_transaction_for_polygon_mainnet() {
        let chain = Chain::PolyMainnet;
        let nonce = 10;
        //generated locally
        let signed_transaction_data = [
            248, 172, 10, 133, 11, 164, 59, 116, 0, 131, 1, 25, 128, 148, 238, 154, 53, 47, 106,
            172, 74, 241, 165, 185, 244, 103, 246, 169, 62, 15, 251, 233, 221, 53, 128, 184, 68,
            169, 5, 156, 187, 0, 0, 0, 0, 0, 0, 0, 0, 0, 0, 0, 0, 119, 136, 223, 118, 187, 217,
            160, 199, 195, 229, 191, 15, 119, 187, 40, 198, 10, 22, 122, 123, 0, 0, 0, 0, 0, 0, 0,
            0, 0, 0, 0, 0, 0, 0, 0, 0, 0, 0, 0, 0, 0, 0, 0, 0, 0, 0, 0, 232, 212, 165, 16, 0, 130,
            1, 53, 160, 7, 203, 40, 44, 202, 233, 15, 5, 64, 218, 199, 239, 94, 126, 152, 2, 108,
            30, 157, 75, 124, 129, 117, 27, 109, 163, 132, 27, 11, 123, 137, 10, 160, 18, 170, 130,
            198, 73, 190, 158, 235, 0, 77, 118, 213, 244, 229, 225, 143, 156, 214, 219, 204, 193,
            155, 199, 164, 162, 31, 134, 51, 139, 130, 152, 104,
        ];

        assert_that_signed_transactions_agrees_with_template(chain, nonce, &signed_transaction_data)
    }

    //not confirmed on the real network
    #[test]
    fn non_clandestine_signing_a_transaction_for_eth_mainnet() {
        let chain = Chain::EthMainnet;
        let nonce = 10;
        //generated locally
        let signed_transaction_data = [
            248, 169, 10, 133, 25, 156, 130, 204, 0, 130, 222, 232, 148, 6, 243, 195, 35, 240, 35,
            140, 114, 191, 53, 1, 16, 113, 242, 181, 183, 244, 58, 5, 76, 128, 184, 68, 169, 5,
            156, 187, 0, 0, 0, 0, 0, 0, 0, 0, 0, 0, 0, 0, 119, 136, 223, 118, 187, 217, 160, 199,
            195, 229, 191, 15, 119, 187, 40, 198, 10, 22, 122, 123, 0, 0, 0, 0, 0, 0, 0, 0, 0, 0,
            0, 0, 0, 0, 0, 0, 0, 0, 0, 0, 0, 0, 0, 0, 0, 0, 0, 232, 212, 165, 16, 0, 38, 160, 199,
            155, 76, 106, 39, 227, 3, 151, 90, 117, 245, 211, 86, 98, 187, 117, 120, 103, 165, 131,
            99, 72, 36, 211, 10, 224, 252, 104, 51, 200, 230, 158, 160, 84, 18, 140, 248, 119, 22,
            193, 14, 148, 253, 48, 59, 185, 11, 38, 152, 103, 150, 120, 60, 74, 56, 159, 206, 22,
            15, 73, 173, 153, 11, 76, 74,
        ];

        assert_that_signed_transactions_agrees_with_template(chain, nonce, &signed_transaction_data)
    }

    //an adapted test from old times when we had our own signing method
    //I don't have data for the new chains so I omit them in this kind of tests
    #[test]
    fn signs_various_transaction_for_eth_mainnet() {
        let signatures = &[
            &[
                248, 108, 9, 133, 4, 168, 23, 200, 0, 130, 82, 8, 148, 53, 53, 53, 53, 53, 53, 53,
                53, 53, 53, 53, 53, 53, 53, 53, 53, 53, 53, 53, 53, 136, 13, 224, 182, 179, 167,
                100, 0, 0, 128, 37, 160, 40, 239, 97, 52, 11, 217, 57, 188, 33, 149, 254, 83, 117,
                103, 134, 96, 3, 225, 161, 93, 60, 113, 255, 99, 225, 89, 6, 32, 170, 99, 98, 118,
                160, 103, 203, 233, 216, 153, 127, 118, 26, 236, 183, 3, 48, 75, 56, 0, 204, 245,
                85, 201, 243, 220, 100, 33, 75, 41, 127, 177, 150, 106, 59, 109, 131,
            ][..],
            &[
                248, 106, 128, 134, 213, 86, 152, 55, 36, 49, 131, 30, 132, 128, 148, 240, 16, 159,
                200, 223, 40, 48, 39, 182, 40, 92, 200, 137, 245, 170, 98, 78, 172, 31, 85, 132,
                59, 154, 202, 0, 128, 37, 160, 9, 235, 182, 202, 5, 122, 5, 53, 214, 24, 100, 98,
                188, 11, 70, 91, 86, 28, 148, 162, 149, 189, 176, 98, 31, 193, 146, 8, 171, 20,
                154, 156, 160, 68, 15, 253, 119, 92, 233, 26, 131, 58, 180, 16, 119, 114, 4, 213,
                52, 26, 111, 159, 169, 18, 22, 166, 243, 238, 44, 5, 31, 234, 106, 4, 40,
            ][..],
            &[
                248, 117, 128, 134, 9, 24, 78, 114, 160, 0, 130, 39, 16, 128, 128, 164, 127, 116,
                101, 115, 116, 50, 0, 0, 0, 0, 0, 0, 0, 0, 0, 0, 0, 0, 0, 0, 0, 0, 0, 0, 0, 0, 0,
                0, 0, 0, 0, 0, 0, 96, 0, 87, 38, 160, 122, 155, 12, 58, 133, 108, 183, 145, 181,
                210, 141, 44, 236, 17, 96, 40, 55, 87, 204, 250, 142, 83, 122, 168, 250, 5, 113,
                172, 203, 5, 12, 181, 160, 9, 100, 95, 141, 167, 178, 53, 101, 115, 131, 83, 172,
                199, 242, 208, 96, 246, 121, 25, 18, 211, 89, 60, 94, 165, 169, 71, 3, 176, 157,
                167, 50,
            ][..],
        ];
        assert_signature(Chain::EthMainnet, signatures)
    }

    //an adapted test from old times when we had our own signing method
    //I don't have data for the new chains so I omit them in this kind of tests
    #[test]
    fn signs_various_transactions_for_ropsten() {
        let signatures = &[
            &[
                248, 108, 9, 133, 4, 168, 23, 200, 0, 130, 82, 8, 148, 53, 53, 53, 53, 53, 53, 53,
                53, 53, 53, 53, 53, 53, 53, 53, 53, 53, 53, 53, 53, 136, 13, 224, 182, 179, 167,
                100, 0, 0, 128, 41, 160, 8, 220, 80, 201, 100, 41, 178, 35, 151, 227, 210, 85, 27,
                41, 27, 82, 217, 176, 64, 92, 205, 10, 195, 169, 66, 91, 213, 199, 124, 52, 3, 192,
                160, 94, 220, 102, 179, 128, 78, 150, 78, 230, 117, 10, 10, 32, 108, 241, 50, 19,
                148, 198, 6, 147, 110, 175, 70, 157, 72, 31, 216, 193, 229, 151, 115,
            ][..],
            &[
                248, 106, 128, 134, 213, 86, 152, 55, 36, 49, 131, 30, 132, 128, 148, 240, 16, 159,
                200, 223, 40, 48, 39, 182, 40, 92, 200, 137, 245, 170, 98, 78, 172, 31, 85, 132,
                59, 154, 202, 0, 128, 41, 160, 186, 65, 161, 205, 173, 93, 185, 43, 220, 161, 63,
                65, 19, 229, 65, 186, 247, 197, 132, 141, 184, 196, 6, 117, 225, 181, 8, 81, 198,
                102, 150, 198, 160, 112, 126, 42, 201, 234, 236, 168, 183, 30, 214, 145, 115, 201,
                45, 191, 46, 3, 113, 53, 80, 203, 164, 210, 112, 42, 182, 136, 223, 125, 232, 21,
                205,
            ][..],
            &[
                248, 117, 128, 134, 9, 24, 78, 114, 160, 0, 130, 39, 16, 128, 128, 164, 127, 116,
                101, 115, 116, 50, 0, 0, 0, 0, 0, 0, 0, 0, 0, 0, 0, 0, 0, 0, 0, 0, 0, 0, 0, 0, 0,
                0, 0, 0, 0, 0, 0, 96, 0, 87, 41, 160, 146, 204, 57, 32, 218, 236, 59, 94, 106, 72,
                174, 211, 223, 160, 122, 186, 126, 44, 200, 41, 222, 117, 117, 177, 189, 78, 203,
                8, 172, 155, 219, 66, 160, 83, 82, 37, 6, 243, 61, 188, 102, 176, 132, 102, 74,
                111, 180, 105, 33, 122, 106, 109, 73, 180, 65, 10, 117, 175, 190, 19, 196, 17, 128,
                193, 75,
            ][..],
        ];
        assert_signature(Chain::EthRopsten, signatures)
    }

    #[derive(Deserialize)]
    struct Signing {
        signed: Vec<u8>,
        private_key: H256,
    }

    fn assert_signature(chain: Chain, slice_of_sclices: &[&[u8]]) {
        let first_part_tx_1 = r#"[{"nonce": "0x9", "gasPrice": "0x4a817c800", "gasLimit": "0x5208", "to": "0x3535353535353535353535353535353535353535", "value": "0xde0b6b3a7640000", "data": []}, {"private_key": "0x4646464646464646464646464646464646464646464646464646464646464646", "signed": "#;
        let first_part_tx_2 = r#"[{"nonce": "0x0", "gasPrice": "0xd55698372431", "gasLimit": "0x1e8480", "to": "0xF0109fC8DF283027b6285cc889F5aA624EaC1F55", "value": "0x3b9aca00", "data": []}, {"private_key": "0x4c0883a69102937d6231471b5dbb6204fe5129617082792ae468d01a3f362318", "signed": "#;
        let first_part_tx_3 = r#"[{"nonce": "0x00", "gasPrice": "0x09184e72a000", "gasLimit": "0x2710", "to": null, "value": "0x00", "data": [127,116,101,115,116,50,0,0,0,0,0,0,0,0,0,0,0,0,0,0,0,0,0,0,0,0,0,0,0,0,0,0,0,96,0,87]}, {"private_key": "0xe331b6d69882b4cb4ea581d88e0b604039a3de5967688d3dcffdd2270c0fd109", "signed": "#;
        fn compose(first_part: &str, slice: &[u8]) -> String {
            let third_part_jrc = "}]";
            format!("{}{:?}{}", first_part, slice, third_part_jrc)
        }
        let all_transactions = format!(
            "[{}]",
            vec![first_part_tx_1, first_part_tx_2, first_part_tx_3]
                .iter()
                .zip(slice_of_sclices.iter())
                .zip(0usize..2)
                .fold(String::new(), |so_far, actual| [
                    so_far,
                    compose(actual.0 .0, actual.0 .1)
                ]
                .join(if actual.1 == 0 { "" } else { ", " }))
        );
        let txs: Vec<(TestRawTransaction, Signing)> =
            serde_json::from_str(&all_transactions).unwrap();
        let constant_parts = &[
            &[
                248u8, 108, 9, 133, 4, 168, 23, 200, 0, 130, 82, 8, 148, 53, 53, 53, 53, 53, 53,
                53, 53, 53, 53, 53, 53, 53, 53, 53, 53, 53, 53, 53, 53, 136, 13, 224, 182, 179,
                167, 100, 0, 0, 128,
            ][..],
            &[
                248, 106, 128, 134, 213, 86, 152, 55, 36, 49, 131, 30, 132, 128, 148, 240, 16, 159,
                200, 223, 40, 48, 39, 182, 40, 92, 200, 137, 245, 170, 98, 78, 172, 31, 85, 132,
                59, 154, 202, 0, 128,
            ][..],
            &[
                248, 117, 128, 134, 9, 24, 78, 114, 160, 0, 130, 39, 16, 128, 128, 164, 127, 116,
                101, 115, 116, 50, 0, 0, 0, 0, 0, 0, 0, 0, 0, 0, 0, 0, 0, 0, 0, 0, 0, 0, 0, 0, 0,
                0, 0, 0, 0, 0, 0, 96, 0, 87,
            ][..],
        ];
        let transport = TestTransport::default();
        let subject =
            BlockchainInterfaceNonClandestine::new(transport, make_fake_event_loop_handle(), chain);
        let lengths_of_constant_parts: Vec<usize> =
            constant_parts.iter().map(|part| part.len()).collect();
        for (((tx, signed), length), constant_part) in txs
            .iter()
            .zip(lengths_of_constant_parts)
            .zip(constant_parts)
        {
            let secret = Wallet::from(
                Bip32ECKeyPair::from_raw_secret(&signed.private_key.0.as_ref()).unwrap(),
            )
            .prepare_secp256k1_secret()
            .unwrap();
            let tx_params = convert_from_raw_transaction_to_transaction_parameters(tx, chain);
            let sign = subject
                .web3()
                .accounts()
                .sign_transaction(tx_params, &secret)
                .wait()
                .unwrap();
            let signed_data_bytes = sign.raw_transaction.0;
            assert_eq!(signed_data_bytes, signed.signed);
            assert_eq!(signed_data_bytes[..length], **constant_part)
        }
    }

    fn convert_from_raw_transaction_to_transaction_parameters(
        raw_transaction: &TestRawTransaction,
        chain: Chain,
    ) -> TransactionParameters {
        TransactionParameters {
            nonce: Some(raw_transaction.nonce),
            to: raw_transaction.to,
            gas: raw_transaction.gas_limit,
            gas_price: Some(raw_transaction.gas_price),
            value: raw_transaction.value,
            data: Bytes(raw_transaction.data.clone()),
            chain_id: Some(chain.rec().num_chain_id),
        }
    }

    #[test]
    fn non_clandestine_interface_components_of_send_transactions_work_together_properly() {
        let transport = TestTransport::default();
        let subject = BlockchainInterfaceNonClandestine::new(
            transport,
            make_fake_event_loop_handle(),
            Chain::EthMainnet,
        );
        let sign_transaction_params_arc = Arc::new(Mutex::new(vec![]));
        let send_raw_transaction_params_arc = Arc::new(Mutex::new(vec![]));
        let transaction_parameters_expected = TransactionParameters {
            nonce: Some(U256::from(5)),
            to: Some(subject.contract_address()),
            gas: U256::from(56296),
            gas_price: Some(U256::from(123000000000_u64)),
            value: Default::default(),
            data: Bytes(vec![
                169, 5, 156, 187, 0, 0, 0, 0, 0, 0, 0, 0, 0, 0, 0, 0, 0, 0, 0, 0, 0, 0, 0, 0, 0, 0,
                0, 0, 0, 98, 108, 97, 104, 49, 50, 51, 0, 0, 0, 0, 0, 0, 0, 0, 0, 0, 0, 0, 0, 0, 0,
                0, 0, 0, 0, 0, 0, 0, 0, 0, 0, 0, 45, 121, 136, 61, 32, 0,
            ]),
            chain_id: Some(1),
        };
        let consuming_wallet_secret_raw_bytes = b"my-wallet";
        let secret =
            (&Bip32ECKeyProvider::from_raw_secret(&consuming_wallet_secret_raw_bytes.keccak256())
                .unwrap())
                .into();
        let signed_transaction = subject
            .web3
            .accounts()
            .sign_transaction(transaction_parameters_expected.clone(), &secret)
            .wait()
            .unwrap();
        let send_transaction_tools = &SendTransactionToolsWrapperMock::default()
            .sign_transaction_params(&sign_transaction_params_arc)
            .sign_transaction_result(Ok(signed_transaction.clone()))
            .send_raw_transaction_params(&send_raw_transaction_params_arc)
            .send_raw_transaction_result(Ok(H256::from_uint(&U256::from(5))));
        let recipient_wallet = make_wallet("blah123");

        let result = subject.send_transaction(
            &make_paying_wallet(consuming_wallet_secret_raw_bytes),
            &recipient_wallet,
            50000,
            U256::from(5),
            123u64,
            send_transaction_tools,
        );

        assert_eq!(result, Ok(H256::from_uint(&U256::from(5))));
        let mut sign_transaction_params = sign_transaction_params_arc.lock().unwrap();
        let (transaction_params, secret) = sign_transaction_params.remove(0);
        assert!(sign_transaction_params.is_empty());
        assert_eq!(transaction_params, transaction_parameters_expected);
        assert_eq!(
            secret,
            (&Bip32ECKeyProvider::from_raw_secret(&consuming_wallet_secret_raw_bytes.keccak256())
                .unwrap())
                .into()
        );
        let send_raw_transaction = send_raw_transaction_params_arc.lock().unwrap();
        assert_eq!(
            *send_raw_transaction,
            vec![signed_transaction.raw_transaction]
        )
    }

    #[test]
    fn non_clandestine_base_gas_limit_is_properly_set() {
        assert_eq!(
            BlockchainInterfaceNonClandestine::<Http>::base_gas_limit(Chain::PolyMainnet),
            70_000
        );
        assert_eq!(
            BlockchainInterfaceNonClandestine::<Http>::base_gas_limit(Chain::PolyMumbai),
            70_000
        );
        assert_eq!(
            BlockchainInterfaceNonClandestine::<Http>::base_gas_limit(Chain::EthMainnet),
            55_000
        );
        assert_eq!(
            BlockchainInterfaceNonClandestine::<Http>::base_gas_limit(Chain::EthRopsten),
            55_000
        );
        assert_eq!(
            BlockchainInterfaceNonClandestine::<Http>::base_gas_limit(Chain::Dev),
            55_000
        );
    }

    #[test]
    fn non_clandestine_gas_limit_for_polygon_mainnet_starts_on_70000_as_the_base() {
        let transport = TestTransport::default();
        let subject = BlockchainInterfaceNonClandestine::new(
            transport,
            make_fake_event_loop_handle(),
            Chain::PolyMainnet,
        );

        assert_gas_limit_is_not_under(subject, 70000, u64::MAX)
    }

    #[test]
    fn non_clandestine_gas_limit_for_dev_lies_within_limits() {
        let transport = TestTransport::default();
        let subject = BlockchainInterfaceNonClandestine::new(
            transport,
            make_fake_event_loop_handle(),
            Chain::Dev,
        );

        assert_gas_limit_is_not_under(subject, 55000, 65000)
    }

    #[test]
    fn non_clandestine_gas_limit_for_eth_mainnet_lies_within_limits() {
        let transport = TestTransport::default();
        let subject = BlockchainInterfaceNonClandestine::new(
            transport,
            make_fake_event_loop_handle(),
            Chain::EthMainnet,
        );

        assert_gas_limit_is_not_under(subject, 55000, 65000)
    }

    fn assert_gas_limit_is_not_under<T: Transport + Debug>(
        subject: BlockchainInterfaceNonClandestine<T>,
        not_under_this_value: u64,
        not_above_this_value: u64,
    ) {
        let sign_transaction_params_arc = Arc::new(Mutex::new(vec![]));
        let consuming_wallet_secret_raw_bytes = b"my-wallet";
        let send_transaction_tools = &SendTransactionToolsWrapperMock::default()
            .sign_transaction_params(&sign_transaction_params_arc)
            //I don't want to set up all the mocks - I want see just the params coming in
            .sign_transaction_result(Err(Web3Error::Internal));
        let recipient_wallet = make_wallet("blah123");

        let _ = subject.send_transaction(
            &make_paying_wallet(consuming_wallet_secret_raw_bytes),
            &recipient_wallet,
            50000,
            U256::from(5),
            123u64,
            send_transaction_tools,
        );

        let mut sign_transaction_params = sign_transaction_params_arc.lock().unwrap();
        let (transaction_params, secret) = sign_transaction_params.remove(0);
        assert!(sign_transaction_params.is_empty());
        assert!(transaction_params.gas > U256::from(not_under_this_value));
        assert!(transaction_params.gas < U256::from(not_above_this_value));
        assert_eq!(
            secret,
            (&Bip32ECKeyProvider::from_raw_secret(&consuming_wallet_secret_raw_bytes.keccak256())
                .unwrap())
                .into()
        );
    }

    #[test]
    fn send_transaction_fails_on_badly_prepared_consuming_wallet_without_secret() {
        let transport = TestTransport::default();
        let address_only_wallet =
            Wallet::from_str("0x3f69f9efd4f2592fd70be8c32ecd9dce71c472fc").unwrap();
        let subject = BlockchainInterfaceNonClandestine::new(
            transport,
            make_fake_event_loop_handle(),
            TEST_DEFAULT_CHAIN,
        );

        let result = subject.send_transaction(
            &address_only_wallet,
            &make_wallet("blah123"),
            9000,
            U256::from(1),
            2u64,
            subject.send_transaction_tools().as_ref(),
        );

        assert_eq!(result,
                   Err(BlockchainError::UnusableWallet(
                       "Cannot sign with non-keypair wallet: Address(0x3f69f9efd4f2592fd70be8c32ecd9dce71c472fc).".to_string()
                   ))
        )
    }

    #[test]
    fn send_transaction_fails_on_signing_transaction() {
        let transport = TestTransport::default();
        let send_transaction_tools = &SendTransactionToolsWrapperMock::default()
            .sign_transaction_result(Err(Web3Error::Signing(
                secp256k1secrets::Error::InvalidSecretKey,
            )));
        let consuming_wallet_secret_raw_bytes = b"okay-wallet";
        let subject = BlockchainInterfaceNonClandestine::new(
            transport,
            make_fake_event_loop_handle(),
            Chain::PolyMumbai,
        );

        let result = subject.send_transaction(
            &make_paying_wallet(consuming_wallet_secret_raw_bytes),
            &make_wallet("blah123"),
            9000,
            U256::from(1),
            2u64,
            send_transaction_tools,
        );

        assert_eq!(
            result,
            Err(BlockchainError::TransactionFailed(
                "Signing error: secp: malformed or out-of-range secret key".to_string()
            ))
        );
    }

    #[test]
    fn send_transaction_fails_on_sending_raw_tx() {
        let transport = TestTransport::default();
        let signed_transaction = SignedTransaction {
            message_hash: Default::default(),
            v: 0,
            r: Default::default(),
            s: Default::default(),
            raw_transaction: Default::default(),
            transaction_hash: Default::default(),
        };
        let send_transaction_tools = &SendTransactionToolsWrapperMock::default()
            .sign_transaction_result(Ok(signed_transaction))
            .send_raw_transaction_result(Err(Web3Error::Transport(
                "Transaction crashed".to_string(),
            )));
        let consuming_wallet_secret_raw_bytes = b"okay-wallet";
        let subject = BlockchainInterfaceNonClandestine::new(
            transport,
            make_fake_event_loop_handle(),
            Chain::PolyMumbai,
        );

        let result = subject.send_transaction(
            &make_paying_wallet(consuming_wallet_secret_raw_bytes),
            &make_wallet("blah123"),
            5000,
            U256::from(1),
            2u64,
            send_transaction_tools,
        );

        assert_eq!(
            result,
            Err(BlockchainError::TransactionFailed(
                "Transport error: Transaction crashed".to_string()
            ))
        );
    }

    fn test_consuming_wallet_with_secret() -> Wallet {
        let key_provider = Bip32ECKeyProvider::from_raw_secret(
            &decode_hex("97923d8fd8de4a00f912bfb77ef483141dec551bd73ea59343ef5c4aac965d04")
                .unwrap(),
        )
        .unwrap();
        Wallet::from(key_provider)
    }

    fn test_recipient_wallet() -> Wallet {
        let hex_part = &"0x7788df76BBd9a0C7c3e5bf0f77bb28C60a167a7b"[2..];
        let recipient_address_bytes = decode_hex(hex_part).unwrap();
        let address = Address::from_slice(&recipient_address_bytes);
        Wallet::from(address)
    }

    const TEST_PAYMENT_AMOUNT: u64 = 1000;
    const TEST_GAS_PRICE_ETH: u64 = 110;
    const TEST_GAS_PRICE_POLYGON: u64 = 50;

    fn assert_that_signed_transactions_agrees_with_template(
        chain: Chain,
        nonce: u64,
        template: &[u8],
    ) {
        let transport = TestTransport::default();
        let subject =
            BlockchainInterfaceNonClandestine::new(transport, make_fake_event_loop_handle(), chain);
        let send_transaction_tools = subject.send_transaction_tools();
        let consuming_wallet = test_consuming_wallet_with_secret();
        let recipient_wallet = test_recipient_wallet();
        let nonce_of_the_real_transaction = U256::from(nonce);
        let gas_price = match chain.rec().chain_family {
            ChainFamily::Eth => TEST_GAS_PRICE_ETH,
            ChainFamily::Polygon => TEST_GAS_PRICE_POLYGON,
            _ => panic!("isn't our interest in this test"),
        };

        let signed_transaction = subject
            .prepare_signed_transaction(
                &consuming_wallet,
                &recipient_wallet,
                TEST_PAYMENT_AMOUNT,
                nonce_of_the_real_transaction,
                gas_price,
                send_transaction_tools.as_ref(),
            )
            .unwrap();

        let byte_set_to_compare = signed_transaction.raw_transaction.0;
        assert_eq!(&byte_set_to_compare, template)
    }

    //with a real confirmation on a transaction sent with this data to the network
    #[test]
    fn non_clandestine_signing_a_transaction_works_for_polygon_mumbai() {
        let chain = Chain::PolyMumbai;
        let nonce = 5; //must stay like this!
        let signed_transaction_data = "f8ad05850ba43b740083011980944dfeee01f17e23632b15851717b811720af82e0f80b844a9059cbb0000000000000000000000007788df76bbd9a0c7c3e5bf0f77bb28c60a167a7b000000000000000000000000000000000000000000000000000000e8d4a5100083027126a07ef7ca63022eb309f63e3e28bc5b33494c274f293383da21df7f884fae0a9906a03217dab00d8bf2ad5f37263b82c8ba174ff13d9266cd853b4dbb69459880d40b";
        let in_bytes = decode_hex(signed_transaction_data).unwrap();

        assert_that_signed_transactions_agrees_with_template(chain, nonce, &in_bytes)
    }

    //with a real confirmation on a transaction sent with this data to the network
    #[test]
    fn non_clandestine_signing_a_transaction_works_for_eth_ropsten() {
        let chain = Chain::EthRopsten;
        let nonce = 1; //must stay like this!
        let signed_transaction_data = "f8a90185199c82cc0082dee894384dec25e03f94931767ce4c3556168468ba24c380b844a9059cbb0000000000000000000000007788df76bbd9a0c7c3e5bf0f77bb28c60a167a7b000000000000000000000000000000000000000000000000000000e8d4a510002aa0635fbb3652e1c3063afac6ffdf47220e0431825015aef7daff9251694e449bfca00b2ed6d556bd030ac75291bf58817da15a891cd027a4c261bb80b51f33b78adf";
        let in_bytes = decode_hex(signed_transaction_data).unwrap();

        assert_that_signed_transactions_agrees_with_template(chain, nonce, &in_bytes)
    }

    //not confirmed on the real network
    #[test]
    fn non_clandestine_signing_a_transaction_for_polygon_mainnet() {
        let chain = Chain::PolyMainnet;
        let nonce = 10;
        //generated locally
        let signed_transaction_data = [
            248, 172, 10, 133, 11, 164, 59, 116, 0, 131, 1, 25, 128, 148, 238, 154, 53, 47, 106,
            172, 74, 241, 165, 185, 244, 103, 246, 169, 62, 15, 251, 233, 221, 53, 128, 184, 68,
            169, 5, 156, 187, 0, 0, 0, 0, 0, 0, 0, 0, 0, 0, 0, 0, 119, 136, 223, 118, 187, 217,
            160, 199, 195, 229, 191, 15, 119, 187, 40, 198, 10, 22, 122, 123, 0, 0, 0, 0, 0, 0, 0,
            0, 0, 0, 0, 0, 0, 0, 0, 0, 0, 0, 0, 0, 0, 0, 0, 0, 0, 0, 0, 232, 212, 165, 16, 0, 130,
            1, 53, 160, 7, 203, 40, 44, 202, 233, 15, 5, 64, 218, 199, 239, 94, 126, 152, 2, 108,
            30, 157, 75, 124, 129, 117, 27, 109, 163, 132, 27, 11, 123, 137, 10, 160, 18, 170, 130,
            198, 73, 190, 158, 235, 0, 77, 118, 213, 244, 229, 225, 143, 156, 214, 219, 204, 193,
            155, 199, 164, 162, 31, 134, 51, 139, 130, 152, 104,
        ];

        assert_that_signed_transactions_agrees_with_template(chain, nonce, &signed_transaction_data)
    }

    //not confirmed on the real network
    #[test]
    fn non_clandestine_signing_a_transaction_for_eth_mainnet() {
        let chain = Chain::EthMainnet;
        let nonce = 10;
        //generated locally
        let signed_transaction_data = [
            248, 169, 10, 133, 25, 156, 130, 204, 0, 130, 222, 232, 148, 6, 243, 195, 35, 240, 35,
            140, 114, 191, 53, 1, 16, 113, 242, 181, 183, 244, 58, 5, 76, 128, 184, 68, 169, 5,
            156, 187, 0, 0, 0, 0, 0, 0, 0, 0, 0, 0, 0, 0, 119, 136, 223, 118, 187, 217, 160, 199,
            195, 229, 191, 15, 119, 187, 40, 198, 10, 22, 122, 123, 0, 0, 0, 0, 0, 0, 0, 0, 0, 0,
            0, 0, 0, 0, 0, 0, 0, 0, 0, 0, 0, 0, 0, 0, 0, 0, 0, 232, 212, 165, 16, 0, 38, 160, 199,
            155, 76, 106, 39, 227, 3, 151, 90, 117, 245, 211, 86, 98, 187, 117, 120, 103, 165, 131,
            99, 72, 36, 211, 10, 224, 252, 104, 51, 200, 230, 158, 160, 84, 18, 140, 248, 119, 22,
            193, 14, 148, 253, 48, 59, 185, 11, 38, 152, 103, 150, 120, 60, 74, 56, 159, 206, 22,
            15, 73, 173, 153, 11, 76, 74,
        ];

        assert_that_signed_transactions_agrees_with_template(chain, nonce, &signed_transaction_data)
    }

    //an adapted test from old times when we had our own signing method
    //I don't have data for the new chains so I omit them in this kind of tests
    #[test]
    fn signs_various_transaction_for_eth_mainnet() {
        let signatures = &[
            &[
                248, 108, 9, 133, 4, 168, 23, 200, 0, 130, 82, 8, 148, 53, 53, 53, 53, 53, 53, 53,
                53, 53, 53, 53, 53, 53, 53, 53, 53, 53, 53, 53, 53, 136, 13, 224, 182, 179, 167,
                100, 0, 0, 128, 37, 160, 40, 239, 97, 52, 11, 217, 57, 188, 33, 149, 254, 83, 117,
                103, 134, 96, 3, 225, 161, 93, 60, 113, 255, 99, 225, 89, 6, 32, 170, 99, 98, 118,
                160, 103, 203, 233, 216, 153, 127, 118, 26, 236, 183, 3, 48, 75, 56, 0, 204, 245,
                85, 201, 243, 220, 100, 33, 75, 41, 127, 177, 150, 106, 59, 109, 131,
            ][..],
            &[
                248, 106, 128, 134, 213, 86, 152, 55, 36, 49, 131, 30, 132, 128, 148, 240, 16, 159,
                200, 223, 40, 48, 39, 182, 40, 92, 200, 137, 245, 170, 98, 78, 172, 31, 85, 132,
                59, 154, 202, 0, 128, 37, 160, 9, 235, 182, 202, 5, 122, 5, 53, 214, 24, 100, 98,
                188, 11, 70, 91, 86, 28, 148, 162, 149, 189, 176, 98, 31, 193, 146, 8, 171, 20,
                154, 156, 160, 68, 15, 253, 119, 92, 233, 26, 131, 58, 180, 16, 119, 114, 4, 213,
                52, 26, 111, 159, 169, 18, 22, 166, 243, 238, 44, 5, 31, 234, 106, 4, 40,
            ][..],
            &[
                248, 117, 128, 134, 9, 24, 78, 114, 160, 0, 130, 39, 16, 128, 128, 164, 127, 116,
                101, 115, 116, 50, 0, 0, 0, 0, 0, 0, 0, 0, 0, 0, 0, 0, 0, 0, 0, 0, 0, 0, 0, 0, 0,
                0, 0, 0, 0, 0, 0, 96, 0, 87, 38, 160, 122, 155, 12, 58, 133, 108, 183, 145, 181,
                210, 141, 44, 236, 17, 96, 40, 55, 87, 204, 250, 142, 83, 122, 168, 250, 5, 113,
                172, 203, 5, 12, 181, 160, 9, 100, 95, 141, 167, 178, 53, 101, 115, 131, 83, 172,
                199, 242, 208, 96, 246, 121, 25, 18, 211, 89, 60, 94, 165, 169, 71, 3, 176, 157,
                167, 50,
            ][..],
        ];
        assert_signature(Chain::EthMainnet, signatures)
    }

    //an adapted test from old times when we had our own signing method
    //I don't have data for the new chains so I omit them in this kind of tests
    #[test]
    fn signs_various_transactions_for_ropsten() {
        let signatures = &[
            &[
                248, 108, 9, 133, 4, 168, 23, 200, 0, 130, 82, 8, 148, 53, 53, 53, 53, 53, 53, 53,
                53, 53, 53, 53, 53, 53, 53, 53, 53, 53, 53, 53, 53, 136, 13, 224, 182, 179, 167,
                100, 0, 0, 128, 41, 160, 8, 220, 80, 201, 100, 41, 178, 35, 151, 227, 210, 85, 27,
                41, 27, 82, 217, 176, 64, 92, 205, 10, 195, 169, 66, 91, 213, 199, 124, 52, 3, 192,
                160, 94, 220, 102, 179, 128, 78, 150, 78, 230, 117, 10, 10, 32, 108, 241, 50, 19,
                148, 198, 6, 147, 110, 175, 70, 157, 72, 31, 216, 193, 229, 151, 115,
            ][..],
            &[
                248, 106, 128, 134, 213, 86, 152, 55, 36, 49, 131, 30, 132, 128, 148, 240, 16, 159,
                200, 223, 40, 48, 39, 182, 40, 92, 200, 137, 245, 170, 98, 78, 172, 31, 85, 132,
                59, 154, 202, 0, 128, 41, 160, 186, 65, 161, 205, 173, 93, 185, 43, 220, 161, 63,
                65, 19, 229, 65, 186, 247, 197, 132, 141, 184, 196, 6, 117, 225, 181, 8, 81, 198,
                102, 150, 198, 160, 112, 126, 42, 201, 234, 236, 168, 183, 30, 214, 145, 115, 201,
                45, 191, 46, 3, 113, 53, 80, 203, 164, 210, 112, 42, 182, 136, 223, 125, 232, 21,
                205,
            ][..],
            &[
                248, 117, 128, 134, 9, 24, 78, 114, 160, 0, 130, 39, 16, 128, 128, 164, 127, 116,
                101, 115, 116, 50, 0, 0, 0, 0, 0, 0, 0, 0, 0, 0, 0, 0, 0, 0, 0, 0, 0, 0, 0, 0, 0,
                0, 0, 0, 0, 0, 0, 96, 0, 87, 41, 160, 146, 204, 57, 32, 218, 236, 59, 94, 106, 72,
                174, 211, 223, 160, 122, 186, 126, 44, 200, 41, 222, 117, 117, 177, 189, 78, 203,
                8, 172, 155, 219, 66, 160, 83, 82, 37, 6, 243, 61, 188, 102, 176, 132, 102, 74,
                111, 180, 105, 33, 122, 106, 109, 73, 180, 65, 10, 117, 175, 190, 19, 196, 17, 128,
                193, 75,
            ][..],
        ];
        assert_signature(Chain::EthRopsten, signatures)
    }

    #[derive(Deserialize)]
    struct Signing {
        signed: Vec<u8>,
        private_key: H256,
    }

    fn assert_signature(chain: Chain, slice_of_sclices: &[&[u8]]) {
        let first_part_tx_1 = r#"[{"nonce": "0x9", "gasPrice": "0x4a817c800", "gasLimit": "0x5208", "to": "0x3535353535353535353535353535353535353535", "value": "0xde0b6b3a7640000", "data": []}, {"private_key": "0x4646464646464646464646464646464646464646464646464646464646464646", "signed": "#;
        let first_part_tx_2 = r#"[{"nonce": "0x0", "gasPrice": "0xd55698372431", "gasLimit": "0x1e8480", "to": "0xF0109fC8DF283027b6285cc889F5aA624EaC1F55", "value": "0x3b9aca00", "data": []}, {"private_key": "0x4c0883a69102937d6231471b5dbb6204fe5129617082792ae468d01a3f362318", "signed": "#;
        let first_part_tx_3 = r#"[{"nonce": "0x00", "gasPrice": "0x09184e72a000", "gasLimit": "0x2710", "to": null, "value": "0x00", "data": [127,116,101,115,116,50,0,0,0,0,0,0,0,0,0,0,0,0,0,0,0,0,0,0,0,0,0,0,0,0,0,0,0,96,0,87]}, {"private_key": "0xe331b6d69882b4cb4ea581d88e0b604039a3de5967688d3dcffdd2270c0fd109", "signed": "#;
        fn compose(first_part: &str, slice: &[u8]) -> String {
            let third_part_jrc = "}]";
            format!("{}{:?}{}", first_part, slice, third_part_jrc)
        }
        let all_transactions = format!(
            "[{}]",
            vec![first_part_tx_1, first_part_tx_2, first_part_tx_3]
                .iter()
                .zip(slice_of_sclices.iter())
                .zip(0usize..2)
                .fold(String::new(), |so_far, actual| [
                    so_far,
                    compose(actual.0 .0, actual.0 .1)
                ]
                .join(if actual.1 == 0 { "" } else { ", " }))
        );
        let txs: Vec<(TestRawTransaction, Signing)> =
            serde_json::from_str(&all_transactions).unwrap();
        let constant_parts = &[
            &[
                248u8, 108, 9, 133, 4, 168, 23, 200, 0, 130, 82, 8, 148, 53, 53, 53, 53, 53, 53,
                53, 53, 53, 53, 53, 53, 53, 53, 53, 53, 53, 53, 53, 53, 136, 13, 224, 182, 179,
                167, 100, 0, 0, 128,
            ][..],
            &[
                248, 106, 128, 134, 213, 86, 152, 55, 36, 49, 131, 30, 132, 128, 148, 240, 16, 159,
                200, 223, 40, 48, 39, 182, 40, 92, 200, 137, 245, 170, 98, 78, 172, 31, 85, 132,
                59, 154, 202, 0, 128,
            ][..],
            &[
                248, 117, 128, 134, 9, 24, 78, 114, 160, 0, 130, 39, 16, 128, 128, 164, 127, 116,
                101, 115, 116, 50, 0, 0, 0, 0, 0, 0, 0, 0, 0, 0, 0, 0, 0, 0, 0, 0, 0, 0, 0, 0, 0,
                0, 0, 0, 0, 0, 0, 96, 0, 87,
            ][..],
        ];
        let transport = TestTransport::default();
        let subject =
            BlockchainInterfaceNonClandestine::new(transport, make_fake_event_loop_handle(), chain);
        let lengths_of_constant_parts: Vec<usize> =
            constant_parts.iter().map(|part| part.len()).collect();
        for (((tx, signed), length), constant_part) in txs
            .iter()
            .zip(lengths_of_constant_parts)
            .zip(constant_parts)
        {
            let secret = Wallet::from(
                Bip32ECKeyProvider::from_raw_secret(&signed.private_key.0.as_ref()).unwrap(),
            )
            .prepare_secp256k1_secret()
            .unwrap();
            let tx_params = convert_from_raw_transaction_to_transaction_parameters(tx, chain);
            let sign = subject
                .web3()
                .accounts()
                .sign_transaction(tx_params, &secret)
                .wait()
                .unwrap();
            let signed_data_bytes = sign.raw_transaction.0;
            assert_eq!(signed_data_bytes, signed.signed);
            assert_eq!(signed_data_bytes[..length], **constant_part)
        }
    }

    fn convert_from_raw_transaction_to_transaction_parameters(
        raw_transaction: &TestRawTransaction,
        chain: Chain,
    ) -> TransactionParameters {
        TransactionParameters {
            nonce: Some(raw_transaction.nonce),
            to: raw_transaction.to,
            gas: raw_transaction.gas_limit,
            gas_price: Some(raw_transaction.gas_price),
            value: raw_transaction.value,
            data: Bytes(raw_transaction.data.clone()),
            chain_id: Some(chain.rec().num_chain_id),
        }
    }

    #[test]
    fn blockchain_interface_non_clandestine_can_fetch_nonce() {
        let mut transport = TestTransport::default();
        transport.add_response(json!(
            "0x0000000000000000000000000000000000000000000000000000000000000001"
        ));
        let subject = BlockchainInterfaceNonClandestine::new(
            transport.clone(),
            make_fake_event_loop_handle(),
            TEST_DEFAULT_CHAIN,
        );

        let result = subject.get_transaction_count(&make_paying_wallet(b"gdasgsa"));

        transport.assert_request(
            "eth_getTransactionCount",
            &[
                String::from(r#""0x5c361ba8d82fcf0e5538b2a823e9d457a2296725""#),
                String::from(r#""pending""#),
            ],
        );
        transport.assert_no_more_requests();
        assert_eq!(result, Ok(U256::from(1)));
    }

    #[test]
    fn blockchain_interface_non_clandestine_can_fetch_transaction_receipt() {
        let port = find_free_port();
        thread::spawn(move || {
            Server::new(|_req, mut rsp| {
                Ok(rsp.body(br#"{"jsonrpc":"2.0","id":2,"result":{"transactionHash":"0xa128f9ca1e705cc20a936a24a7fa1df73bad6e0aaf58e8e6ffcc154a7cff6e0e","blockHash":"0x6d0abccae617442c26104c2bc63d1bc05e1e002e555aec4ab62a46e826b18f18","blockNumber":"0xb0328d","contractAddress":null,"cumulativeGasUsed":"0x60ef","effectiveGasPrice":"0x22ecb25c00","from":"0x7424d05b59647119b01ff81e2d3987b6c358bf9c","gasUsed":"0x60ef","logs":[],"logsBloom":"0x00000000000000000000000000000000000000000000000000000000000000000000000000000000000000000000000000000000000000000000000000000000000000000000000000000000000000000000000000080000000000000000000000000000000000000000000000000000000000000000000000000000000000000000000000000000000000000000800000000000000000000000000000000000000000000000000000000000000080000000000000000000000000000000000000000000000000000000000000000000000000000000000000000000000000000000000000000000000000000000800000000000000000000000000000000000","status":"0x0","to":"0x384dec25e03f94931767ce4c3556168468ba24c3","transactionIndex":"0x0","type":"0x0"}}"#.to_vec())?)
            })
                .listen(&Ipv4Addr::LOCALHOST.to_string(), &format!("{}", port));
        });
        let (event_loop_handle, transport) = Http::with_max_parallel(
            &format!("http://{}:{}", &Ipv4Addr::LOCALHOST.to_string(), port),
            REQUESTS_IN_PARALLEL,
        )
        .unwrap();
        let subject = BlockchainInterfaceNonClandestine::new(
            transport,
            event_loop_handle,
            TEST_DEFAULT_CHAIN,
        );
        let tx_hash =
            H256::from_str("a128f9ca1e705cc20a936a24a7fa1df73bad6e0aaf58e8e6ffcc154a7cff6e0e")
                .unwrap();

        let result = subject.get_transaction_receipt(tx_hash);

        let expected_receipt = TransactionReceipt{
            transaction_hash: tx_hash,
            transaction_index: Default::default(),
            block_hash: Some(H256::from_str("6d0abccae617442c26104c2bc63d1bc05e1e002e555aec4ab62a46e826b18f18").unwrap()),
            block_number:Some(U64::from_str("b0328d").unwrap()),
            cumulative_gas_used: U256::from_str("60ef").unwrap(),
            gas_used: Some(U256::from_str("60ef").unwrap()),
            contract_address: None,
            logs: vec![],
            status: Some(U64::from(0)),
            root: None,
            logs_bloom: H2048::from_str("00000000000000000000000000000000000000000000000000000000000000000000000000000000000000000000000000000000000000000000000000000000000000000000000000000000000000000000000000080000000000000000000000000000000000000000000000000000000000000000000000000000000000000000000000000000000000000000800000000000000000000000000000000000000000000000000000000000000080000000000000000000000000000000000000000000000000000000000000000000000000000000000000000000000000000000000000000000000000000000800000000000000000000000000000000000").unwrap()
        };
        assert_eq!(result, Ok(Some(expected_receipt)));
    }

    #[test]
    fn to_gwei_truncates_units_smaller_than_gwei() {
        assert_eq!(Some(1), to_gwei(U256::from(1_999_999_999)));
    }

    #[test]
    fn to_wei_converts_units_properly_for_max_value() {
        let converted_wei = to_wei(u64::MAX);

        assert_eq!(
            converted_wei,
            U256::from_dec_str(format!("{}000000000", u64::MAX).as_str()).unwrap()
        );
    }

    #[test]
    fn to_wei_converts_units_properly_for_one() {
        let converted_wei = to_wei(1);

        assert_eq!(converted_wei, U256::from_dec_str("1000000000").unwrap());
    }

    #[test]
    fn constant_gwei_matches_calculated_value() {
        let value = U256::from(1_000_000_000);
        assert_eq!(value.0[0], 1_000_000_000);
        assert_eq!(value.0[1], 0);
        assert_eq!(value.0[2], 0);
        assert_eq!(value.0[3], 0);

        let gwei = U256([1_000_000_000u64, 0, 0, 0]);
        assert_eq!(value, gwei);
        assert_eq!(gwei, GWEI);
        assert_eq!(value, GWEI);
    }

    #[test]
    fn hash_the_smartcontract_transfer_function_signature() {
        assert_eq!(
            TRANSFER_METHOD_ID,
            "transfer(address,uint256)".keccak256()[0..4]
        );
    }
}<|MERGE_RESOLUTION|>--- conflicted
+++ resolved
@@ -1,13 +1,8 @@
 // Copyright (c) 2019, MASQ (https://masq.ai) and/or its affiliates. All rights reserved.
 
-<<<<<<< HEAD
 use crate::blockchain::blockchain_bridge::PaymentBackupRecord;
 use crate::blockchain::tool_wrappers::{
     PaymentBackupRecipientWrapper, SendTransactionToolWrapper, SendTransactionToolWrapperReal,
-=======
-use crate::blockchain::tool_wrappers::{
-    SendTransactionToolsWrapper, SendTransactionToolsWrapperReal,
->>>>>>> 6725fe88
 };
 use crate::sub_lib::logger::Logger;
 use crate::sub_lib::wallet::Wallet;
@@ -23,11 +18,7 @@
 use web3::transports::EventLoopHandle;
 use web3::types::{
     Address, BlockNumber, Bytes, FilterBuilder, Log, SignedTransaction, TransactionParameters,
-<<<<<<< HEAD
     TransactionReceipt, H256, U256,
-=======
-    H256, U256,
->>>>>>> 6725fe88
 };
 use web3::{Transport, Web3};
 
@@ -97,14 +88,9 @@
         amount: u64,
         nonce: U256,
         gas_price: u64,
-<<<<<<< HEAD
         pending_payments_rowid: u64,
         send_transaction_tools: &'a dyn SendTransactionToolWrapper,
     ) -> BlockchainResult<(H256, SystemTime)>;
-=======
-        send_transaction_tools: &'a dyn SendTransactionToolsWrapper,
-    ) -> BlockchainResult<H256>;
->>>>>>> 6725fe88
 
     fn get_eth_balance(&self, address: &Wallet) -> Balance;
 
@@ -119,16 +105,12 @@
 
     fn get_transaction_count(&self, address: &Wallet) -> Nonce;
 
-<<<<<<< HEAD
     fn get_transaction_receipt(&self, hash: H256) -> TxReceipt;
 
     fn send_transaction_tools<'a>(
         &'a self,
         backup_recipient: &'a dyn PaymentBackupRecipientWrapper,
     ) -> Box<dyn SendTransactionToolWrapper + 'a> {
-=======
-    fn send_transaction_tools<'a>(&'a self) -> Box<dyn SendTransactionToolsWrapper + 'a> {
->>>>>>> 6725fe88
         intentionally_blank!()
     }
 }
@@ -172,14 +154,9 @@
         _amount: u64,
         _nonce: U256,
         _gas_price: u64,
-<<<<<<< HEAD
         _pending_payments_rowid: u64,
         _send_transaction_tools: &'a dyn SendTransactionToolWrapper,
     ) -> BlockchainResult<(H256, SystemTime)> {
-=======
-        _send_transaction_tools: &'a dyn SendTransactionToolsWrapper,
-    ) -> BlockchainResult<H256> {
->>>>>>> 6725fe88
         let msg = "Can't send transactions clandestinely yet".to_string();
         error!(self.logger, "{}", &msg);
         Err(BlockchainError::TransactionFailed(msg))
@@ -303,14 +280,9 @@
         amount: u64,
         nonce: U256,
         gas_price: u64,
-<<<<<<< HEAD
         pending_payments_rowid: u64,
         send_transaction_tools: &'a dyn SendTransactionToolWrapper,
     ) -> BlockchainResult<(H256, SystemTime)> {
-=======
-        send_transaction_tools: &'a dyn SendTransactionToolsWrapper,
-    ) -> BlockchainResult<H256> {
->>>>>>> 6725fe88
         debug!(
             self.logger,
             "Preparing transaction for {} Gwei to {} from {} (chain_id: {}, contract: {:#x}, payable rowid: {}, gas price: {})", //TODO fix this later to Wei
@@ -330,7 +302,6 @@
             gas_price,
             send_transaction_tools,
         )?;
-<<<<<<< HEAD
         let payment_timestamp = send_transaction_tools.demand_payment_backup_completion(
             pending_payments_rowid,
             signed_transaction.transaction_hash,
@@ -338,10 +309,6 @@
         self.logger.info(|| self.log_sending(recipient, amount)); //TODO this should be encrypted
         match send_transaction_tools.send_raw_transaction(signed_transaction.raw_transaction) {
             Ok(hash) => Ok((hash, payment_timestamp)),
-=======
-        match send_transaction_tools.send_raw_transaction(signed_transaction.raw_transaction) {
-            Ok(hash) => Ok(hash),
->>>>>>> 6725fe88
             Err(e) => Err(BlockchainError::TransactionFailed(e.to_string())),
         }
     }
@@ -375,7 +342,6 @@
             .wait()
     }
 
-<<<<<<< HEAD
     fn get_transaction_receipt(&self, hash: H256) -> TxReceipt {
         self.web3
             .eth()
@@ -392,10 +358,6 @@
             &self.web3,
             backup_recipient,
         ))
-=======
-    fn send_transaction_tools<'a>(&'a self) -> Box<dyn SendTransactionToolsWrapper + 'a> {
-        Box::new(SendTransactionToolsWrapperReal::new(&self.web3))
->>>>>>> 6725fe88
     }
 }
 
@@ -424,11 +386,7 @@
         amount: u64,
         nonce: U256,
         gas_price: u64,
-<<<<<<< HEAD
         send_transaction_tools: &'a dyn SendTransactionToolWrapper,
-=======
-        send_transaction_tools: &'a dyn SendTransactionToolsWrapper,
->>>>>>> 6725fe88
     ) -> Result<SignedTransaction, BlockchainError> {
         let mut data = [0u8; 4 + 32 + 32];
         data[0..4].copy_from_slice(&TRANSFER_METHOD_ID);
@@ -472,7 +430,6 @@
         }
     }
 
-<<<<<<< HEAD
     fn log_sending(&self, recipient: &Wallet, amount: u64) -> String {
         format!(
             "About to send transaction:\n\
@@ -486,8 +443,6 @@
         )
     }
 
-=======
->>>>>>> 6725fe88
     fn base_gas_limit(chain: Chain) -> u64 {
         match chain.rec().chain_family {
             ChainFamily::Polygon => 70_000,
@@ -505,8 +460,6 @@
 #[cfg(test)]
 mod tests {
     use super::*;
-<<<<<<< HEAD
-    use crate::blockchain::bip32::Bip32ECKeyPair;
     use crate::blockchain::test_utils::{
         make_default_signed_transaction, make_fake_event_loop_handle,
         SendTransactionToolWrapperMock, TestTransport,
@@ -522,16 +475,8 @@
     use crate::test_utils::{await_value, make_paying_wallet};
     use crate::test_utils::{make_wallet, TestRawTransaction};
     use actix::{Actor, System};
-=======
-    use crate::blockchain::bip32::Bip32ECKeyProvider;
-    use crate::blockchain::test_utils::TestTransport;
-    use crate::sub_lib::wallet::Wallet;
-    use crate::test_utils::pure_test_utils::decode_hex;
-    use crate::test_utils::{await_value, make_paying_wallet};
-    use crate::test_utils::{make_wallet, TestRawTransaction};
->>>>>>> 6725fe88
     use crossbeam_channel::unbounded;
-    use ethereum_types::{BigEndianHash, U64};
+    use ethereum_types::{U64};
     use ethsign_crypto::Keccak256;
     use masq_lib::test_utils::utils::TEST_DEFAULT_CHAIN;
     use masq_lib::utils::find_free_port;
@@ -539,79 +484,14 @@
     use serde_json::json;
     use serde_json::Value;
     use simple_server::Server;
-<<<<<<< HEAD
-    use sodiumoxide::crypto::sign::sign;
-=======
-    use std::cell::RefCell;
->>>>>>> 6725fe88
     use std::net::Ipv4Addr;
     use std::str::FromStr;
     use std::sync::{Arc, Mutex};
     use std::thread;
     use web3::transports::Http;
-<<<<<<< HEAD
     use web3::types::H2048;
     use web3::Error as Web3Error;
-=======
-    use web3::types::SignedTransaction;
-    use web3::Error as Web3Error;
-
-    fn make_fake_event_loop_handle() -> EventLoopHandle {
-        Http::with_max_parallel("http://86.75.30.9", REQUESTS_IN_PARALLEL)
-            .unwrap()
-            .0
-    }
-
-    #[derive(Default)]
-    struct SendTransactionToolsWrapperMock {
-        sign_transaction_params:
-            Arc<Mutex<Vec<(TransactionParameters, secp256k1secrets::key::SecretKey)>>>,
-        sign_transaction_results: RefCell<Vec<Result<SignedTransaction, Web3Error>>>,
-        send_raw_transaction_params: Arc<Mutex<Vec<Bytes>>>,
-        send_raw_transaction_results: RefCell<Vec<Result<H256, Web3Error>>>,
-    }
-
-    impl SendTransactionToolsWrapper for SendTransactionToolsWrapperMock {
-        fn sign_transaction(
-            &self,
-            transaction_params: TransactionParameters,
-            key: &secp256k1secrets::key::SecretKey,
-        ) -> Result<SignedTransaction, Web3Error> {
-            self.sign_transaction_params
-                .lock()
-                .unwrap()
-                .push((transaction_params.clone(), key.clone()));
-            self.sign_transaction_results.borrow_mut().remove(0)
-        }
-
-        fn send_raw_transaction(&self, rlp: Bytes) -> Result<H256, Web3Error> {
-            self.send_raw_transaction_params.lock().unwrap().push(rlp);
-            self.send_raw_transaction_results.borrow_mut().remove(0)
-        }
-    }
-
-    impl SendTransactionToolsWrapperMock {
-        pub fn sign_transaction_params(
-            mut self,
-            params: &Arc<Mutex<Vec<(TransactionParameters, secp256k1secrets::key::SecretKey)>>>,
-        ) -> Self {
-            self.sign_transaction_params = params.clone();
-            self
-        }
-        pub fn sign_transaction_result(self, result: Result<SignedTransaction, Web3Error>) -> Self {
-            self.sign_transaction_results.borrow_mut().push(result);
-            self
-        }
-        pub fn send_raw_transaction_params(mut self, params: &Arc<Mutex<Vec<Bytes>>>) -> Self {
-            self.send_raw_transaction_params = params.clone();
-            self
-        }
-        pub fn send_raw_transaction_result(self, result: Result<H256, Web3Error>) -> Self {
-            self.send_raw_transaction_results.borrow_mut().push(result);
-            self
-        }
-    }
->>>>>>> 6725fe88
+    use crate::blockchain::bip32::Bip32ECKeyProvider;
 
     #[test]
     fn blockchain_interface_non_clandestine_retrieves_transactions() {
@@ -1005,7 +885,6 @@
         assert_eq!(token_balance, U256::from(1))
     }
 
-    //test with real web3
     #[test]
     fn blockchain_interface_non_clandestine_can_transfer_tokens() {
         init_test_logging();
@@ -1013,14 +892,11 @@
         transport.add_response(json!(
             "0xe26f2f487f5dd06c38860d410cdcede0d6e860dab2c971c7d518928c17034c8f"
         ));
-<<<<<<< HEAD
         let (recorder, _, recording_arc) = make_recorder();
         let actor_addr = recorder.start();
         let recipient_of_payment_backup = recipient!(actor_addr, PaymentBackupRecord);
         let payment_backup_recipient_wrapper =
             PaymentBackupRecipientWrapperReal::new(&recipient_of_payment_backup);
-=======
->>>>>>> 6725fe88
         let subject = BlockchainInterfaceNonClandestine::new(
             transport.clone(),
             make_fake_event_loop_handle(),
@@ -1111,10 +987,7 @@
         };
         let consuming_wallet_secret_raw_bytes = b"my-wallet";
         let secret =
-            Bip32ECKeyPair::from_raw_secret(&consuming_wallet_secret_raw_bytes.keccak256())
-                .unwrap()
-                .secret()
-                .secp256k1_secret;
+            (&Bip32ECKeyProvider::from_raw_secret(consuming_wallet_secret_raw_bytes).unwrap()).into();
         let signed_transaction = subject
             .web3
             .accounts()
@@ -1150,10 +1023,9 @@
         assert_eq!(transaction_params, transaction_parameters_expected);
         assert_eq!(
             secret,
-            Bip32ECKeyPair::from_raw_secret(&consuming_wallet_secret_raw_bytes.keccak256())
-                .unwrap()
-                .secret()
-                .secp256k1_secret
+            (&Bip32ECKeyProvider::from_raw_secret(&consuming_wallet_secret_raw_bytes.keccak256())
+                .unwrap())
+                .into()
         );
         let trigger_payment_backup_completion_params =
             trigger_payment_backup_completion_params_arc.lock().unwrap();
@@ -1258,10 +1130,9 @@
         assert!(transaction_params.gas < U256::from(not_above_this_value));
         assert_eq!(
             secret,
-            Bip32ECKeyPair::from_raw_secret(&consuming_wallet_secret_raw_bytes.keccak256())
-                .unwrap()
-                .secret()
-                .secp256k1_secret
+            (&Bip32ECKeyProvider::from_raw_secret(&consuming_wallet_secret_raw_bytes.keccak256())
+                .unwrap())
+                .into()
         );
     }
 
@@ -1282,14 +1153,10 @@
             9000,
             U256::from(1),
             2u64,
-<<<<<<< HEAD
             2,
             subject
                 .send_transaction_tools(&PaymentBackupRecipientWrapperNull)
                 .as_ref(),
-=======
-            subject.send_transaction_tools().as_ref(),
->>>>>>> 6725fe88
         );
 
         assert_eq!(result,
@@ -1367,7 +1234,7 @@
     }
 
     fn test_consuming_wallet_with_secret() -> Wallet {
-        let key_pair = Bip32ECKeyPair::from_raw_secret(
+        let key_pair = Bip32ECKeyProvider::from_raw_secret(
             &decode_hex("97923d8fd8de4a00f912bfb77ef483141dec551bd73ea59343ef5c4aac965d04")
                 .unwrap(),
         )
@@ -1396,541 +1263,6 @@
             BlockchainInterfaceNonClandestine::new(transport, make_fake_event_loop_handle(), chain);
         let send_transaction_tools =
             subject.send_transaction_tools(&PaymentBackupRecipientWrapperNull);
-        let consuming_wallet = test_consuming_wallet_with_secret();
-        let recipient_wallet = test_recipient_wallet();
-        let nonce_of_the_real_transaction = U256::from(nonce);
-        let gas_price = match chain.rec().chain_family {
-            ChainFamily::Eth => TEST_GAS_PRICE_ETH,
-            ChainFamily::Polygon => TEST_GAS_PRICE_POLYGON,
-            _ => panic!("isn't our interest in this test"),
-        };
-
-        let signed_transaction = subject
-            .prepare_signed_transaction(
-                &consuming_wallet,
-                &recipient_wallet,
-                TEST_PAYMENT_AMOUNT,
-                nonce_of_the_real_transaction,
-                gas_price,
-                send_transaction_tools.as_ref(),
-            )
-            .unwrap();
-
-        let byte_set_to_compare = signed_transaction.raw_transaction.0;
-        assert_eq!(&byte_set_to_compare, template)
-    }
-
-    //with a real confirmation on a transaction sent with this data to the network
-    #[test]
-    fn non_clandestine_signing_a_transaction_works_for_polygon_mumbai() {
-        let chain = Chain::PolyMumbai;
-        let nonce = 5; //must stay like this!
-        let signed_transaction_data = "f8ad05850ba43b740083011980944dfeee01f17e23632b15851717b811720af82e0f80b844a9059cbb0000000000000000000000007788df76bbd9a0c7c3e5bf0f77bb28c60a167a7b000000000000000000000000000000000000000000000000000000e8d4a5100083027126a07ef7ca63022eb309f63e3e28bc5b33494c274f293383da21df7f884fae0a9906a03217dab00d8bf2ad5f37263b82c8ba174ff13d9266cd853b4dbb69459880d40b";
-        let in_bytes = decode_hex(signed_transaction_data).unwrap();
-
-        assert_that_signed_transactions_agrees_with_template(chain, nonce, &in_bytes)
-    }
-
-    //with a real confirmation on a transaction sent with this data to the network
-    #[test]
-    fn non_clandestine_signing_a_transaction_works_for_eth_ropsten() {
-        let chain = Chain::EthRopsten;
-        let nonce = 1; //must stay like this!
-        let signed_transaction_data = "f8a90185199c82cc0082dee894384dec25e03f94931767ce4c3556168468ba24c380b844a9059cbb0000000000000000000000007788df76bbd9a0c7c3e5bf0f77bb28c60a167a7b000000000000000000000000000000000000000000000000000000e8d4a510002aa0635fbb3652e1c3063afac6ffdf47220e0431825015aef7daff9251694e449bfca00b2ed6d556bd030ac75291bf58817da15a891cd027a4c261bb80b51f33b78adf";
-        let in_bytes = decode_hex(signed_transaction_data).unwrap();
-
-        assert_that_signed_transactions_agrees_with_template(chain, nonce, &in_bytes)
-    }
-
-    //not confirmed on the real network
-    #[test]
-    fn non_clandestine_signing_a_transaction_for_polygon_mainnet() {
-        let chain = Chain::PolyMainnet;
-        let nonce = 10;
-        //generated locally
-        let signed_transaction_data = [
-            248, 172, 10, 133, 11, 164, 59, 116, 0, 131, 1, 25, 128, 148, 238, 154, 53, 47, 106,
-            172, 74, 241, 165, 185, 244, 103, 246, 169, 62, 15, 251, 233, 221, 53, 128, 184, 68,
-            169, 5, 156, 187, 0, 0, 0, 0, 0, 0, 0, 0, 0, 0, 0, 0, 119, 136, 223, 118, 187, 217,
-            160, 199, 195, 229, 191, 15, 119, 187, 40, 198, 10, 22, 122, 123, 0, 0, 0, 0, 0, 0, 0,
-            0, 0, 0, 0, 0, 0, 0, 0, 0, 0, 0, 0, 0, 0, 0, 0, 0, 0, 0, 0, 232, 212, 165, 16, 0, 130,
-            1, 53, 160, 7, 203, 40, 44, 202, 233, 15, 5, 64, 218, 199, 239, 94, 126, 152, 2, 108,
-            30, 157, 75, 124, 129, 117, 27, 109, 163, 132, 27, 11, 123, 137, 10, 160, 18, 170, 130,
-            198, 73, 190, 158, 235, 0, 77, 118, 213, 244, 229, 225, 143, 156, 214, 219, 204, 193,
-            155, 199, 164, 162, 31, 134, 51, 139, 130, 152, 104,
-        ];
-
-        assert_that_signed_transactions_agrees_with_template(chain, nonce, &signed_transaction_data)
-    }
-
-    //not confirmed on the real network
-    #[test]
-    fn non_clandestine_signing_a_transaction_for_eth_mainnet() {
-        let chain = Chain::EthMainnet;
-        let nonce = 10;
-        //generated locally
-        let signed_transaction_data = [
-            248, 169, 10, 133, 25, 156, 130, 204, 0, 130, 222, 232, 148, 6, 243, 195, 35, 240, 35,
-            140, 114, 191, 53, 1, 16, 113, 242, 181, 183, 244, 58, 5, 76, 128, 184, 68, 169, 5,
-            156, 187, 0, 0, 0, 0, 0, 0, 0, 0, 0, 0, 0, 0, 119, 136, 223, 118, 187, 217, 160, 199,
-            195, 229, 191, 15, 119, 187, 40, 198, 10, 22, 122, 123, 0, 0, 0, 0, 0, 0, 0, 0, 0, 0,
-            0, 0, 0, 0, 0, 0, 0, 0, 0, 0, 0, 0, 0, 0, 0, 0, 0, 232, 212, 165, 16, 0, 38, 160, 199,
-            155, 76, 106, 39, 227, 3, 151, 90, 117, 245, 211, 86, 98, 187, 117, 120, 103, 165, 131,
-            99, 72, 36, 211, 10, 224, 252, 104, 51, 200, 230, 158, 160, 84, 18, 140, 248, 119, 22,
-            193, 14, 148, 253, 48, 59, 185, 11, 38, 152, 103, 150, 120, 60, 74, 56, 159, 206, 22,
-            15, 73, 173, 153, 11, 76, 74,
-        ];
-
-        assert_that_signed_transactions_agrees_with_template(chain, nonce, &signed_transaction_data)
-    }
-
-    //an adapted test from old times when we had our own signing method
-    //I don't have data for the new chains so I omit them in this kind of tests
-    #[test]
-    fn signs_various_transaction_for_eth_mainnet() {
-        let signatures = &[
-            &[
-                248, 108, 9, 133, 4, 168, 23, 200, 0, 130, 82, 8, 148, 53, 53, 53, 53, 53, 53, 53,
-                53, 53, 53, 53, 53, 53, 53, 53, 53, 53, 53, 53, 53, 136, 13, 224, 182, 179, 167,
-                100, 0, 0, 128, 37, 160, 40, 239, 97, 52, 11, 217, 57, 188, 33, 149, 254, 83, 117,
-                103, 134, 96, 3, 225, 161, 93, 60, 113, 255, 99, 225, 89, 6, 32, 170, 99, 98, 118,
-                160, 103, 203, 233, 216, 153, 127, 118, 26, 236, 183, 3, 48, 75, 56, 0, 204, 245,
-                85, 201, 243, 220, 100, 33, 75, 41, 127, 177, 150, 106, 59, 109, 131,
-            ][..],
-            &[
-                248, 106, 128, 134, 213, 86, 152, 55, 36, 49, 131, 30, 132, 128, 148, 240, 16, 159,
-                200, 223, 40, 48, 39, 182, 40, 92, 200, 137, 245, 170, 98, 78, 172, 31, 85, 132,
-                59, 154, 202, 0, 128, 37, 160, 9, 235, 182, 202, 5, 122, 5, 53, 214, 24, 100, 98,
-                188, 11, 70, 91, 86, 28, 148, 162, 149, 189, 176, 98, 31, 193, 146, 8, 171, 20,
-                154, 156, 160, 68, 15, 253, 119, 92, 233, 26, 131, 58, 180, 16, 119, 114, 4, 213,
-                52, 26, 111, 159, 169, 18, 22, 166, 243, 238, 44, 5, 31, 234, 106, 4, 40,
-            ][..],
-            &[
-                248, 117, 128, 134, 9, 24, 78, 114, 160, 0, 130, 39, 16, 128, 128, 164, 127, 116,
-                101, 115, 116, 50, 0, 0, 0, 0, 0, 0, 0, 0, 0, 0, 0, 0, 0, 0, 0, 0, 0, 0, 0, 0, 0,
-                0, 0, 0, 0, 0, 0, 96, 0, 87, 38, 160, 122, 155, 12, 58, 133, 108, 183, 145, 181,
-                210, 141, 44, 236, 17, 96, 40, 55, 87, 204, 250, 142, 83, 122, 168, 250, 5, 113,
-                172, 203, 5, 12, 181, 160, 9, 100, 95, 141, 167, 178, 53, 101, 115, 131, 83, 172,
-                199, 242, 208, 96, 246, 121, 25, 18, 211, 89, 60, 94, 165, 169, 71, 3, 176, 157,
-                167, 50,
-            ][..],
-        ];
-        assert_signature(Chain::EthMainnet, signatures)
-    }
-
-    //an adapted test from old times when we had our own signing method
-    //I don't have data for the new chains so I omit them in this kind of tests
-    #[test]
-    fn signs_various_transactions_for_ropsten() {
-        let signatures = &[
-            &[
-                248, 108, 9, 133, 4, 168, 23, 200, 0, 130, 82, 8, 148, 53, 53, 53, 53, 53, 53, 53,
-                53, 53, 53, 53, 53, 53, 53, 53, 53, 53, 53, 53, 53, 136, 13, 224, 182, 179, 167,
-                100, 0, 0, 128, 41, 160, 8, 220, 80, 201, 100, 41, 178, 35, 151, 227, 210, 85, 27,
-                41, 27, 82, 217, 176, 64, 92, 205, 10, 195, 169, 66, 91, 213, 199, 124, 52, 3, 192,
-                160, 94, 220, 102, 179, 128, 78, 150, 78, 230, 117, 10, 10, 32, 108, 241, 50, 19,
-                148, 198, 6, 147, 110, 175, 70, 157, 72, 31, 216, 193, 229, 151, 115,
-            ][..],
-            &[
-                248, 106, 128, 134, 213, 86, 152, 55, 36, 49, 131, 30, 132, 128, 148, 240, 16, 159,
-                200, 223, 40, 48, 39, 182, 40, 92, 200, 137, 245, 170, 98, 78, 172, 31, 85, 132,
-                59, 154, 202, 0, 128, 41, 160, 186, 65, 161, 205, 173, 93, 185, 43, 220, 161, 63,
-                65, 19, 229, 65, 186, 247, 197, 132, 141, 184, 196, 6, 117, 225, 181, 8, 81, 198,
-                102, 150, 198, 160, 112, 126, 42, 201, 234, 236, 168, 183, 30, 214, 145, 115, 201,
-                45, 191, 46, 3, 113, 53, 80, 203, 164, 210, 112, 42, 182, 136, 223, 125, 232, 21,
-                205,
-            ][..],
-            &[
-                248, 117, 128, 134, 9, 24, 78, 114, 160, 0, 130, 39, 16, 128, 128, 164, 127, 116,
-                101, 115, 116, 50, 0, 0, 0, 0, 0, 0, 0, 0, 0, 0, 0, 0, 0, 0, 0, 0, 0, 0, 0, 0, 0,
-                0, 0, 0, 0, 0, 0, 96, 0, 87, 41, 160, 146, 204, 57, 32, 218, 236, 59, 94, 106, 72,
-                174, 211, 223, 160, 122, 186, 126, 44, 200, 41, 222, 117, 117, 177, 189, 78, 203,
-                8, 172, 155, 219, 66, 160, 83, 82, 37, 6, 243, 61, 188, 102, 176, 132, 102, 74,
-                111, 180, 105, 33, 122, 106, 109, 73, 180, 65, 10, 117, 175, 190, 19, 196, 17, 128,
-                193, 75,
-            ][..],
-        ];
-        assert_signature(Chain::EthRopsten, signatures)
-    }
-
-    #[derive(Deserialize)]
-    struct Signing {
-        signed: Vec<u8>,
-        private_key: H256,
-    }
-
-    fn assert_signature(chain: Chain, slice_of_sclices: &[&[u8]]) {
-        let first_part_tx_1 = r#"[{"nonce": "0x9", "gasPrice": "0x4a817c800", "gasLimit": "0x5208", "to": "0x3535353535353535353535353535353535353535", "value": "0xde0b6b3a7640000", "data": []}, {"private_key": "0x4646464646464646464646464646464646464646464646464646464646464646", "signed": "#;
-        let first_part_tx_2 = r#"[{"nonce": "0x0", "gasPrice": "0xd55698372431", "gasLimit": "0x1e8480", "to": "0xF0109fC8DF283027b6285cc889F5aA624EaC1F55", "value": "0x3b9aca00", "data": []}, {"private_key": "0x4c0883a69102937d6231471b5dbb6204fe5129617082792ae468d01a3f362318", "signed": "#;
-        let first_part_tx_3 = r#"[{"nonce": "0x00", "gasPrice": "0x09184e72a000", "gasLimit": "0x2710", "to": null, "value": "0x00", "data": [127,116,101,115,116,50,0,0,0,0,0,0,0,0,0,0,0,0,0,0,0,0,0,0,0,0,0,0,0,0,0,0,0,96,0,87]}, {"private_key": "0xe331b6d69882b4cb4ea581d88e0b604039a3de5967688d3dcffdd2270c0fd109", "signed": "#;
-        fn compose(first_part: &str, slice: &[u8]) -> String {
-            let third_part_jrc = "}]";
-            format!("{}{:?}{}", first_part, slice, third_part_jrc)
-        }
-        let all_transactions = format!(
-            "[{}]",
-            vec![first_part_tx_1, first_part_tx_2, first_part_tx_3]
-                .iter()
-                .zip(slice_of_sclices.iter())
-                .zip(0usize..2)
-                .fold(String::new(), |so_far, actual| [
-                    so_far,
-                    compose(actual.0 .0, actual.0 .1)
-                ]
-                .join(if actual.1 == 0 { "" } else { ", " }))
-        );
-        let txs: Vec<(TestRawTransaction, Signing)> =
-            serde_json::from_str(&all_transactions).unwrap();
-        let constant_parts = &[
-            &[
-                248u8, 108, 9, 133, 4, 168, 23, 200, 0, 130, 82, 8, 148, 53, 53, 53, 53, 53, 53,
-                53, 53, 53, 53, 53, 53, 53, 53, 53, 53, 53, 53, 53, 53, 136, 13, 224, 182, 179,
-                167, 100, 0, 0, 128,
-            ][..],
-            &[
-                248, 106, 128, 134, 213, 86, 152, 55, 36, 49, 131, 30, 132, 128, 148, 240, 16, 159,
-                200, 223, 40, 48, 39, 182, 40, 92, 200, 137, 245, 170, 98, 78, 172, 31, 85, 132,
-                59, 154, 202, 0, 128,
-            ][..],
-            &[
-                248, 117, 128, 134, 9, 24, 78, 114, 160, 0, 130, 39, 16, 128, 128, 164, 127, 116,
-                101, 115, 116, 50, 0, 0, 0, 0, 0, 0, 0, 0, 0, 0, 0, 0, 0, 0, 0, 0, 0, 0, 0, 0, 0,
-                0, 0, 0, 0, 0, 0, 96, 0, 87,
-            ][..],
-        ];
-        let transport = TestTransport::default();
-        let subject =
-            BlockchainInterfaceNonClandestine::new(transport, make_fake_event_loop_handle(), chain);
-        let lengths_of_constant_parts: Vec<usize> =
-            constant_parts.iter().map(|part| part.len()).collect();
-        for (((tx, signed), length), constant_part) in txs
-            .iter()
-            .zip(lengths_of_constant_parts)
-            .zip(constant_parts)
-        {
-            let secret = Wallet::from(
-                Bip32ECKeyPair::from_raw_secret(&signed.private_key.0.as_ref()).unwrap(),
-            )
-            .prepare_secp256k1_secret()
-            .unwrap();
-            let tx_params = convert_from_raw_transaction_to_transaction_parameters(tx, chain);
-            let sign = subject
-                .web3()
-                .accounts()
-                .sign_transaction(tx_params, &secret)
-                .wait()
-                .unwrap();
-            let signed_data_bytes = sign.raw_transaction.0;
-            assert_eq!(signed_data_bytes, signed.signed);
-            assert_eq!(signed_data_bytes[..length], **constant_part)
-        }
-    }
-
-    fn convert_from_raw_transaction_to_transaction_parameters(
-        raw_transaction: &TestRawTransaction,
-        chain: Chain,
-    ) -> TransactionParameters {
-        TransactionParameters {
-            nonce: Some(raw_transaction.nonce),
-            to: raw_transaction.to,
-            gas: raw_transaction.gas_limit,
-            gas_price: Some(raw_transaction.gas_price),
-            value: raw_transaction.value,
-            data: Bytes(raw_transaction.data.clone()),
-            chain_id: Some(chain.rec().num_chain_id),
-        }
-    }
-
-    #[test]
-    fn non_clandestine_interface_components_of_send_transactions_work_together_properly() {
-        let transport = TestTransport::default();
-        let subject = BlockchainInterfaceNonClandestine::new(
-            transport,
-            make_fake_event_loop_handle(),
-            Chain::EthMainnet,
-        );
-        let sign_transaction_params_arc = Arc::new(Mutex::new(vec![]));
-        let send_raw_transaction_params_arc = Arc::new(Mutex::new(vec![]));
-        let transaction_parameters_expected = TransactionParameters {
-            nonce: Some(U256::from(5)),
-            to: Some(subject.contract_address()),
-            gas: U256::from(56296),
-            gas_price: Some(U256::from(123000000000_u64)),
-            value: Default::default(),
-            data: Bytes(vec![
-                169, 5, 156, 187, 0, 0, 0, 0, 0, 0, 0, 0, 0, 0, 0, 0, 0, 0, 0, 0, 0, 0, 0, 0, 0, 0,
-                0, 0, 0, 98, 108, 97, 104, 49, 50, 51, 0, 0, 0, 0, 0, 0, 0, 0, 0, 0, 0, 0, 0, 0, 0,
-                0, 0, 0, 0, 0, 0, 0, 0, 0, 0, 0, 45, 121, 136, 61, 32, 0,
-            ]),
-            chain_id: Some(1),
-        };
-        let consuming_wallet_secret_raw_bytes = b"my-wallet";
-        let secret =
-            (&Bip32ECKeyProvider::from_raw_secret(&consuming_wallet_secret_raw_bytes.keccak256())
-                .unwrap())
-                .into();
-        let signed_transaction = subject
-            .web3
-            .accounts()
-            .sign_transaction(transaction_parameters_expected.clone(), &secret)
-            .wait()
-            .unwrap();
-        let send_transaction_tools = &SendTransactionToolsWrapperMock::default()
-            .sign_transaction_params(&sign_transaction_params_arc)
-            .sign_transaction_result(Ok(signed_transaction.clone()))
-            .send_raw_transaction_params(&send_raw_transaction_params_arc)
-            .send_raw_transaction_result(Ok(H256::from_uint(&U256::from(5))));
-        let recipient_wallet = make_wallet("blah123");
-
-        let result = subject.send_transaction(
-            &make_paying_wallet(consuming_wallet_secret_raw_bytes),
-            &recipient_wallet,
-            50000,
-            U256::from(5),
-            123u64,
-            send_transaction_tools,
-        );
-
-        assert_eq!(result, Ok(H256::from_uint(&U256::from(5))));
-        let mut sign_transaction_params = sign_transaction_params_arc.lock().unwrap();
-        let (transaction_params, secret) = sign_transaction_params.remove(0);
-        assert!(sign_transaction_params.is_empty());
-        assert_eq!(transaction_params, transaction_parameters_expected);
-        assert_eq!(
-            secret,
-            (&Bip32ECKeyProvider::from_raw_secret(&consuming_wallet_secret_raw_bytes.keccak256())
-                .unwrap())
-                .into()
-        );
-        let send_raw_transaction = send_raw_transaction_params_arc.lock().unwrap();
-        assert_eq!(
-            *send_raw_transaction,
-            vec![signed_transaction.raw_transaction]
-        )
-    }
-
-    #[test]
-    fn non_clandestine_base_gas_limit_is_properly_set() {
-        assert_eq!(
-            BlockchainInterfaceNonClandestine::<Http>::base_gas_limit(Chain::PolyMainnet),
-            70_000
-        );
-        assert_eq!(
-            BlockchainInterfaceNonClandestine::<Http>::base_gas_limit(Chain::PolyMumbai),
-            70_000
-        );
-        assert_eq!(
-            BlockchainInterfaceNonClandestine::<Http>::base_gas_limit(Chain::EthMainnet),
-            55_000
-        );
-        assert_eq!(
-            BlockchainInterfaceNonClandestine::<Http>::base_gas_limit(Chain::EthRopsten),
-            55_000
-        );
-        assert_eq!(
-            BlockchainInterfaceNonClandestine::<Http>::base_gas_limit(Chain::Dev),
-            55_000
-        );
-    }
-
-    #[test]
-    fn non_clandestine_gas_limit_for_polygon_mainnet_starts_on_70000_as_the_base() {
-        let transport = TestTransport::default();
-        let subject = BlockchainInterfaceNonClandestine::new(
-            transport,
-            make_fake_event_loop_handle(),
-            Chain::PolyMainnet,
-        );
-
-        assert_gas_limit_is_not_under(subject, 70000, u64::MAX)
-    }
-
-    #[test]
-    fn non_clandestine_gas_limit_for_dev_lies_within_limits() {
-        let transport = TestTransport::default();
-        let subject = BlockchainInterfaceNonClandestine::new(
-            transport,
-            make_fake_event_loop_handle(),
-            Chain::Dev,
-        );
-
-        assert_gas_limit_is_not_under(subject, 55000, 65000)
-    }
-
-    #[test]
-    fn non_clandestine_gas_limit_for_eth_mainnet_lies_within_limits() {
-        let transport = TestTransport::default();
-        let subject = BlockchainInterfaceNonClandestine::new(
-            transport,
-            make_fake_event_loop_handle(),
-            Chain::EthMainnet,
-        );
-
-        assert_gas_limit_is_not_under(subject, 55000, 65000)
-    }
-
-    fn assert_gas_limit_is_not_under<T: Transport + Debug>(
-        subject: BlockchainInterfaceNonClandestine<T>,
-        not_under_this_value: u64,
-        not_above_this_value: u64,
-    ) {
-        let sign_transaction_params_arc = Arc::new(Mutex::new(vec![]));
-        let consuming_wallet_secret_raw_bytes = b"my-wallet";
-        let send_transaction_tools = &SendTransactionToolsWrapperMock::default()
-            .sign_transaction_params(&sign_transaction_params_arc)
-            //I don't want to set up all the mocks - I want see just the params coming in
-            .sign_transaction_result(Err(Web3Error::Internal));
-        let recipient_wallet = make_wallet("blah123");
-
-        let _ = subject.send_transaction(
-            &make_paying_wallet(consuming_wallet_secret_raw_bytes),
-            &recipient_wallet,
-            50000,
-            U256::from(5),
-            123u64,
-            send_transaction_tools,
-        );
-
-        let mut sign_transaction_params = sign_transaction_params_arc.lock().unwrap();
-        let (transaction_params, secret) = sign_transaction_params.remove(0);
-        assert!(sign_transaction_params.is_empty());
-        assert!(transaction_params.gas > U256::from(not_under_this_value));
-        assert!(transaction_params.gas < U256::from(not_above_this_value));
-        assert_eq!(
-            secret,
-            (&Bip32ECKeyProvider::from_raw_secret(&consuming_wallet_secret_raw_bytes.keccak256())
-                .unwrap())
-                .into()
-        );
-    }
-
-    #[test]
-    fn send_transaction_fails_on_badly_prepared_consuming_wallet_without_secret() {
-        let transport = TestTransport::default();
-        let address_only_wallet =
-            Wallet::from_str("0x3f69f9efd4f2592fd70be8c32ecd9dce71c472fc").unwrap();
-        let subject = BlockchainInterfaceNonClandestine::new(
-            transport,
-            make_fake_event_loop_handle(),
-            TEST_DEFAULT_CHAIN,
-        );
-
-        let result = subject.send_transaction(
-            &address_only_wallet,
-            &make_wallet("blah123"),
-            9000,
-            U256::from(1),
-            2u64,
-            subject.send_transaction_tools().as_ref(),
-        );
-
-        assert_eq!(result,
-                   Err(BlockchainError::UnusableWallet(
-                       "Cannot sign with non-keypair wallet: Address(0x3f69f9efd4f2592fd70be8c32ecd9dce71c472fc).".to_string()
-                   ))
-        )
-    }
-
-    #[test]
-    fn send_transaction_fails_on_signing_transaction() {
-        let transport = TestTransport::default();
-        let send_transaction_tools = &SendTransactionToolsWrapperMock::default()
-            .sign_transaction_result(Err(Web3Error::Signing(
-                secp256k1secrets::Error::InvalidSecretKey,
-            )));
-        let consuming_wallet_secret_raw_bytes = b"okay-wallet";
-        let subject = BlockchainInterfaceNonClandestine::new(
-            transport,
-            make_fake_event_loop_handle(),
-            Chain::PolyMumbai,
-        );
-
-        let result = subject.send_transaction(
-            &make_paying_wallet(consuming_wallet_secret_raw_bytes),
-            &make_wallet("blah123"),
-            9000,
-            U256::from(1),
-            2u64,
-            send_transaction_tools,
-        );
-
-        assert_eq!(
-            result,
-            Err(BlockchainError::TransactionFailed(
-                "Signing error: secp: malformed or out-of-range secret key".to_string()
-            ))
-        );
-    }
-
-    #[test]
-    fn send_transaction_fails_on_sending_raw_tx() {
-        let transport = TestTransport::default();
-        let signed_transaction = SignedTransaction {
-            message_hash: Default::default(),
-            v: 0,
-            r: Default::default(),
-            s: Default::default(),
-            raw_transaction: Default::default(),
-            transaction_hash: Default::default(),
-        };
-        let send_transaction_tools = &SendTransactionToolsWrapperMock::default()
-            .sign_transaction_result(Ok(signed_transaction))
-            .send_raw_transaction_result(Err(Web3Error::Transport(
-                "Transaction crashed".to_string(),
-            )));
-        let consuming_wallet_secret_raw_bytes = b"okay-wallet";
-        let subject = BlockchainInterfaceNonClandestine::new(
-            transport,
-            make_fake_event_loop_handle(),
-            Chain::PolyMumbai,
-        );
-
-        let result = subject.send_transaction(
-            &make_paying_wallet(consuming_wallet_secret_raw_bytes),
-            &make_wallet("blah123"),
-            5000,
-            U256::from(1),
-            2u64,
-            send_transaction_tools,
-        );
-
-        assert_eq!(
-            result,
-            Err(BlockchainError::TransactionFailed(
-                "Transport error: Transaction crashed".to_string()
-            ))
-        );
-    }
-
-    fn test_consuming_wallet_with_secret() -> Wallet {
-        let key_provider = Bip32ECKeyProvider::from_raw_secret(
-            &decode_hex("97923d8fd8de4a00f912bfb77ef483141dec551bd73ea59343ef5c4aac965d04")
-                .unwrap(),
-        )
-        .unwrap();
-        Wallet::from(key_provider)
-    }
-
-    fn test_recipient_wallet() -> Wallet {
-        let hex_part = &"0x7788df76BBd9a0C7c3e5bf0f77bb28C60a167a7b"[2..];
-        let recipient_address_bytes = decode_hex(hex_part).unwrap();
-        let address = Address::from_slice(&recipient_address_bytes);
-        Wallet::from(address)
-    }
-
-    const TEST_PAYMENT_AMOUNT: u64 = 1000;
-    const TEST_GAS_PRICE_ETH: u64 = 110;
-    const TEST_GAS_PRICE_POLYGON: u64 = 50;
-
-    fn assert_that_signed_transactions_agrees_with_template(
-        chain: Chain,
-        nonce: u64,
-        template: &[u8],
-    ) {
-        let transport = TestTransport::default();
-        let subject =
-            BlockchainInterfaceNonClandestine::new(transport, make_fake_event_loop_handle(), chain);
-        let send_transaction_tools = subject.send_transaction_tools();
         let consuming_wallet = test_consuming_wallet_with_secret();
         let recipient_wallet = test_recipient_wallet();
         let nonce_of_the_real_transaction = U256::from(nonce);
