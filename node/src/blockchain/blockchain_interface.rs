// Copyright (c) 2019, MASQ (https://masq.ai) and/or its affiliates. All rights reserved.

use crate::accountant::comma_joined_stringifiable;
use crate::accountant::db_access_objects::payable_dao::{PayableAccount, PendingPayable};
use crate::blockchain::batch_payable_tools::{BatchPayableTools, BatchPayableToolsReal};
use crate::blockchain::blockchain_bridge::PendingPayableFingerprintSeeds;
use crate::blockchain::blockchain_interface::BlockchainError::{
    InvalidAddress, InvalidResponse, InvalidUrl, QueryFailed, UninitializedBlockchainInterface,
};
use crate::sub_lib::wallet::Wallet;
use actix::{Message, Recipient};
use indoc::indoc;
use itertools::Either::{Left, Right};
use masq_lib::blockchains::chains::{Chain, ChainFamily};
use masq_lib::logger::Logger;
use masq_lib::utils::ExpectValue;
use std::convert::{From, TryFrom, TryInto};
use std::fmt;
use std::fmt::{Debug, Display, Formatter};
use std::iter::once;
use thousands::Separable;
use variant_count::VariantCount;
use web3::contract::Contract;
use web3::transports::{Batch, Http};
use web3::types::{
    Address, BlockNumber, Bytes, FilterBuilder, Log, SignedTransaction, TransactionParameters,
    TransactionReceipt, H160, H256, U256,
};
use web3::{BatchTransport, Error, Transport, Web3};

pub const REQUESTS_IN_PARALLEL: usize = 1;

pub const CONTRACT_ABI: &str = indoc!(
    r#"[{
    "constant":true,
    "inputs":[{"name":"owner","type":"address"}],
    "name":"balanceOf",
    "outputs":[{"name":"","type":"uint256"}],
    "payable":false,
    "stateMutability":"view",
    "type":"function"
    },{
    "constant":false,
    "inputs":[{"name":"to","type":"address"},{"name":"value","type":"uint256"}],
    "name":"transfer",
    "outputs":[{"name":"","type":"bool"}],
    "payable":false,
    "stateMutability":"nonpayable",
    "type":"function"
    }]"#
);

const TRANSACTION_LITERAL: H256 = H256([
    0xdd, 0xf2, 0x52, 0xad, 0x1b, 0xe2, 0xc8, 0x9b, 0x69, 0xc2, 0xb0, 0x68, 0xfc, 0x37, 0x8d, 0xaa,
    0x95, 0x2b, 0xa7, 0xf1, 0x63, 0xc4, 0xa1, 0x16, 0x28, 0xf5, 0x5a, 0x4d, 0xf5, 0x23, 0xb3, 0xef,
]);

const TRANSFER_METHOD_ID: [u8; 4] = [0xa9, 0x05, 0x9c, 0xbb];

const BLOCKCHAIN_SERVICE_URL_NOT_SPECIFIED: &str = "To avoid being delinquency-banned, you should \
restart the Node with a value for blockchain-service-url";

#[derive(Clone, Debug, Eq, Message, PartialEq)]
#[rtype(result = "()")]
pub struct BlockchainTransaction {
    pub block_number: u64,
    pub from: Wallet,
    pub wei_amount: u128,
}

impl fmt::Display for BlockchainTransaction {
    fn fmt(&self, f: &mut Formatter<'_>) -> Result<(), fmt::Error> {
        write!(
            f,
            "{}gw from {} ({})",
            self.wei_amount, self.from, self.block_number
        )
    }
}

#[derive(Clone, Debug, PartialEq, Eq, VariantCount)]
pub enum BlockchainError {
    InvalidUrl,
    InvalidAddress,
    InvalidResponse,
    QueryFailed(String),
    UninitializedBlockchainInterface,
}

impl Display for BlockchainError {
    fn fmt(&self, f: &mut Formatter) -> fmt::Result {
        let description = match self {
            InvalidUrl => Left("Invalid url"),
            InvalidAddress => Left("Invalid address"),
            InvalidResponse => Left("Invalid response"),
            QueryFailed(msg) => Right(format!("Query failed: {}", msg)),
            UninitializedBlockchainInterface => Left(BLOCKCHAIN_SERVICE_URL_NOT_SPECIFIED),
        };
        write!(f, "Blockchain error: {}", description)
    }
}

impl BlockchainInterfaceUninitializedError for BlockchainError {
    fn error() -> Self {
        Self::UninitializedBlockchainInterface
    }
}

pub type BlockchainResult<T> = Result<T, BlockchainError>;
pub type ResultForBalance = BlockchainResult<web3::types::U256>;
pub type ResultForBothBalances = BlockchainResult<(web3::types::U256, web3::types::U256)>;
pub type ResultForNonce = BlockchainResult<web3::types::U256>;
pub type ResultForReceipt = BlockchainResult<Option<TransactionReceipt>>;

#[derive(Clone, Debug, PartialEq, Eq, VariantCount)]
pub enum PayableTransactionError {
    MissingConsumingWallet,
    GasPriceQueryFailed(String),
    TransactionCount(BlockchainError),
    UnusableWallet(String),
    Signing(String),
    Sending { msg: String, hashes: Vec<H256> },
    UninitializedBlockchainInterface,
}

impl Display for PayableTransactionError {
    fn fmt(&self, f: &mut Formatter<'_>) -> fmt::Result {
        let description = match self {
            Self::MissingConsumingWallet => Left("Missing consuming wallet to pay payable from"),
            Self::GasPriceQueryFailed(msg) => {
                Right(format!("Unsuccessful gas price query: \"{}\"", msg))
            }
            Self::TransactionCount(blockchain_err) => Right(format!(
                "Transaction count fetching failed for: {}",
                blockchain_err
            )),
            Self::UnusableWallet(msg) => Right(format!(
                "Unusable wallet for signing payable transactions: \"{}\"",
                msg
            )),
            Self::Signing(msg) => Right(format!("Signing phase: \"{}\"", msg)),
            Self::Sending { msg, hashes } => Right(format!(
                "Sending phase: \"{}\". Signed and hashed transactions: {}",
                msg,
                comma_joined_stringifiable(hashes, |hash| format!("{:?}", hash))
            )),
            Self::UninitializedBlockchainInterface => Left(BLOCKCHAIN_SERVICE_URL_NOT_SPECIFIED),
        };
        write!(f, "{}", description)
    }
}

impl BlockchainInterfaceUninitializedError for PayableTransactionError {
    fn error() -> Self {
        Self::UninitializedBlockchainInterface
    }
}

#[derive(Clone, Debug, PartialEq, Eq)]
pub struct RetrievedBlockchainTransactions {
    pub new_start_block: u64,
    pub transactions: Vec<BlockchainTransaction>,
}

pub trait BlockchainInterface<T: Transport = Http> {
    fn contract_address(&self) -> Address;

    fn retrieve_transactions(
        &self,
        start_block: u64,
        recipient: &Wallet,
    ) -> Result<RetrievedBlockchainTransactions, BlockchainError>;

    fn send_payables_within_batch(
        &self,
        consuming_wallet: &Wallet,
        gas_price: u64,
        pending_nonce: U256,
        new_fingerprints_recipient: &Recipient<PendingPayableFingerprintSeeds>,
        accounts: &[PayableAccount],
    ) -> Result<Vec<ProcessedPayableFallible>, PayableTransactionError>;

    fn get_transaction_fee_balance(&self, address: &Wallet) -> ResultForBalance;

    fn get_token_balance(&self, address: &Wallet) -> ResultForBalance;

    fn get_transaction_count(&self, address: &Wallet) -> ResultForNonce;

    fn get_transaction_receipt(&self, hash: H256) -> ResultForReceipt;
}

pub struct BlockchainInterfaceNull {
    logger: Logger,
}

impl Default for BlockchainInterfaceNull {
    fn default() -> Self {
        Self::new()
    }
}

impl BlockchainInterface for BlockchainInterfaceNull {
    fn contract_address(&self) -> Address {
        self.log_uninitialized_for_operation("get contract address");
        H160::zero()
    }

    fn retrieve_transactions(
        &self,
        _start_block: u64,
        _recipient: &Wallet,
    ) -> Result<RetrievedBlockchainTransactions, BlockchainError> {
        self.handle_uninitialized_interface("retrieve transactions")
    }

    fn send_payables_within_batch(
        &self,
        _consuming_wallet: &Wallet,
        _gas_price: u64,
        _last_nonce: U256,
        _new_fingerprints_recipient: &Recipient<PendingPayableFingerprintSeeds>,
        _accounts: &[PayableAccount],
    ) -> Result<Vec<ProcessedPayableFallible>, PayableTransactionError> {
        self.handle_uninitialized_interface("pay payables")
    }

    fn get_transaction_fee_balance(&self, _address: &Wallet) -> ResultForBalance {
        self.handle_uninitialized_interface("get transaction fee balance")
    }

    fn get_token_balance(&self, _address: &Wallet) -> ResultForBalance {
        self.handle_uninitialized_interface("get token balance")
    }

    fn get_transaction_count(&self, _address: &Wallet) -> ResultForNonce {
        self.handle_uninitialized_interface("get transaction count")
    }

    fn get_transaction_receipt(&self, _hash: H256) -> ResultForReceipt {
        self.handle_uninitialized_interface("get transaction receipt")
    }
}

trait BlockchainInterfaceUninitializedError {
    fn error() -> Self;
}

impl BlockchainInterfaceNull {
    pub fn new() -> Self {
        BlockchainInterfaceNull {
            logger: Logger::new("BlockchainInterfaceNull"),
        }
    }

    fn handle_uninitialized_interface<Irrelevant, E>(
        &self,
        operation: &str,
    ) -> Result<Irrelevant, E>
    where
        E: BlockchainInterfaceUninitializedError,
    {
        self.log_uninitialized_for_operation(operation);
        let err = E::error();
        Err(err)
    }

    fn log_uninitialized_for_operation(&self, operation: &str) {
        error!(
            self.logger,
            "Failed to {} with uninitialized blockchain \
            interface. Parameter blockchain-service-url is missing.",
            operation
        )
    }
}

pub struct BlockchainInterfaceWeb3<T: BatchTransport + Debug> {
    logger: Logger,
    chain: Chain,
    web3: Web3<T>,
    batch_web3: Web3<Batch<T>>,
    batch_payable_tools: Box<dyn BatchPayableTools<T>>,
    contract: Contract<T>,
}

const GWEI: U256 = U256([1_000_000_000u64, 0, 0, 0]);

pub fn to_wei(gwub: u64) -> U256 {
    let subgwei = U256::from(gwub);
    subgwei.full_mul(GWEI).try_into().expect("Internal Error")
}

impl<T> BlockchainInterface for BlockchainInterfaceWeb3<T>
where
    T: BatchTransport + Debug + 'static,
{
    fn contract_address(&self) -> Address {
        self.chain.rec().contract
    }

    fn retrieve_transactions(
        &self,
        start_block: u64,
        recipient: &Wallet,
    ) -> Result<RetrievedBlockchainTransactions, BlockchainError> {
        todo!("the signature of this function has been changed, it returns a future ");
        // debug!(
        //     self.logger,
        //     "Retrieving transactions from start block: {} for: {} chain_id: {} contract: {:#x}",
        //     start_block,
        //     recipient,
        //     self.chain.rec().num_chain_id,
        //     self.contract_address()
        // );
        // let filter = FilterBuilder::default()
        //     .address(vec![self.contract_address()])
        //     .from_block(BlockNumber::Number(ethereum_types::U64::from(start_block)))
        //     .to_block(BlockNumber::Latest)
        //     .topics(
        //         Some(vec![TRANSACTION_LITERAL]),
        //         None,
        //         Some(vec![recipient.address().into()]),
        //         None,
        //     )
        //     .build();
        //
        // let log_request = self.web3.eth().logs(filter);
        // let logger = self.logger.clone();
        // log_request
        //     .then(|logs| {
        //         debug!(logger, "Transaction retrieval completed: {:?}", logs);
        //         future::result::<RetrievedBlockchainTransactions, BlockchainError>(match logs {
        //             Ok(logs) => {
        //                 if logs
        //                     .iter()
        //                     .any(|log| log.topics.len() < 2 || log.data.0.len() > 32)
        //                 {
        //                     warning!(
        //                         logger,
        //                         "Invalid response from blockchain server: {:?}",
        //                         logs
        //                     );
        //                     Err(BlockchainError::InvalidResponse)
        //                 } else {
        //                     let transactions: Vec<BlockchainTransaction> = logs
        //                         .iter()
        //                         .filter_map(|log: &Log| match log.block_number {
        //                             Some(block_number) => {
        //                                 let amount: U256 = U256::from(log.data.0.as_slice());
        //                                 let wei_amount_result = u128::try_from(amount);
        //                                 wei_amount_result.ok().map(|wei_amount| {
        //                                     BlockchainTransaction {
        //                                         block_number: u64::try_from(block_number)
        //                                             .expect("Internal Error"),
        //                                         from: Wallet::from(log.topics[1]),
        //                                         wei_amount,
        //                                     }
        //                                 })
        //                             }
        //                             None => None,
        //                         })
        //                         .collect();
        //                     debug!(logger, "Retrieved transactions: {:?}", transactions);
        //                     // Get the largest transaction block number, unless there are no
        //                     // transactions, in which case use start_block.
        //                     let last_transaction_block =
        //                         transactions.iter().fold(start_block, |so_far, elem| {
        //                             if elem.block_number > so_far {
        //                                 elem.block_number
        //                             } else {
        //                                 so_far
        //                             }
        //                         });
        //                     Ok(RetrievedBlockchainTransactions {
        //                         new_start_block: last_transaction_block + 1,
        //                         transactions,
        //                     })
        //                 }
        //             }
        //             Err(e) => Err(BlockchainError::QueryFailed(e.to_string())),
        //         })
        //     })
        //     .wait()
    }

    fn send_payables_within_batch(
        &self,
        consuming_wallet: &Wallet,
        gas_price: u64,
        pending_nonce: U256,
        new_fingerprints_recipient: &Recipient<PendingPayableFingerprintSeeds>,
        accounts: &[PayableAccount],
    ) -> Result<Vec<ProcessedPayableFallible>, PayableTransactionError> {
        todo!()
        // debug!(
        //     self.logger,
        //     "Common attributes of payables to be transacted: sender wallet: {}, contract: {:?}, chain_id: {}, gas_price: {}",
        //     consuming_wallet,
        //     self.chain.rec().contract,
        //     self.chain.rec().num_chain_id,
        //     gas_price
        // );
        //
        // let hashes_and_paid_amounts = self.sign_and_append_multiple_payments(
        //     consuming_wallet,
        //     gas_price,
        //     pending_nonce,
        //     accounts,
        // )?;
        // let timestamp = self.batch_payable_tools.batch_wide_timestamp();
        // self.batch_payable_tools
        //     .send_new_payable_fingerprints_seeds(
        //         timestamp,
        //         new_fingerprints_recipient,
        //         &hashes_and_paid_amounts,
        //     );
        //
        // info!(
        //     self.logger,
        //     "{}",
        //     self.transmission_log(accounts, gas_price)
        // );
        //
        // match self.batch_payable_tools.submit_batch(&self.batch_web3) {
        //     Ok(responses) => Ok(Self::merged_output_data(
        //         responses,
        //         hashes_and_paid_amounts,
        //         accounts,
        //     )),
        //     Err(e) => Err(Self::error_with_hashes(e, hashes_and_paid_amounts)),
        // }
    }

    fn get_transaction_fee_balance(&self, wallet: &Wallet) -> ResultForBalance {
        todo!()
        // self.web3
        //     .eth()
        //     .balance(wallet.address(), None)
        //     .map_err(|e| BlockchainError::QueryFailed(e.to_string()))
        //     .wait()
    }

    fn get_token_balance(&self, wallet: &Wallet) -> ResultForBalance {
        todo!()
        // self.contract
        //     .query(
        //         "balanceOf",
        //         wallet.address(),
        //         None,
        //         Options::default(),
        //         None,
        //     )
        //     .map_err(|e| BlockchainError::QueryFailed(e.to_string()))
        //     .wait()
    }

    fn get_transaction_count(&self, wallet: &Wallet) -> ResultForNonce {
        todo!()
        // self.web3
        //     .eth()
        //     .transaction_count(wallet.address(), Some(BlockNumber::Pending))
        //     .map_err(|e| BlockchainError::QueryFailed(e.to_string()))
        //     .wait()
    }

    fn get_transaction_receipt(&self, hash: H256) -> ResultForReceipt {
        todo!()
        // self.web3
        //     .eth()
        //     .transaction_receipt(hash)
        //     .map_err(|e| BlockchainError::QueryFailed(e.to_string()))
        //     .wait()
    }
}

#[derive(Debug, Clone, PartialEq)]
pub enum ProcessedPayableFallible {
    Correct(PendingPayable),
    Failed(RpcPayableFailure),
}

#[derive(Debug, Clone)]
pub struct RpcPayableFailure {
<<<<<<< HEAD
    pub rpc_error: web3::Error,
=======
    pub rpc_error: Error,
>>>>>>> 2e671259
    pub recipient_wallet: Wallet,
    pub hash: H256,
}

impl PartialEq for RpcPayableFailure {
<<<<<<< HEAD
    // TODO SPIKE ///
    fn eq(&self, other: &Self) -> bool {
        if self.recipient_wallet != other.recipient_wallet {return false}
        if self.hash != other.hash {return false}
        match (&self.rpc_error, &other.rpc_error) {
            (a, b) if a.to_string() == b.to_string() => true,
            _ => false,
        }
    }
    // TODO SPIKE ///
=======
    fn eq(&self, other: &Self) -> bool {
        unimplemented!()
        // self.rpc_error == other.rpc_error
        //     && self.recipient_wallet == other.recipient_wallet
        //     && self.hash == other.hash
    }
>>>>>>> 2e671259
}

type HashAndAmountResult = Result<Vec<(H256, u128)>, PayableTransactionError>;

impl<T> BlockchainInterfaceWeb3<T>
where
    T: BatchTransport + Debug + 'static,
{
    pub fn new(transport: T, chain: Chain) -> Self {
        let web3 = Web3::new(transport.clone());
        let batch_web3 = Web3::new(Batch::new(transport));
        let batch_payable_tools = Box::new(BatchPayableToolsReal::<T>::default());
        let contract =
            Contract::from_json(web3.eth(), chain.rec().contract, CONTRACT_ABI.as_bytes())
                .expect("Unable to initialize contract.");

        Self {
            logger: Logger::new("BlockchainInterface"),
            chain,
            web3,
            batch_web3,
            batch_payable_tools,
            contract,
        }
    }

    fn sign_and_append_multiple_payments(
        &self,
        consuming_wallet: &Wallet,
        gas_price: u64,
        pending_nonce: U256,
        accounts: &[PayableAccount],
    ) -> HashAndAmountResult {
        let init: (HashAndAmountResult, Option<U256>) =
            (Ok(Vec::with_capacity(accounts.len())), Some(pending_nonce));

        let (result, _) = accounts.iter().fold(
            init,
            |(processed_outputs_res, pending_nonce_opt), account| {
                if let Ok(hashes_and_amounts) = processed_outputs_res {
                    self.handle_payable_account(
                        pending_nonce_opt,
                        hashes_and_amounts,
                        consuming_wallet,
                        gas_price,
                        account,
                    )
                } else {
                    (processed_outputs_res, None)
                }
            },
        );
        result
    }

    fn handle_payable_account(
        &self,
        pending_nonce_opt: Option<U256>,
        hashes_and_amounts: Vec<(H256, u128)>,
        consuming_wallet: &Wallet,
        gas_price: u64,
        account: &PayableAccount,
    ) -> (HashAndAmountResult, Option<U256>) {
        let nonce = pending_nonce_opt.expectv("pending nonce");
        let updated_collected_attributes_of_processed_payments = self.sign_and_append_payment(
            hashes_and_amounts,
            consuming_wallet,
            nonce,
            gas_price,
            account,
        );
        let advanced_nonce = Self::advance_used_nonce(nonce);
        (
            updated_collected_attributes_of_processed_payments,
            Some(advanced_nonce),
        )
    }

    fn sign_and_append_payment(
        &self,
        mut hashes_and_amounts: Vec<(H256, u128)>,
        consuming_wallet: &Wallet,
        nonce: U256,
        gas_price: u64,
        account: &PayableAccount,
    ) -> HashAndAmountResult {
        debug!(
            self.logger,
            "Preparing payment of {} wei to {} with nonce {}",
            account.balance_wei.separate_with_commas(),
            account.wallet,
            nonce
        );

        match self.handle_new_transaction(
            &account.wallet,
            consuming_wallet,
            account.balance_wei,
            nonce,
            gas_price,
        ) {
            Ok(new_hash) => {
                hashes_and_amounts.push((new_hash, account.balance_wei));
                Ok(hashes_and_amounts)
            }
            Err(e) => Err(e),
        }
    }

    fn advance_used_nonce(current_nonce: U256) -> U256 {
        current_nonce
            .checked_add(U256::one())
            .expect("unexpected limits")
    }

    // fn merged_output_data(
    //     responses: Vec<web3::transports::Result<Value>>,
    //     hashes_and_paid_amounts: Vec<(H256, u128)>,
    //     accounts: &[PayableAccount],
    // ) -> Vec<ProcessedPayableFallible> {
    //     let iterator_with_all_data = responses
    //         .into_iter()
    //         .zip(hashes_and_paid_amounts.into_iter())
    //         .zip(accounts.iter());
    //     iterator_with_all_data
    //         .map(|((rpc_result, (hash, _)), account)| match rpc_result {
    //             Ok(_) => ProcessedPayableFallible::Correct(PendingPayable {
    //                 recipient_wallet: account.wallet.clone(),
    //                 hash,
    //             }),
    //             Err(rpc_error) => ProcessedPayableFallible::Failed(RpcPayableFailure {
    //                 rpc_error,
    //                 recipient_wallet: account.wallet.clone(),
    //                 hash,
    //             }),
    //         })
    //         .collect()
    // }

    fn error_with_hashes(
        error: Error,
        hashes_and_paid_amounts: Vec<(H256, u128)>,
    ) -> PayableTransactionError {
        let hashes = hashes_and_paid_amounts
            .into_iter()
            .map(|(hash, _)| hash)
            .collect();
        PayableTransactionError::Sending {
            msg: error.to_string(),
            hashes,
        }
    }

    fn handle_new_transaction<'a>(
        &self,
        recipient: &'a Wallet,
        consuming_wallet: &'a Wallet,
        amount: u128,
        nonce: U256,
        gas_price: u64,
    ) -> Result<H256, PayableTransactionError> {
        let signed_tx =
            self.sign_transaction(recipient, consuming_wallet, amount, nonce, gas_price)?;
        self.batch_payable_tools
            .append_transaction_to_batch(signed_tx.raw_transaction, &self.batch_web3);
        Ok(signed_tx.transaction_hash)
    }

    fn sign_transaction<'a>(
        &self,
        recipient: &'a Wallet,
        consuming_wallet: &'a Wallet,
        amount: u128,
        nonce: U256,
        gas_price: u64,
    ) -> Result<SignedTransaction, PayableTransactionError> {
        todo!("this function has been drastically changed in GH-744");
        // let mut data = [0u8; 4 + 32 + 32];
        // data[0..4].copy_from_slice(&TRANSFER_METHOD_ID);
        // data[16..36].copy_from_slice(&recipient.address().0[..]);
        // U256::try_from(amount)
        //     .expect("shouldn't overflow")
        //     .to_big_endian(&mut data[36..68]);
        // let base_gas_limit = Self::base_gas_limit(self.chain);
        // let gas_limit =
        //     ethereum_types::U256::try_from(data.iter().fold(base_gas_limit, |acc, v| {
        //         acc + if v == &0u8 { 4 } else { 68 }
        //     }))
        //     .expect("Internal error");
        // let converted_nonce = serde_json::from_value::<ethereum_types::U256>(
        //     serde_json::to_value(nonce).expect("Internal error"),
        // )
        // .expect("Internal error");
        // let gas_price = serde_json::from_value::<ethereum_types::U256>(
        //     serde_json::to_value(to_wei(gas_price)).expect("Internal error"),
        // )
        // .expect("Internal error");
        //
        // let transaction_parameters = TransactionParameters {
        //     nonce: Some(converted_nonce),
        //     to: Some(H160(self.contract_address().0)),
        //     gas: gas_limit,
        //     gas_price: Some(gas_price),
        //     value: ethereum_types::U256::zero(),
        //     data: Bytes(data.to_vec()),
        //     chain_id: Some(self.chain.rec().num_chain_id),
        //     // TODO: Maybe change these values and put in some assertions about them
        //     transaction_type: None,
        //     access_list: None,
        //     max_fee_per_gas: None,
        //     max_priority_fee_per_gas: None,
        // };
        //
        // let key = match consuming_wallet.prepare_secp256k1_secret() {
        //     Ok(secret) => secret,
        //     Err(e) => return Err(PayableTransactionError::UnusableWallet(e.to_string())),
        // };
        //
        // self.batch_payable_tools
        //     .sign_transaction(transaction_parameters, &self.batch_web3, &key)
        //     .map_err(|e| PayableTransactionError::Signing(e.to_string()))
    }

    fn transmission_log(&self, accounts: &[PayableAccount], gas_price: u64) -> String {
        let chain_name = self
            .chain
            .rec()
            .literal_identifier
            .chars()
            .skip_while(|char| char != &'-')
            .skip(1)
            .collect::<String>();
        let introduction = once(format!(
            "\
        Paying to creditors...\n\
        Transactions in the batch:\n\
        \n\
        gas price:                                   {} gwei\n\
        chain:                                       {}\n\
        \n\
        [wallet address]                             [payment in wei]\n",
            gas_price, chain_name
        ));
        let body = accounts.iter().map(|account| {
            format!(
                "{}   {}\n",
                account.wallet,
                account.balance_wei.separate_with_commas()
            )
        });
        introduction.chain(body).collect()
    }

    fn base_gas_limit(chain: Chain) -> u64 {
        match chain.rec().chain_family {
            ChainFamily::Polygon => 70_000,
            ChainFamily::Eth => 55_000,
            ChainFamily::Dev => 55_000,
        }
    }

    #[cfg(test)]
    fn web3(&self) -> &Web3<T> {
        &self.web3
    }
}

#[cfg(test)]
mod tests {
    use super::*;
    use crate::accountant::db_access_objects::dao_utils::from_time_t;
    use crate::accountant::gwei_to_wei;
    use crate::accountant::test_utils::{
        make_payable_account, make_payable_account_with_wallet_and_balance_and_timestamp_opt,
    };
    use crate::blockchain::bip32::Bip32EncryptionKeyProvider;
    use crate::blockchain::blockchain_interface::ProcessedPayableFallible::{Correct, Failed};
    use crate::blockchain::test_utils::{
        make_default_signed_transaction, make_tx_hash,
        BatchPayableToolsMock, TestTransport,
    };
    use crate::sub_lib::wallet::Wallet;
    use crate::test_utils::make_paying_wallet;
    use crate::test_utils::recorder::{make_recorder, Recorder};
    use crate::test_utils::unshared_test_utils::decode_hex;
    use crate::test_utils::{make_wallet, TestRawTransaction};
    use actix::{Actor, System};
    use crossbeam_channel::{unbounded, Receiver};
    use ethereum_types::U64;
    use ethsign_crypto::Keccak256;
    use jsonrpc_core::Version::V2;
    use jsonrpc_core::{Call, Error, ErrorCode, Id, MethodCall, Params};
    use masq_lib::test_utils::logging::{init_test_logging, TestLogHandler};
    use masq_lib::test_utils::utils::TEST_DEFAULT_CHAIN;
    use masq_lib::utils::{find_free_port, slice_of_strs_to_vec_of_strings};
    use serde_derive::Deserialize;
    use serde_json::json;
    use serde_json::Value;
    use simple_server::{Request, Server};
    use std::io::Write;
    use std::net::{IpAddr, Ipv4Addr, SocketAddr, TcpStream};
    use std::ops::Add;
    use std::str::FromStr;
    use std::sync::{Arc, Mutex};
    use std::thread;
    use std::time::{Duration, Instant, SystemTime};
    use web3::error::TransportError;
    use web3::signing::RecoveryError;
    use web3::transports::Http;
    use web3::types::H2048;
    use web3::Error as Web3Error;

    #[test]
    fn constants_have_correct_values() {
        let contract_abi_expected: &str = indoc!(
            r#"[{
            "constant":true,
            "inputs":[{"name":"owner","type":"address"}],
            "name":"balanceOf",
            "outputs":[{"name":"","type":"uint256"}],
            "payable":false,
            "stateMutability":"view",
            "type":"function"
            },{
            "constant":false,
            "inputs":[{"name":"to","type":"address"},{"name":"value","type":"uint256"}],
            "name":"transfer",
            "outputs":[{"name":"","type":"bool"}],
            "payable":false,
            "stateMutability":"nonpayable",
            "type":"function"
            }]"#
        );
        let transaction_literal_expected: H256 = H256 {
            0: [
                0xdd, 0xf2, 0x52, 0xad, 0x1b, 0xe2, 0xc8, 0x9b, 0x69, 0xc2, 0xb0, 0x68, 0xfc, 0x37,
                0x8d, 0xaa, 0x95, 0x2b, 0xa7, 0xf1, 0x63, 0xc4, 0xa1, 0x16, 0x28, 0xf5, 0x5a, 0x4d,
                0xf5, 0x23, 0xb3, 0xef,
            ],
        };
        assert_eq!(REQUESTS_IN_PARALLEL, 1);
        assert_eq!(CONTRACT_ABI, contract_abi_expected);
        assert_eq!(TRANSACTION_LITERAL, transaction_literal_expected);
        assert_eq!(TRANSFER_METHOD_ID, [0xa9, 0x05, 0x9c, 0xbb]);
        assert_eq!(GWEI, U256([1_000_000_000u64, 0, 0, 0]));
        assert_eq!(
            BLOCKCHAIN_SERVICE_URL_NOT_SPECIFIED,
            "To avoid being delinquency-banned, you \
        should restart the Node with a value for blockchain-service-url"
        )
    }

    struct TestServer {
        port: u16,
        rx: Receiver<Request<Vec<u8>>>,
    }

    impl Drop for TestServer {
        fn drop(&mut self) {
            self.stop();
        }
    }

    impl TestServer {
        fn start(port: u16, bodies: Vec<Vec<u8>>) -> Self {
            std::env::set_var("SIMPLESERVER_THREADS", "1");
            let (tx, rx) = unbounded();
            let _ = thread::spawn(move || {
                let bodies_arc = Arc::new(Mutex::new(bodies));
                Server::new(move |req, mut rsp| {
                    if req.headers().get("X-Quit").is_some() {
                        panic!("Server stop requested");
                    }
                    tx.send(req).unwrap();
                    let body = bodies_arc.lock().unwrap().remove(0);
                    Ok(rsp.body(body)?)
                })
                .listen(&Ipv4Addr::LOCALHOST.to_string(), &format!("{}", port));
            });
            let deadline = Instant::now().add(Duration::from_secs(5));
            loop {
                thread::sleep(Duration::from_millis(10));
                match TcpStream::connect(SocketAddr::new(IpAddr::V4(Ipv4Addr::LOCALHOST), port)) {
                    Ok(_) => break,
                    Err(e) => eprintln!("No: {:?}", e),
                }
                if Instant::now().gt(&deadline) {
                    panic!("TestServer still not started after 5sec");
                }
            }
            TestServer { port, rx }
        }

        fn requests_so_far(&self) -> Vec<Request<Vec<u8>>> {
            let mut requests = vec![];
            while let Ok(request) = self.rx.try_recv() {
                requests.push(request);
            }
            return requests;
        }

        fn stop(&mut self) {
            let mut stream = match TcpStream::connect(SocketAddr::new(
                IpAddr::V4(Ipv4Addr::LOCALHOST),
                self.port,
            )) {
                Ok(s) => s,
                Err(_) => return,
            };
            stream
                .write(b"DELETE /irrelevant.htm HTTP/1.1\r\nX-Quit: Yes")
                .unwrap();
        }
    }

    #[test]
    fn blockchain_interface_web3_handles_no_retrieved_transactions() {
        let to = "0x3f69f9efd4f2592fd70be8c32ecd9dce71c472fc";
        let port = find_free_port();
        let test_server = TestServer::start(
            port,
            vec![br#"{"jsonrpc":"2.0","id":3,"result":[]}"#.to_vec()],
        );

        let transport = Http::new(&format!(
            "http://{}:{}",
            &Ipv4Addr::LOCALHOST.to_string(),
            port
        ))
        .unwrap();
        let subject = BlockchainInterfaceWeb3::new(transport, TEST_DEFAULT_CHAIN);

        let result = subject
            .retrieve_transactions(
                42,
                &Wallet::from_str("0x3f69f9efd4f2592fd70be8c32ecd9dce71c472fc").unwrap(),
            )
            .unwrap();

        let requests = test_server.requests_so_far();
        let bodies: Vec<Value> = requests
            .into_iter()
            .map(|request| serde_json::from_slice(&request.body()).unwrap())
            .collect();
        assert_eq!(
            format!("\"0x000000000000000000000000{}\"", &to[2..]),
            bodies[0]["params"][0]["topics"][2].to_string(),
        );
        assert_eq!(
            result,
            RetrievedBlockchainTransactions {
                new_start_block: 42 + 1,
                transactions: vec![]
            }
        )
    }

    #[test]
    fn blockchain_interface_web3_retrieves_transactions() {
        let to = "0x3f69f9efd4f2592fd70be8c32ecd9dce71c472fc";
        let port = find_free_port();
        #[rustfmt::skip]
        let test_server = TestServer::start (port, vec![
            br#"{
                "jsonrpc":"2.0",
                "id":3,
                "result":[
                    {
                        "address":"0xcd6c588e005032dd882cd43bf53a32129be81302",
                        "blockHash":"0x1a24b9169cbaec3f6effa1f600b70c7ab9e8e86db44062b49132a4415d26732a",
                        "blockNumber":"0x4be663",
                        "data":"0x0000000000000000000000000000000000000000000000000010000000000000",
                        "logIndex":"0x0",
                        "removed":false,
                        "topics":[
                            "0xddf252ad1be2c89b69c2b068fc378daa952ba7f163c4a11628f55a4df523b3ef",
                            "0x0000000000000000000000003ab28ecedea6cdb6feed398e93ae8c7b316b1182",
                            "0x000000000000000000000000adc1853c7859369639eb414b6342b36288fe6092"
                        ],
                        "transactionHash":"0x955cec6ac4f832911ab894ce16aa22c3003f46deff3f7165b32700d2f5ff0681",
                        "transactionIndex":"0x0"
                    },
                    {
                        "address":"0xcd6c588e005032dd882cd43bf53a32129be81302",
                        "blockHash":"0x1a24b9169cbaec3f6effa1f600b70c7ab9e8e86db44062b49132a4415d26732b",
                        "blockNumber":"0x4be662",
                        "data":"0x0000000000000000000000000000000000000000000000000010000000000000",
                        "logIndex":"0x0",
                        "removed":false,
                        "topics":[
                            "0xddf252ad1be2c89b69c2b068fc378daa952ba7f163c4a11628f55a4df523b3ef",
                            "0x0000000000000000000000003f69f9efd4f2592fd70be8c32ecd9dce71c472fc",
                            "0x000000000000000000000000adc1853c7859369639eb414b6342b36288fe6092"
                        ],
                        "transactionHash":"0x955cec6ac4f832911ab894ce16aa22c3003f46deff3f7165b32700d2f5ff0680",
                        "transactionIndex":"0x0"
                    }
                ]
            }"#.to_vec(),
        ]);

        let transport = Http::new(&format!(
            "http://{}:{}",
            &Ipv4Addr::LOCALHOST.to_string(),
            port
        ))
        .unwrap();
        let subject = BlockchainInterfaceWeb3::new(transport, TEST_DEFAULT_CHAIN);

        let result = subject
            .retrieve_transactions(
                42,
                &Wallet::from_str("0x3f69f9efd4f2592fd70be8c32ecd9dce71c472fc").unwrap(),
            )
            .unwrap();

        let requests = test_server.requests_so_far();
        let bodies: Vec<Value> = requests
            .into_iter()
            .map(|request| serde_json::from_slice(&request.body()).unwrap())
            .collect();
        assert_eq!(
            format!("\"0x000000000000000000000000{}\"", &to[2..]),
            bodies[0]["params"][0]["topics"][2].to_string(),
        );
        assert_eq!(
            result,
            RetrievedBlockchainTransactions {
                new_start_block: 0x4be663 + 1,
                transactions: vec![
                    BlockchainTransaction {
                        block_number: 0x4be663,
                        from: Wallet::from_str("0x3ab28ecedea6cdb6feed398e93ae8c7b316b1182")
                            .unwrap(),
                        wei_amount: 4_503_599_627_370_496,
                    },
                    BlockchainTransaction {
                        block_number: 0x4be662,
                        from: Wallet::from_str("0x3f69f9efd4f2592fd70be8c32ecd9dce71c472fc")
                            .unwrap(),
                        wei_amount: 4_503_599_627_370_496,
                    },
                ]
            }
        )
    }

    #[test]
    #[should_panic(expected = "No address for an uninitialized wallet!")]
    fn blockchain_interface_web3_retrieve_transactions_returns_an_error_if_the_to_address_is_invalid(
    ) {
        let port = 8545;
        let transport = Http::new(&format!("http://{}:{}", &Ipv4Addr::LOCALHOST, port)).unwrap();
        let subject = BlockchainInterfaceWeb3::new(transport, TEST_DEFAULT_CHAIN);

        let result = subject
            .retrieve_transactions(42, &Wallet::new("0x3f69f9efd4f2592fd70beecd9dce71c472fc"));

        assert_eq!(
            result.expect_err("Expected an Err, got Ok"),
            BlockchainError::InvalidAddress
        );
    }

    #[test]
    fn blockchain_interface_web3_retrieve_transactions_returns_an_error_if_a_response_with_too_few_topics_is_returned(
    ) {
        let port = find_free_port();
        let _test_server = TestServer::start (port, vec![
            br#"{"jsonrpc":"2.0","id":3,"result":[{"address":"0xcd6c588e005032dd882cd43bf53a32129be81302","blockHash":"0x1a24b9169cbaec3f6effa1f600b70c7ab9e8e86db44062b49132a4415d26732a","blockNumber":"0x4be663","data":"0x0000000000000000000000000000000000000000000000056bc75e2d63100000","logIndex":"0x0","removed":false,"topics":["0xddf252ad1be2c89b69c2b068fc378daa952ba7f163c4a11628f55a4df523b3ef"],"transactionHash":"0x955cec6ac4f832911ab894ce16aa22c3003f46deff3f7165b32700d2f5ff0681","transactionIndex":"0x0"}]}"#.to_vec()
        ]);
        let transport = Http::new(&format!(
            "http://{}:{}",
            &Ipv4Addr::LOCALHOST.to_string(),
            port
        ))
        .unwrap();
        let subject = BlockchainInterfaceWeb3::new(transport, TEST_DEFAULT_CHAIN);

        let result = subject.retrieve_transactions(
            42,
            &Wallet::from_str("0x3f69f9efd4f2592fd70be8c32ecd9dce71c472fc").unwrap(),
        );

        assert_eq!(
            result.expect_err("Expected an Err, got Ok"),
            BlockchainError::InvalidResponse
        );
    }

    #[test]
    fn blockchain_interface_web3_retrieve_transactions_returns_an_error_if_a_response_with_data_that_is_too_long_is_returned(
    ) {
        let port = find_free_port();
        let _test_server = TestServer::start(port, vec![
            br#"{"jsonrpc":"2.0","id":3,"result":[{"address":"0xcd6c588e005032dd882cd43bf53a32129be81302","blockHash":"0x1a24b9169cbaec3f6effa1f600b70c7ab9e8e86db44062b49132a4415d26732a","blockNumber":"0x4be663","data":"0x0000000000000000000000000000000000000000000000056bc75e2d6310000001","logIndex":"0x0","removed":false,"topics":["0xddf252ad1be2c89b69c2b068fc378daa952ba7f163c4a11628f55a4df523b3ef","0x0000000000000000000000003f69f9efd4f2592fd70be8c32ecd9dce71c472fc","0x000000000000000000000000adc1853c7859369639eb414b6342b36288fe6092"],"transactionHash":"0x955cec6ac4f832911ab894ce16aa22c3003f46deff3f7165b32700d2f5ff0681","transactionIndex":"0x0"}]}"#.to_vec()
        ]);

        let transport = Http::new(&format!(
            "http://{}:{}",
            &Ipv4Addr::LOCALHOST.to_string(),
            port
        ))
        .unwrap();

        let subject = BlockchainInterfaceWeb3::new(transport, TEST_DEFAULT_CHAIN);

        let result = subject.retrieve_transactions(
            42,
            &Wallet::from_str("0x3f69f9efd4f2592fd70be8c32ecd9dce71c472fc").unwrap(),
        );

        assert_eq!(result, Err(BlockchainError::InvalidResponse));
    }

    #[test]
    fn blockchain_interface_web3_retrieve_transactions_ignores_transaction_logs_that_have_no_block_number(
    ) {
        let port = find_free_port();
        let _test_server = TestServer::start (port, vec![
            br#"{"jsonrpc":"2.0","id":3,"result":[{"address":"0xcd6c588e005032dd882cd43bf53a32129be81302","blockHash":"0x1a24b9169cbaec3f6effa1f600b70c7ab9e8e86db44062b49132a4415d26732a","data":"0x0000000000000000000000000000000000000000000000000010000000000000","logIndex":"0x0","removed":false,"topics":["0xddf252ad1be2c89b69c2b068fc378daa952ba7f163c4a11628f55a4df523b3ef","0x0000000000000000000000003f69f9efd4f2592fd70be8c32ecd9dce71c472fc","0x000000000000000000000000adc1853c7859369639eb414b6342b36288fe6092"],"transactionHash":"0x955cec6ac4f832911ab894ce16aa22c3003f46deff3f7165b32700d2f5ff0681","transactionIndex":"0x0"}]}"#.to_vec()
        ]);

        let transport = Http::new(&format!(
            "http://{}:{}",
            &Ipv4Addr::LOCALHOST.to_string(),
            port
        ))
        .unwrap();

        let subject = BlockchainInterfaceWeb3::new(transport, TEST_DEFAULT_CHAIN);

        let result = subject.retrieve_transactions(
            42,
            &Wallet::from_str("0x3f69f9efd4f2592fd70be8c32ecd9dce71c472fc").unwrap(),
        );

        assert_eq!(
            result,
            Ok(RetrievedBlockchainTransactions {
                new_start_block: 43,
                transactions: vec![]
            })
        );
    }

    #[test]
    fn blockchain_interface_web3_can_retrieve_eth_balance_of_a_wallet() {
        let port = find_free_port();
        let _test_server = TestServer::start(
            port,
            vec![br#"{"jsonrpc":"2.0","id":0,"result":"0xFFFF"}"#.to_vec()],
        );

        let transport = Http::new(&format!(
            "http://{}:{}",
            &Ipv4Addr::LOCALHOST.to_string(),
            port
        ))
        .unwrap();

        let subject = BlockchainInterfaceWeb3::new(transport, TEST_DEFAULT_CHAIN);

        let result = subject
            .get_transaction_fee_balance(
                &Wallet::from_str("0x3f69f9efd4f2592fd70be8c32ecd9dce71c472fc").unwrap(),
            )
            .unwrap();

        assert_eq!(result, U256::from(65_535));
    }

    #[test]
    #[should_panic(expected = "No address for an uninitialized wallet!")]
    fn blockchain_interface_web3_returns_an_error_when_requesting_eth_balance_of_an_invalid_wallet()
    {
        let port = 8545;
        let transport = Http::new(&format!(
            "http://{}:{}",
            &Ipv4Addr::LOCALHOST.to_string(),
            port
        ))
        .unwrap();
        let subject = BlockchainInterfaceWeb3::new(transport, TEST_DEFAULT_CHAIN);

        let result = subject.get_transaction_fee_balance(&Wallet::new(
            "0x3f69f9efd4f2592fd70be8c32ecd9dce71c472fQ",
        ));

        assert_eq!(result, Err(BlockchainError::InvalidAddress));
    }

    #[test]
    fn blockchain_interface_web3_returns_an_error_for_unintelligible_response_to_requesting_eth_balance(
    ) {
        let port = find_free_port();
        let _test_server = TestServer::start(
            port,
            vec![br#"{"jsonrpc":"2.0","id":0,"result":"0xFFFQ"}"#.to_vec()],
        );

        let transport = Http::new(&format!(
            "http://{}:{}",
            &Ipv4Addr::LOCALHOST.to_string(),
            port
        ))
        .unwrap();
        let subject = BlockchainInterfaceWeb3::new(transport, TEST_DEFAULT_CHAIN);

        let result = subject.get_transaction_fee_balance(
            &Wallet::from_str("0x3f69f9efd4f2592fd70be8c32ecd9dce71c472fc").unwrap(),
        );

        match result {
            Err(BlockchainError::QueryFailed(msg)) if msg.contains("invalid hex character: Q") => {
                ()
            }
            x => panic!("Expected complaint about hex character, but got {:?}", x),
        };
    }

    #[test]
    fn blockchain_interface_web3_returns_error_for_unintelligible_response_to_gas_balance() {
        let act = |subject: &BlockchainInterfaceWeb3<Http>, wallet: &Wallet| {
            subject.get_transaction_fee_balance(wallet)
        };

        assert_error_during_requesting_balance(act, "invalid hex character");
    }

    #[test]
    fn blockchain_interface_web3_can_retrieve_token_balance_of_a_wallet() {
        let port = find_free_port();
        let _test_server = TestServer::start (port, vec![
            br#"{"jsonrpc":"2.0","id":0,"result":"0x000000000000000000000000000000000000000000000000000000000000FFFF"}"#.to_vec()
        ]);

        let transport = Http::new(&format!(
            "http://{}:{}",
            &Ipv4Addr::LOCALHOST.to_string(),
            port
        ))
        .unwrap();
        let subject = BlockchainInterfaceWeb3::new(transport, TEST_DEFAULT_CHAIN);

        let result = subject
            .get_token_balance(
                &Wallet::from_str("0x3f69f9efd4f2592fd70be8c32ecd9dce71c472fc").unwrap(),
            )
            .unwrap();

        assert_eq!(result, U256::from(65_535));
    }

    #[test]
    #[should_panic(expected = "No address for an uninitialized wallet!")]
    fn blockchain_interface_web3_returns_an_error_when_requesting_token_balance_of_an_invalid_wallet(
    ) {
        let port = 8545;
        let transport = Http::new(&format!(
            "http://{}:{}",
            &Ipv4Addr::LOCALHOST.to_string(),
            port
        ))
        .unwrap();
        let subject = BlockchainInterfaceWeb3::new(transport, TEST_DEFAULT_CHAIN);

        let result =
            subject.get_token_balance(&Wallet::new("0x3f69f9efd4f2592fd70be8c32ecd9dce71c472fQ"));

        assert_eq!(result, Err(BlockchainError::InvalidAddress));
    }

    #[test]
    fn blockchain_interface_web3_returns_error_for_unintelligible_response_to_token_balance() {
        let act = |subject: &BlockchainInterfaceWeb3<Http>, wallet: &Wallet| {
            subject.get_token_balance(wallet)
        };

        assert_error_during_requesting_balance(act, "Invalid hex");
    }

    fn assert_error_during_requesting_balance<F>(act: F, expected_err_msg_fragment: &str)
    where
        F: FnOnce(&BlockchainInterfaceWeb3<Http>, &Wallet) -> ResultForBalance,
    {
        let port = find_free_port();
        let _test_server = TestServer::start (port, vec![
            br#"{"jsonrpc":"2.0","id":0,"result":"0x000000000000000000000000000000000000000000000000000000000000FFFQ"}"#.to_vec()
        ]);

        let transport = Http::new(&format!(
            "http://{}:{}",
            &Ipv4Addr::LOCALHOST.to_string(),
            port
        ))
        .unwrap();
        let subject = BlockchainInterfaceWeb3::new(transport, TEST_DEFAULT_CHAIN);

        let result = act(
            &subject,
            &Wallet::from_str("0x3f69f9efd4f2592fd70be8c32ecd9dce71c472fc").unwrap(),
        );

        let err_msg = match result {
            Err(BlockchainError::QueryFailed(msg)) => msg,
            x => panic!("Expected BlockchainError::QueryFailed, but got {:?}", x),
        };
        assert!(
            err_msg.contains(expected_err_msg_fragment),
            "Expected this fragment {} in this err msg: {}",
            expected_err_msg_fragment,
            err_msg
        )
    }

    #[test]
    fn blockchain_interface_web3_can_transfer_tokens_in_batch() {
        //exercising also the layer of web3 functions, but the transport layer is mocked
        init_test_logging();
        let send_batch_params_arc = Arc::new(Mutex::new(vec![]));
        //we compute the hashes ourselves during the batch preparation and so we don't care about
        //the same ones coming back with the response; we use the returned OKs as indicators of success only.
        //Any eventual rpc errors brought back are processed as well...
        let expected_batch_responses = vec![
            Ok(json!("...unnecessarily important hash...")),
            Err(web3::Error::Rpc(Error {
                code: ErrorCode::ServerError(114),
                message: "server being busy".to_string(),
                data: None,
            })),
            Ok(json!("...unnecessarily important hash...")),
        ];
        let transport = TestTransport::default()
            .send_batch_params(&send_batch_params_arc)
            .send_batch_result(expected_batch_responses);
        let (accountant, _, accountant_recording_arc) = make_recorder();
        let actor_addr = accountant.start();
        let fingerprint_recipient = recipient!(actor_addr, PendingPayableFingerprintSeeds);
        let logger = Logger::new("sending_batch_payments");
        let mut subject = BlockchainInterfaceWeb3::new(transport.clone(), TEST_DEFAULT_CHAIN);
        subject.logger = logger;
        let gas_price = 120;
        let amount_1 = gwei_to_wei(900_000_000_u64);
        let account_1 = make_payable_account_with_wallet_and_balance_and_timestamp_opt(
            make_wallet("w123"),
            amount_1,
            None,
        );
        let amount_2 = 123_456_789;
        let account_2 = make_payable_account_with_wallet_and_balance_and_timestamp_opt(
            make_wallet("w555"),
            amount_2,
            None,
        );
        let amount_3 = gwei_to_wei(33_355_666_u64);
        let account_3 = make_payable_account_with_wallet_and_balance_and_timestamp_opt(
            make_wallet("w987"),
            amount_3,
            None,
        );
        let pending_nonce = U256::from(6);
        let accounts_to_process = vec![account_1, account_2, account_3];
        let consuming_wallet = make_paying_wallet(b"gdasgsa");
        let test_timestamp_before = SystemTime::now();

        let result = subject
            .send_payables_within_batch(
                &consuming_wallet,
                gas_price,
                pending_nonce,
                &fingerprint_recipient,
                &accounts_to_process,
            )
            .unwrap();

        let test_timestamp_after = SystemTime::now();
        let system = System::new();
        System::current().stop();
        system.run().unwrap();
        let send_batch_params = send_batch_params_arc.lock().unwrap();
        assert_eq!(
            *send_batch_params,
            vec![vec![
                (
                    1,
                    Call::MethodCall(MethodCall {
                        jsonrpc: Some(V2),
                        method: "eth_sendRawTransaction".to_string(),
                        params: Params::Array(vec![Value::String("0xf8a906851bf08eb00082db6894384dec25e03f94931767ce4c3556168468ba24c380b844a9059cbb000\
        00000000000000000000000000000000000000000000000000000773132330000000000000000000000000000000000000000000000000c7d713b49da00002aa060b9f375c06f56\
        41951606643d76ef999d32ae02f6b6cd62c9275ebdaa36a390a0199c3d8644c428efd5e0e0698c031172ac6873037d90dcca36a1fbf2e67960ff".to_string())]),
                        id: Id::Num(1)
                    })
                ),
                (
                    2,
                    Call::MethodCall(MethodCall {
                        jsonrpc: Some(V2),
                        method: "eth_sendRawTransaction".to_string(),
                        params: Params::Array(vec![Value::String("0xf8a907851bf08eb00082dae894384dec25e03f94931767ce4c3556168468ba24c380b844a9059cbb000\
        000000000000000000000000000000000000000000000000000007735353500000000000000000000000000000000000000000000000000000000075bcd1529a00e61352bb2ac9b\
        32b411206250f219b35cdc85db679f3e2416daac4f730a12f1a02c2ad62759d86942f3af2b8915ecfbaa58268010e00d32c18a49a9fc3b9bd20a".to_string())]),
                        id: Id::Num(1)
                    })
                ),
                (
                    3,
                    Call::MethodCall(MethodCall {
                        jsonrpc: Some(V2),
                        method: "eth_sendRawTransaction".to_string(),
                        params: Params::Array(vec![Value::String("0xf8a908851bf08eb00082db6894384dec25e03f94931767ce4c3556168468ba24c380b844a9059cbb000\
        0000000000000000000000000000000000000000000000000000077393837000000000000000000000000000000000000000000000000007680cd2f2d34002aa02d300cc8ba7b63\
        b0147727c824a54a7db9ec083273be52a32bdca72657a3e310a042a17224b35e7036d84976a23fbe8b1a488b2bcabed1e4a2b0b03f0c9bbc38e9".to_string())]),
                        id: Id::Num(1)
                    })
                )
            ]]
        );
        let check_expected_successful_request = |expected_hash: H256, idx: usize| {
            let pending_payable = match &result[idx]{
                Correct(pp) => pp,
                Failed(RpcPayableFailure{ rpc_error, recipient_wallet: recipient, hash }) => panic!(
                "we expected correct pending payable but got one with rpc_error: {:?} and hash: {} for recipient: {}",
                rpc_error, hash, recipient
                ),
            };
            let hash = pending_payable.hash;
            assert_eq!(hash, expected_hash)
        };
        //first successful request
        let expected_hash_1 =
            H256::from_str("26e5e0cec02023e40faff67e88e3cf48a98574b5f9fdafc03ef42cad96dae1c1")
                .unwrap();
        check_expected_successful_request(expected_hash_1, 0);
        //failing request
        let pending_payable_fallible_2 = &result[1];
        let (rpc_error, recipient_2, hash_2) = match pending_payable_fallible_2 {
            Correct(pp) => panic!(
                "we expected failing pending payable but got a good one: {:?}",
                pp
            ),
            Failed(RpcPayableFailure {
                rpc_error,
                recipient_wallet: recipient,
                hash,
            }) => (rpc_error, recipient, hash),
        };
        // TODO: GH-676: This error code can't be directly asserted, since Error doesn't implements PartialEq
        // assert_eq!(
        //     rpc_error,
        //     &web3::Error::Rpc(Error {
        //         code: ErrorCode::ServerError(114),
        //         message: "server being busy".to_string(),
        //         data: None
        //     })
        // );
        let expected_hash_2 =
            H256::from_str("57e7c9a5f6af1ab3363e323d59c2c9d1144bbb1a7c2065eeb6696d4e302e67f2")
                .unwrap();
        assert_eq!(hash_2, &expected_hash_2);
        assert_eq!(recipient_2, &make_wallet("w555"));
        //second_succeeding_request
        let expected_hash_3 =
            H256::from_str("a472e3b81bc167140a217447d9701e9ed2b65252f1428f7779acc3710a9ede44")
                .unwrap();
        check_expected_successful_request(expected_hash_3, 2);
        let accountant_recording = accountant_recording_arc.lock().unwrap();
        assert_eq!(accountant_recording.len(), 1);
        let initiate_fingerprints_msg =
            accountant_recording.get_record::<PendingPayableFingerprintSeeds>(0);
        let actual_common_timestamp = initiate_fingerprints_msg.batch_wide_timestamp;
        assert!(
            test_timestamp_before <= actual_common_timestamp
                && actual_common_timestamp <= test_timestamp_after
        );
        assert_eq!(
            initiate_fingerprints_msg,
            &PendingPayableFingerprintSeeds {
                batch_wide_timestamp: actual_common_timestamp,
                hashes_and_balances: vec![
                    (expected_hash_1, gwei_to_wei(900_000_000_u64)),
                    (expected_hash_2, 123_456_789),
                    (expected_hash_3, gwei_to_wei(33_355_666_u64))
                ]
            }
        );
        let log_handler = TestLogHandler::new();
        log_handler.exists_log_containing("DEBUG: sending_batch_payments: \
        Common attributes of payables to be transacted: sender wallet: 0x5c361ba8d82fcf0e5538b2a823e9d457a2296725, contract: \
          0x384dec25e03f94931767ce4c3556168468ba24c3, chain_id: 3, gas_price: 120");
        log_handler.exists_log_containing(
            "DEBUG: sending_batch_payments: Preparing payment of 900,000,000,000,000,000 wei \
        to 0x0000000000000000000000000000000077313233 with nonce 6",
        );
        log_handler.exists_log_containing(
            "DEBUG: sending_batch_payments: Preparing payment of 123,456,789 wei \
        to 0x0000000000000000000000000000000077353535 with nonce 7",
        );
        log_handler.exists_log_containing(
            "DEBUG: sending_batch_payments: Preparing payment of 33,355,666,000,000,000 wei \
        to 0x0000000000000000000000000000000077393837 with nonce 8",
        );
        log_handler.exists_log_containing(
            "INFO: sending_batch_payments: Paying to creditors...\n\
        Transactions in the batch:\n\
        \n\
        gas price:                                   120 gwei\n\
        chain:                                       ropsten\n\
        \n\
        [wallet address]                             [payment in wei]\n\
        0x0000000000000000000000000000000077313233   900,000,000,000,000,000\n\
        0x0000000000000000000000000000000077353535   123,456,789\n\
        0x0000000000000000000000000000000077393837   33,355,666,000,000,000\n",
        );
    }

    #[test]
    fn web3_interface_send_payables_within_batch_components_are_used_together_properly() {
        todo!("this test is re-written in GH-744 without the use of batch payable tools");
        // let sign_transaction_params_arc = Arc::new(Mutex::new(vec![]));
        // let append_transaction_to_batch_params_arc = Arc::new(Mutex::new(vec![]));
        // let new_payable_fingerprint_params_arc = Arc::new(Mutex::new(vec![]));
        // let submit_batch_params_arc: Arc<Mutex<Vec<Web3<Batch<TestTransport>>>>> =
        //     Arc::new(Mutex::new(vec![]));
        // let reference_counter_arc = Arc::new(());
        // let (accountant, _, accountant_recording_arc) = make_recorder();
        // let initiate_fingerprints_recipient = accountant.start().recipient();
        // let consuming_wallet_secret = b"consuming_wallet_0123456789abcde";
        // let secret_key =
        //     (&Bip32EncryptionKeyProvider::from_raw_secret(consuming_wallet_secret).unwrap()).into();
        // let batch_wide_timestamp_expected = SystemTime::now();
        // let transport = TestTransport::default().initiate_reference_counter(&reference_counter_arc);
        // let chain = Chain::EthMainnet;
        // let mut subject =
        //     BlockchainInterfaceWeb3::new(transport, chain);
        // let first_tx_parameters = TransactionParameters {
        //     nonce: Some(U256::from(4)),
        //     to: Some(subject.contract_address()),
        //     gas: U256::from(56_552),
        //     gas_price: Some(U256::from(123000000000_u64)),
        //     value: U256::from(0),
        //     data: Bytes(vec![
        //         169, 5, 156, 187, 0, 0, 0, 0, 0, 0, 0, 0, 0, 0, 0, 0, 0, 0, 0, 0, 0, 0, 0, 0, 0,
        //         99, 114, 101, 100, 105, 116, 111, 114, 51, 50, 49, 0, 0, 0, 0, 0, 0, 0, 0, 0, 0, 0,
        //         0, 0, 0, 0, 0, 0, 0, 0, 0, 0, 0, 0, 0, 0, 0, 0, 77, 149, 149, 231, 24,
        //     ]),
        //     chain_id: Some(chain.rec().num_chain_id),
        //     // TODO: Maybe change these values and put in some assertions about them
        //     transaction_type: None,
        //     access_list: None,
        //     max_fee_per_gas: None,
        //     max_priority_fee_per_gas: None,
        // };
        // let first_signed_transaction = subject
        //     .web3
        //     .accounts()
        //     .sign_transaction(first_tx_parameters.clone(), &secret_key)
        //     .wait()
        //     .unwrap();
        // let second_tx_parameters = TransactionParameters {
        //     nonce: Some(U256::from(5)),
        //     to: Some(subject.contract_address()),
        //     gas: U256::from(56_552),
        //     gas_price: Some(U256::from(123000000000_u64)),
        //     value: U256::from(0),
        //     data: Bytes(vec![
        //         169, 5, 156, 187, 0, 0, 0, 0, 0, 0, 0, 0, 0, 0, 0, 0, 0, 0, 0, 0, 0, 0, 0, 0, 0,
        //         99, 114, 101, 100, 105, 116, 111, 114, 49, 50, 51, 0, 0, 0, 0, 0, 0, 0, 0, 0, 0, 0,
        //         0, 0, 0, 0, 0, 0, 0, 0, 0, 0, 0, 0, 0, 0, 0, 0, 2, 156, 231, 56, 4,
        //     ]),
        //     chain_id: Some(chain.rec().num_chain_id),
        //     // TODO: Maybe change these values and put in some assertions about them
        //     transaction_type: None,
        //     access_list: None,
        //     max_fee_per_gas: None,
        //     max_priority_fee_per_gas: None,
        // };
        // let second_signed_transaction = subject
        //     .web3
        //     .accounts()
        //     .sign_transaction(second_tx_parameters.clone(), &secret_key)
        //     .wait()
        //     .unwrap();
        // let first_hash = first_signed_transaction.transaction_hash;
        // let second_hash = second_signed_transaction.transaction_hash;
        // let pending_nonce = U256::from(4);
        // //technically, the JSON values in the correct responses don't matter, we only check for errors if any came back
        // let rpc_responses = vec![
        //     Ok(Value::String((&first_hash.to_string()[2..]).to_string())),
        //     Ok(Value::String((&second_hash.to_string()[2..]).to_string())),
        // ];
        // let batch_payables_tools = BatchPayableToolsMock::default()
        //     .sign_transaction_params(&sign_transaction_params_arc)
        //     .sign_transaction_result(Ok(first_signed_transaction.clone()))
        //     .sign_transaction_result(Ok(second_signed_transaction.clone()))
        //     .batch_wide_timestamp_result(batch_wide_timestamp_expected)
        //     .send_new_payable_fingerprint_credentials_params(&new_payable_fingerprint_params_arc)
        //     .append_transaction_to_batch_params(&append_transaction_to_batch_params_arc)
        //     .submit_batch_params(&submit_batch_params_arc)
        //     .submit_batch_result(Ok(rpc_responses));
        // subject.batch_payable_tools = Box::new(batch_payables_tools);
        // let consuming_wallet = make_paying_wallet(consuming_wallet_secret);
        // let gas_price = 123;
        // let first_payment_amount = 333_222_111_000;
        // let first_creditor_wallet = make_wallet("creditor321");
        // let first_account = make_payable_account_with_wallet_and_balance_and_timestamp_opt(
        //     first_creditor_wallet.clone(),
        //     first_payment_amount,
        //     None,
        // );
        // let second_payment_amount = 11_222_333_444;
        // let second_creditor_wallet = make_wallet("creditor123");
        // let second_account = make_payable_account_with_wallet_and_balance_and_timestamp_opt(
        //     second_creditor_wallet.clone(),
        //     second_payment_amount,
        //     None,
        // );
        //
        // let result = subject.send_payables_within_batch(
        //     &consuming_wallet,
        //     gas_price,
        //     pending_nonce,
        //     &initiate_fingerprints_recipient,
        //     &vec![first_account, second_account],
        // );
        //
        // let first_resulting_pending_payable = PendingPayable {
        //     recipient_wallet: first_creditor_wallet.clone(),
        //     hash: first_hash,
        // };
        // let second_resulting_pending_payable = PendingPayable {
        //     recipient_wallet: second_creditor_wallet.clone(),
        //     hash: second_hash,
        // };
        // assert_eq!(
        //     result,
        //     Ok(vec![
        //         Correct(first_resulting_pending_payable),
        //         Correct(second_resulting_pending_payable)
        //     ])
        // );
        // let mut sign_transaction_params = sign_transaction_params_arc.lock().unwrap();
        // let (first_transaction_params, web3, secret) = sign_transaction_params.remove(0);
        // assert_eq!(first_transaction_params, first_tx_parameters);
        // let check_web3_origin = |web3: &Web3<Batch<TestTransport>>| {
        //     let ref_count_before_clone = Arc::strong_count(&reference_counter_arc);
        //     let _new_ref = web3.clone();
        //     let ref_count_after_clone = Arc::strong_count(&reference_counter_arc);
        //     assert_eq!(ref_count_after_clone, ref_count_before_clone + 1);
        // };
        // check_web3_origin(&web3);
        // assert_eq!(
        //     secret,
        //     (&Bip32EncryptionKeyProvider::from_raw_secret(&consuming_wallet_secret.keccak256())
        //         .unwrap())
        //         .into()
        // );
        // let (second_transaction_params, web3_from_st_call, secret) =
        //     sign_transaction_params.remove(0);
        // assert_eq!(second_transaction_params, second_tx_parameters);
        // check_web3_origin(&web3_from_st_call);
        // assert_eq!(
        //     secret,
        //     (&Bip32EncryptionKeyProvider::from_raw_secret(&consuming_wallet_secret.keccak256())
        //         .unwrap())
        //         .into()
        // );
        // assert!(sign_transaction_params.is_empty());
        // let new_payable_fingerprint_params = new_payable_fingerprint_params_arc.lock().unwrap();
        // let (batch_wide_timestamp, recipient, actual_pending_payables) =
        //     &new_payable_fingerprint_params[0];
        // assert_eq!(batch_wide_timestamp, &batch_wide_timestamp_expected);
        // assert_eq!(
        //     actual_pending_payables,
        //     &vec![
        //         (first_hash, first_payment_amount),
        //         (second_hash, second_payment_amount)
        //     ]
        // );
        // let mut append_transaction_to_batch_params =
        //     append_transaction_to_batch_params_arc.lock().unwrap();
        // let (bytes_first_payment, web3_from_ertb_call_1) =
        //     append_transaction_to_batch_params.remove(0);
        // check_web3_origin(&web3_from_ertb_call_1);
        // assert_eq!(
        //     bytes_first_payment,
        //     first_signed_transaction.raw_transaction
        // );
        // let (bytes_second_payment, web3_from_ertb_call_2) =
        //     append_transaction_to_batch_params.remove(0);
        // check_web3_origin(&web3_from_ertb_call_2);
        // assert_eq!(
        //     bytes_second_payment,
        //     second_signed_transaction.raw_transaction
        // );
        // assert_eq!(append_transaction_to_batch_params.len(), 0);
        // let submit_batch_params = submit_batch_params_arc.lock().unwrap();
        // let web3_from_sb_call = &submit_batch_params[0];
        // assert_eq!(submit_batch_params.len(), 1);
        // check_web3_origin(&web3_from_sb_call);
        // assert!(accountant_recording_arc.lock().unwrap().is_empty());
        // let system = System::new();
        // let probe_message = PendingPayableFingerprintSeeds {
        //     batch_wide_timestamp: SystemTime::now(),
        //     hashes_and_balances: vec![],
        // };
        // recipient.try_send(probe_message).unwrap();
        // System::current().stop();
        // system.run();
        // let accountant_recording = accountant_recording_arc.lock().unwrap();
        // assert_eq!(accountant_recording.len(), 1)
    }

    #[test]
    fn web3_interface_base_gas_limit_is_properly_set() {
        assert_eq!(
            BlockchainInterfaceWeb3::<Http>::base_gas_limit(Chain::PolyMainnet),
            70_000
        );
        assert_eq!(
            BlockchainInterfaceWeb3::<Http>::base_gas_limit(Chain::PolyMumbai),
            70_000
        );
        assert_eq!(
            BlockchainInterfaceWeb3::<Http>::base_gas_limit(Chain::EthMainnet),
            55_000
        );
        assert_eq!(
            BlockchainInterfaceWeb3::<Http>::base_gas_limit(Chain::EthRopsten),
            55_000
        );
        assert_eq!(
            BlockchainInterfaceWeb3::<Http>::base_gas_limit(Chain::Dev),
            55_000
        );
    }

    #[test]
    fn web3_interface_gas_limit_for_polygon_mainnet_starts_on_70000_as_the_base() {
        let transport = TestTransport::default();
        let subject = BlockchainInterfaceWeb3::new(transport, Chain::PolyMainnet);

        assert_gas_limit_is_between(subject, 70000, u64::MAX)
    }

    #[test]
    fn web3_interface_gas_limit_for_dev_lies_within_limits() {
        let transport = TestTransport::default();
        let subject = BlockchainInterfaceWeb3::new(transport, Chain::Dev);

        assert_gas_limit_is_between(subject, 55000, 65000)
    }

    #[test]
    fn web3_interface_gas_limit_for_eth_mainnet_lies_within_limits() {
        let transport = TestTransport::default();
        let subject = BlockchainInterfaceWeb3::new(transport, Chain::EthMainnet);

        assert_gas_limit_is_between(subject, 55000, 65000)
    }

    fn assert_gas_limit_is_between<T: BatchTransport + Debug + 'static + Default>(
        mut subject: BlockchainInterfaceWeb3<T>,
        not_under_this_value: u64,
        not_above_this_value: u64,
    ) {
        let sign_transaction_params_arc = Arc::new(Mutex::new(vec![]));
        let consuming_wallet_secret_raw_bytes = b"my-wallet";
        let batch_payable_tools = BatchPayableToolsMock::<T>::default()
            .sign_transaction_params(&sign_transaction_params_arc)
            .sign_transaction_result(Ok(make_default_signed_transaction()));
        subject.batch_payable_tools = Box::new(batch_payable_tools);
        let consuming_wallet = make_paying_wallet(consuming_wallet_secret_raw_bytes);
        let gas_price = 123;
        let nonce = U256::from(5);

        let _ = subject.sign_transaction(
            &make_wallet("wallet1"),
            &consuming_wallet,
            1_000_000_000,
            nonce,
            gas_price,
        );

        let mut sign_transaction_params = sign_transaction_params_arc.lock().unwrap();
        let (transaction_params, _, secret) = sign_transaction_params.remove(0);
        assert!(sign_transaction_params.is_empty());
        assert!(transaction_params.gas >= U256::from(not_under_this_value));
        assert!(transaction_params.gas <= U256::from(not_above_this_value));
        assert_eq!(
            secret,
            (&Bip32EncryptionKeyProvider::from_raw_secret(
                &consuming_wallet_secret_raw_bytes.keccak256()
            )
            .unwrap())
                .into()
        );
    }

    #[test]
    fn signing_error_ends_iteration_over_accounts_after_detecting_first_error_which_is_then_propagated_all_way_up_and_out(
    ) {
        let transport = TestTransport::default();
        let batch_payable_tools = BatchPayableToolsMock::<TestTransport>::default()
            .sign_transaction_result(Err(Web3Error::Recovery(RecoveryError::InvalidSignature)))
            //we return after meeting the first result
            .sign_transaction_result(Err(Web3Error::Internal));
        let mut subject = BlockchainInterfaceWeb3::new(transport, Chain::PolyMumbai);
        subject.batch_payable_tools = Box::new(batch_payable_tools);
        let recipient = Recorder::new().start().recipient();
        let consuming_wallet = make_paying_wallet(&b"consume, you greedy fool!"[..]);
        let nonce = U256::from(123);
        let accounts = vec![make_payable_account(5555), make_payable_account(6666)];

        let result = subject.send_payables_within_batch(
            &consuming_wallet,
            111,
            nonce,
            &recipient,
            &accounts,
        );

        // TODO: GH-676: This error code can't be directly asserted, since Error doesn't implements PartialEq
        // assert_eq!(
        //     result,
        //     Err(PayableTransactionError::Signing(
        //         "Signing error: secp: malformed or out-of-range \
        //     secret key"
        //             .to_string()
        //     ))
        // )
    }

    #[test]
    fn send_payables_within_batch_fails_on_badly_prepared_consuming_wallet_without_secret() {
        let transport = TestTransport::default();
        let incomplete_consuming_wallet =
            Wallet::from_str("0x3f69f9efd4f2592fd70be8c32ecd9dce71c472fc").unwrap();
        let subject = BlockchainInterfaceWeb3::new(transport, TEST_DEFAULT_CHAIN);

        let system = System::new();
        let (accountant, _, accountant_recording_arc) = make_recorder();
        let recipient = accountant.start().recipient();
        let account = make_payable_account_with_wallet_and_balance_and_timestamp_opt(
            make_wallet("blah123"),
            9000,
            None,
        );
        let gas_price = 123;
        let nonce = U256::from(1);

        let result = subject.send_payables_within_batch(
            &incomplete_consuming_wallet,
            gas_price,
            nonce,
            &recipient,
            &vec![account],
        );

        System::current().stop();
        system.run();

        // TODO: GH-676: This error code can't be directly asserted, since Error doesn't implements PartialEq
        // assert_eq!(result,
        //            Err(PayableTransactionError::UnusableWallet("Cannot sign with non-keypair wallet: Address(0x3f69f9efd4f2592fd70be8c32ecd9dce71c472fc).".to_string()))
        // );
        let accountant_recording = accountant_recording_arc.lock().unwrap();
        assert_eq!(accountant_recording.len(), 0)
    }

    #[test]
    fn send_payables_within_batch_fails_on_sending() {
        let transport = TestTransport::default();
        let hash = make_tx_hash(123);
        let mut signed_transaction = make_default_signed_transaction();
        signed_transaction.transaction_hash = hash;
        let batch_payable_tools = BatchPayableToolsMock::<TestTransport>::default()
            .sign_transaction_result(Ok(signed_transaction))
            .batch_wide_timestamp_result(SystemTime::now())
            .submit_batch_result(Err(Web3Error::Transport(TransportError::Message(
                "Transaction crashed".to_string(),
            ))));
        let consuming_wallet_secret_raw_bytes = b"okay-wallet";
        let mut subject = BlockchainInterfaceWeb3::new(transport, Chain::PolyMumbai);
        subject.batch_payable_tools = Box::new(batch_payable_tools);
        let unimportant_recipient = Recorder::new().start().recipient();
        let account = make_payable_account_with_wallet_and_balance_and_timestamp_opt(
            make_wallet("blah123"),
            5000,
            None,
        );
        let consuming_wallet = make_paying_wallet(consuming_wallet_secret_raw_bytes);
        let gas_price = 123;
        let nonce = U256::from(1);

        let result = subject.send_payables_within_batch(
            &consuming_wallet,
            gas_price,
            nonce,
            &unimportant_recipient,
            &vec![account],
        );

        // TODO: GH-676: This error code can't be directly asserted, since Error doesn't implements PartialEq
        // assert_eq!(
        //     result,
        //     Err(PayableTransactionError::Sending {
        //         msg: "Transport error: Transaction crashed".to_string(),
        //         hashes: vec![hash]
        //     })
        // );
    }

    #[test]
    fn sign_transaction_fails_on_signing_itself() {
        let transport = TestTransport::default();
        let batch_payable_tools = BatchPayableToolsMock::<TestTransport>::default()
            .sign_transaction_result(Err(Web3Error::Recovery(RecoveryError::InvalidMessage)));
        let consuming_wallet_secret_raw_bytes = b"okay-wallet";
        let mut subject = BlockchainInterfaceWeb3::new(transport, Chain::PolyMumbai);
        subject.batch_payable_tools = Box::new(batch_payable_tools);
        let recipient = make_wallet("unlucky man");
        let consuming_wallet = make_paying_wallet(consuming_wallet_secret_raw_bytes);
        let gas_price = 123;
        let nonce = U256::from(1);

        let result =
            subject.sign_transaction(&recipient, &consuming_wallet, 444444, nonce, gas_price);

        assert_eq!(
            result,
            Err(PayableTransactionError::Signing(
                "Signing error: secp: malformed or out-of-range secret key".to_string()
            ))
        );
    }

    fn test_consuming_wallet_with_secret() -> Wallet {
        let key_pair = Bip32EncryptionKeyProvider::from_raw_secret(
            &decode_hex("97923d8fd8de4a00f912bfb77ef483141dec551bd73ea59343ef5c4aac965d04")
                .unwrap(),
        )
        .unwrap();
        Wallet::from(key_pair)
    }

    fn test_recipient_wallet() -> Wallet {
        let hex_part = &"0x7788df76BBd9a0C7c3e5bf0f77bb28C60a167a7b"[2..];
        let recipient_address_bytes = decode_hex(hex_part).unwrap();
        let address = Address::from_slice(&recipient_address_bytes);
        Wallet::from(address)
    }

    const TEST_PAYMENT_AMOUNT: u128 = 1_000_000_000_000;
    const TEST_GAS_PRICE_ETH: u64 = 110;
    const TEST_GAS_PRICE_POLYGON: u64 = 50;

    fn assert_that_signed_transactions_agrees_with_template(
        chain: Chain,
        nonce: u64,
        template: &[u8],
    ) {
        let transport = TestTransport::default();
        let subject = BlockchainInterfaceWeb3::new(transport, chain);
        let consuming_wallet = test_consuming_wallet_with_secret();
        let recipient_wallet = test_recipient_wallet();
        let nonce_correct_type = U256::from(nonce);
        let gas_price = match chain.rec().chain_family {
            ChainFamily::Eth => TEST_GAS_PRICE_ETH,
            ChainFamily::Polygon => TEST_GAS_PRICE_POLYGON,
            _ => panic!("isn't our interest in this test"),
        };
        let payable_account = make_payable_account_with_wallet_and_balance_and_timestamp_opt(
            recipient_wallet,
            TEST_PAYMENT_AMOUNT,
            None,
        );

        let signed_transaction = subject
            .sign_transaction(
                &payable_account.wallet,
                &consuming_wallet,
                payable_account.balance_wei,
                nonce_correct_type,
                gas_price,
            )
            .unwrap();

        let byte_set_to_compare = signed_transaction.raw_transaction.0;
        assert_eq!(byte_set_to_compare.as_slice(), template)
    }

    //with a real confirmation through a transaction sent with this data to the network
    #[test]
    fn web3_interface_signing_a_transaction_works_for_polygon_mumbai() {
        let chain = Chain::PolyMumbai;
        let nonce = 5;
        // signed_transaction_data changed after we changed the contract address of polygon matic
        let signed_transaction_data = "f8ad05850ba43b740083011980949b27034acabd44223fb23d628ba4849867ce1db280b844a9059cbb0000000000000000000000007788df76bbd9a0c7c3e5bf0f77bb28c60a167a7b000000000000000000000000000000000000000000000000000000e8d4a5100083027126a09fdbbd7064d3b7240f5422b2164aaa13d62f0946a683d82ee26f97f242570d90a077b49dbb408c20d73e0666ba0a77ac888bf7a9cb14824a5f35c97217b9bc0a5a";

        let in_bytes = decode_hex(signed_transaction_data).unwrap();

        assert_that_signed_transactions_agrees_with_template(chain, nonce, &in_bytes)
    }

    //with a real confirmation through a transaction sent with this data to the network
    #[test]
    fn web3_interface_signing_a_transaction_works_for_eth_ropsten() {
        let chain = Chain::EthRopsten;
        let nonce = 1; //must stay like this!
        let signed_transaction_data = "f8a90185199c82cc0082dee894384dec25e03f94931767ce4c3556168468ba24c380b844a9059cbb0000000000000000000000007788df76bbd9a0c7c3e5bf0f77bb28c60a167a7b000000000000000000000000000000000000000000000000000000e8d4a510002aa0635fbb3652e1c3063afac6ffdf47220e0431825015aef7daff9251694e449bfca00b2ed6d556bd030ac75291bf58817da15a891cd027a4c261bb80b51f33b78adf";
        let in_bytes = decode_hex(signed_transaction_data).unwrap();

        assert_that_signed_transactions_agrees_with_template(chain, nonce, &in_bytes)
    }

    //not confirmed on the real network
    #[test]
    fn web3_interface_signing_a_transaction_for_polygon_mainnet() {
        let chain = Chain::PolyMainnet;
        let nonce = 10;
        //generated locally
        let signed_transaction_data = [
            248, 172, 10, 133, 11, 164, 59, 116, 0, 131, 1, 25, 128, 148, 238, 154, 53, 47, 106,
            172, 74, 241, 165, 185, 244, 103, 246, 169, 62, 15, 251, 233, 221, 53, 128, 184, 68,
            169, 5, 156, 187, 0, 0, 0, 0, 0, 0, 0, 0, 0, 0, 0, 0, 119, 136, 223, 118, 187, 217,
            160, 199, 195, 229, 191, 15, 119, 187, 40, 198, 10, 22, 122, 123, 0, 0, 0, 0, 0, 0, 0,
            0, 0, 0, 0, 0, 0, 0, 0, 0, 0, 0, 0, 0, 0, 0, 0, 0, 0, 0, 0, 232, 212, 165, 16, 0, 130,
            1, 53, 160, 7, 203, 40, 44, 202, 233, 15, 5, 64, 218, 199, 239, 94, 126, 152, 2, 108,
            30, 157, 75, 124, 129, 117, 27, 109, 163, 132, 27, 11, 123, 137, 10, 160, 18, 170, 130,
            198, 73, 190, 158, 235, 0, 77, 118, 213, 244, 229, 225, 143, 156, 214, 219, 204, 193,
            155, 199, 164, 162, 31, 134, 51, 139, 130, 152, 104,
        ];

        assert_that_signed_transactions_agrees_with_template(chain, nonce, &signed_transaction_data)
    }

    //not confirmed on the real network
    #[test]
    fn web3_interface_signing_a_transaction_for_eth_mainnet() {
        let chain = Chain::EthMainnet;
        let nonce = 10;
        //generated locally
        let signed_transaction_data = [
            248, 169, 10, 133, 25, 156, 130, 204, 0, 130, 222, 232, 148, 6, 243, 195, 35, 240, 35,
            140, 114, 191, 53, 1, 16, 113, 242, 181, 183, 244, 58, 5, 76, 128, 184, 68, 169, 5,
            156, 187, 0, 0, 0, 0, 0, 0, 0, 0, 0, 0, 0, 0, 119, 136, 223, 118, 187, 217, 160, 199,
            195, 229, 191, 15, 119, 187, 40, 198, 10, 22, 122, 123, 0, 0, 0, 0, 0, 0, 0, 0, 0, 0,
            0, 0, 0, 0, 0, 0, 0, 0, 0, 0, 0, 0, 0, 0, 0, 0, 0, 232, 212, 165, 16, 0, 38, 160, 199,
            155, 76, 106, 39, 227, 3, 151, 90, 117, 245, 211, 86, 98, 187, 117, 120, 103, 165, 131,
            99, 72, 36, 211, 10, 224, 252, 104, 51, 200, 230, 158, 160, 84, 18, 140, 248, 119, 22,
            193, 14, 148, 253, 48, 59, 185, 11, 38, 152, 103, 150, 120, 60, 74, 56, 159, 206, 22,
            15, 73, 173, 153, 11, 76, 74,
        ];

        assert_that_signed_transactions_agrees_with_template(chain, nonce, &signed_transaction_data)
    }

    //an adapted test from old times when we had our own signing method
    //I don't have data for the new chains so I omit them in this kind of tests
    #[test]
    fn signs_various_transaction_for_eth_mainnet() {
        let signatures = &[
            &[
                248, 108, 9, 133, 4, 168, 23, 200, 0, 130, 82, 8, 148, 53, 53, 53, 53, 53, 53, 53,
                53, 53, 53, 53, 53, 53, 53, 53, 53, 53, 53, 53, 53, 136, 13, 224, 182, 179, 167,
                100, 0, 0, 128, 37, 160, 40, 239, 97, 52, 11, 217, 57, 188, 33, 149, 254, 83, 117,
                103, 134, 96, 3, 225, 161, 93, 60, 113, 255, 99, 225, 89, 6, 32, 170, 99, 98, 118,
                160, 103, 203, 233, 216, 153, 127, 118, 26, 236, 183, 3, 48, 75, 56, 0, 204, 245,
                85, 201, 243, 220, 100, 33, 75, 41, 127, 177, 150, 106, 59, 109, 131,
            ][..],
            &[
                248, 106, 128, 134, 213, 86, 152, 55, 36, 49, 131, 30, 132, 128, 148, 240, 16, 159,
                200, 223, 40, 48, 39, 182, 40, 92, 200, 137, 245, 170, 98, 78, 172, 31, 85, 132,
                59, 154, 202, 0, 128, 37, 160, 9, 235, 182, 202, 5, 122, 5, 53, 214, 24, 100, 98,
                188, 11, 70, 91, 86, 28, 148, 162, 149, 189, 176, 98, 31, 193, 146, 8, 171, 20,
                154, 156, 160, 68, 15, 253, 119, 92, 233, 26, 131, 58, 180, 16, 119, 114, 4, 213,
                52, 26, 111, 159, 169, 18, 22, 166, 243, 238, 44, 5, 31, 234, 106, 4, 40,
            ][..],
            &[
                248, 117, 128, 134, 9, 24, 78, 114, 160, 0, 130, 39, 16, 128, 128, 164, 127, 116,
                101, 115, 116, 50, 0, 0, 0, 0, 0, 0, 0, 0, 0, 0, 0, 0, 0, 0, 0, 0, 0, 0, 0, 0, 0,
                0, 0, 0, 0, 0, 0, 96, 0, 87, 38, 160, 122, 155, 12, 58, 133, 108, 183, 145, 181,
                210, 141, 44, 236, 17, 96, 40, 55, 87, 204, 250, 142, 83, 122, 168, 250, 5, 113,
                172, 203, 5, 12, 181, 160, 9, 100, 95, 141, 167, 178, 53, 101, 115, 131, 83, 172,
                199, 242, 208, 96, 246, 121, 25, 18, 211, 89, 60, 94, 165, 169, 71, 3, 176, 157,
                167, 50,
            ][..],
        ];
        assert_signature(Chain::EthMainnet, signatures)
    }

    //an adapted test from old times when we had our own signing method
    //I don't have data for the new chains so I omit them in this kind of tests
    #[test]
    fn signs_various_transactions_for_ropsten() {
        let signatures = &[
            &[
                248, 108, 9, 133, 4, 168, 23, 200, 0, 130, 82, 8, 148, 53, 53, 53, 53, 53, 53, 53,
                53, 53, 53, 53, 53, 53, 53, 53, 53, 53, 53, 53, 53, 136, 13, 224, 182, 179, 167,
                100, 0, 0, 128, 41, 160, 8, 220, 80, 201, 100, 41, 178, 35, 151, 227, 210, 85, 27,
                41, 27, 82, 217, 176, 64, 92, 205, 10, 195, 169, 66, 91, 213, 199, 124, 52, 3, 192,
                160, 94, 220, 102, 179, 128, 78, 150, 78, 230, 117, 10, 10, 32, 108, 241, 50, 19,
                148, 198, 6, 147, 110, 175, 70, 157, 72, 31, 216, 193, 229, 151, 115,
            ][..],
            &[
                248, 106, 128, 134, 213, 86, 152, 55, 36, 49, 131, 30, 132, 128, 148, 240, 16, 159,
                200, 223, 40, 48, 39, 182, 40, 92, 200, 137, 245, 170, 98, 78, 172, 31, 85, 132,
                59, 154, 202, 0, 128, 41, 160, 186, 65, 161, 205, 173, 93, 185, 43, 220, 161, 63,
                65, 19, 229, 65, 186, 247, 197, 132, 141, 184, 196, 6, 117, 225, 181, 8, 81, 198,
                102, 150, 198, 160, 112, 126, 42, 201, 234, 236, 168, 183, 30, 214, 145, 115, 201,
                45, 191, 46, 3, 113, 53, 80, 203, 164, 210, 112, 42, 182, 136, 223, 125, 232, 21,
                205,
            ][..],
            &[
                248, 117, 128, 134, 9, 24, 78, 114, 160, 0, 130, 39, 16, 128, 128, 164, 127, 116,
                101, 115, 116, 50, 0, 0, 0, 0, 0, 0, 0, 0, 0, 0, 0, 0, 0, 0, 0, 0, 0, 0, 0, 0, 0,
                0, 0, 0, 0, 0, 0, 96, 0, 87, 41, 160, 146, 204, 57, 32, 218, 236, 59, 94, 106, 72,
                174, 211, 223, 160, 122, 186, 126, 44, 200, 41, 222, 117, 117, 177, 189, 78, 203,
                8, 172, 155, 219, 66, 160, 83, 82, 37, 6, 243, 61, 188, 102, 176, 132, 102, 74,
                111, 180, 105, 33, 122, 106, 109, 73, 180, 65, 10, 117, 175, 190, 19, 196, 17, 128,
                193, 75,
            ][..],
        ];
        assert_signature(Chain::EthRopsten, signatures)
    }

    #[derive(Deserialize)]
    struct Signing {
        signed: Vec<u8>,
        private_key: H256,
    }

    fn assert_signature(chain: Chain, slice_of_sclices: &[&[u8]]) {
        todo!("this will require a lot of fixing");
        // let first_part_tx_1 = r#"[{"nonce": "0x9", "gasPrice": "0x4a817c800", "gasLimit": "0x5208", "to": "0x3535353535353535353535353535353535353535", "value": "0xde0b6b3a7640000", "data": []}, {"private_key": "0x4646464646464646464646464646464646464646464646464646464646464646", "signed": "#;
        // let first_part_tx_2 = r#"[{"nonce": "0x0", "gasPrice": "0xd55698372431", "gasLimit": "0x1e8480", "to": "0xF0109fC8DF283027b6285cc889F5aA624EaC1F55", "value": "0x3b9aca00", "data": []}, {"private_key": "0x4c0883a69102937d6231471b5dbb6204fe5129617082792ae468d01a3f362318", "signed": "#;
        // let first_part_tx_3 = r#"[{"nonce": "0x00", "gasPrice": "0x09184e72a000", "gasLimit": "0x2710", "to": null, "value": "0x00", "data": [127,116,101,115,116,50,0,0,0,0,0,0,0,0,0,0,0,0,0,0,0,0,0,0,0,0,0,0,0,0,0,0,0,96,0,87]}, {"private_key": "0xe331b6d69882b4cb4ea581d88e0b604039a3de5967688d3dcffdd2270c0fd109", "signed": "#;
        // fn compose(first_part: &str, slice: &[u8]) -> String {
        //     let third_part_jrc = "}]";
        //     format!("{}{:?}{}", first_part, slice, third_part_jrc)
        // }
        // let all_transactions = format!(
        //     "[{}]",
        //     vec![first_part_tx_1, first_part_tx_2, first_part_tx_3]
        //         .iter()
        //         .zip(slice_of_sclices.iter())
        //         .zip(0usize..2)
        //         .fold(String::new(), |so_far, actual| [
        //             so_far,
        //             compose(actual.0 .0, actual.0 .1)
        //         ]
        //         .join(if actual.1 == 0 { "" } else { ", " }))
        // );
        // let txs: Vec<(TestRawTransaction, Signing)> =
        //     serde_json::from_str(&all_transactions).unwrap();
        // let constant_parts = &[
        //     &[
        //         248u8, 108, 9, 133, 4, 168, 23, 200, 0, 130, 82, 8, 148, 53, 53, 53, 53, 53, 53,
        //         53, 53, 53, 53, 53, 53, 53, 53, 53, 53, 53, 53, 53, 53, 136, 13, 224, 182, 179,
        //         167, 100, 0, 0, 128,
        //     ][..],
        //     &[
        //         248, 106, 128, 134, 213, 86, 152, 55, 36, 49, 131, 30, 132, 128, 148, 240, 16, 159,
        //         200, 223, 40, 48, 39, 182, 40, 92, 200, 137, 245, 170, 98, 78, 172, 31, 85, 132,
        //         59, 154, 202, 0, 128,
        //     ][..],
        //     &[
        //         248, 117, 128, 134, 9, 24, 78, 114, 160, 0, 130, 39, 16, 128, 128, 164, 127, 116,
        //         101, 115, 116, 50, 0, 0, 0, 0, 0, 0, 0, 0, 0, 0, 0, 0, 0, 0, 0, 0, 0, 0, 0, 0, 0,
        //         0, 0, 0, 0, 0, 0, 96, 0, 87,
        //     ][..],
        // ];
        // let transport = TestTransport::default();
        // let subject = BlockchainInterfaceWeb3::new(transport, chain);
        // let lengths_of_constant_parts: Vec<usize> =
        //     constant_parts.iter().map(|part| part.len()).collect();
        // for (((tx, signed), length), constant_part) in txs
        //     .iter()
        //     .zip(lengths_of_constant_parts)
        //     .zip(constant_parts)
        // {
        //     let secret = Wallet::from(
        //         Bip32EncryptionKeyProvider::from_raw_secret(&signed.private_key.0.as_ref())
        //             .unwrap(),
        //     )
        //     .prepare_secp256k1_secret()
        //     .unwrap();
        //     let tx_params = from_raw_transaction_to_transaction_parameters(tx, chain);
        //     let sign = subject
        //         .web3()
        //         .accounts()
        //         .sign_transaction(tx_params, &secret)
        //         .wait()
        //         .unwrap();
        //     let signed_data_bytes = sign.raw_transaction.0;
        //     assert_eq!(signed_data_bytes, signed.signed);
        //     assert_eq!(signed_data_bytes[..length], **constant_part)
        // }
    }

    fn from_raw_transaction_to_transaction_parameters(
        raw_transaction: &TestRawTransaction,
        chain: Chain,
    ) -> TransactionParameters {
        TransactionParameters {
            nonce: Some(raw_transaction.nonce),
            to: raw_transaction.to,
            gas: raw_transaction.gas_limit,
            gas_price: Some(raw_transaction.gas_price),
            value: raw_transaction.value,
            data: Bytes(raw_transaction.data.clone()),
            chain_id: Some(chain.rec().num_chain_id),
            transaction_type: todo!(),
            access_list: todo!(),
            max_fee_per_gas: todo!(),
            max_priority_fee_per_gas: todo!(),
        }
    }

    #[test]
    fn blockchain_interface_web3_can_fetch_nonce() {
        let prepare_params_arc = Arc::new(Mutex::new(vec![]));
        let send_params_arc = Arc::new(Mutex::new(vec![]));
        let transport = TestTransport::default()
            .prepare_params(&prepare_params_arc)
            .send_params(&send_params_arc)
            .send_result(json!(
                "0x0000000000000000000000000000000000000000000000000000000000000001"
            ));
        let subject = BlockchainInterfaceWeb3::new(transport.clone(), TEST_DEFAULT_CHAIN);

        let result = subject.get_transaction_count(&make_paying_wallet(b"gdasgsa"));

        assert_eq!(result, Ok(U256::from(1)));
        let mut prepare_params = prepare_params_arc.lock().unwrap();
        let (method_name, actual_arguments) = prepare_params.remove(0);
        assert!(prepare_params.is_empty());
        let actual_arguments: Vec<String> = actual_arguments
            .into_iter()
            .map(|arg| serde_json::to_string(&arg).unwrap())
            .collect();
        assert_eq!(method_name, "eth_getTransactionCount".to_string());
        assert_eq!(
            actual_arguments,
            vec![
                String::from(r#""0x5c361ba8d82fcf0e5538b2a823e9d457a2296725""#),
                String::from(r#""pending""#),
            ]
        );
        let send_params = send_params_arc.lock().unwrap();
        let rpc_call_params = vec![
            Value::String(String::from("0x5c361ba8d82fcf0e5538b2a823e9d457a2296725")),
            Value::String(String::from("pending")),
        ];
        let expected_request =
            web3::helpers::build_request(1, "eth_getTransactionCount", rpc_call_params);
        assert_eq!(*send_params, vec![(1, expected_request)])
    }

    #[test]
    fn blockchain_interface_web3_can_fetch_transaction_receipt() {
        let port = find_free_port();
        let _test_server = TestServer::start (port, vec![
            br#"{"jsonrpc":"2.0","id":2,"result":{"transactionHash":"0xa128f9ca1e705cc20a936a24a7fa1df73bad6e0aaf58e8e6ffcc154a7cff6e0e","blockHash":"0x6d0abccae617442c26104c2bc63d1bc05e1e002e555aec4ab62a46e826b18f18","blockNumber":"0xb0328d","contractAddress":null,"cumulativeGasUsed":"0x60ef","effectiveGasPrice":"0x22ecb25c00","from":"0x7424d05b59647119b01ff81e2d3987b6c358bf9c","gasUsed":"0x60ef","logs":[],"logsBloom":"0x00000000000000000000000000000000000000000000000000000000000000000000000000000000000000000000000000000000000000000000000000000000000000000000000000000000000000000000000000080000000000000000000000000000000000000000000000000000000000000000000000000000000000000000000000000000000000000000800000000000000000000000000000000000000000000000000000000000000080000000000000000000000000000000000000000000000000000000000000000000000000000000000000000000000000000000000000000000000000000000800000000000000000000000000000000000","status":"0x0","to":"0x384dec25e03f94931767ce4c3556168468ba24c3","transactionIndex":"0x0","type":"0x0"}}"#
                .to_vec()
        ]);
        let transport = Http::new(&format!(
            "http://{}:{}",
            &Ipv4Addr::LOCALHOST.to_string(),
            port
        ))
        .unwrap();
        let subject = BlockchainInterfaceWeb3::new(transport, TEST_DEFAULT_CHAIN);
        let tx_hash =
            H256::from_str("a128f9ca1e705cc20a936a24a7fa1df73bad6e0aaf58e8e6ffcc154a7cff6e0e")
                .unwrap();

        let result = subject.get_transaction_receipt(tx_hash);

        let expected_receipt = TransactionReceipt{
            transaction_hash: tx_hash,
            transaction_index: Default::default(),
            block_hash: Some(H256::from_str("6d0abccae617442c26104c2bc63d1bc05e1e002e555aec4ab62a46e826b18f18").unwrap()),
            block_number:Some(U64::from_str("b0328d").unwrap()),
            from: todo!(), // These are new fields; it's not clear yet what should appear in them
            to: todo!(),
            cumulative_gas_used: U256::from_str("60ef").unwrap(),
            gas_used: Some(U256::from_str("60ef").unwrap()),
            contract_address: None,
            logs: vec![],
            status: Some(U64::from(0)),
            root: None,
            logs_bloom: H2048::from_str("00000000000000000000000000000000000000000000000000000000000000000000000000000000000000000000000000000000000000000000000000000000000000000000000000000000000000000000000000080000000000000000000000000000000000000000000000000000000000000000000000000000000000000000000000000000000000000000800000000000000000000000000000000000000000000000000000000000000080000000000000000000000000000000000000000000000000000000000000000000000000000000000000000000000000000000000000000000000000000000800000000000000000000000000000000000").unwrap(),
            transaction_type: todo!(),
            effective_gas_price: todo!(),
        };
        assert_eq!(result, Ok(Some(expected_receipt)));
    }

    #[test]
    fn get_transaction_receipt_handles_errors() {
        let port = find_free_port();
        let transport = Http::new(&format!(
            "http://{}:{}",
            &Ipv4Addr::LOCALHOST.to_string(),
            port
        ))
        .unwrap();
        let subject = BlockchainInterfaceWeb3::new(transport, TEST_DEFAULT_CHAIN);
        let tx_hash = make_tx_hash(4564546);

        let result = subject.get_transaction_receipt(tx_hash);

        match result {
            Err(BlockchainError::QueryFailed(err_message)) => assert!(
                err_message.contains("Transport error: Error(Connect, Os"),
                "we got this error msg: {}",
                err_message
            ),
            Err(e) => panic!("we expected a different error than: {}", e),
            Ok(x) => panic!("we expected an error, but got: {:?}", x),
        };
    }

    #[test]
    fn to_wei_converts_units_properly_for_max_value() {
        let converted_wei = to_wei(u64::MAX);

        assert_eq!(
            converted_wei,
            U256::from_dec_str(format!("{}000000000", u64::MAX).as_str()).unwrap()
        );
    }

    #[test]
    fn to_wei_converts_units_properly_for_one() {
        let converted_wei = to_wei(1);

        assert_eq!(converted_wei, U256::from_dec_str("1000000000").unwrap());
    }

    #[test]
    fn constant_gwei_matches_calculated_value() {
        let value = U256::from(1_000_000_000);
        assert_eq!(value.0[0], 1_000_000_000);
        assert_eq!(value.0[1], 0);
        assert_eq!(value.0[2], 0);
        assert_eq!(value.0[3], 0);

        let gwei = U256([1_000_000_000u64, 0, 0, 0]);
        assert_eq!(value, gwei);
        assert_eq!(gwei, GWEI);
        assert_eq!(value, GWEI);
    }

    #[test]
    fn hash_the_smartcontract_transfer_function_signature() {
        assert_eq!(
            TRANSFER_METHOD_ID,
            "transfer(address,uint256)".keccak256()[0..4]
        );
    }

    #[test]
    fn blockchain_error_implements_display() {
        let original_errors = [
            BlockchainError::InvalidUrl,
            BlockchainError::InvalidAddress,
            BlockchainError::InvalidResponse,
            BlockchainError::QueryFailed(
                "Don't query so often, it gives me a headache".to_string(),
            ),
            BlockchainError::UninitializedBlockchainInterface,
        ];

        let actual_error_msgs = original_errors
            .iter()
            .map(|err| err.to_string())
            .collect::<Vec<_>>();

        assert_eq!(
            original_errors.len(),
            BlockchainError::VARIANT_COUNT,
            "you forgot to add all variants in this test"
        );
        assert_eq!(
            actual_error_msgs,
            slice_of_strs_to_vec_of_strings(&[
                "Blockchain error: Invalid url",
                "Blockchain error: Invalid address",
                "Blockchain error: Invalid response",
                "Blockchain error: Query failed: Don't query so often, it gives me a headache",
                &format!("Blockchain error: {}", BLOCKCHAIN_SERVICE_URL_NOT_SPECIFIED)
            ])
        );
    }

    #[test]
    fn payable_payment_error_implements_display() {
        let original_errors = [
            PayableTransactionError::MissingConsumingWallet,
            PayableTransactionError::GasPriceQueryFailed(
                "Gas halves shut, no drop left".to_string(),
            ),
            PayableTransactionError::TransactionCount(BlockchainError::InvalidResponse),
            PayableTransactionError::UnusableWallet(
                "This is a LEATHER wallet, not LEDGER wallet, stupid.".to_string(),
            ),
            PayableTransactionError::Signing(
                "You cannot sign with just three crosses here, clever boy".to_string(),
            ),
            PayableTransactionError::Sending {
                msg: "Sending to cosmos belongs elsewhere".to_string(),
                hashes: vec![make_tx_hash(0x6f), make_tx_hash(0xde)],
            },
            PayableTransactionError::UninitializedBlockchainInterface,
        ];

        let actual_error_msgs = original_errors
            .iter()
            .map(|err| err.to_string())
            .collect::<Vec<_>>();

        assert_eq!(
            original_errors.len(),
            PayableTransactionError::VARIANT_COUNT,
            "you forgot to add all variants in this test"
        );
        assert_eq!(
            actual_error_msgs,
            slice_of_strs_to_vec_of_strings(&[
                "Missing consuming wallet to pay payable from",
                "Unsuccessful gas price query: \"Gas halves shut, no drop left\"",
                "Transaction count fetching failed for: Blockchain error: Invalid response",
                "Unusable wallet for signing payable transactions: \"This is a LEATHER wallet, not \
                LEDGER wallet, stupid.\"",
                "Signing phase: \"You cannot sign with just three crosses here, clever boy\"",
                "Sending phase: \"Sending to cosmos belongs elsewhere\". Signed and hashed \
                transactions: 0x000000000000000000000000000000000000000000000000000000000000006f, \
                0x00000000000000000000000000000000000000000000000000000000000000de",
                BLOCKCHAIN_SERVICE_URL_NOT_SPECIFIED
            ])
        )
    }

    #[test]
    fn advance_used_nonce() {
        let initial_nonce = U256::from(55);

        let result = BlockchainInterfaceWeb3::<TestTransport>::advance_used_nonce(initial_nonce);

        assert_eq!(result, U256::from(56))
    }

    #[test]
    fn output_by_joining_sources_works() {
        todo!("merged output data has been modified in GH-744")
        // let accounts = vec![
        //     PayableAccount {
        //         wallet: make_wallet("4567"),
        //         balance_wei: 2_345_678,
        //         last_paid_timestamp: from_time_t(4500000),
        //         pending_payable_opt: None,
        //     },
        //     PayableAccount {
        //         wallet: make_wallet("5656"),
        //         balance_wei: 6_543_210,
        //         last_paid_timestamp: from_time_t(333000),
        //         pending_payable_opt: None,
        //     },
        // ];
        // let fingerprint_inputs = vec![
        //     (make_tx_hash(444), 2_345_678),
        //     (make_tx_hash(333), 6_543_210),
        // ];
        // let responses = vec![
        //     Ok(Value::String(String::from("blah"))),
        //     Err(web3::Error::Rpc(Error {
        //         code: ErrorCode::ParseError,
        //         message: "I guess we've got a problem".to_string(),
        //         data: None,
        //     })),
        // ];
        //
        // let result = merged_output_data(
        //     responses,
        //     fingerprint_inputs,
        //     &accounts,
        // );
        //
        // assert_eq!(
        //     result,
        //     vec![
        //         Correct(PendingPayable {
        //             recipient_wallet: make_wallet("4567"),
        //             hash: make_tx_hash(444)
        //         }),
        //         Failed(RpcPayableFailure {
        //             rpc_error: web3::Error::Rpc(Error {
        //                 code: ErrorCode::ParseError,
        //                 message: "I guess we've got a problem".to_string(),
        //                 data: None,
        //             }),
        //             recipient_wallet: make_wallet("5656"),
        //             hash: make_tx_hash(333)
        //         })
        //     ]
        // )
    }

    #[test]
    fn blockchain_interface_null_error_is_implemented_for_blockchain_error() {
        assert_eq!(
            BlockchainError::error(),
            BlockchainError::UninitializedBlockchainInterface
        )
    }

    #[test]
    fn blockchain_interface_null_error_is_implemented_for_payable_transaction_error() {
        assert_eq!(
            PayableTransactionError::error(),
            PayableTransactionError::UninitializedBlockchainInterface
        )
    }
}<|MERGE_RESOLUTION|>--- conflicted
+++ resolved
@@ -481,17 +481,12 @@
 
 #[derive(Debug, Clone)]
 pub struct RpcPayableFailure {
-<<<<<<< HEAD
     pub rpc_error: web3::Error,
-=======
-    pub rpc_error: Error,
->>>>>>> 2e671259
     pub recipient_wallet: Wallet,
     pub hash: H256,
 }
 
 impl PartialEq for RpcPayableFailure {
-<<<<<<< HEAD
     // TODO SPIKE ///
     fn eq(&self, other: &Self) -> bool {
         if self.recipient_wallet != other.recipient_wallet {return false}
@@ -502,14 +497,6 @@
         }
     }
     // TODO SPIKE ///
-=======
-    fn eq(&self, other: &Self) -> bool {
-        unimplemented!()
-        // self.rpc_error == other.rpc_error
-        //     && self.recipient_wallet == other.recipient_wallet
-        //     && self.hash == other.hash
-    }
->>>>>>> 2e671259
 }
 
 type HashAndAmountResult = Result<Vec<(H256, u128)>, PayableTransactionError>;
@@ -1458,7 +1445,7 @@
                 hash,
             }) => (rpc_error, recipient, hash),
         };
-        // TODO: GH-676: This error code can't be directly asserted, since Error doesn't implements PartialEq
+        todo!("GH-676: This error code can't be directly asserted, since Error doesn't implements PartialEq");
         // assert_eq!(
         //     rpc_error,
         //     &web3::Error::Rpc(Error {
@@ -1833,7 +1820,7 @@
             &accounts,
         );
 
-        // TODO: GH-676: This error code can't be directly asserted, since Error doesn't implements PartialEq
+        todo!("GH-676: This error code can't be directly asserted, since Error doesn't implements PartialEq")
         // assert_eq!(
         //     result,
         //     Err(PayableTransactionError::Signing(
@@ -1873,7 +1860,7 @@
         System::current().stop();
         system.run();
 
-        // TODO: GH-676: This error code can't be directly asserted, since Error doesn't implements PartialEq
+        todo!("GH-676: This error code can't be directly asserted, since Error doesn't implements PartialEq");
         // assert_eq!(result,
         //            Err(PayableTransactionError::UnusableWallet("Cannot sign with non-keypair wallet: Address(0x3f69f9efd4f2592fd70be8c32ecd9dce71c472fc).".to_string()))
         // );
@@ -1914,7 +1901,7 @@
             &vec![account],
         );
 
-        // TODO: GH-676: This error code can't be directly asserted, since Error doesn't implements PartialEq
+        todo!("GH-676: This error code can't be directly asserted, since Error doesn't implements PartialEq")
         // assert_eq!(
         //     result,
         //     Err(PayableTransactionError::Sending {
