// Copyright (c) 2019, MASQ (https://masq.ai) and/or its affiliates. All rights reserved.

use crate::accountant::payable_dao::PayableAccount;
use crate::blockchain::blockchain_bridge::PendingPayableFingerprint;
use crate::blockchain::tool_wrappers::{
    SendTransactionToolWrapperReal, SendTransactionToolsWrapper, SendTransactionToolsWrapperNull,
};
use crate::sub_lib::wallet::Wallet;
use actix::{Message, Recipient};
use futures::{future, Future};
use masq_lib::blockchains::chains::{Chain, ChainFamily};
use masq_lib::constants::DEFAULT_CHAIN;
use masq_lib::logger::Logger;
use std::convert::{From, TryFrom, TryInto};
use std::fmt;
use std::fmt::{Debug, Display, Formatter};
use std::time::SystemTime;
use web3::contract::{Contract, Options};
use web3::transports::EventLoopHandle;
use web3::types::{
    Address, BlockNumber, Bytes, FilterBuilder, Log, SignedTransaction, TransactionParameters,
    TransactionReceipt, H160, H256, U256,
};
use web3::{Transport, Web3};

pub const REQUESTS_IN_PARALLEL: usize = 1;

pub const CONTRACT_ABI: &str = r#"[{"constant":true,"inputs":[{"name":"owner","type":"address"}],"name":"balanceOf","outputs":[{"name":"","type":"uint256"}],"payable":false,"stateMutability":"view","type":"function"},{"constant":false,"inputs":[{"name":"to","type":"address"},{"name":"value","type":"uint256"}],"name":"transfer","outputs":[{"name":"","type":"bool"}],"payable":false,"stateMutability":"nonpayable","type":"function"}]"#;

const TRANSACTION_LITERAL: H256 = H256([
    0xdd, 0xf2, 0x52, 0xad, 0x1b, 0xe2, 0xc8, 0x9b, 0x69, 0xc2, 0xb0, 0x68, 0xfc, 0x37, 0x8d, 0xaa,
    0x95, 0x2b, 0xa7, 0xf1, 0x63, 0xc4, 0xa1, 0x16, 0x28, 0xf5, 0x5a, 0x4d, 0xf5, 0x23, 0xb3, 0xef,
]);

const TRANSFER_METHOD_ID: [u8; 4] = [0xa9, 0x05, 0x9c, 0xbb];

#[derive(Clone, Debug, Eq, Message, PartialEq)]
pub struct BlockchainTransaction {
    pub block_number: u64,
    pub from: Wallet,
    pub gwei_amount: u64,
}

impl fmt::Display for BlockchainTransaction {
    fn fmt(&self, f: &mut Formatter<'_>) -> Result<(), fmt::Error> {
        write!(
            f,
            "{}gw from {} ({})",
            self.gwei_amount, self.from, self.block_number
        )
    }
}

#[derive(Clone, Debug, PartialEq, Eq)]
pub enum BlockchainError {
    InvalidUrl,
    InvalidAddress,
    InvalidResponse,
    QueryFailed(String),
    SignedValueConversion(i64),
    TransactionFailed { msg: String, hash_opt: Option<H256> },
}

#[derive(Clone, Debug, PartialEq)]
pub enum BlockchainTransactionError {
    UnusableWallet(String),
    Signing(String),
    Sending(String, H256),
}

impl Display for BlockchainError {
    fn fmt(&self, f: &mut Formatter) -> fmt::Result {
        write!(f, "Blockchain {:?}.", self)
    }
}

pub type BlockchainResult<T> = Result<T, BlockchainError>;
pub type Balance = BlockchainResult<web3::types::U256>;
pub type Nonce = BlockchainResult<web3::types::U256>;
pub type Receipt = BlockchainResult<Option<TransactionReceipt>>;

#[derive(Clone, Debug, PartialEq)]
pub struct RetrievedBlockchainTransactions {
    pub new_start_block: u64,
    pub transactions: Vec<BlockchainTransaction>,
}

pub trait BlockchainInterface {
    fn contract_address(&self) -> Address;

    fn retrieve_transactions(
        &self,
        start_block: u64,
        recipient: &Wallet,
    ) -> Result<RetrievedBlockchainTransactions, BlockchainError>;

    fn send_transaction(
        &self,
        inputs: SendTransactionInputs,
    ) -> Result<(H256, SystemTime), BlockchainTransactionError>;

    fn get_eth_balance(&self, address: &Wallet) -> Balance;

    fn get_token_balance(&self, address: &Wallet) -> Balance;

    fn get_balances(&self, address: &Wallet) -> (Balance, Balance) {
        (
            self.get_eth_balance(address),
            self.get_token_balance(address),
        )
    }

    fn get_transaction_count(&self, address: &Wallet) -> Nonce;

    fn get_transaction_receipt(&self, hash: H256) -> Receipt;

    fn send_transaction_tools<'a>(
        &'a self,
        _fingerprint_request_recipient: &'a Recipient<PendingPayableFingerprint>,
    ) -> Box<dyn SendTransactionToolsWrapper + 'a>;
}

// TODO: This probably should go away
pub struct BlockchainInterfaceClandestine {
    logger: Logger,
    chain: Chain,
}

impl BlockchainInterfaceClandestine {
    pub fn new(chain: Chain) -> Self {
        BlockchainInterfaceClandestine {
            logger: Logger::new("BlockchainInterface"),
            chain,
        }
    }
}

impl Default for BlockchainInterfaceClandestine {
    fn default() -> Self {
        Self::new(DEFAULT_CHAIN)
    }
}

impl BlockchainInterface for BlockchainInterfaceClandestine {
    fn contract_address(&self) -> Address {
        self.chain.rec().contract
    }

    fn retrieve_transactions(
        &self,
        _start_block: u64,
        _recipient: &Wallet,
    ) -> Result<RetrievedBlockchainTransactions, BlockchainError> {
        let msg = "Can't retrieve transactions clandestinely yet".to_string();
        error!(self.logger, "{}", &msg);
        Err(BlockchainError::QueryFailed(msg))
    }

    fn send_transaction<'a>(
        &self,
        _inputs: SendTransactionInputs,
    ) -> Result<(H256, SystemTime), BlockchainTransactionError> {
        let msg = "Can't send transactions clandestinely yet".to_string();
        error!(self.logger, "{}", &msg);
        Err(BlockchainTransactionError::Sending(msg, H256::default()))
    }

    fn get_eth_balance(&self, _address: &Wallet) -> Balance {
        error!(self.logger, "Can't get eth balance clandestinely yet",);
        Ok(0.into())
    }

    fn get_token_balance(&self, _address: &Wallet) -> Balance {
        error!(self.logger, "Can't get token balance clandestinely yet",);
        Ok(0.into())
    }

    fn get_transaction_count(&self, _address: &Wallet) -> Nonce {
        error!(self.logger, "Can't get transaction count clandestinely yet",);
        Ok(0.into())
    }

    fn get_transaction_receipt(&self, _hash: H256) -> Receipt {
        error!(
            self.logger,
            "Can't get transaction receipt clandestinely yet",
        );
        Ok(None)
    }

    //TODO if it turns out that we don't need this method for the clandestine interface, we can create a supplemental trait to be implemented just for the version that needs it
    fn send_transaction_tools<'a>(
        &'a self,
        _fingerprint_request_recipient: &'a Recipient<PendingPayableFingerprint>,
    ) -> Box<dyn SendTransactionToolsWrapper + 'a> {
        error!(
            self.logger,
            "Nonsense, we haven't implemented the clandestine version yet",
        );
        Box::new(SendTransactionToolsWrapperNull)
    }
}

pub struct BlockchainInterfaceNonClandestine<T: Transport + Debug> {
    logger: Logger,
    chain: Chain,
    // This must not be dropped for Web3 requests to be completed
    _event_loop_handle: EventLoopHandle,
    web3: Web3<T>,
    contract: Contract<T>,
}

const GWEI: U256 = U256([1_000_000_000u64, 0, 0, 0]);

pub fn to_gwei(wei: U256) -> Option<u64> {
    u64::try_from(wei / GWEI).ok()
}

pub fn to_wei(gwub: u64) -> U256 {
    let subgwei = U256::from(gwub);
    subgwei.full_mul(GWEI).try_into().expect("Internal Error")
}

impl<T> BlockchainInterface for BlockchainInterfaceNonClandestine<T>
where
    T: Transport + Debug + 'static,
{
    fn contract_address(&self) -> Address {
        self.chain.rec().contract
    }

    fn retrieve_transactions(
        &self,
        start_block: u64,
        recipient: &Wallet,
    ) -> Result<RetrievedBlockchainTransactions, BlockchainError> {
        debug!(
            self.logger,
            "Retrieving transactions from start block: {} for: {} chain_id: {} contract: {:#x}",
            start_block,
            recipient,
            self.chain.rec().num_chain_id,
            self.contract_address()
        );
        let filter = FilterBuilder::default()
            .address(vec![self.contract_address()])
            .from_block(BlockNumber::Number(ethereum_types::U64::from(start_block)))
            .to_block(BlockNumber::Latest)
            .topics(
                Some(vec![TRANSACTION_LITERAL]),
                None,
                Some(vec![recipient.address().into()]),
                None,
            )
            .build();

        let log_request = self.web3.eth().logs(filter);
        let logger = self.logger.clone();
        log_request
            .then(|logs| {
                future::result::<RetrievedBlockchainTransactions, BlockchainError>(match logs {
                    Ok(logs) => {
                        if logs
                            .iter()
                            .any(|log| log.topics.len() < 2 || log.data.0.len() > 32)
                        {
                            Err(BlockchainError::InvalidResponse)
                        } else {
                            let transactions: Vec<BlockchainTransaction> = logs
                                .iter()
                                .filter_map(|log: &Log| match log.block_number {
                                    Some(block_number) => {
                                        let amount: U256 = U256::from(log.data.0.as_slice());
                                        let gwei_amount = to_gwei(amount);
                                        gwei_amount.map(|gwei_amount| BlockchainTransaction {
                                            block_number: u64::try_from(block_number)
                                                .expect("Internal Error"),
                                            from: Wallet::from(log.topics[1]),
                                            gwei_amount,
                                        })
                                    }
                                    None => None,
                                })
                                .collect();
                            debug!(logger, "Retrieved transactions: {:?}", transactions);
                            // Get the largest transaction block number, unless there are no
                            // transactions, in which case use start_block.
                            let last_transaction_block =
                                transactions.iter().fold(start_block, |so_far, elem| {
                                    if elem.block_number > so_far {
                                        elem.block_number
                                    } else {
                                        so_far
                                    }
                                });
                            Ok(RetrievedBlockchainTransactions {
                                new_start_block: last_transaction_block + 1,
                                transactions,
                            })
                        }
                    }
                    Err(e) => Err(BlockchainError::QueryFailed(e.to_string())),
                })
            })
            .wait()
    }

    fn send_transaction<'a>(
        &self,
        inputs: SendTransactionInputs,
    ) -> Result<(H256, SystemTime), BlockchainTransactionError> {
        self.logger.debug(|| self.preparation_log(&inputs));
        let signed_transaction = self.prepare_signed_transaction(&inputs, inputs.tools)?;
        let payable_timestamp = inputs
            .tools
            .request_new_payable_fingerprint(signed_transaction.transaction_hash, inputs.amount);
        self.logger
            .info(|| self.transmission_log(inputs.recipient, inputs.amount));
        match inputs
            .tools
            .send_raw_transaction(signed_transaction.raw_transaction)
        {
            Ok(hash) => Ok((hash, payable_timestamp)),
            Err(e) => Err(BlockchainTransactionError::Sending(
                e.to_string(),
                signed_transaction.transaction_hash,
            )),
        }
    }

    fn get_eth_balance(&self, wallet: &Wallet) -> Balance {
        self.web3
            .eth()
            .balance(wallet.address(), None)
            .map_err(|e| BlockchainError::QueryFailed(e.to_string()))
            .wait()
    }

    fn get_token_balance(&self, wallet: &Wallet) -> Balance {
        self.contract
            .query(
                "balanceOf",
                wallet.address(),
                None,
                Options::with(|_| {}),
                None,
            )
            .map_err(|e| BlockchainError::QueryFailed(e.to_string()))
            .wait()
    }

    fn get_transaction_count(&self, wallet: &Wallet) -> Nonce {
        self.web3
            .eth()
            .transaction_count(wallet.address(), Some(BlockNumber::Pending))
            .map_err(|e| BlockchainError::QueryFailed(e.to_string()))
            .wait()
    }

    fn get_transaction_receipt(&self, hash: H256) -> Receipt {
        self.web3
            .eth()
            .transaction_receipt(hash)
            .map_err(|e| BlockchainError::QueryFailed(e.to_string()))
            .wait()
    }

    fn send_transaction_tools<'a>(
        &'a self,
        fingerprint_request_recipient: &'a Recipient<PendingPayableFingerprint>,
    ) -> Box<dyn SendTransactionToolsWrapper + 'a> {
        Box::new(SendTransactionToolWrapperReal::new(
            &self.web3,
            fingerprint_request_recipient,
        ))
    }
}

impl<T> BlockchainInterfaceNonClandestine<T>
where
    T: Transport + Debug + 'static,
{
    pub fn new(transport: T, event_loop_handle: EventLoopHandle, chain: Chain) -> Self {
        let web3 = Web3::new(transport);
        let contract =
            Contract::from_json(web3.eth(), chain.rec().contract, CONTRACT_ABI.as_bytes())
                .expect("Unable to initialize contract.");
        Self {
            logger: Logger::new("BlockchainInterface"),
            chain,
            _event_loop_handle: event_loop_handle,
            web3,
            contract,
        }
    }

    fn prepare_signed_transaction<'a>(
        &self,
        inputs: &SendTransactionInputs,
        send_transaction_tools: &'a dyn SendTransactionToolsWrapper,
    ) -> Result<SignedTransaction, BlockchainTransactionError> {
        let mut data = [0u8; 4 + 32 + 32];
        data[0..4].copy_from_slice(&TRANSFER_METHOD_ID);
        data[16..36].copy_from_slice(&inputs.recipient.address().0[..]);
        to_wei(inputs.amount).to_big_endian(&mut data[36..68]);
        let base_gas_limit = Self::base_gas_limit(self.chain);
        let gas_limit =
            ethereum_types::U256::try_from(data.iter().fold(base_gas_limit, |acc, v| {
                acc + if v == &0u8 { 4 } else { 68 }
            }))
            .expect("Internal error");
        let converted_nonce = serde_json::from_value::<ethereum_types::U256>(
            serde_json::to_value(inputs.nonce).expect("Internal error"),
        )
        .expect("Internal error");
        let gas_price = serde_json::from_value::<ethereum_types::U256>(
            serde_json::to_value(to_wei(inputs.gas_price)).expect("Internal error"),
        )
        .expect("Internal error");

        let transaction_parameters = TransactionParameters {
            nonce: Some(converted_nonce),
            to: Some(H160(self.contract_address().0)),
            gas: gas_limit,
            gas_price: Some(gas_price),
            value: ethereum_types::U256::zero(),
            data: Bytes(data.to_vec()),
            chain_id: Some(self.chain.rec().num_chain_id),
        };

        let key = match inputs.consuming_wallet.prepare_secp256k1_secret() {
            Ok(secret) => secret,
            Err(e) => return Err(BlockchainTransactionError::UnusableWallet(e.to_string())),
        };

        match send_transaction_tools.sign_transaction(transaction_parameters, &key) {
            Ok(tx) => Ok(tx),
            Err(e) => Err(BlockchainTransactionError::Signing(e.to_string())),
        }
    }

    fn preparation_log(&self, inputs: &SendTransactionInputs) -> String {
        format!("Preparing transaction for {} Gwei to {} from {} (chain_id: {}, contract: {:#x}, gas price: {})", //TODO fix this later to Wei
        inputs.amount,
        inputs.recipient,
        inputs.consuming_wallet,
        self.chain.rec().num_chain_id,
        self.contract_address(),
        inputs.gas_price)
    }

    fn transmission_log(&self, recipient: &Wallet, amount: u64) -> String {
        format!(
            "About to send transaction:\n\
        recipient: {},\n\
        amount: {},\n\
        (chain: {}, contract: {:#x})",
            recipient,
            amount,
            self.chain.rec().literal_identifier,
            self.contract_address()
        )
    }

    fn base_gas_limit(chain: Chain) -> u64 {
        match chain.rec().chain_family {
            ChainFamily::Polygon => 70_000,
            ChainFamily::Eth => 55_000,
            ChainFamily::Dev => 55_000,
        }
    }

    #[cfg(test)]
    fn web3(&self) -> &Web3<T> {
        &self.web3
    }
}

#[derive(Debug, Clone)]
pub struct SendTransactionInputs<'a> {
    tools: &'a dyn SendTransactionToolsWrapper,
    recipient: &'a Wallet,
    consuming_wallet: &'a Wallet,
    amount: u64,
    nonce: U256,
    gas_price: u64,
}

impl<'a> SendTransactionInputs<'a> {
    pub fn new(
        account: &'a PayableAccount,
        consuming_wallet: &'a Wallet,
        nonce: U256,
        gas_price: u64,
        tools: &'a dyn SendTransactionToolsWrapper,
    ) -> Result<Self, BlockchainError> {
        Ok(Self {
            tools,
            recipient: &account.wallet,
            consuming_wallet,
            amount: u64::try_from(account.balance)
                .map_err(|_| BlockchainError::SignedValueConversion(account.balance))?,
            nonce,
            gas_price,
        })
    }

    #[cfg(test)]
    pub fn abstract_for_assertions(self) -> (Wallet, Wallet, u64, U256, u64) {
        (
            self.consuming_wallet.clone(),
            self.recipient.clone(),
            self.amount,
            self.nonce,
            self.gas_price,
        )
    }
}

impl BlockchainError {
    pub fn carries_transaction_hash(&self) -> Option<H256> {
        match self {
            Self::TransactionFailed {
                msg: _,
                hash_opt: None,
            } => None,
            Self::TransactionFailed {
                msg: _,
                hash_opt: Some(hash),
            } => Some(*hash),
            _ => None,
        }
    }
}

impl Display for BlockchainTransactionError {
    fn fmt(&self, f: &mut Formatter<'_>) -> fmt::Result {
        match self {
            Self::UnusableWallet(msg) => write!(f, "UnusableWallet: {}", msg),
            Self::Signing(msg) => write!(f, "Signing: {}", msg),
            Self::Sending(msg, _) => write!(f, "Sending: {}", msg),
        }
    }
}

impl From<BlockchainTransactionError> for BlockchainError {
    fn from(error: BlockchainTransactionError) -> Self {
        match error {
            BlockchainTransactionError::UnusableWallet(_) => BlockchainError::TransactionFailed {
                msg: error.to_string(),
                hash_opt: None,
            },
            BlockchainTransactionError::Signing(_) => BlockchainError::TransactionFailed {
                msg: error.to_string(),
                hash_opt: None,
            },
            BlockchainTransactionError::Sending(_, hash) => BlockchainError::TransactionFailed {
                msg: error.to_string(),
                hash_opt: Some(hash),
            },
        }
    }
}

#[cfg(test)]
mod tests {
    use super::*;
    use crate::accountant::test_utils::{
        make_payable_account, make_payable_account_with_recipient_and_balance_and_timestamp_opt,
    };
    use crate::blockchain::bip32::Bip32ECKeyProvider;
    use crate::blockchain::blockchain_bridge::PendingPayableFingerprint;
    use crate::blockchain::test_utils::{
        make_default_signed_transaction, make_fake_event_loop_handle,
        SendTransactionToolsWrapperMock, TestTransport,
    };
    use crate::sub_lib::wallet::Wallet;
    use crate::test_utils::recorder::make_recorder;
    use crate::test_utils::unshared_test_utils::decode_hex;
    use crate::test_utils::{await_value, make_paying_wallet};
    use crate::test_utils::{make_wallet, TestRawTransaction};
    use actix::{Actor, System};
    use crossbeam_channel::{unbounded, Receiver};
    use ethereum_types::{BigEndianHash, U64};
    use ethsign_crypto::Keccak256;
    use masq_lib::test_utils::logging::{init_test_logging, TestLogHandler};
    use masq_lib::test_utils::utils::TEST_DEFAULT_CHAIN;
    use masq_lib::utils::find_free_port;
    use serde_derive::Deserialize;
    use serde_json::json;
    use serde_json::Value;
    use simple_server::{Request, Server};
    use std::io::Write;
    use std::net::{IpAddr, Ipv4Addr, SocketAddr, TcpStream};
    use std::ops::Add;
    use std::str::FromStr;
    use std::sync::{Arc, Mutex};
    use std::thread;
    use std::time::{Duration, Instant};
    use web3::transports::Http;
    use web3::types::H2048;
    use web3::Error as Web3Error;

    #[test]
    fn constants_have_correct_values() {
        let contract_abi_expected: &str = r#"[{"constant":true,"inputs":[{"name":"owner","type":"address"}],"name":"balanceOf","outputs":[{"name":"","type":"uint256"}],"payable":false,"stateMutability":"view","type":"function"},{"constant":false,"inputs":[{"name":"to","type":"address"},{"name":"value","type":"uint256"}],"name":"transfer","outputs":[{"name":"","type":"bool"}],"payable":false,"stateMutability":"nonpayable","type":"function"}]"#;
        let transaction_literal_expected: H256 = H256 {
            0: [
                0xdd, 0xf2, 0x52, 0xad, 0x1b, 0xe2, 0xc8, 0x9b, 0x69, 0xc2, 0xb0, 0x68, 0xfc, 0x37,
                0x8d, 0xaa, 0x95, 0x2b, 0xa7, 0xf1, 0x63, 0xc4, 0xa1, 0x16, 0x28, 0xf5, 0x5a, 0x4d,
                0xf5, 0x23, 0xb3, 0xef,
            ],
        };
        assert_eq!(REQUESTS_IN_PARALLEL, 1);
        assert_eq!(CONTRACT_ABI, contract_abi_expected);
        assert_eq!(TRANSACTION_LITERAL, transaction_literal_expected);
        assert_eq!(TRANSFER_METHOD_ID, [0xa9, 0x05, 0x9c, 0xbb]);
        assert_eq!(GWEI, U256([1_000_000_000u64, 0, 0, 0]));
    }

    struct TestServer {
        port: u16,
        rx: Receiver<Request<Vec<u8>>>,
    }

    impl Drop for TestServer {
        fn drop(&mut self) {
            self.stop();
        }
    }

    impl TestServer {
        fn start(port: u16, bodies: Vec<Vec<u8>>) -> Self {
            std::env::set_var("SIMPLESERVER_THREADS", "1");
            let (tx, rx) = unbounded();
            let _ = thread::spawn(move || {
                let bodies_arc = Arc::new(Mutex::new(bodies));
                Server::new(move |req, mut rsp| {
                    if req.headers().get("X-Quit").is_some() {
                        panic!("Server stop requested");
                    }
                    tx.send(req).unwrap();
                    let body = bodies_arc.lock().unwrap().remove(0);
                    Ok(rsp.body(body)?)
                })
                .listen(&Ipv4Addr::LOCALHOST.to_string(), &format!("{}", port));
            });
            let deadline = Instant::now().add(Duration::from_secs(5));
            loop {
                thread::sleep(Duration::from_millis(10));
                match TcpStream::connect(SocketAddr::new(IpAddr::V4(Ipv4Addr::LOCALHOST), port)) {
                    Ok(_) => break,
                    Err(e) => eprintln!("No: {:?}", e),
                }
                if Instant::now().gt(&deadline) {
                    panic!("TestServer still not started after 5sec");
                }
            }
            TestServer { port, rx }
        }

        fn requests_so_far(&self) -> Vec<Request<Vec<u8>>> {
            let mut requests = vec![];
            while let Ok(request) = self.rx.try_recv() {
                requests.push(request);
            }
            return requests;
        }

        fn stop(&mut self) {
            let mut stream = match TcpStream::connect(SocketAddr::new(
                IpAddr::V4(Ipv4Addr::LOCALHOST),
                self.port,
            )) {
                Ok(s) => s,
                Err(_) => return,
            };
            stream
                .write(b"DELETE /irrelevant.htm HTTP/1.1\r\nX-Quit: Yes")
                .unwrap();
        }
    }

    #[test]
    fn blockchain_interface_non_clandestine_handles_no_retrieved_transactions() {
        let to = "0x3f69f9efd4f2592fd70be8c32ecd9dce71c472fc";
        let port = find_free_port();
        let test_server = TestServer::start(
            port,
            vec![br#"{"jsonrpc":"2.0","id":3,"result":[]}"#.to_vec()],
        );

        let (event_loop_handle, transport) = Http::with_max_parallel(
            &format!("http://{}:{}", &Ipv4Addr::LOCALHOST.to_string(), port),
            REQUESTS_IN_PARALLEL,
        )
        .unwrap();
        let subject = BlockchainInterfaceNonClandestine::new(
            transport,
            event_loop_handle,
            TEST_DEFAULT_CHAIN,
        );

        let result = subject
            .retrieve_transactions(
                42,
                &Wallet::from_str("0x3f69f9efd4f2592fd70be8c32ecd9dce71c472fc").unwrap(),
            )
            .unwrap();

        let requests = test_server.requests_so_far();
        let bodies: Vec<Value> = requests
            .into_iter()
            .map(|request| serde_json::from_slice(&request.body()).unwrap())
            .collect();
        assert_eq!(
            format!("\"0x000000000000000000000000{}\"", &to[2..]),
            bodies[0]["params"][0]["topics"][2].to_string(),
        );
        assert_eq!(
            result,
            RetrievedBlockchainTransactions {
                new_start_block: 42 + 1,
                transactions: vec![]
            }
        )
    }

    #[test]
    fn blockchain_interface_non_clandestine_retrieves_transactions() {
        let to = "0x3f69f9efd4f2592fd70be8c32ecd9dce71c472fc";
        let port = find_free_port();
        #[rustfmt::skip]
        let test_server = TestServer::start (port, vec![
<<<<<<< HEAD
            br#"{"jsonrpc":"2.0","id":3,"result":[{"address":"0xcd6c588e005032dd882cd43bf53a32129be81302","blockHash":"0x1a24b9169cbaec3f6effa1f600b70c7ab9e8e86db44062b49132a4415d26732a","blockNumber":"0x4be663","data":"0x0000000000000000000000000000000000000000000000000010000000000000","logIndex":"0x0","removed":false,"topics":["0xddf252ad1be2c89b69c2b068fc378daa952ba7f163c4a11628f55a4df523b3ef","0x0000000000000000000000003f69f9efd4f2592fd70be8c32ecd9dce71c472fc","0x000000000000000000000000adc1853c7859369639eb414b6342b36288fe6092"],"transactionHash":"0x955cec6ac4f832911ab894ce16aa22c3003f46deff3f7165b32700d2f5ff0681","transactionIndex":"0x0"},{"address":"0xcd6c588e005032dd882cd43bf53a32129be81302","blockHash":"0x1a24b9169cbaec3f6effa1f600b70c7ab9e8e86db44062b49132a4415d26732a","blockNumber":"0x4be662","data":"0x0000000000000000000000000000000000000000000000000010000000000000","logIndex":"0x0","removed":false,"topics":["0xddf252ad1be2c89b69c2b068fc378daa952ba7f163c4a11628f55a4df523b3ef","0x0000000000000000000000003f69f9efd4f2592fd70be8c32ecd9dce71c472fc","0x000000000000000000000000adc1853c7859369639eb414b6342b36288fe6092"],"transactionHash":"0x955cec6ac4f832911ab894ce16aa22c3003f46deff3f7165b32700d2f5ff0680","transactionIndex":"0x0"}]}"#.to_vec(),
=======
            br#"{
                "jsonrpc":"2.0",
                "id":3,
                "result":[
                    {
                        "address":"0xcd6c588e005032dd882cd43bf53a32129be81302",
                        "blockHash":"0x1a24b9169cbaec3f6effa1f600b70c7ab9e8e86db44062b49132a4415d26732a",
                        "blockNumber":"0x4be663",
                        "data":"0x0000000000000000000000000000000000000000000000000010000000000000",
                        "logIndex":"0x0",
                        "removed":false,
                        "topics":[
                            "0xddf252ad1be2c89b69c2b068fc378daa952ba7f163c4a11628f55a4df523b3ef",
                            "0x0000000000000000000000003ab28ecedea6cdb6feed398e93ae8c7b316b1182",
                            "0x000000000000000000000000adc1853c7859369639eb414b6342b36288fe6092"
                        ],
                        "transactionHash":"0x955cec6ac4f832911ab894ce16aa22c3003f46deff3f7165b32700d2f5ff0681",
                        "transactionIndex":"0x0"
                    },
                    {
                        "address":"0xcd6c588e005032dd882cd43bf53a32129be81302",
                        "blockHash":"0x1a24b9169cbaec3f6effa1f600b70c7ab9e8e86db44062b49132a4415d26732b",
                        "blockNumber":"0x4be662",
                        "data":"0x0000000000000000000000000000000000000000000000000010000000000000",
                        "logIndex":"0x0",
                        "removed":false,
                        "topics":[
                            "0xddf252ad1be2c89b69c2b068fc378daa952ba7f163c4a11628f55a4df523b3ef",
                            "0x0000000000000000000000003f69f9efd4f2592fd70be8c32ecd9dce71c472fc",
                            "0x000000000000000000000000adc1853c7859369639eb414b6342b36288fe6092"
                        ],
                        "transactionHash":"0x955cec6ac4f832911ab894ce16aa22c3003f46deff3f7165b32700d2f5ff0680",
                        "transactionIndex":"0x0"
                    }
                ]
            }"#.to_vec(),
>>>>>>> 1042959f
        ]);

        let (event_loop_handle, transport) = Http::with_max_parallel(
            &format!("http://{}:{}", &Ipv4Addr::LOCALHOST.to_string(), port),
            REQUESTS_IN_PARALLEL,
        )
        .unwrap();
        let subject = BlockchainInterfaceNonClandestine::new(
            transport,
            event_loop_handle,
            TEST_DEFAULT_CHAIN,
        );

        let result = subject
            .retrieve_transactions(
                42,
                &Wallet::from_str("0x3f69f9efd4f2592fd70be8c32ecd9dce71c472fc").unwrap(),
            )
            .unwrap();

        let requests = test_server.requests_so_far();
        let bodies: Vec<Value> = requests
            .into_iter()
            .map(|request| serde_json::from_slice(&request.body()).unwrap())
            .collect();
        assert_eq!(
            format!("\"0x000000000000000000000000{}\"", &to[2..]),
            bodies[0]["params"][0]["topics"][2].to_string(),
        );
        assert_eq!(
            result,
            RetrievedBlockchainTransactions {
<<<<<<< HEAD
                new_start_block: 4_974_179 + 1,
                transactions: vec![
                    BlockchainTransaction {
                        block_number: 4_974_179,
                        from: Wallet::from_str("0x3f69f9efd4f2592fd70be8c32ecd9dce71c472fc")
=======
                new_start_block: 0x4be663 + 1,
                transactions: vec![
                    BlockchainTransaction {
                        block_number: 0x4be663,
                        from: Wallet::from_str("0x3ab28ecedea6cdb6feed398e93ae8c7b316b1182")
>>>>>>> 1042959f
                            .unwrap(),
                        gwei_amount: 4_503_599,
                    },
                    BlockchainTransaction {
<<<<<<< HEAD
                        block_number: 4_974_178,
=======
                        block_number: 0x4be662,
>>>>>>> 1042959f
                        from: Wallet::from_str("0x3f69f9efd4f2592fd70be8c32ecd9dce71c472fc")
                            .unwrap(),
                        gwei_amount: 4_503_599,
                    },
                ]
            }
        )
    }

    #[test]
    #[should_panic(expected = "No address for an uninitialized wallet!")]
    fn blockchain_interface_non_clandestine_retrieve_transactions_returns_an_error_if_the_to_address_is_invalid(
    ) {
        let port = 8545;
        let (event_loop_handle, transport) = Http::with_max_parallel(
            &format!("http://{}:{}", &Ipv4Addr::LOCALHOST, port),
            REQUESTS_IN_PARALLEL,
        )
        .unwrap();
        let subject = BlockchainInterfaceNonClandestine::new(
            transport,
            event_loop_handle,
            TEST_DEFAULT_CHAIN,
        );

        let result = subject
            .retrieve_transactions(42, &Wallet::new("0x3f69f9efd4f2592fd70beecd9dce71c472fc"));

        assert_eq!(
            result.expect_err("Expected an Err, got Ok"),
            BlockchainError::InvalidAddress
        );
    }

    #[test]
    fn blockchain_interface_non_clandestine_retrieve_transactions_returns_an_error_if_a_response_with_too_few_topics_is_returned(
    ) {
        let port = find_free_port();
        let _test_server = TestServer::start (port, vec![
            br#"{"jsonrpc":"2.0","id":3,"result":[{"address":"0xcd6c588e005032dd882cd43bf53a32129be81302","blockHash":"0x1a24b9169cbaec3f6effa1f600b70c7ab9e8e86db44062b49132a4415d26732a","blockNumber":"0x4be663","data":"0x0000000000000000000000000000000000000000000000056bc75e2d63100000","logIndex":"0x0","removed":false,"topics":["0xddf252ad1be2c89b69c2b068fc378daa952ba7f163c4a11628f55a4df523b3ef"],"transactionHash":"0x955cec6ac4f832911ab894ce16aa22c3003f46deff3f7165b32700d2f5ff0681","transactionIndex":"0x0"}]}"#.to_vec()
        ]);
        let (event_loop_handle, transport) = Http::with_max_parallel(
            &format!("http://{}:{}", &Ipv4Addr::LOCALHOST.to_string(), port),
            REQUESTS_IN_PARALLEL,
        )
        .unwrap();
        let subject = BlockchainInterfaceNonClandestine::new(
            transport,
            event_loop_handle,
            TEST_DEFAULT_CHAIN,
        );

        let result = subject.retrieve_transactions(
            42,
            &Wallet::from_str("0x3f69f9efd4f2592fd70be8c32ecd9dce71c472fc").unwrap(),
        );

        assert_eq!(
            result.expect_err("Expected an Err, got Ok"),
            BlockchainError::InvalidResponse
        );
    }

    #[test]
    fn blockchain_interface_non_clandestine_retrieve_transactions_returns_an_error_if_a_response_with_data_that_is_too_long_is_returned(
    ) {
        let port = find_free_port();
        let _test_server = TestServer::start(port, vec![
            br#"{"jsonrpc":"2.0","id":3,"result":[{"address":"0xcd6c588e005032dd882cd43bf53a32129be81302","blockHash":"0x1a24b9169cbaec3f6effa1f600b70c7ab9e8e86db44062b49132a4415d26732a","blockNumber":"0x4be663","data":"0x0000000000000000000000000000000000000000000000056bc75e2d6310000001","logIndex":"0x0","removed":false,"topics":["0xddf252ad1be2c89b69c2b068fc378daa952ba7f163c4a11628f55a4df523b3ef","0x0000000000000000000000003f69f9efd4f2592fd70be8c32ecd9dce71c472fc","0x000000000000000000000000adc1853c7859369639eb414b6342b36288fe6092"],"transactionHash":"0x955cec6ac4f832911ab894ce16aa22c3003f46deff3f7165b32700d2f5ff0681","transactionIndex":"0x0"}]}"#.to_vec()
        ]);

        let (event_loop_handle, transport) = Http::with_max_parallel(
            &format!("http://{}:{}", &Ipv4Addr::LOCALHOST.to_string(), port),
            REQUESTS_IN_PARALLEL,
        )
        .unwrap();

        let subject = BlockchainInterfaceNonClandestine::new(
            transport,
            event_loop_handle,
            TEST_DEFAULT_CHAIN,
        );

        let result = subject.retrieve_transactions(
            42,
            &Wallet::from_str("0x3f69f9efd4f2592fd70be8c32ecd9dce71c472fc").unwrap(),
        );

        assert_eq!(result, Err(BlockchainError::InvalidResponse));
    }

    #[test]
    fn blockchain_interface_non_clandestine_retrieve_transactions_ignores_transaction_logs_that_have_no_block_number(
    ) {
        let port = find_free_port();
        let _test_server = TestServer::start (port, vec![
            br#"{"jsonrpc":"2.0","id":3,"result":[{"address":"0xcd6c588e005032dd882cd43bf53a32129be81302","blockHash":"0x1a24b9169cbaec3f6effa1f600b70c7ab9e8e86db44062b49132a4415d26732a","data":"0x0000000000000000000000000000000000000000000000000010000000000000","logIndex":"0x0","removed":false,"topics":["0xddf252ad1be2c89b69c2b068fc378daa952ba7f163c4a11628f55a4df523b3ef","0x0000000000000000000000003f69f9efd4f2592fd70be8c32ecd9dce71c472fc","0x000000000000000000000000adc1853c7859369639eb414b6342b36288fe6092"],"transactionHash":"0x955cec6ac4f832911ab894ce16aa22c3003f46deff3f7165b32700d2f5ff0681","transactionIndex":"0x0"}]}"#.to_vec()
        ]);

        let (event_loop_handle, transport) = Http::with_max_parallel(
            &format!("http://{}:{}", &Ipv4Addr::LOCALHOST.to_string(), port),
            REQUESTS_IN_PARALLEL,
        )
        .unwrap();

        let subject = BlockchainInterfaceNonClandestine::new(
            transport,
            event_loop_handle,
            TEST_DEFAULT_CHAIN,
        );

        let result = subject.retrieve_transactions(
            42,
            &Wallet::from_str("0x3f69f9efd4f2592fd70be8c32ecd9dce71c472fc").unwrap(),
        );

        assert_eq!(
            result,
            Ok(RetrievedBlockchainTransactions {
                new_start_block: 43,
                transactions: vec![]
            })
        );
    }

    #[test]
    fn blockchain_interface_non_clandestine_can_retrieve_eth_balance_of_a_wallet() {
        let port = find_free_port();
        let _test_server = TestServer::start(
            port,
            vec![br#"{"jsonrpc":"2.0","id":0,"result":"0xFFFF"}"#.to_vec()],
        );

        let (event_loop_handle, transport) = Http::with_max_parallel(
            &format!("http://{}:{}", &Ipv4Addr::LOCALHOST.to_string(), port),
            REQUESTS_IN_PARALLEL,
        )
        .unwrap();

        let subject = BlockchainInterfaceNonClandestine::new(
            transport,
            event_loop_handle,
            TEST_DEFAULT_CHAIN,
        );

        let result = subject
            .get_eth_balance(
                &Wallet::from_str("0x3f69f9efd4f2592fd70be8c32ecd9dce71c472fc").unwrap(),
            )
            .unwrap();

        assert_eq!(result, U256::from(65_535));
    }

    #[test]
    #[should_panic(expected = "No address for an uninitialized wallet!")]
    fn blockchain_interface_non_clandestine_returns_an_error_when_requesting_eth_balance_of_an_invalid_wallet(
    ) {
        let port = 8545;
        let (event_loop_handle, transport) = Http::with_max_parallel(
            &format!("http://{}:{}", &Ipv4Addr::LOCALHOST.to_string(), port),
            REQUESTS_IN_PARALLEL,
        )
        .unwrap();
        let subject = BlockchainInterfaceNonClandestine::new(
            transport,
            event_loop_handle,
            TEST_DEFAULT_CHAIN,
        );

        let result =
            subject.get_eth_balance(&Wallet::new("0x3f69f9efd4f2592fd70be8c32ecd9dce71c472fQ"));

        assert_eq!(result, Err(BlockchainError::InvalidAddress));
    }

    #[test]
    fn blockchain_interface_non_clandestine_returns_an_error_for_unintelligible_response_to_requesting_eth_balance(
    ) {
        let port = find_free_port();
        let _test_server = TestServer::start(
            port,
            vec![br#"{"jsonrpc":"2.0","id":0,"result":"0xFFFQ"}"#.to_vec()],
        );

        let (event_loop_handle, transport) = Http::new(&format!(
            "http://{}:{}",
            &Ipv4Addr::LOCALHOST.to_string(),
            port
        ))
        .unwrap();
        let subject = BlockchainInterfaceNonClandestine::new(
            transport,
            event_loop_handle,
            TEST_DEFAULT_CHAIN,
        );

        let result = subject.get_eth_balance(
            &Wallet::from_str("0x3f69f9efd4f2592fd70be8c32ecd9dce71c472fc").unwrap(),
        );

        match result {
            Err(BlockchainError::QueryFailed(msg)) if msg.contains("invalid hex character: Q") => {
                ()
            }
            x => panic!("Expected complaint about hex character, but got {:?}", x),
        };
    }

    #[test]
    fn blockchain_interface_non_clandestine_can_retrieve_token_balance_of_a_wallet() {
        let port = find_free_port();
        let _test_server = TestServer::start (port, vec![
            br#"{"jsonrpc":"2.0","id":0,"result":"0x000000000000000000000000000000000000000000000000000000000000FFFF"}"#.to_vec()
        ]);

        let (event_loop_handle, transport) = Http::with_max_parallel(
            &format!("http://{}:{}", &Ipv4Addr::LOCALHOST.to_string(), port),
            REQUESTS_IN_PARALLEL,
        )
        .unwrap();
        let subject = BlockchainInterfaceNonClandestine::new(
            transport,
            event_loop_handle,
            TEST_DEFAULT_CHAIN,
        );

        let result = subject
            .get_token_balance(
                &Wallet::from_str("0x3f69f9efd4f2592fd70be8c32ecd9dce71c472fc").unwrap(),
            )
            .unwrap();

        assert_eq!(result, U256::from(65_535));
    }

    #[test]
    #[should_panic(expected = "No address for an uninitialized wallet!")]
    fn blockchain_interface_non_clandestine_returns_an_error_when_requesting_token_balance_of_an_invalid_wallet(
    ) {
        let port = 8545;
        let (event_loop_handle, transport) = Http::with_max_parallel(
            &format!("http://{}:{}", &Ipv4Addr::LOCALHOST.to_string(), port),
            REQUESTS_IN_PARALLEL,
        )
        .unwrap();
        let subject = BlockchainInterfaceNonClandestine::new(
            transport,
            event_loop_handle,
            TEST_DEFAULT_CHAIN,
        );

        let result =
            subject.get_token_balance(&Wallet::new("0x3f69f9efd4f2592fd70be8c32ecd9dce71c472fQ"));

        assert_eq!(result, Err(BlockchainError::InvalidAddress));
    }

    #[test]
    fn blockchain_interface_non_clandestine_returns_an_error_for_unintelligible_response_when_requesting_token_balance(
    ) {
        let port = find_free_port();
        let _test_server = TestServer::start (port, vec![
            br#"{"jsonrpc":"2.0","id":0,"result":"0x000000000000000000000000000000000000000000000000000000000000FFFQ"}"#.to_vec()
        ]);

        let (event_loop_handle, transport) = Http::with_max_parallel(
            &format!("http://{}:{}", &Ipv4Addr::LOCALHOST.to_string(), port),
            REQUESTS_IN_PARALLEL,
        )
        .unwrap();
        let subject = BlockchainInterfaceNonClandestine::new(
            transport,
            event_loop_handle,
            TEST_DEFAULT_CHAIN,
        );

        let result = subject.get_token_balance(
            &Wallet::from_str("0x3f69f9efd4f2592fd70be8c32ecd9dce71c472fc").unwrap(),
        );

        match result {
            Err(BlockchainError::QueryFailed(msg)) if msg.contains("Invalid hex") => (),
            x => panic!("Expected complaint about hex character, but got {:?}", x),
        }
    }

    #[test]
    fn blockchain_interface_non_clandestine_can_request_both_eth_and_token_balances_happy_path() {
        let port = find_free_port();
        let _test_server = TestServer::start (port, vec![
            br#"{"jsonrpc":"2.0","id":0,"result":"0x0000000000000000000000000000000000000000000000000000000000000001"}"#.to_vec(),
            br#"{"jsonrpc":"2.0","id":0,"result":"0x0000000000000000000000000000000000000000000000000000000000000001"}"#.to_vec(),
        ]);

        let (event_loop_handle, transport) = Http::with_max_parallel(
            &format!("http://{}:{}", &Ipv4Addr::LOCALHOST.to_string(), port),
            REQUESTS_IN_PARALLEL,
        )
        .unwrap();
        let subject = BlockchainInterfaceNonClandestine::new(
            transport,
            event_loop_handle,
            TEST_DEFAULT_CHAIN,
        );

        let results: (Balance, Balance) = await_value(None, || {
            match subject.get_balances(
                &Wallet::from_str("0x3f69f9efd4f2592fd70be8c32ecd9dce71c472fc").unwrap(),
            ) {
                (Ok(a), Ok(b)) => Ok((Ok(a), Ok(b))),
                (Err(a), _) => Err(a),
                (_, Err(b)) => Err(b),
            }
        })
        .unwrap();

        let eth_balance = results.0.unwrap();
        let token_balance = results.1.unwrap();

        assert_eq!(eth_balance, U256::from(1),);
        assert_eq!(token_balance, U256::from(1))
    }

    #[test]
    fn blockchain_interface_non_clandestine_can_transfer_tokens() {
        init_test_logging();
        let mut transport = TestTransport::default();
        transport.add_response(json!(
            "0xe26f2f487f5dd06c38860d410cdcede0d6e860dab2c971c7d518928c17034c8f"
        ));
        let (accountant, _, accountant_recording_arc) = make_recorder();
        let actor_addr = accountant.start();
        let recipient_of_pending_payable_fingerprint =
            recipient!(actor_addr, PendingPayableFingerprint);
        let subject = BlockchainInterfaceNonClandestine::new(
            transport.clone(),
            make_fake_event_loop_handle(),
            TEST_DEFAULT_CHAIN,
        );
        let amount = 9000;
        let gas_price = 120;
        let account = make_payable_account_with_recipient_and_balance_and_timestamp_opt(
            make_wallet("blah123"),
            amount,
            None,
        );
        let consuming_wallet = make_paying_wallet(b"gdasgsa");
        let tools = subject.send_transaction_tools(&recipient_of_pending_payable_fingerprint);
        let inputs = SendTransactionInputs::new(
            &account,
            &consuming_wallet,
            U256::from(1),
            gas_price,
            tools.as_ref(),
        )
        .unwrap();
        let test_timestamp_before = SystemTime::now();

        let result = subject.send_transaction(inputs).unwrap();

        let test_timestamp_after = SystemTime::now();
        let system = System::new("can transfer tokens test");
        System::current().stop();
        assert_eq!(system.run(), 0);
        transport.assert_request("eth_sendRawTransaction", &[String::from(r#""0xf8a901851bf08eb00082dbe894384dec25e03f94931767ce4c3556168468ba24c380b844a9059cbb00000000000000000000000000000000000000000000000000626c61683132330000000000000000000000000000000000000000000000000000082f79cd900029a0d4ecb2865f6a0370689be2e956cc272f7718cb360160f5a51756264ba1cc23fca005a3920e27680135e032bb23f4026a2e91c680866047cf9bbadee23ab8ab5ca2""#)]);
        transport.assert_no_more_requests();
        let (hash, timestamp) = result;
        assert_eq!(
            hash,
            H256::from_str("e26f2f487f5dd06c38860d410cdcede0d6e860dab2c971c7d518928c17034c8f")
                .unwrap()
        );
        assert!(test_timestamp_before <= timestamp && timestamp <= test_timestamp_after);
        let accountant_recording = accountant_recording_arc.lock().unwrap();
        let sent_backup = accountant_recording.get_record::<PendingPayableFingerprint>(0);
        let expected_pending_payable_fingerprint = PendingPayableFingerprint {
            rowid_opt: None,
            timestamp,
            hash,
            attempt_opt: None,
            amount: amount as u64,
            process_error: None,
        };
        assert_eq!(sent_backup, &expected_pending_payable_fingerprint);
        let log_handler = TestLogHandler::new();
        log_handler.exists_log_containing("DEBUG: BlockchainInterface: Preparing transaction for 9000 Gwei to 0x00000000000000000000000000626c6168313233 from 0x5c361ba8d82fcf0e5538b2a823e9d457a2296725 (chain_id: 3, contract: 0x384dec25e03f94931767ce4c3556168468ba24c3, gas price: 120)" );
        log_handler.exists_log_containing(
            "INFO: BlockchainInterface: About to send transaction:\n\
        recipient: 0x00000000000000000000000000626c6168313233,\n\
        amount: 9000,\n\
        (chain: eth-ropsten, contract: 0x384dec25e03f94931767ce4c3556168468ba24c3)",
        );
    }

    #[test]
    fn non_clandestine_interface_components_of_send_transactions_work_together_properly() {
        let transport = TestTransport::default();
        let subject = BlockchainInterfaceNonClandestine::new(
            transport,
            make_fake_event_loop_handle(),
            Chain::EthMainnet,
        );
        let sign_transaction_params_arc = Arc::new(Mutex::new(vec![]));
        let request_new_pending_payable_fingerprint_params_arc = Arc::new(Mutex::new(vec![]));
        let send_raw_transaction_params_arc = Arc::new(Mutex::new(vec![]));
        let payable_timestamp = SystemTime::now();
        let transaction_parameters_expected = TransactionParameters {
            nonce: Some(U256::from(5)),
            to: Some(subject.contract_address()),
            gas: U256::from(56296),
            gas_price: Some(U256::from(123000000000_u64)),
            value: Default::default(),
            data: Bytes(vec![
                169, 5, 156, 187, 0, 0, 0, 0, 0, 0, 0, 0, 0, 0, 0, 0, 0, 0, 0, 0, 0, 0, 0, 0, 0, 0,
                0, 0, 0, 98, 108, 97, 104, 49, 50, 51, 0, 0, 0, 0, 0, 0, 0, 0, 0, 0, 0, 0, 0, 0, 0,
                0, 0, 0, 0, 0, 0, 0, 0, 0, 0, 0, 45, 121, 136, 61, 32, 0,
            ]),
            chain_id: Some(1),
        };
        let consuming_wallet_secret_raw_bytes = b"my-wallet+++++++++++++++++++++++";
        let secret = (&Bip32ECKeyProvider::from_raw_secret(consuming_wallet_secret_raw_bytes)
            .unwrap())
            .into();
        let signed_transaction = subject
            .web3
            .accounts()
            .sign_transaction(transaction_parameters_expected.clone(), &secret)
            .wait()
            .unwrap();
        let hash = signed_transaction.transaction_hash;
        let nonce = U256::from(5);
        let send_transaction_tools = &SendTransactionToolsWrapperMock::default()
            .sign_transaction_params(&sign_transaction_params_arc)
            .sign_transaction_result(Ok(signed_transaction.clone()))
            .request_new_pending_payable_fingerprint_params(
                &request_new_pending_payable_fingerprint_params_arc,
            )
            .request_new_pending_payable_fingerprint_result(payable_timestamp)
            .send_raw_transaction_params(&send_raw_transaction_params_arc)
            .send_raw_transaction_result(Ok(hash));
        let amount = 50_000;
        let account = make_payable_account_with_recipient_and_balance_and_timestamp_opt(
            make_wallet("blah123"),
            amount,
            None,
        );
        let consuming_wallet = make_paying_wallet(consuming_wallet_secret_raw_bytes);
        let inputs = SendTransactionInputs::new(
            &account,
            &consuming_wallet,
            nonce,
            123,
            send_transaction_tools,
        )
        .unwrap();

        let result = subject.send_transaction(inputs);

        assert_eq!(result, Ok((hash, payable_timestamp)));
        let mut sign_transaction_params = sign_transaction_params_arc.lock().unwrap();
        let (transaction_params, secret) = sign_transaction_params.remove(0);
        assert!(sign_transaction_params.is_empty());
        assert_eq!(transaction_params, transaction_parameters_expected);
        assert_eq!(
            secret,
            (&Bip32ECKeyProvider::from_raw_secret(&consuming_wallet_secret_raw_bytes.keccak256())
                .unwrap())
                .into()
        );
        let request_new_pending_payable_fingerprint_params =
            request_new_pending_payable_fingerprint_params_arc
                .lock()
                .unwrap();
        assert_eq!(
            *request_new_pending_payable_fingerprint_params,
            vec![(hash, amount as u64)]
        );
        let send_raw_transaction = send_raw_transaction_params_arc.lock().unwrap();
        assert_eq!(
            *send_raw_transaction,
            vec![signed_transaction.raw_transaction]
        )
    }

    #[test]
    fn non_clandestine_base_gas_limit_is_properly_set() {
        assert_eq!(
            BlockchainInterfaceNonClandestine::<Http>::base_gas_limit(Chain::PolyMainnet),
            70_000
        );
        assert_eq!(
            BlockchainInterfaceNonClandestine::<Http>::base_gas_limit(Chain::PolyMumbai),
            70_000
        );
        assert_eq!(
            BlockchainInterfaceNonClandestine::<Http>::base_gas_limit(Chain::EthMainnet),
            55_000
        );
        assert_eq!(
            BlockchainInterfaceNonClandestine::<Http>::base_gas_limit(Chain::EthRopsten),
            55_000
        );
        assert_eq!(
            BlockchainInterfaceNonClandestine::<Http>::base_gas_limit(Chain::Dev),
            55_000
        );
    }

    #[test]
    fn non_clandestine_gas_limit_for_polygon_mainnet_starts_on_70000_as_the_base() {
        let transport = TestTransport::default();
        let subject = BlockchainInterfaceNonClandestine::new(
            transport,
            make_fake_event_loop_handle(),
            Chain::PolyMainnet,
        );

        assert_gas_limit_is_between(subject, 70000, u64::MAX)
    }

    #[test]
    fn non_clandestine_gas_limit_for_dev_lies_within_limits() {
        let transport = TestTransport::default();
        let subject = BlockchainInterfaceNonClandestine::new(
            transport,
            make_fake_event_loop_handle(),
            Chain::Dev,
        );

        assert_gas_limit_is_between(subject, 55000, 65000)
    }

    #[test]
    fn non_clandestine_gas_limit_for_eth_mainnet_lies_within_limits() {
        let transport = TestTransport::default();
        let subject = BlockchainInterfaceNonClandestine::new(
            transport,
            make_fake_event_loop_handle(),
            Chain::EthMainnet,
        );

        assert_gas_limit_is_between(subject, 55000, 65000)
    }

    fn assert_gas_limit_is_between<T: Transport + Debug + 'static>(
        subject: BlockchainInterfaceNonClandestine<T>,
        not_under_this_value: u64,
        not_above_this_value: u64,
    ) {
        let sign_transaction_params_arc = Arc::new(Mutex::new(vec![]));
        let consuming_wallet_secret_raw_bytes = b"my-wallet";
        let send_transaction_tools = &SendTransactionToolsWrapperMock::default()
            .sign_transaction_params(&sign_transaction_params_arc)
            //I don't want to set up all the mocks - I want see just the params coming in
            .sign_transaction_result(Err(Web3Error::Internal));
        let payable_account = make_payable_account(1);
        let consuming_wallet = make_paying_wallet(consuming_wallet_secret_raw_bytes);
        let inputs = SendTransactionInputs::new(
            &payable_account,
            &consuming_wallet,
            U256::from(5),
            123,
            send_transaction_tools,
        )
        .unwrap();

        let _ = subject.send_transaction(inputs);

        let mut sign_transaction_params = sign_transaction_params_arc.lock().unwrap();
        let (transaction_params, secret) = sign_transaction_params.remove(0);
        assert!(sign_transaction_params.is_empty());
        assert!(transaction_params.gas >= U256::from(not_under_this_value));
        assert!(transaction_params.gas <= U256::from(not_above_this_value));
        assert_eq!(
            secret,
            (&Bip32ECKeyProvider::from_raw_secret(&consuming_wallet_secret_raw_bytes.keccak256())
                .unwrap())
                .into()
        );
    }

    #[test]
    fn send_transaction_fails_on_badly_prepared_consuming_wallet_without_secret() {
        let transport = TestTransport::default();
        let address_only_wallet =
            Wallet::from_str("0x3f69f9efd4f2592fd70be8c32ecd9dce71c472fc").unwrap();
        let subject = BlockchainInterfaceNonClandestine::new(
            transport,
            make_fake_event_loop_handle(),
            TEST_DEFAULT_CHAIN,
        );
        let system = System::new("test");
        let (accountant, _, accountant_recording_arc) = make_recorder();
        let account_addr = accountant.start();
        let recipient = recipient!(account_addr, PendingPayableFingerprint);
        let account = make_payable_account_with_recipient_and_balance_and_timestamp_opt(
            make_wallet("blah123"),
            9000,
            None,
        );
        let tools = subject.send_transaction_tools(&recipient);
        let inputs = SendTransactionInputs::new(
            &account,
            &address_only_wallet,
            U256::from(1),
            123,
            tools.as_ref(),
        )
        .unwrap();

        let result = subject.send_transaction(inputs);

        System::current().stop();
        system.run();
        assert_eq!(result,
                   Err(BlockchainTransactionError::UnusableWallet(
                       "Cannot sign with non-keypair wallet: Address(0x3f69f9efd4f2592fd70be8c32ecd9dce71c472fc).".to_string()
                   ))
        );
        let accountant_recording = accountant_recording_arc.lock().unwrap();
        assert_eq!(accountant_recording.len(), 0)
    }

    #[test]
    fn send_transaction_fails_on_signing_transaction() {
        let transport = TestTransport::default();
        let send_transaction_tools = &SendTransactionToolsWrapperMock::default()
            .sign_transaction_result(Err(Web3Error::Signing(
                secp256k1secrets::Error::InvalidSecretKey,
            )));
        let consuming_wallet_secret_raw_bytes = b"okay-wallet";
        let subject = BlockchainInterfaceNonClandestine::new(
            transport,
            make_fake_event_loop_handle(),
            Chain::PolyMumbai,
        );
        let account = make_payable_account_with_recipient_and_balance_and_timestamp_opt(
            make_wallet("blah123"),
            9000,
            None,
        );
        let consuming_wallet = make_paying_wallet(consuming_wallet_secret_raw_bytes);
        let inputs = SendTransactionInputs::new(
            &account,
            &consuming_wallet,
            U256::from(1),
            123,
            send_transaction_tools,
        )
        .unwrap();

        let result = subject.send_transaction(inputs);

        assert_eq!(
            result,
            Err(BlockchainTransactionError::Signing(
                "Signing error: secp: malformed or out-of-range secret key".to_string()
            ))
        );
    }

    #[test]
    fn send_transaction_fails_on_sending_raw_transaction() {
        let transport = TestTransport::default();
        let signed_transaction = make_default_signed_transaction();
        let send_transaction_tools = &SendTransactionToolsWrapperMock::default()
            .sign_transaction_result(Ok(signed_transaction))
            .request_new_pending_payable_fingerprint_result(SystemTime::now())
            .send_raw_transaction_result(Err(Web3Error::Transport(
                "Transaction crashed".to_string(),
            )));
        let consuming_wallet_secret_raw_bytes = b"okay-wallet";
        let subject = BlockchainInterfaceNonClandestine::new(
            transport,
            make_fake_event_loop_handle(),
            Chain::PolyMumbai,
        );
        let account = make_payable_account_with_recipient_and_balance_and_timestamp_opt(
            make_wallet("blah123"),
            5000,
            None,
        );
        let consuming_wallet = make_paying_wallet(consuming_wallet_secret_raw_bytes);
        let inputs = SendTransactionInputs::new(
            &account,
            &consuming_wallet,
            U256::from(1),
            123,
            send_transaction_tools,
        )
        .unwrap();

        let result = subject.send_transaction(inputs);

        assert_eq!(
            result,
            Err(BlockchainTransactionError::Sending(
                "Transport error: Transaction crashed".to_string(),
                H256::default()
            ))
        );
    }

    fn test_consuming_wallet_with_secret() -> Wallet {
        let key_pair = Bip32ECKeyProvider::from_raw_secret(
            &decode_hex("97923d8fd8de4a00f912bfb77ef483141dec551bd73ea59343ef5c4aac965d04")
                .unwrap(),
        )
        .unwrap();
        Wallet::from(key_pair)
    }

    fn test_recipient_wallet() -> Wallet {
        let hex_part = &"0x7788df76BBd9a0C7c3e5bf0f77bb28C60a167a7b"[2..];
        let recipient_address_bytes = decode_hex(hex_part).unwrap();
        let address = Address::from_slice(&recipient_address_bytes);
        Wallet::from(address)
    }

    const TEST_PAYMENT_AMOUNT: u64 = 1000;
    const TEST_GAS_PRICE_ETH: u64 = 110;
    const TEST_GAS_PRICE_POLYGON: u64 = 50;

    fn assert_that_signed_transactions_agrees_with_template(
        chain: Chain,
        nonce: u64,
        template: &[u8],
    ) {
        let recipient = {
            //the place where this recipient would've been really used cannot be found in this test; we just need to supply some
            let (accountant, _, _) = make_recorder();
            let account_addr = accountant.start();
            recipient!(account_addr, PendingPayableFingerprint)
        };
        let transport = TestTransport::default();
        let subject =
            BlockchainInterfaceNonClandestine::new(transport, make_fake_event_loop_handle(), chain);
        let send_transaction_tools = subject.send_transaction_tools(&recipient);
        let consuming_wallet = test_consuming_wallet_with_secret();
        let recipient_wallet = test_recipient_wallet();
        let nonce_correct_type = U256::from(nonce);
        let gas_price = match chain.rec().chain_family {
            ChainFamily::Eth => TEST_GAS_PRICE_ETH,
            ChainFamily::Polygon => TEST_GAS_PRICE_POLYGON,
            _ => panic!("isn't our interest in this test"),
        };
        let payable_account = make_payable_account_with_recipient_and_balance_and_timestamp_opt(
            recipient_wallet,
            i64::try_from(TEST_PAYMENT_AMOUNT).unwrap(),
            None,
        );
        let inputs = SendTransactionInputs::new(
            &payable_account,
            &consuming_wallet,
            nonce_correct_type,
            gas_price,
            send_transaction_tools.as_ref(),
        )
        .unwrap();

        let signed_transaction = subject
            .prepare_signed_transaction(&inputs, send_transaction_tools.as_ref())
            .unwrap();

        let byte_set_to_compare = signed_transaction.raw_transaction.0;
        assert_eq!(&byte_set_to_compare, template)
    }

    //with a real confirmation through a transaction sent with this data to the network
    #[test]
    fn non_clandestine_signing_a_transaction_works_for_polygon_mumbai() {
        let chain = Chain::PolyMumbai;
        let nonce = 5;
        // signed_transaction_data changed after we changed the contract address of polygon matic
        let signed_transaction_data = "f8ad05850ba43b740083011980949b27034acabd44223fb23d628ba4849867ce1db280b844a9059cbb0000000000000000000000007788df76bbd9a0c7c3e5bf0f77bb28c60a167a7b000000000000000000000000000000000000000000000000000000e8d4a5100083027126a09fdbbd7064d3b7240f5422b2164aaa13d62f0946a683d82ee26f97f242570d90a077b49dbb408c20d73e0666ba0a77ac888bf7a9cb14824a5f35c97217b9bc0a5a";

        let in_bytes = decode_hex(signed_transaction_data).unwrap();

        assert_that_signed_transactions_agrees_with_template(chain, nonce, &in_bytes)
    }

    //with a real confirmation through a transaction sent with this data to the network
    #[test]
    fn non_clandestine_signing_a_transaction_works_for_eth_ropsten() {
        let chain = Chain::EthRopsten;
        let nonce = 1; //must stay like this!
        let signed_transaction_data = "f8a90185199c82cc0082dee894384dec25e03f94931767ce4c3556168468ba24c380b844a9059cbb0000000000000000000000007788df76bbd9a0c7c3e5bf0f77bb28c60a167a7b000000000000000000000000000000000000000000000000000000e8d4a510002aa0635fbb3652e1c3063afac6ffdf47220e0431825015aef7daff9251694e449bfca00b2ed6d556bd030ac75291bf58817da15a891cd027a4c261bb80b51f33b78adf";
        let in_bytes = decode_hex(signed_transaction_data).unwrap();

        assert_that_signed_transactions_agrees_with_template(chain, nonce, &in_bytes)
    }

    //not confirmed on the real network
    #[test]
    fn non_clandestine_signing_a_transaction_for_polygon_mainnet() {
        let chain = Chain::PolyMainnet;
        let nonce = 10;
        //generated locally
        let signed_transaction_data = [
            248, 172, 10, 133, 11, 164, 59, 116, 0, 131, 1, 25, 128, 148, 238, 154, 53, 47, 106,
            172, 74, 241, 165, 185, 244, 103, 246, 169, 62, 15, 251, 233, 221, 53, 128, 184, 68,
            169, 5, 156, 187, 0, 0, 0, 0, 0, 0, 0, 0, 0, 0, 0, 0, 119, 136, 223, 118, 187, 217,
            160, 199, 195, 229, 191, 15, 119, 187, 40, 198, 10, 22, 122, 123, 0, 0, 0, 0, 0, 0, 0,
            0, 0, 0, 0, 0, 0, 0, 0, 0, 0, 0, 0, 0, 0, 0, 0, 0, 0, 0, 0, 232, 212, 165, 16, 0, 130,
            1, 53, 160, 7, 203, 40, 44, 202, 233, 15, 5, 64, 218, 199, 239, 94, 126, 152, 2, 108,
            30, 157, 75, 124, 129, 117, 27, 109, 163, 132, 27, 11, 123, 137, 10, 160, 18, 170, 130,
            198, 73, 190, 158, 235, 0, 77, 118, 213, 244, 229, 225, 143, 156, 214, 219, 204, 193,
            155, 199, 164, 162, 31, 134, 51, 139, 130, 152, 104,
        ];

        assert_that_signed_transactions_agrees_with_template(chain, nonce, &signed_transaction_data)
    }

    //not confirmed on the real network
    #[test]
    fn non_clandestine_signing_a_transaction_for_eth_mainnet() {
        let chain = Chain::EthMainnet;
        let nonce = 10;
        //generated locally
        let signed_transaction_data = [
            248, 169, 10, 133, 25, 156, 130, 204, 0, 130, 222, 232, 148, 6, 243, 195, 35, 240, 35,
            140, 114, 191, 53, 1, 16, 113, 242, 181, 183, 244, 58, 5, 76, 128, 184, 68, 169, 5,
            156, 187, 0, 0, 0, 0, 0, 0, 0, 0, 0, 0, 0, 0, 119, 136, 223, 118, 187, 217, 160, 199,
            195, 229, 191, 15, 119, 187, 40, 198, 10, 22, 122, 123, 0, 0, 0, 0, 0, 0, 0, 0, 0, 0,
            0, 0, 0, 0, 0, 0, 0, 0, 0, 0, 0, 0, 0, 0, 0, 0, 0, 232, 212, 165, 16, 0, 38, 160, 199,
            155, 76, 106, 39, 227, 3, 151, 90, 117, 245, 211, 86, 98, 187, 117, 120, 103, 165, 131,
            99, 72, 36, 211, 10, 224, 252, 104, 51, 200, 230, 158, 160, 84, 18, 140, 248, 119, 22,
            193, 14, 148, 253, 48, 59, 185, 11, 38, 152, 103, 150, 120, 60, 74, 56, 159, 206, 22,
            15, 73, 173, 153, 11, 76, 74,
        ];

        assert_that_signed_transactions_agrees_with_template(chain, nonce, &signed_transaction_data)
    }

    //an adapted test from old times when we had our own signing method
    //I don't have data for the new chains so I omit them in this kind of tests
    #[test]
    fn signs_various_transaction_for_eth_mainnet() {
        let signatures = &[
            &[
                248, 108, 9, 133, 4, 168, 23, 200, 0, 130, 82, 8, 148, 53, 53, 53, 53, 53, 53, 53,
                53, 53, 53, 53, 53, 53, 53, 53, 53, 53, 53, 53, 53, 136, 13, 224, 182, 179, 167,
                100, 0, 0, 128, 37, 160, 40, 239, 97, 52, 11, 217, 57, 188, 33, 149, 254, 83, 117,
                103, 134, 96, 3, 225, 161, 93, 60, 113, 255, 99, 225, 89, 6, 32, 170, 99, 98, 118,
                160, 103, 203, 233, 216, 153, 127, 118, 26, 236, 183, 3, 48, 75, 56, 0, 204, 245,
                85, 201, 243, 220, 100, 33, 75, 41, 127, 177, 150, 106, 59, 109, 131,
            ][..],
            &[
                248, 106, 128, 134, 213, 86, 152, 55, 36, 49, 131, 30, 132, 128, 148, 240, 16, 159,
                200, 223, 40, 48, 39, 182, 40, 92, 200, 137, 245, 170, 98, 78, 172, 31, 85, 132,
                59, 154, 202, 0, 128, 37, 160, 9, 235, 182, 202, 5, 122, 5, 53, 214, 24, 100, 98,
                188, 11, 70, 91, 86, 28, 148, 162, 149, 189, 176, 98, 31, 193, 146, 8, 171, 20,
                154, 156, 160, 68, 15, 253, 119, 92, 233, 26, 131, 58, 180, 16, 119, 114, 4, 213,
                52, 26, 111, 159, 169, 18, 22, 166, 243, 238, 44, 5, 31, 234, 106, 4, 40,
            ][..],
            &[
                248, 117, 128, 134, 9, 24, 78, 114, 160, 0, 130, 39, 16, 128, 128, 164, 127, 116,
                101, 115, 116, 50, 0, 0, 0, 0, 0, 0, 0, 0, 0, 0, 0, 0, 0, 0, 0, 0, 0, 0, 0, 0, 0,
                0, 0, 0, 0, 0, 0, 96, 0, 87, 38, 160, 122, 155, 12, 58, 133, 108, 183, 145, 181,
                210, 141, 44, 236, 17, 96, 40, 55, 87, 204, 250, 142, 83, 122, 168, 250, 5, 113,
                172, 203, 5, 12, 181, 160, 9, 100, 95, 141, 167, 178, 53, 101, 115, 131, 83, 172,
                199, 242, 208, 96, 246, 121, 25, 18, 211, 89, 60, 94, 165, 169, 71, 3, 176, 157,
                167, 50,
            ][..],
        ];
        assert_signature(Chain::EthMainnet, signatures)
    }

    //an adapted test from old times when we had our own signing method
    //I don't have data for the new chains so I omit them in this kind of tests
    #[test]
    fn signs_various_transactions_for_ropsten() {
        let signatures = &[
            &[
                248, 108, 9, 133, 4, 168, 23, 200, 0, 130, 82, 8, 148, 53, 53, 53, 53, 53, 53, 53,
                53, 53, 53, 53, 53, 53, 53, 53, 53, 53, 53, 53, 53, 136, 13, 224, 182, 179, 167,
                100, 0, 0, 128, 41, 160, 8, 220, 80, 201, 100, 41, 178, 35, 151, 227, 210, 85, 27,
                41, 27, 82, 217, 176, 64, 92, 205, 10, 195, 169, 66, 91, 213, 199, 124, 52, 3, 192,
                160, 94, 220, 102, 179, 128, 78, 150, 78, 230, 117, 10, 10, 32, 108, 241, 50, 19,
                148, 198, 6, 147, 110, 175, 70, 157, 72, 31, 216, 193, 229, 151, 115,
            ][..],
            &[
                248, 106, 128, 134, 213, 86, 152, 55, 36, 49, 131, 30, 132, 128, 148, 240, 16, 159,
                200, 223, 40, 48, 39, 182, 40, 92, 200, 137, 245, 170, 98, 78, 172, 31, 85, 132,
                59, 154, 202, 0, 128, 41, 160, 186, 65, 161, 205, 173, 93, 185, 43, 220, 161, 63,
                65, 19, 229, 65, 186, 247, 197, 132, 141, 184, 196, 6, 117, 225, 181, 8, 81, 198,
                102, 150, 198, 160, 112, 126, 42, 201, 234, 236, 168, 183, 30, 214, 145, 115, 201,
                45, 191, 46, 3, 113, 53, 80, 203, 164, 210, 112, 42, 182, 136, 223, 125, 232, 21,
                205,
            ][..],
            &[
                248, 117, 128, 134, 9, 24, 78, 114, 160, 0, 130, 39, 16, 128, 128, 164, 127, 116,
                101, 115, 116, 50, 0, 0, 0, 0, 0, 0, 0, 0, 0, 0, 0, 0, 0, 0, 0, 0, 0, 0, 0, 0, 0,
                0, 0, 0, 0, 0, 0, 96, 0, 87, 41, 160, 146, 204, 57, 32, 218, 236, 59, 94, 106, 72,
                174, 211, 223, 160, 122, 186, 126, 44, 200, 41, 222, 117, 117, 177, 189, 78, 203,
                8, 172, 155, 219, 66, 160, 83, 82, 37, 6, 243, 61, 188, 102, 176, 132, 102, 74,
                111, 180, 105, 33, 122, 106, 109, 73, 180, 65, 10, 117, 175, 190, 19, 196, 17, 128,
                193, 75,
            ][..],
        ];
        assert_signature(Chain::EthRopsten, signatures)
    }

    #[derive(Deserialize)]
    struct Signing {
        signed: Vec<u8>,
        private_key: H256,
    }

    fn assert_signature(chain: Chain, slice_of_sclices: &[&[u8]]) {
        let first_part_tx_1 = r#"[{"nonce": "0x9", "gasPrice": "0x4a817c800", "gasLimit": "0x5208", "to": "0x3535353535353535353535353535353535353535", "value": "0xde0b6b3a7640000", "data": []}, {"private_key": "0x4646464646464646464646464646464646464646464646464646464646464646", "signed": "#;
        let first_part_tx_2 = r#"[{"nonce": "0x0", "gasPrice": "0xd55698372431", "gasLimit": "0x1e8480", "to": "0xF0109fC8DF283027b6285cc889F5aA624EaC1F55", "value": "0x3b9aca00", "data": []}, {"private_key": "0x4c0883a69102937d6231471b5dbb6204fe5129617082792ae468d01a3f362318", "signed": "#;
        let first_part_tx_3 = r#"[{"nonce": "0x00", "gasPrice": "0x09184e72a000", "gasLimit": "0x2710", "to": null, "value": "0x00", "data": [127,116,101,115,116,50,0,0,0,0,0,0,0,0,0,0,0,0,0,0,0,0,0,0,0,0,0,0,0,0,0,0,0,96,0,87]}, {"private_key": "0xe331b6d69882b4cb4ea581d88e0b604039a3de5967688d3dcffdd2270c0fd109", "signed": "#;
        fn compose(first_part: &str, slice: &[u8]) -> String {
            let third_part_jrc = "}]";
            format!("{}{:?}{}", first_part, slice, third_part_jrc)
        }
        let all_transactions = format!(
            "[{}]",
            vec![first_part_tx_1, first_part_tx_2, first_part_tx_3]
                .iter()
                .zip(slice_of_sclices.iter())
                .zip(0usize..2)
                .fold(String::new(), |so_far, actual| [
                    so_far,
                    compose(actual.0 .0, actual.0 .1)
                ]
                .join(if actual.1 == 0 { "" } else { ", " }))
        );
        let txs: Vec<(TestRawTransaction, Signing)> =
            serde_json::from_str(&all_transactions).unwrap();
        let constant_parts = &[
            &[
                248u8, 108, 9, 133, 4, 168, 23, 200, 0, 130, 82, 8, 148, 53, 53, 53, 53, 53, 53,
                53, 53, 53, 53, 53, 53, 53, 53, 53, 53, 53, 53, 53, 53, 136, 13, 224, 182, 179,
                167, 100, 0, 0, 128,
            ][..],
            &[
                248, 106, 128, 134, 213, 86, 152, 55, 36, 49, 131, 30, 132, 128, 148, 240, 16, 159,
                200, 223, 40, 48, 39, 182, 40, 92, 200, 137, 245, 170, 98, 78, 172, 31, 85, 132,
                59, 154, 202, 0, 128,
            ][..],
            &[
                248, 117, 128, 134, 9, 24, 78, 114, 160, 0, 130, 39, 16, 128, 128, 164, 127, 116,
                101, 115, 116, 50, 0, 0, 0, 0, 0, 0, 0, 0, 0, 0, 0, 0, 0, 0, 0, 0, 0, 0, 0, 0, 0,
                0, 0, 0, 0, 0, 0, 96, 0, 87,
            ][..],
        ];
        let transport = TestTransport::default();
        let subject =
            BlockchainInterfaceNonClandestine::new(transport, make_fake_event_loop_handle(), chain);
        let lengths_of_constant_parts: Vec<usize> =
            constant_parts.iter().map(|part| part.len()).collect();
        for (((tx, signed), length), constant_part) in txs
            .iter()
            .zip(lengths_of_constant_parts)
            .zip(constant_parts)
        {
            let secret = Wallet::from(
                Bip32ECKeyProvider::from_raw_secret(&signed.private_key.0.as_ref()).unwrap(),
            )
            .prepare_secp256k1_secret()
            .unwrap();
            let tx_params = convert_from_raw_transaction_to_transaction_parameters(tx, chain);
            let sign = subject
                .web3()
                .accounts()
                .sign_transaction(tx_params, &secret)
                .wait()
                .unwrap();
            let signed_data_bytes = sign.raw_transaction.0;
            assert_eq!(signed_data_bytes, signed.signed);
            assert_eq!(signed_data_bytes[..length], **constant_part)
        }
    }

    fn convert_from_raw_transaction_to_transaction_parameters(
        raw_transaction: &TestRawTransaction,
        chain: Chain,
    ) -> TransactionParameters {
        TransactionParameters {
            nonce: Some(raw_transaction.nonce),
            to: raw_transaction.to,
            gas: raw_transaction.gas_limit,
            gas_price: Some(raw_transaction.gas_price),
            value: raw_transaction.value,
            data: Bytes(raw_transaction.data.clone()),
            chain_id: Some(chain.rec().num_chain_id),
        }
    }

    #[test]
    fn blockchain_interface_non_clandestine_can_fetch_nonce() {
        let mut transport = TestTransport::default();
        transport.add_response(json!(
            "0x0000000000000000000000000000000000000000000000000000000000000001"
        ));
        let subject = BlockchainInterfaceNonClandestine::new(
            transport.clone(),
            make_fake_event_loop_handle(),
            TEST_DEFAULT_CHAIN,
        );

        let result = subject.get_transaction_count(&make_paying_wallet(b"gdasgsa"));

        transport.assert_request(
            "eth_getTransactionCount",
            &[
                String::from(r#""0x5c361ba8d82fcf0e5538b2a823e9d457a2296725""#),
                String::from(r#""pending""#),
            ],
        );
        transport.assert_no_more_requests();
        assert_eq!(result, Ok(U256::from(1)));
    }

    #[test]
    fn blockchain_interface_non_clandestine_can_fetch_transaction_receipt() {
        let port = find_free_port();
        thread::spawn(move || {
            Server::new(|_req, mut rsp| {
                Ok(rsp.body(br#"{"jsonrpc":"2.0","id":2,"result":{"transactionHash":"0xa128f9ca1e705cc20a936a24a7fa1df73bad6e0aaf58e8e6ffcc154a7cff6e0e","blockHash":"0x6d0abccae617442c26104c2bc63d1bc05e1e002e555aec4ab62a46e826b18f18","blockNumber":"0xb0328d","contractAddress":null,"cumulativeGasUsed":"0x60ef","effectiveGasPrice":"0x22ecb25c00","from":"0x7424d05b59647119b01ff81e2d3987b6c358bf9c","gasUsed":"0x60ef","logs":[],"logsBloom":"0x00000000000000000000000000000000000000000000000000000000000000000000000000000000000000000000000000000000000000000000000000000000000000000000000000000000000000000000000000080000000000000000000000000000000000000000000000000000000000000000000000000000000000000000000000000000000000000000800000000000000000000000000000000000000000000000000000000000000080000000000000000000000000000000000000000000000000000000000000000000000000000000000000000000000000000000000000000000000000000000800000000000000000000000000000000000","status":"0x0","to":"0x384dec25e03f94931767ce4c3556168468ba24c3","transactionIndex":"0x0","type":"0x0"}}"#.to_vec())?)
            })
                .listen(&Ipv4Addr::LOCALHOST.to_string(), &format!("{}", port));
        });
        let (event_loop_handle, transport) = Http::with_max_parallel(
            &format!("http://{}:{}", &Ipv4Addr::LOCALHOST.to_string(), port),
            REQUESTS_IN_PARALLEL,
        )
        .unwrap();
        let subject = BlockchainInterfaceNonClandestine::new(
            transport,
            event_loop_handle,
            TEST_DEFAULT_CHAIN,
        );
        let tx_hash =
            H256::from_str("a128f9ca1e705cc20a936a24a7fa1df73bad6e0aaf58e8e6ffcc154a7cff6e0e")
                .unwrap();

        let result = subject.get_transaction_receipt(tx_hash);

        let expected_receipt = TransactionReceipt{
            transaction_hash: tx_hash,
            transaction_index: Default::default(),
            block_hash: Some(H256::from_str("6d0abccae617442c26104c2bc63d1bc05e1e002e555aec4ab62a46e826b18f18").unwrap()),
            block_number:Some(U64::from_str("b0328d").unwrap()),
            cumulative_gas_used: U256::from_str("60ef").unwrap(),
            gas_used: Some(U256::from_str("60ef").unwrap()),
            contract_address: None,
            logs: vec![],
            status: Some(U64::from(0)),
            root: None,
            logs_bloom: H2048::from_str("00000000000000000000000000000000000000000000000000000000000000000000000000000000000000000000000000000000000000000000000000000000000000000000000000000000000000000000000000080000000000000000000000000000000000000000000000000000000000000000000000000000000000000000000000000000000000000000800000000000000000000000000000000000000000000000000000000000000080000000000000000000000000000000000000000000000000000000000000000000000000000000000000000000000000000000000000000000000000000000800000000000000000000000000000000000").unwrap()
        };
        assert_eq!(result, Ok(Some(expected_receipt)));
    }

    #[test]
    fn get_transaction_receipt_handles_errors() {
        let port = find_free_port();
        let (event_loop_handle, transport) = Http::with_max_parallel(
            &format!("http://{}:{}", &Ipv4Addr::LOCALHOST.to_string(), port),
            REQUESTS_IN_PARALLEL,
        )
        .unwrap();
        let subject = BlockchainInterfaceNonClandestine::new(
            transport,
            event_loop_handle,
            TEST_DEFAULT_CHAIN,
        );
        let tx_hash = H256::from_uint(&U256::from(4564546));

        let result = subject.get_transaction_receipt(tx_hash);

        match result {
            Err(BlockchainError::QueryFailed(err_message)) => assert!(
                err_message.contains("Transport error: Error(Connect, Os"),
                "we got this error msg: {}",
                err_message
            ),
            Err(e) => panic!("we expected a different error than: {}", e),
            Ok(x) => panic!("we expected an error, but got: {:?}", x),
        };
    }

    #[test]
    fn to_gwei_truncates_units_smaller_than_gwei() {
        assert_eq!(Some(1), to_gwei(U256::from(1_999_999_999)));
    }

    #[test]
    fn to_wei_converts_units_properly_for_max_value() {
        let converted_wei = to_wei(u64::MAX);

        assert_eq!(
            converted_wei,
            U256::from_dec_str(format!("{}000000000", u64::MAX).as_str()).unwrap()
        );
    }

    #[test]
    fn to_wei_converts_units_properly_for_one() {
        let converted_wei = to_wei(1);

        assert_eq!(converted_wei, U256::from_dec_str("1000000000").unwrap());
    }

    #[test]
    fn constant_gwei_matches_calculated_value() {
        let value = U256::from(1_000_000_000);
        assert_eq!(value.0[0], 1_000_000_000);
        assert_eq!(value.0[1], 0);
        assert_eq!(value.0[2], 0);
        assert_eq!(value.0[3], 0);

        let gwei = U256([1_000_000_000u64, 0, 0, 0]);
        assert_eq!(value, gwei);
        assert_eq!(gwei, GWEI);
        assert_eq!(value, GWEI);
    }

    #[test]
    fn hash_the_smartcontract_transfer_function_signature() {
        assert_eq!(
            TRANSFER_METHOD_ID,
            "transfer(address,uint256)".keccak256()[0..4]
        );
    }

    #[test]
    fn constructor_for_send_transaction_inputs_handles_value_out_of_range() {
        let mut payable_account = make_payable_account(5);
        payable_account.balance = -100;
        let consuming_wallet = make_wallet("blah");
        let send_transaction_tools = SendTransactionToolsWrapperNull;

        let error = SendTransactionInputs::new(
            &payable_account,
            &consuming_wallet,
            U256::from(4545),
            130,
            &send_transaction_tools,
        )
        .unwrap_err();

        assert_eq!(error, BlockchainError::SignedValueConversion(-100))
    }

    #[test]
    fn conversion_between_errors_work() {
        let hash = H256::from_uint(&U256::from(4555));
        let original_errors = [
            BlockchainTransactionError::UnusableWallet("wallet error".to_string()),
            BlockchainTransactionError::Signing("signature error".to_string()),
            BlockchainTransactionError::Sending("sending error".to_string(), hash),
        ];

        let check: Vec<_> = original_errors
            .clone()
            .into_iter()
            .zip(original_errors.into_iter())
            .map(|(to_resolve, to_assert)| match to_resolve {
                BlockchainTransactionError::UnusableWallet(..) => {
                    assert_eq!(
                        BlockchainError::from(to_assert),
                        BlockchainError::TransactionFailed {
                            msg: "UnusableWallet: wallet error".to_string(),
                            hash_opt: None
                        }
                    );
                    11
                }
                BlockchainTransactionError::Signing(..) => {
                    assert_eq!(
                        BlockchainError::from(to_assert),
                        BlockchainError::TransactionFailed {
                            msg: "Signing: signature error".to_string(),
                            hash_opt: None
                        }
                    );
                    22
                }
                BlockchainTransactionError::Sending(..) => {
                    assert_eq!(
                        BlockchainError::from(to_assert),
                        BlockchainError::TransactionFailed {
                            msg: "Sending: sending error".to_string(),
                            hash_opt: Some(hash)
                        }
                    );
                    33
                }
            })
            .collect();

        assert_eq!(check, vec![11, 22, 33])
    }

    #[test]
    fn carries_transaction_hash_works() {
        let hash = H256::from_uint(&U256::from(999));
        let original_errors = [
            BlockchainError::InvalidUrl,
            BlockchainError::InvalidAddress,
            BlockchainError::InvalidResponse,
            BlockchainError::QueryFailed("blah".to_string()),
            BlockchainError::SignedValueConversion(33333333333333),
            BlockchainError::TransactionFailed {
                msg: "Voila".to_string(),
                hash_opt: None,
            },
            BlockchainError::TransactionFailed {
                msg: "Hola".to_string(),
                hash_opt: Some(hash),
            },
        ];

        let check: Vec<_> = original_errors
            .clone()
            .into_iter()
            .zip(original_errors.into_iter())
            .map(|(to_resolve, to_assert)| match to_resolve {
                BlockchainError::InvalidUrl => {
                    assert_eq!(to_assert.carries_transaction_hash(), None);
                    11
                }
                BlockchainError::InvalidAddress => {
                    assert_eq!(to_assert.carries_transaction_hash(), None);
                    22
                }
                BlockchainError::InvalidResponse => {
                    assert_eq!(to_assert.carries_transaction_hash(), None);
                    33
                }
                BlockchainError::QueryFailed(..) => {
                    assert_eq!(to_assert.carries_transaction_hash(), None);
                    44
                }
                BlockchainError::SignedValueConversion(..) => {
                    assert_eq!(to_assert.carries_transaction_hash(), None);
                    55
                }
                BlockchainError::TransactionFailed { hash_opt: None, .. } => {
                    assert_eq!(to_assert.carries_transaction_hash(), None);
                    66
                }
                BlockchainError::TransactionFailed {
                    hash_opt: Some(_), ..
                } => {
                    assert_eq!(to_assert.carries_transaction_hash(), Some(hash));
                    77
                }
            })
            .collect();

        assert_eq!(check, vec![11, 22, 33, 44, 55, 66, 77])
    }
}<|MERGE_RESOLUTION|>--- conflicted
+++ resolved
@@ -732,9 +732,6 @@
         let port = find_free_port();
         #[rustfmt::skip]
         let test_server = TestServer::start (port, vec![
-<<<<<<< HEAD
-            br#"{"jsonrpc":"2.0","id":3,"result":[{"address":"0xcd6c588e005032dd882cd43bf53a32129be81302","blockHash":"0x1a24b9169cbaec3f6effa1f600b70c7ab9e8e86db44062b49132a4415d26732a","blockNumber":"0x4be663","data":"0x0000000000000000000000000000000000000000000000000010000000000000","logIndex":"0x0","removed":false,"topics":["0xddf252ad1be2c89b69c2b068fc378daa952ba7f163c4a11628f55a4df523b3ef","0x0000000000000000000000003f69f9efd4f2592fd70be8c32ecd9dce71c472fc","0x000000000000000000000000adc1853c7859369639eb414b6342b36288fe6092"],"transactionHash":"0x955cec6ac4f832911ab894ce16aa22c3003f46deff3f7165b32700d2f5ff0681","transactionIndex":"0x0"},{"address":"0xcd6c588e005032dd882cd43bf53a32129be81302","blockHash":"0x1a24b9169cbaec3f6effa1f600b70c7ab9e8e86db44062b49132a4415d26732a","blockNumber":"0x4be662","data":"0x0000000000000000000000000000000000000000000000000010000000000000","logIndex":"0x0","removed":false,"topics":["0xddf252ad1be2c89b69c2b068fc378daa952ba7f163c4a11628f55a4df523b3ef","0x0000000000000000000000003f69f9efd4f2592fd70be8c32ecd9dce71c472fc","0x000000000000000000000000adc1853c7859369639eb414b6342b36288fe6092"],"transactionHash":"0x955cec6ac4f832911ab894ce16aa22c3003f46deff3f7165b32700d2f5ff0680","transactionIndex":"0x0"}]}"#.to_vec(),
-=======
             br#"{
                 "jsonrpc":"2.0",
                 "id":3,
@@ -771,7 +768,6 @@
                     }
                 ]
             }"#.to_vec(),
->>>>>>> 1042959f
         ]);
 
         let (event_loop_handle, transport) = Http::with_max_parallel(
@@ -804,28 +800,16 @@
         assert_eq!(
             result,
             RetrievedBlockchainTransactions {
-<<<<<<< HEAD
-                new_start_block: 4_974_179 + 1,
-                transactions: vec![
-                    BlockchainTransaction {
-                        block_number: 4_974_179,
-                        from: Wallet::from_str("0x3f69f9efd4f2592fd70be8c32ecd9dce71c472fc")
-=======
                 new_start_block: 0x4be663 + 1,
                 transactions: vec![
                     BlockchainTransaction {
                         block_number: 0x4be663,
                         from: Wallet::from_str("0x3ab28ecedea6cdb6feed398e93ae8c7b316b1182")
->>>>>>> 1042959f
                             .unwrap(),
                         gwei_amount: 4_503_599,
                     },
                     BlockchainTransaction {
-<<<<<<< HEAD
-                        block_number: 4_974_178,
-=======
                         block_number: 0x4be662,
->>>>>>> 1042959f
                         from: Wallet::from_str("0x3f69f9efd4f2592fd70be8c32ecd9dce71c472fc")
                             .unwrap(),
                         gwei_amount: 4_503_599,
