// Copyright (c) 2019, MASQ (https://masq.ai) and/or its affiliates. All rights reserved.

use crate::accountant::payable_dao::{PayableAccount, PendingPayable};
use crate::blockchain::blockchain_bridge::NewPendingPayableFingerprints;
use crate::blockchain::blockchain_interface::BlockchainError::{
    InvalidAddress, InvalidResponse, InvalidUrl, PayableTransactionFailed, QueryFailed,
};
use crate::sub_lib::blockchain_bridge::{BatchPayableTools, BatchPayableToolsReal};
use crate::sub_lib::wallet::Wallet;
use actix::{Message, Recipient};
use futures::{future, Future};
use itertools::Either::{Left, Right};
use itertools::Itertools;
use masq_lib::blockchains::chains::{Chain, ChainFamily};
use masq_lib::constants::DEFAULT_CHAIN;
use masq_lib::logger::Logger;
use masq_lib::utils::{plus, ExpectValue};
use serde_json::Value;
use std::convert::{From, TryFrom, TryInto};
use std::fmt;
use std::fmt::{Debug, Display, Formatter};
<<<<<<< HEAD
use std::iter::once;
=======
use std::time::SystemTime;
use thousands::Separable;
>>>>>>> 9328225f
use web3::contract::{Contract, Options};
use web3::transports::{Batch, EventLoopHandle, Http};
use web3::types::{
    Address, BlockNumber, Bytes, FilterBuilder, Log, SignedTransaction, TransactionParameters,
    TransactionReceipt, H160, H256, U256,
};
use web3::{BatchTransport, Error, Transport, Web3};

pub const REQUESTS_IN_PARALLEL: usize = 1;

pub const CONTRACT_ABI: &str = r#"[{"constant":true,"inputs":[{"name":"owner","type":"address"}],"name":"balanceOf","outputs":[{"name":"","type":"uint256"}],"payable":false,"stateMutability":"view","type":"function"},{"constant":false,"inputs":[{"name":"to","type":"address"},{"name":"value","type":"uint256"}],"name":"transfer","outputs":[{"name":"","type":"bool"}],"payable":false,"stateMutability":"nonpayable","type":"function"}]"#;

const TRANSACTION_LITERAL: H256 = H256([
    0xdd, 0xf2, 0x52, 0xad, 0x1b, 0xe2, 0xc8, 0x9b, 0x69, 0xc2, 0xb0, 0x68, 0xfc, 0x37, 0x8d, 0xaa,
    0x95, 0x2b, 0xa7, 0xf1, 0x63, 0xc4, 0xa1, 0x16, 0x28, 0xf5, 0x5a, 0x4d, 0xf5, 0x23, 0xb3, 0xef,
]);

const TRANSFER_METHOD_ID: [u8; 4] = [0xa9, 0x05, 0x9c, 0xbb];

#[derive(Clone, Debug, Eq, Message, PartialEq)]
pub struct BlockchainTransaction {
    pub block_number: u64,
    pub from: Wallet,
    pub wei_amount: u128,
}

impl fmt::Display for BlockchainTransaction {
    fn fmt(&self, f: &mut Formatter<'_>) -> Result<(), fmt::Error> {
        write!(
            f,
            "{}gw from {} ({})",
            self.wei_amount, self.from, self.block_number
        )
    }
}

#[derive(Clone, Debug, PartialEq, Eq)]
pub enum BlockchainError {
    InvalidUrl,
    InvalidAddress,
    InvalidResponse,
    QueryFailed(String),
<<<<<<< HEAD
    PayableTransactionFailed {
        msg: String,
        signed_and_saved_txs_opt: Option<Vec<H256>>,
    },
=======
    SignedValueConversion(i128),
    TransactionFailed { msg: String, hash_opt: Option<H256> },
>>>>>>> 9328225f
}

#[derive(Clone, Debug, PartialEq, Eq)]
pub enum PayableTransactionError {
    UnusableWallet(String),
    Signing(String),
    Sending { msg: String, hashes: Vec<H256> },
}

impl Display for BlockchainError {
    fn fmt(&self, f: &mut Formatter) -> fmt::Result {
        fn interpret_existence_of_hashes(hashes_opt: &Option<Vec<H256>>) -> String {
            match hashes_opt {
                Some(hashes) => format!(
                    "With signed transactions, each registered: {}.",
                    serialize_hashes(hashes)
                ),
                None => "Without prepared transactions, no hashes to report.".to_string(),
            }
        }
        fn serialize_hashes(hashes: &[H256]) -> String {
            hashes.iter().map(|hash| format!("{:?}", hash)).join(", ")
        }

        let err_type_spec = match self {
            InvalidUrl => Left("Invalid url."),
            InvalidAddress => Left("Invalid address."),
            InvalidResponse => Left("Invalid response."),
            QueryFailed(msg) => Right(format!("Query failed: {}.", msg)),
            PayableTransactionFailed {
                msg,
                signed_and_saved_txs_opt,
            } => Right(format!(
                "Batch processing: \"{}\". {}",
                msg,
                interpret_existence_of_hashes(signed_and_saved_txs_opt)
            )),
        };
        write!(f, "Blockchain error: {}", err_type_spec)
    }
}

pub type BlockchainResult<T> = Result<T, BlockchainError>;
pub type Balance = BlockchainResult<web3::types::U256>;
pub type Nonce = BlockchainResult<web3::types::U256>;
pub type Receipt = BlockchainResult<Option<TransactionReceipt>>;

#[derive(Clone, Debug, PartialEq, Eq)]
pub struct RetrievedBlockchainTransactions {
    pub new_start_block: u64,
    pub transactions: Vec<BlockchainTransaction>,
}

pub trait BlockchainInterface<T: Transport = Http> {
    fn contract_address(&self) -> Address;

    fn retrieve_transactions(
        &self,
        start_block: u64,
        recipient: &Wallet,
    ) -> Result<RetrievedBlockchainTransactions, BlockchainError>;

    fn send_payables_within_batch(
        &self,
<<<<<<< HEAD
        consuming_wallet: &Wallet,
        gas_price: u64,
        pending_nonce: U256,
        new_fingerprints_recipient: &Recipient<NewPendingPayableFingerprints>,
        accounts: &[PayableAccount],
    ) -> Result<Vec<ProcessedPayableFallible>, BlockchainError>;
=======
        inputs: BlockchainTxnInputs,
    ) -> Result<(H256, SystemTime), BlockchainTransactionError>;
>>>>>>> 9328225f

    fn get_eth_balance(&self, address: &Wallet) -> Balance;

    fn get_token_balance(&self, address: &Wallet) -> Balance;

    fn get_balances(&self, address: &Wallet) -> (Balance, Balance) {
        (
            self.get_eth_balance(address),
            self.get_token_balance(address),
        )
    }

    fn get_transaction_count(&self, address: &Wallet) -> Nonce;

    fn get_transaction_receipt(&self, hash: H256) -> Receipt;
}

// TODO: This probably should go away
pub struct BlockchainInterfaceClandestine {
    logger: Logger,
    chain: Chain,
}

impl BlockchainInterfaceClandestine {
    pub fn new(chain: Chain) -> Self {
        BlockchainInterfaceClandestine {
            logger: Logger::new("BlockchainInterface"),
            chain,
        }
    }
}

impl Default for BlockchainInterfaceClandestine {
    fn default() -> Self {
        Self::new(DEFAULT_CHAIN)
    }
}

impl BlockchainInterface for BlockchainInterfaceClandestine {
    fn contract_address(&self) -> Address {
        self.chain.rec().contract
    }

    fn retrieve_transactions(
        &self,
        _start_block: u64,
        _recipient: &Wallet,
    ) -> Result<RetrievedBlockchainTransactions, BlockchainError> {
        let msg = "Can't retrieve transactions clandestinely yet".to_string();
        error!(self.logger, "{}", &msg);
        Err(BlockchainError::QueryFailed(msg))
    }

    fn send_payables_within_batch(
        &self,
<<<<<<< HEAD
        _consuming_wallet: &Wallet,
        _gas_price: u64,
        _last_nonce: U256,
        _new_fingerprints_recipient: &Recipient<NewPendingPayableFingerprints>,
        _accounts: &[PayableAccount],
    ) -> Result<Vec<ProcessedPayableFallible>, BlockchainError> {
        error!(self.logger, "Can't send transactions out clandestinely yet",);
        Err(BlockchainError::PayableTransactionFailed {
            msg: "invalid attempt to send txs clandestinely".to_string(),
            signed_and_saved_txs_opt: None,
        })
=======
        _inputs: BlockchainTxnInputs,
    ) -> Result<(H256, SystemTime), BlockchainTransactionError> {
        let msg = "Can't send transactions clandestinely yet".to_string();
        error!(self.logger, "{}", &msg);
        Err(BlockchainTransactionError::Sending(msg, H256::default()))
>>>>>>> 9328225f
    }

    fn get_eth_balance(&self, _address: &Wallet) -> Balance {
        error!(self.logger, "Can't get eth balance clandestinely yet",);
        Ok(0.into())
    }

    fn get_token_balance(&self, _address: &Wallet) -> Balance {
        error!(self.logger, "Can't get token balance clandestinely yet",);
        Ok(0.into())
    }

    fn get_transaction_count(&self, _address: &Wallet) -> Nonce {
        error!(self.logger, "Can't get transaction count clandestinely yet",);
        Ok(0.into())
    }

    fn get_transaction_receipt(&self, _hash: H256) -> Receipt {
        error!(
            self.logger,
            "Can't get transaction receipt clandestinely yet",
        );
        Ok(None)
    }
}

pub struct BlockchainInterfaceNonClandestine<T: BatchTransport + Debug> {
    logger: Logger,
    chain: Chain,
    // This must not be dropped for Web3 requests to be completed
    _event_loop_handle: EventLoopHandle,
    web3: Web3<T>,
    batch_web3: Web3<Batch<T>>,
    batch_payable_tools: Box<dyn BatchPayableTools<T>>,
    contract: Contract<T>,
}

const GWEI: U256 = U256([1_000_000_000u64, 0, 0, 0]);

pub fn to_wei(gwub: u64) -> U256 {
    let subgwei = U256::from(gwub);
    subgwei.full_mul(GWEI).try_into().expect("Internal Error")
}

impl<T> BlockchainInterface for BlockchainInterfaceNonClandestine<T>
where
    T: BatchTransport + Debug + 'static,
{
    fn contract_address(&self) -> Address {
        self.chain.rec().contract
    }

    fn retrieve_transactions(
        &self,
        start_block: u64,
        recipient: &Wallet,
    ) -> Result<RetrievedBlockchainTransactions, BlockchainError> {
        debug!(
            self.logger,
            "Retrieving transactions from start block: {} for: {} chain_id: {} contract: {:#x}",
            start_block,
            recipient,
            self.chain.rec().num_chain_id,
            self.contract_address()
        );
        let filter = FilterBuilder::default()
            .address(vec![self.contract_address()])
            .from_block(BlockNumber::Number(ethereum_types::U64::from(start_block)))
            .to_block(BlockNumber::Latest)
            .topics(
                Some(vec![TRANSACTION_LITERAL]),
                None,
                Some(vec![recipient.address().into()]),
                None,
            )
            .build();

        let log_request = self.web3.eth().logs(filter);
        let logger = self.logger.clone();
        log_request
            .then(|logs| {
                debug!(logger, "Transaction retrieval completed: {:?}", logs);
                future::result::<RetrievedBlockchainTransactions, BlockchainError>(match logs {
                    Ok(logs) => {
                        if logs
                            .iter()
                            .any(|log| log.topics.len() < 2 || log.data.0.len() > 32)
                        {
                            warning!(
                                logger,
                                "Invalid response from blockchain server: {:?}",
                                logs
                            );
                            Err(BlockchainError::InvalidResponse)
                        } else {
                            let transactions: Vec<BlockchainTransaction> = logs
                                .iter()
                                .filter_map(|log: &Log| match log.block_number {
                                    Some(block_number) => {
                                        let amount: U256 = U256::from(log.data.0.as_slice());
                                        let wei_amount_result = u128::try_from(amount);
                                        wei_amount_result.ok().map(|wei_amount| {
                                            BlockchainTransaction {
                                                block_number: u64::try_from(block_number)
                                                    .expect("Internal Error"),
                                                from: Wallet::from(log.topics[1]),
                                                wei_amount,
                                            }
                                        })
                                    }
                                    None => None,
                                })
                                .collect();
                            debug!(logger, "Retrieved transactions: {:?}", transactions);
                            // Get the largest transaction block number, unless there are no
                            // transactions, in which case use start_block.
                            let last_transaction_block =
                                transactions.iter().fold(start_block, |so_far, elem| {
                                    if elem.block_number > so_far {
                                        elem.block_number
                                    } else {
                                        so_far
                                    }
                                });
                            Ok(RetrievedBlockchainTransactions {
                                new_start_block: last_transaction_block + 1,
                                transactions,
                            })
                        }
                    }
                    Err(e) => Err(BlockchainError::QueryFailed(e.to_string())),
                })
            })
            .wait()
    }

    fn send_payables_within_batch(
        &self,
<<<<<<< HEAD
        consuming_wallet: &Wallet,
        gas_price: u64,
        pending_nonce: U256,
        new_fingerprints_recipient: &Recipient<NewPendingPayableFingerprints>,
        accounts: &[PayableAccount],
    ) -> Result<Vec<ProcessedPayableFallible>, BlockchainError> {
        debug!(
            self.logger,
            "Common attributes of payables to be transacted: sender wallet: {}, contract: {:?}, chain_id: {}, gas_price: {}",
            consuming_wallet,
            self.chain.rec().contract,
            self.chain.rec().num_chain_id,
            gas_price
        );

        let hashes_and_paid_amounts = self.sign_and_register_multiple_payments(
            consuming_wallet,
            gas_price,
            pending_nonce,
            accounts,
        )?;
        let timestamp = self.batch_payable_tools.batch_wide_timestamp();
        self.batch_payable_tools
            .send_new_payable_fingerprints_credentials(
                timestamp,
                new_fingerprints_recipient,
                &hashes_and_paid_amounts,
            );

        info!(
            self.logger,
            "{}",
            self.transmission_log(accounts, gas_price)
        );

        match self.batch_payable_tools.submit_batch(&self.batch_web3) {
            Ok(responses) => Ok(Self::merged_output_data(
                responses,
                hashes_and_paid_amounts,
                accounts,
=======
        inputs: BlockchainTxnInputs,
    ) -> Result<(H256, SystemTime), BlockchainTransactionError> {
        self.logger.debug(|| self.preparation_log(&inputs));
        let signed_transaction = self.prepare_signed_transaction(&inputs)?;
        let payable_timestamp = inputs
            .tools
            .request_new_payable_fingerprint(signed_transaction.transaction_hash, inputs.amount);
        self.logger
            .info(|| self.transmission_log(inputs.recipient, inputs.amount));
        match inputs
            .tools
            .send_raw_transaction(signed_transaction.raw_transaction)
        {
            Ok(hash) => Ok((hash, payable_timestamp)),
            Err(e) => Err(BlockchainTransactionError::Sending(
                e.to_string(),
                signed_transaction.transaction_hash,
>>>>>>> 9328225f
            )),
            Err(e) => Err(Self::error_with_hashes(e, hashes_and_paid_amounts)),
        }
    }

    fn get_eth_balance(&self, wallet: &Wallet) -> Balance {
        self.web3
            .eth()
            .balance(wallet.address(), None)
            .map_err(|e| BlockchainError::QueryFailed(e.to_string()))
            .wait()
    }

    fn get_token_balance(&self, wallet: &Wallet) -> Balance {
        self.contract
            .query(
                "balanceOf",
                wallet.address(),
                None,
                Options::with(|_| {}),
                None,
            )
            .map_err(|e| BlockchainError::QueryFailed(e.to_string()))
            .wait()
    }

    fn get_transaction_count(&self, wallet: &Wallet) -> Nonce {
        self.web3
            .eth()
            .transaction_count(wallet.address(), Some(BlockNumber::Pending))
            .map_err(|e| BlockchainError::QueryFailed(e.to_string()))
            .wait()
    }

    fn get_transaction_receipt(&self, hash: H256) -> Receipt {
        self.web3
            .eth()
            .transaction_receipt(hash)
            .map_err(|e| BlockchainError::QueryFailed(e.to_string()))
            .wait()
    }
}

#[derive(Debug, PartialEq, Clone)]
pub enum ProcessedPayableFallible {
    Correct(PendingPayable),
    Failure(RpcPayableFailure),
}

#[derive(Debug, PartialEq, Clone)]
pub struct RpcPayableFailure {
    pub rpc_error: Error,
    pub recipient_wallet: Wallet,
    pub hash: H256,
}

type HashAndAmountResult = Result<Vec<(H256, u64)>, PayableTransactionError>;

impl<T> BlockchainInterfaceNonClandestine<T>
where
    T: BatchTransport + Debug + 'static,
{
    pub fn new(transport: T, event_loop_handle: EventLoopHandle, chain: Chain) -> Self {
        let web3 = Web3::new(transport.clone());
        let batch_web3 = Web3::new(Batch::new(transport));
        let batch_payable_tools = Box::new(BatchPayableToolsReal::<T>::default());
        let contract =
            Contract::from_json(web3.eth(), chain.rec().contract, CONTRACT_ABI.as_bytes())
                .expect("Unable to initialize contract.");

        Self {
            logger: Logger::new("BlockchainInterface"),
            chain,
            _event_loop_handle: event_loop_handle,
            web3,
            batch_web3,
            batch_payable_tools,
            contract,
        }
    }

<<<<<<< HEAD
    fn sign_and_register_multiple_payments(
        &self,
        consuming_wallet: &Wallet,
        gas_price: u64,
        pending_nonce: U256,
        accounts: &[PayableAccount],
    ) -> HashAndAmountResult {
        let init: (HashAndAmountResult, Option<U256>) = (Ok(vec![]), Some(pending_nonce));

        let (result, _) = accounts
            .iter()
            .fold(init, |(acc, pending_nonce_opt), account| {
                if let Ok(hashes_and_amounts) = acc {
                    let nonce = pending_nonce_opt.expectv("pending nonce");
                    (
                        self.sign_and_register_single_payment(
                            hashes_and_amounts,
                            consuming_wallet,
                            nonce,
                            gas_price,
                            account,
                        ),
                        Some(Self::advance_used_nonce(nonce)),
                    )
                } else {
                    (acc, None)
                }
            });
        result
    }

    fn sign_and_register_single_payment(
        &self,
        hashes_and_amounts: Vec<(H256, u64)>,
        consuming_wallet: &Wallet,
        nonce: U256,
        gas_price: u64,
        account: &PayableAccount,
    ) -> HashAndAmountResult {
        debug!(
            self.logger,
            "Preparing payment of {} Gwei to {} with nonce {}", // TODO fix this later to Wei
            account.balance,
            account.wallet,
            nonce
        );
        self.handle_new_transaction(
            &account.wallet,
            consuming_wallet,
            account.balance as u64,
            nonce,
            gas_price,
        )
        .map(|new_hash| plus(hashes_and_amounts, (new_hash, account.balance as u64)))
    }

    fn advance_used_nonce(current_nonce: U256) -> U256 {
        current_nonce
            .checked_add(U256::one())
            .expect("unexpected limits")
    }

    fn merged_output_data(
        responses: Vec<web3::transports::Result<Value>>,
        hashes_and_paid_amounts: Vec<(H256, u64)>,
        accounts: &[PayableAccount],
    ) -> Vec<ProcessedPayableFallible> {
        let iterator_with_all_data = responses
            .into_iter()
            .zip(hashes_and_paid_amounts.into_iter())
            .zip(accounts.iter());
        iterator_with_all_data
            .map(|((rpc_result, (hash, _)), account)| match rpc_result {
                Ok(_) => ProcessedPayableFallible::Correct(PendingPayable {
                    recipient_wallet: account.wallet.clone(),
                    hash,
                }),
                Err(rpc_error) => ProcessedPayableFallible::Failure(RpcPayableFailure {
                    rpc_error,
                    recipient_wallet: account.wallet.clone(),
                    hash,
                }),
            })
            .collect()
    }

    fn error_with_hashes(
        error: Error,
        hashes_and_paid_amounts: Vec<(H256, u64)>,
    ) -> BlockchainError {
        let hashes = hashes_and_paid_amounts
            .into_iter()
            .map(|(hash, _)| hash)
            .collect();
        PayableTransactionError::Sending {
            msg: error.to_string(),
            hashes,
        }
        .into()
    }

    fn handle_new_transaction<'a>(
        &self,
        recipient: &'a Wallet,
        consuming_wallet: &'a Wallet,
        amount: u64,
        nonce: U256,
        gas_price: u64,
    ) -> Result<H256, PayableTransactionError> {
        let signed_tx =
            self.sign_transaction(recipient, consuming_wallet, amount, nonce, gas_price)?;
        self.batch_payable_tools
            .enter_raw_transaction_to_batch(signed_tx.raw_transaction, &self.batch_web3);
        Ok(signed_tx.transaction_hash)
    }

    fn sign_transaction<'a>(
        &self,
        recipient: &'a Wallet,
        consuming_wallet: &'a Wallet,
        amount: u64,
        nonce: U256,
        gas_price: u64,
    ) -> Result<SignedTransaction, PayableTransactionError> {
        let mut data = [0u8; 4 + 32 + 32];
        data[0..4].copy_from_slice(&TRANSFER_METHOD_ID);
        data[16..36].copy_from_slice(&recipient.address().0[..]);
        to_wei(amount).to_big_endian(&mut data[36..68]);
=======
    fn prepare_signed_transaction(
        &self,
        inputs: &BlockchainTxnInputs,
    ) -> Result<SignedTransaction, BlockchainTransactionError> {
        let mut data = [0u8; 4 + 32 + 32];
        data[0..4].copy_from_slice(&TRANSFER_METHOD_ID);
        data[16..36].copy_from_slice(&inputs.recipient.address().0[..]);
        U256::try_from(inputs.amount)
            .expect("shouldn't overflow")
            .to_big_endian(&mut data[36..68]);
>>>>>>> 9328225f
        let base_gas_limit = Self::base_gas_limit(self.chain);
        let gas_limit =
            ethereum_types::U256::try_from(data.iter().fold(base_gas_limit, |acc, v| {
                acc + if v == &0u8 { 4 } else { 68 }
            }))
            .expect("Internal error");
        let converted_nonce = serde_json::from_value::<ethereum_types::U256>(
            serde_json::to_value(nonce).expect("Internal error"),
        )
        .expect("Internal error");
        let gas_price = serde_json::from_value::<ethereum_types::U256>(
            serde_json::to_value(to_wei(gas_price)).expect("Internal error"),
        )
        .expect("Internal error");

        let transaction_parameters = TransactionParameters {
            nonce: Some(converted_nonce),
            to: Some(H160(self.contract_address().0)),
            gas: gas_limit,
            gas_price: Some(gas_price),
            value: ethereum_types::U256::zero(),
            data: Bytes(data.to_vec()),
            chain_id: Some(self.chain.rec().num_chain_id),
        };

        let key = match consuming_wallet.prepare_secp256k1_secret() {
            Ok(secret) => secret,
            Err(e) => return Err(PayableTransactionError::UnusableWallet(e.to_string())),
        };

<<<<<<< HEAD
        self.batch_payable_tools
            .sign_transaction(transaction_parameters, &self.batch_web3, &key)
            .map_err(|e| PayableTransactionError::Signing(e.to_string()))
    }

    fn transmission_log(&self, accounts: &[PayableAccount], gas_price: u64) -> String {
        let chain_name = self
            .chain
            .rec()
            .literal_identifier
            .chars()
            .skip_while(|char| char != &'-')
            .skip(1)
            .collect::<String>();
        let introduction = once(format!(
            "\
        Paying to creditors...\n\
        Transactions in the batch:\n\
        \n\
        gas price:                                   {} Gwei\n\
        chain:                                       {}\n\
        \n\
        [wallet address]                             [payment in Gwei]\n",
            gas_price, chain_name
        )); //TODO change to Wei later
        let body = accounts
            .iter()
            .map(|account| format!("{}   {}\n", account.wallet, account.balance));
        introduction.chain(body).collect()
=======
        match inputs.tools.sign_transaction(transaction_parameters, &key) {
            Ok(tx) => Ok(tx),
            Err(e) => Err(BlockchainTransactionError::Signing(e.to_string())),
        }
    }

    fn preparation_log(&self, inputs: &BlockchainTxnInputs) -> String {
        format!("Preparing transaction for {} wei to {} from {} (chain: {}, contract: {:#x}, gas price: {})",
        inputs.amount.separate_with_commas(),
        inputs.recipient,
        inputs.consuming_wallet,
        self.chain.rec().literal_identifier,
        self.contract_address(),
        inputs.gas_price)
    }

    fn transmission_log(&self, recipient: &Wallet, amount: u128) -> String {
        format!(
            "About to send transaction:\n\
        recipient: {},\n\
        amount: {} wei,\n\
        (chain: {}, contract: {:#x})",
            recipient,
            amount.separate_with_commas(),
            self.chain.rec().literal_identifier,
            self.contract_address()
        )
>>>>>>> 9328225f
    }

    fn base_gas_limit(chain: Chain) -> u64 {
        match chain.rec().chain_family {
            ChainFamily::Polygon => 70_000,
            ChainFamily::Eth => 55_000,
            ChainFamily::Dev => 55_000,
        }
    }

    #[cfg(test)]
    fn web3(&self) -> &Web3<T> {
        &self.web3
    }
}

<<<<<<< HEAD
=======
#[derive(Debug, Clone)]
pub struct BlockchainTxnInputs<'a> {
    tools: &'a dyn SendTransactionToolsWrapper,
    recipient: &'a Wallet,
    consuming_wallet: &'a Wallet,
    amount: u128,
    nonce: U256,
    gas_price: u64,
}

impl<'a> BlockchainTxnInputs<'a> {
    pub fn new(
        account: &'a PayableAccount,
        consuming_wallet: &'a Wallet,
        nonce: U256,
        gas_price: u64,
        tools: &'a dyn SendTransactionToolsWrapper,
    ) -> Self {
        Self {
            tools,
            recipient: &account.wallet,
            consuming_wallet,
            amount: account.balance_wei,
            nonce,
            gas_price,
        }
    }

    #[cfg(test)]
    pub fn abstract_for_assertions(self) -> (Wallet, Wallet, u128, U256, u64) {
        (
            self.consuming_wallet.clone(),
            self.recipient.clone(),
            self.amount,
            self.nonce,
            self.gas_price,
        )
    }
}

>>>>>>> 9328225f
impl BlockchainError {
    pub fn carries_transaction_hashes_opt(&self) -> Option<Vec<H256>> {
        match self {
            Self::PayableTransactionFailed {
                msg: _,
                signed_and_saved_txs_opt: None,
            } => None,
            Self::PayableTransactionFailed {
                msg: _,
                signed_and_saved_txs_opt: Some(hash),
            } => Some(hash.clone()),
            _ => None,
        }
    }
}

impl Display for PayableTransactionError {
    fn fmt(&self, f: &mut Formatter<'_>) -> fmt::Result {
        match self {
            Self::UnusableWallet(msg) => write!(f, "UnusableWallet: {}", msg),
            Self::Signing(msg) => write!(f, "Signing phase: {}", msg),
            Self::Sending { msg, .. } => write!(f, "Sending phase: {}", msg),
        }
    }
}

impl From<PayableTransactionError> for BlockchainError {
    fn from(error: PayableTransactionError) -> Self {
        let displayed_error = error.to_string();
        match error {
            PayableTransactionError::Sending { hashes, .. } => {
                BlockchainError::PayableTransactionFailed {
                    msg: displayed_error,
                    signed_and_saved_txs_opt: Some(hashes),
                }
            }
            _ => BlockchainError::PayableTransactionFailed {
                msg: displayed_error,
                signed_and_saved_txs_opt: None,
            },
        }
    }
}

#[cfg(test)]
mod tests {
    use super::*;
    use crate::accountant::test_utils::{
        make_payable_account, make_payable_account_with_wallet_and_balance_and_timestamp_opt,
    };
    use crate::blockchain::bip32::Bip32ECKeyProvider;
    use crate::blockchain::blockchain_interface::ProcessedPayableFallible::{Correct, Failure};
    use crate::blockchain::test_utils::{
        make_default_signed_transaction, make_fake_event_loop_handle, make_tx_hash,
        BatchPayableToolsMock, TestTransport,
    };
    use crate::database::dao_utils::from_time_t;
    use crate::sub_lib::wallet::Wallet;
    use crate::test_utils::recorder::{make_recorder, Recorder};
    use crate::test_utils::unshared_test_utils::decode_hex;
    use crate::test_utils::{await_value, make_paying_wallet};
    use crate::test_utils::{make_wallet, TestRawTransaction};
    use actix::{Actor, System};
    use crossbeam_channel::{unbounded, Receiver};
    use ethereum_types::U64;
    use ethsign_crypto::Keccak256;
    use jsonrpc_core::Version::V2;
    use jsonrpc_core::{Call, Error, ErrorCode, Id, MethodCall, Params};
    use masq_lib::test_utils::logging::{init_test_logging, TestLogHandler};
    use masq_lib::test_utils::utils::TEST_DEFAULT_CHAIN;
    use masq_lib::utils::{find_free_port, slice_of_strs_to_vec_of_strings};
    use serde_derive::Deserialize;
    use serde_json::json;
    use serde_json::Value;
    use simple_server::{Request, Server};
    use std::io::Write;
    use std::net::{IpAddr, Ipv4Addr, SocketAddr, TcpStream};
    use std::ops::Add;
    use std::str::FromStr;
    use std::sync::{Arc, Mutex};
    use std::thread;
    use std::time::{Duration, Instant, SystemTime};
    use web3::transports::Http;
    use web3::types::H2048;
    use web3::Error as Web3Error;

    #[test]
    fn constants_have_correct_values() {
        let contract_abi_expected: &str = r#"[{"constant":true,"inputs":[{"name":"owner","type":"address"}],"name":"balanceOf","outputs":[{"name":"","type":"uint256"}],"payable":false,"stateMutability":"view","type":"function"},{"constant":false,"inputs":[{"name":"to","type":"address"},{"name":"value","type":"uint256"}],"name":"transfer","outputs":[{"name":"","type":"bool"}],"payable":false,"stateMutability":"nonpayable","type":"function"}]"#;
        let transaction_literal_expected: H256 = H256 {
            0: [
                0xdd, 0xf2, 0x52, 0xad, 0x1b, 0xe2, 0xc8, 0x9b, 0x69, 0xc2, 0xb0, 0x68, 0xfc, 0x37,
                0x8d, 0xaa, 0x95, 0x2b, 0xa7, 0xf1, 0x63, 0xc4, 0xa1, 0x16, 0x28, 0xf5, 0x5a, 0x4d,
                0xf5, 0x23, 0xb3, 0xef,
            ],
        };
        assert_eq!(REQUESTS_IN_PARALLEL, 1);
        assert_eq!(CONTRACT_ABI, contract_abi_expected);
        assert_eq!(TRANSACTION_LITERAL, transaction_literal_expected);
        assert_eq!(TRANSFER_METHOD_ID, [0xa9, 0x05, 0x9c, 0xbb]);
        assert_eq!(GWEI, U256([1_000_000_000u64, 0, 0, 0]));
    }

    struct TestServer {
        port: u16,
        rx: Receiver<Request<Vec<u8>>>,
    }

    impl Drop for TestServer {
        fn drop(&mut self) {
            self.stop();
        }
    }

    impl TestServer {
        fn start(port: u16, bodies: Vec<Vec<u8>>) -> Self {
            std::env::set_var("SIMPLESERVER_THREADS", "1");
            let (tx, rx) = unbounded();
            let _ = thread::spawn(move || {
                let bodies_arc = Arc::new(Mutex::new(bodies));
                Server::new(move |req, mut rsp| {
                    if req.headers().get("X-Quit").is_some() {
                        panic!("Server stop requested");
                    }
                    tx.send(req).unwrap();
                    let body = bodies_arc.lock().unwrap().remove(0);
                    Ok(rsp.body(body)?)
                })
                .listen(&Ipv4Addr::LOCALHOST.to_string(), &format!("{}", port));
            });
            let deadline = Instant::now().add(Duration::from_secs(5));
            loop {
                thread::sleep(Duration::from_millis(10));
                match TcpStream::connect(SocketAddr::new(IpAddr::V4(Ipv4Addr::LOCALHOST), port)) {
                    Ok(_) => break,
                    Err(e) => eprintln!("No: {:?}", e),
                }
                if Instant::now().gt(&deadline) {
                    panic!("TestServer still not started after 5sec");
                }
            }
            TestServer { port, rx }
        }

        fn requests_so_far(&self) -> Vec<Request<Vec<u8>>> {
            let mut requests = vec![];
            while let Ok(request) = self.rx.try_recv() {
                requests.push(request);
            }
            return requests;
        }

        fn stop(&mut self) {
            let mut stream = match TcpStream::connect(SocketAddr::new(
                IpAddr::V4(Ipv4Addr::LOCALHOST),
                self.port,
            )) {
                Ok(s) => s,
                Err(_) => return,
            };
            stream
                .write(b"DELETE /irrelevant.htm HTTP/1.1\r\nX-Quit: Yes")
                .unwrap();
        }
    }

    #[test]
    fn blockchain_interface_non_clandestine_handles_no_retrieved_transactions() {
        let to = "0x3f69f9efd4f2592fd70be8c32ecd9dce71c472fc";
        let port = find_free_port();
        let test_server = TestServer::start(
            port,
            vec![br#"{"jsonrpc":"2.0","id":3,"result":[]}"#.to_vec()],
        );

        let (event_loop_handle, transport) = Http::with_max_parallel(
            &format!("http://{}:{}", &Ipv4Addr::LOCALHOST.to_string(), port),
            REQUESTS_IN_PARALLEL,
        )
        .unwrap();
        let subject = BlockchainInterfaceNonClandestine::new(
            transport,
            event_loop_handle,
            TEST_DEFAULT_CHAIN,
        );

        let result = subject
            .retrieve_transactions(
                42,
                &Wallet::from_str("0x3f69f9efd4f2592fd70be8c32ecd9dce71c472fc").unwrap(),
            )
            .unwrap();

        let requests = test_server.requests_so_far();
        let bodies: Vec<Value> = requests
            .into_iter()
            .map(|request| serde_json::from_slice(&request.body()).unwrap())
            .collect();
        assert_eq!(
            format!("\"0x000000000000000000000000{}\"", &to[2..]),
            bodies[0]["params"][0]["topics"][2].to_string(),
        );
        assert_eq!(
            result,
            RetrievedBlockchainTransactions {
                new_start_block: 42 + 1,
                transactions: vec![]
            }
        )
    }

    #[test]
    fn blockchain_interface_non_clandestine_retrieves_transactions() {
        let to = "0x3f69f9efd4f2592fd70be8c32ecd9dce71c472fc";
        let port = find_free_port();
        #[rustfmt::skip]
        let test_server = TestServer::start (port, vec![
            br#"{
                "jsonrpc":"2.0",
                "id":3,
                "result":[
                    {
                        "address":"0xcd6c588e005032dd882cd43bf53a32129be81302",
                        "blockHash":"0x1a24b9169cbaec3f6effa1f600b70c7ab9e8e86db44062b49132a4415d26732a",
                        "blockNumber":"0x4be663",
                        "data":"0x0000000000000000000000000000000000000000000000000010000000000000",
                        "logIndex":"0x0",
                        "removed":false,
                        "topics":[
                            "0xddf252ad1be2c89b69c2b068fc378daa952ba7f163c4a11628f55a4df523b3ef",
                            "0x0000000000000000000000003ab28ecedea6cdb6feed398e93ae8c7b316b1182",
                            "0x000000000000000000000000adc1853c7859369639eb414b6342b36288fe6092"
                        ],
                        "transactionHash":"0x955cec6ac4f832911ab894ce16aa22c3003f46deff3f7165b32700d2f5ff0681",
                        "transactionIndex":"0x0"
                    },
                    {
                        "address":"0xcd6c588e005032dd882cd43bf53a32129be81302",
                        "blockHash":"0x1a24b9169cbaec3f6effa1f600b70c7ab9e8e86db44062b49132a4415d26732b",
                        "blockNumber":"0x4be662",
                        "data":"0x0000000000000000000000000000000000000000000000000010000000000000",
                        "logIndex":"0x0",
                        "removed":false,
                        "topics":[
                            "0xddf252ad1be2c89b69c2b068fc378daa952ba7f163c4a11628f55a4df523b3ef",
                            "0x0000000000000000000000003f69f9efd4f2592fd70be8c32ecd9dce71c472fc",
                            "0x000000000000000000000000adc1853c7859369639eb414b6342b36288fe6092"
                        ],
                        "transactionHash":"0x955cec6ac4f832911ab894ce16aa22c3003f46deff3f7165b32700d2f5ff0680",
                        "transactionIndex":"0x0"
                    }
                ]
            }"#.to_vec(),
        ]);

        let (event_loop_handle, transport) = Http::with_max_parallel(
            &format!("http://{}:{}", &Ipv4Addr::LOCALHOST.to_string(), port),
            REQUESTS_IN_PARALLEL,
        )
        .unwrap();
        let subject = BlockchainInterfaceNonClandestine::new(
            transport,
            event_loop_handle,
            TEST_DEFAULT_CHAIN,
        );

        let result = subject
            .retrieve_transactions(
                42,
                &Wallet::from_str("0x3f69f9efd4f2592fd70be8c32ecd9dce71c472fc").unwrap(),
            )
            .unwrap();

        let requests = test_server.requests_so_far();
        let bodies: Vec<Value> = requests
            .into_iter()
            .map(|request| serde_json::from_slice(&request.body()).unwrap())
            .collect();
        assert_eq!(
            format!("\"0x000000000000000000000000{}\"", &to[2..]),
            bodies[0]["params"][0]["topics"][2].to_string(),
        );
        assert_eq!(
            result,
            RetrievedBlockchainTransactions {
                new_start_block: 0x4be663 + 1,
                transactions: vec![
                    BlockchainTransaction {
                        block_number: 0x4be663,
                        from: Wallet::from_str("0x3ab28ecedea6cdb6feed398e93ae8c7b316b1182")
                            .unwrap(),
                        wei_amount: 4_503_599_627_370_496,
                    },
                    BlockchainTransaction {
                        block_number: 0x4be662,
                        from: Wallet::from_str("0x3f69f9efd4f2592fd70be8c32ecd9dce71c472fc")
                            .unwrap(),
                        wei_amount: 4_503_599_627_370_496,
                    },
                ]
            }
        )
    }

    #[test]
    #[should_panic(expected = "No address for an uninitialized wallet!")]
    fn blockchain_interface_non_clandestine_retrieve_transactions_returns_an_error_if_the_to_address_is_invalid(
    ) {
        let port = 8545;
        let (event_loop_handle, transport) = Http::with_max_parallel(
            &format!("http://{}:{}", &Ipv4Addr::LOCALHOST, port),
            REQUESTS_IN_PARALLEL,
        )
        .unwrap();
        let subject = BlockchainInterfaceNonClandestine::new(
            transport,
            event_loop_handle,
            TEST_DEFAULT_CHAIN,
        );

        let result = subject
            .retrieve_transactions(42, &Wallet::new("0x3f69f9efd4f2592fd70beecd9dce71c472fc"));

        assert_eq!(
            result.expect_err("Expected an Err, got Ok"),
            BlockchainError::InvalidAddress
        );
    }

    #[test]
    fn blockchain_interface_non_clandestine_retrieve_transactions_returns_an_error_if_a_response_with_too_few_topics_is_returned(
    ) {
        let port = find_free_port();
        let _test_server = TestServer::start (port, vec![
            br#"{"jsonrpc":"2.0","id":3,"result":[{"address":"0xcd6c588e005032dd882cd43bf53a32129be81302","blockHash":"0x1a24b9169cbaec3f6effa1f600b70c7ab9e8e86db44062b49132a4415d26732a","blockNumber":"0x4be663","data":"0x0000000000000000000000000000000000000000000000056bc75e2d63100000","logIndex":"0x0","removed":false,"topics":["0xddf252ad1be2c89b69c2b068fc378daa952ba7f163c4a11628f55a4df523b3ef"],"transactionHash":"0x955cec6ac4f832911ab894ce16aa22c3003f46deff3f7165b32700d2f5ff0681","transactionIndex":"0x0"}]}"#.to_vec()
        ]);
        let (event_loop_handle, transport) = Http::with_max_parallel(
            &format!("http://{}:{}", &Ipv4Addr::LOCALHOST.to_string(), port),
            REQUESTS_IN_PARALLEL,
        )
        .unwrap();
        let subject = BlockchainInterfaceNonClandestine::new(
            transport,
            event_loop_handle,
            TEST_DEFAULT_CHAIN,
        );

        let result = subject.retrieve_transactions(
            42,
            &Wallet::from_str("0x3f69f9efd4f2592fd70be8c32ecd9dce71c472fc").unwrap(),
        );

        assert_eq!(
            result.expect_err("Expected an Err, got Ok"),
            BlockchainError::InvalidResponse
        );
    }

    #[test]
    fn blockchain_interface_non_clandestine_retrieve_transactions_returns_an_error_if_a_response_with_data_that_is_too_long_is_returned(
    ) {
        let port = find_free_port();
        let _test_server = TestServer::start(port, vec![
            br#"{"jsonrpc":"2.0","id":3,"result":[{"address":"0xcd6c588e005032dd882cd43bf53a32129be81302","blockHash":"0x1a24b9169cbaec3f6effa1f600b70c7ab9e8e86db44062b49132a4415d26732a","blockNumber":"0x4be663","data":"0x0000000000000000000000000000000000000000000000056bc75e2d6310000001","logIndex":"0x0","removed":false,"topics":["0xddf252ad1be2c89b69c2b068fc378daa952ba7f163c4a11628f55a4df523b3ef","0x0000000000000000000000003f69f9efd4f2592fd70be8c32ecd9dce71c472fc","0x000000000000000000000000adc1853c7859369639eb414b6342b36288fe6092"],"transactionHash":"0x955cec6ac4f832911ab894ce16aa22c3003f46deff3f7165b32700d2f5ff0681","transactionIndex":"0x0"}]}"#.to_vec()
        ]);

        let (event_loop_handle, transport) = Http::with_max_parallel(
            &format!("http://{}:{}", &Ipv4Addr::LOCALHOST.to_string(), port),
            REQUESTS_IN_PARALLEL,
        )
        .unwrap();

        let subject = BlockchainInterfaceNonClandestine::new(
            transport,
            event_loop_handle,
            TEST_DEFAULT_CHAIN,
        );

        let result = subject.retrieve_transactions(
            42,
            &Wallet::from_str("0x3f69f9efd4f2592fd70be8c32ecd9dce71c472fc").unwrap(),
        );

        assert_eq!(result, Err(BlockchainError::InvalidResponse));
    }

    #[test]
    fn blockchain_interface_non_clandestine_retrieve_transactions_ignores_transaction_logs_that_have_no_block_number(
    ) {
        let port = find_free_port();
        let _test_server = TestServer::start (port, vec![
            br#"{"jsonrpc":"2.0","id":3,"result":[{"address":"0xcd6c588e005032dd882cd43bf53a32129be81302","blockHash":"0x1a24b9169cbaec3f6effa1f600b70c7ab9e8e86db44062b49132a4415d26732a","data":"0x0000000000000000000000000000000000000000000000000010000000000000","logIndex":"0x0","removed":false,"topics":["0xddf252ad1be2c89b69c2b068fc378daa952ba7f163c4a11628f55a4df523b3ef","0x0000000000000000000000003f69f9efd4f2592fd70be8c32ecd9dce71c472fc","0x000000000000000000000000adc1853c7859369639eb414b6342b36288fe6092"],"transactionHash":"0x955cec6ac4f832911ab894ce16aa22c3003f46deff3f7165b32700d2f5ff0681","transactionIndex":"0x0"}]}"#.to_vec()
        ]);

        let (event_loop_handle, transport) = Http::with_max_parallel(
            &format!("http://{}:{}", &Ipv4Addr::LOCALHOST.to_string(), port),
            REQUESTS_IN_PARALLEL,
        )
        .unwrap();

        let subject = BlockchainInterfaceNonClandestine::new(
            transport,
            event_loop_handle,
            TEST_DEFAULT_CHAIN,
        );

        let result = subject.retrieve_transactions(
            42,
            &Wallet::from_str("0x3f69f9efd4f2592fd70be8c32ecd9dce71c472fc").unwrap(),
        );

        assert_eq!(
            result,
            Ok(RetrievedBlockchainTransactions {
                new_start_block: 43,
                transactions: vec![]
            })
        );
    }

    #[test]
    fn blockchain_interface_non_clandestine_can_retrieve_eth_balance_of_a_wallet() {
        let port = find_free_port();
        let _test_server = TestServer::start(
            port,
            vec![br#"{"jsonrpc":"2.0","id":0,"result":"0xFFFF"}"#.to_vec()],
        );

        let (event_loop_handle, transport) = Http::with_max_parallel(
            &format!("http://{}:{}", &Ipv4Addr::LOCALHOST.to_string(), port),
            REQUESTS_IN_PARALLEL,
        )
        .unwrap();

        let subject = BlockchainInterfaceNonClandestine::new(
            transport,
            event_loop_handle,
            TEST_DEFAULT_CHAIN,
        );

        let result = subject
            .get_eth_balance(
                &Wallet::from_str("0x3f69f9efd4f2592fd70be8c32ecd9dce71c472fc").unwrap(),
            )
            .unwrap();

        assert_eq!(result, U256::from(65_535));
    }

    #[test]
    #[should_panic(expected = "No address for an uninitialized wallet!")]
    fn blockchain_interface_non_clandestine_returns_an_error_when_requesting_eth_balance_of_an_invalid_wallet(
    ) {
        let port = 8545;
        let (event_loop_handle, transport) = Http::with_max_parallel(
            &format!("http://{}:{}", &Ipv4Addr::LOCALHOST.to_string(), port),
            REQUESTS_IN_PARALLEL,
        )
        .unwrap();
        let subject = BlockchainInterfaceNonClandestine::new(
            transport,
            event_loop_handle,
            TEST_DEFAULT_CHAIN,
        );

        let result =
            subject.get_eth_balance(&Wallet::new("0x3f69f9efd4f2592fd70be8c32ecd9dce71c472fQ"));

        assert_eq!(result, Err(BlockchainError::InvalidAddress));
    }

    #[test]
    fn blockchain_interface_non_clandestine_returns_an_error_for_unintelligible_response_to_requesting_eth_balance(
    ) {
        let port = find_free_port();
        let _test_server = TestServer::start(
            port,
            vec![br#"{"jsonrpc":"2.0","id":0,"result":"0xFFFQ"}"#.to_vec()],
        );

        let (event_loop_handle, transport) = Http::new(&format!(
            "http://{}:{}",
            &Ipv4Addr::LOCALHOST.to_string(),
            port
        ))
        .unwrap();
        let subject = BlockchainInterfaceNonClandestine::new(
            transport,
            event_loop_handle,
            TEST_DEFAULT_CHAIN,
        );

        let result = subject.get_eth_balance(
            &Wallet::from_str("0x3f69f9efd4f2592fd70be8c32ecd9dce71c472fc").unwrap(),
        );

        match result {
            Err(BlockchainError::QueryFailed(msg)) if msg.contains("invalid hex character: Q") => {
                ()
            }
            x => panic!("Expected complaint about hex character, but got {:?}", x),
        };
    }

    #[test]
    fn blockchain_interface_non_clandestine_can_retrieve_token_balance_of_a_wallet() {
        let port = find_free_port();
        let _test_server = TestServer::start (port, vec![
            br#"{"jsonrpc":"2.0","id":0,"result":"0x000000000000000000000000000000000000000000000000000000000000FFFF"}"#.to_vec()
        ]);

        let (event_loop_handle, transport) = Http::with_max_parallel(
            &format!("http://{}:{}", &Ipv4Addr::LOCALHOST.to_string(), port),
            REQUESTS_IN_PARALLEL,
        )
        .unwrap();
        let subject = BlockchainInterfaceNonClandestine::new(
            transport,
            event_loop_handle,
            TEST_DEFAULT_CHAIN,
        );

        let result = subject
            .get_token_balance(
                &Wallet::from_str("0x3f69f9efd4f2592fd70be8c32ecd9dce71c472fc").unwrap(),
            )
            .unwrap();

        assert_eq!(result, U256::from(65_535));
    }

    #[test]
    #[should_panic(expected = "No address for an uninitialized wallet!")]
    fn blockchain_interface_non_clandestine_returns_an_error_when_requesting_token_balance_of_an_invalid_wallet(
    ) {
        let port = 8545;
        let (event_loop_handle, transport) = Http::with_max_parallel(
            &format!("http://{}:{}", &Ipv4Addr::LOCALHOST.to_string(), port),
            REQUESTS_IN_PARALLEL,
        )
        .unwrap();
        let subject = BlockchainInterfaceNonClandestine::new(
            transport,
            event_loop_handle,
            TEST_DEFAULT_CHAIN,
        );

        let result =
            subject.get_token_balance(&Wallet::new("0x3f69f9efd4f2592fd70be8c32ecd9dce71c472fQ"));

        assert_eq!(result, Err(BlockchainError::InvalidAddress));
    }

    #[test]
    fn blockchain_interface_non_clandestine_returns_an_error_for_unintelligible_response_when_requesting_token_balance(
    ) {
        let port = find_free_port();
        let _test_server = TestServer::start (port, vec![
            br#"{"jsonrpc":"2.0","id":0,"result":"0x000000000000000000000000000000000000000000000000000000000000FFFQ"}"#.to_vec()
        ]);

        let (event_loop_handle, transport) = Http::with_max_parallel(
            &format!("http://{}:{}", &Ipv4Addr::LOCALHOST.to_string(), port),
            REQUESTS_IN_PARALLEL,
        )
        .unwrap();
        let subject = BlockchainInterfaceNonClandestine::new(
            transport,
            event_loop_handle,
            TEST_DEFAULT_CHAIN,
        );

        let result = subject.get_token_balance(
            &Wallet::from_str("0x3f69f9efd4f2592fd70be8c32ecd9dce71c472fc").unwrap(),
        );

        match result {
            Err(BlockchainError::QueryFailed(msg)) if msg.contains("Invalid hex") => (),
            x => panic!("Expected complaint about hex character, but got {:?}", x),
        }
    }

    #[test]
    fn blockchain_interface_non_clandestine_can_request_both_eth_and_token_balances_happy_path() {
        let port = find_free_port();
        let _test_server = TestServer::start (port, vec![
            br#"{"jsonrpc":"2.0","id":0,"result":"0x0000000000000000000000000000000000000000000000000000000000000001"}"#.to_vec(),
            br#"{"jsonrpc":"2.0","id":0,"result":"0x0000000000000000000000000000000000000000000000000000000000000001"}"#.to_vec(),
        ]);

        let (event_loop_handle, transport) = Http::with_max_parallel(
            &format!("http://{}:{}", &Ipv4Addr::LOCALHOST.to_string(), port),
            REQUESTS_IN_PARALLEL,
        )
        .unwrap();
        let subject = BlockchainInterfaceNonClandestine::new(
            transport,
            event_loop_handle,
            TEST_DEFAULT_CHAIN,
        );

        let results: (Balance, Balance) = await_value(None, || {
            match subject.get_balances(
                &Wallet::from_str("0x3f69f9efd4f2592fd70be8c32ecd9dce71c472fc").unwrap(),
            ) {
                (Ok(a), Ok(b)) => Ok((Ok(a), Ok(b))),
                (Err(a), _) => Err(a),
                (_, Err(b)) => Err(b),
            }
        })
        .unwrap();

        let eth_balance = results.0.unwrap();
        let token_balance = results.1.unwrap();

        assert_eq!(eth_balance, U256::from(1),);
        assert_eq!(token_balance, U256::from(1))
    }

    #[test]
    fn blockchain_interface_non_clandestine_can_transfer_tokens_in_batch() {
        //exercising also the layer of web3 functions, but the transport layer is mocked
        init_test_logging();
        let send_batch_params_arc = Arc::new(Mutex::new(vec![]));
        //we compute the hashes ourselves during the batch preparation and so we don't care about
        //the same ones coming back with the response; we use the OKs as indicators of success though...
        //and, of course, the eventual rpc errors origin in the response too...
        let expected_batch_responses = vec![
            Ok(json!("...unnecessarily important hash...")),
            Err(web3::Error::Rpc(Error {
                code: ErrorCode::ServerError(114),
                message: "server being busy".to_string(),
                data: None,
            })),
            Ok(json!("...unnecessarily important hash...")),
        ];
        let transport = TestTransport::default()
            .send_batch_params(&send_batch_params_arc)
            .send_batch_result(expected_batch_responses);
        let (accountant, _, accountant_recording_arc) = make_recorder();
        let actor_addr = accountant.start();
        let fingerprint_recipient = recipient!(actor_addr, NewPendingPayableFingerprints);
        let logger = Logger::new("sending_batch_payments");
        let mut subject = BlockchainInterfaceNonClandestine::new(
            transport.clone(),
            make_fake_event_loop_handle(),
            TEST_DEFAULT_CHAIN,
        );
<<<<<<< HEAD
        subject.logger = logger;
=======
        let amount = 9_000_000_000_000;
>>>>>>> 9328225f
        let gas_price = 120;
        let amount_1 = 900000000;
        let account_1 = make_payable_account_with_wallet_and_balance_and_timestamp_opt(
            make_wallet("w123"),
            amount_1,
            None,
        );
        let amount_2 = 111111111;
        let account_2 = make_payable_account_with_wallet_and_balance_and_timestamp_opt(
            make_wallet("w555"),
            amount_2,
            None,
        );
        let amount_3 = 33355666;
        let account_3 = make_payable_account_with_wallet_and_balance_and_timestamp_opt(
            make_wallet("w987"),
            amount_3,
            None,
        );
        let pending_nonce = U256::from(6);
        let accounts_to_process = vec![account_1, account_2, account_3];
        let consuming_wallet = make_paying_wallet(b"gdasgsa");
<<<<<<< HEAD
=======
        let tools = subject.send_transaction_tools(&recipient_of_pending_payable_fingerprint);
        let inputs = BlockchainTxnInputs::new(
            &account,
            &consuming_wallet,
            U256::from(1),
            gas_price,
            tools.as_ref(),
        );
>>>>>>> 9328225f
        let test_timestamp_before = SystemTime::now();

        let result = subject
            .send_payables_within_batch(
                &consuming_wallet,
                gas_price,
                pending_nonce,
                &fingerprint_recipient,
                &accounts_to_process,
            )
            .unwrap();

        let test_timestamp_after = SystemTime::now();
        let system = System::new("can transfer tokens test");
        System::current().stop();
        assert_eq!(system.run(), 0);
        let send_batch_params = send_batch_params_arc.lock().unwrap();
        assert_eq!(
            *send_batch_params,
            vec![vec![
                (
                    1,
                    Call::MethodCall(MethodCall {
                        jsonrpc: Some(V2),
                        method: "eth_sendRawTransaction".to_string(),
                        params: Params::Array(vec![Value::String("0xf8a906851bf08eb00082db6894384dec25e03f94931767ce4c3556168468ba24c380b844a9059cbb000\
        00000000000000000000000000000000000000000000000000000773132330000000000000000000000000000000000000000000000000c7d713b49da00002aa060b9f375c06f56\
        41951606643d76ef999d32ae02f6b6cd62c9275ebdaa36a390a0199c3d8644c428efd5e0e0698c031172ac6873037d90dcca36a1fbf2e67960ff".to_string())]),
                        id: Id::Num(1)
                    })
                ),
                (
                    2,
                    Call::MethodCall(MethodCall {
                        jsonrpc: Some(V2),
                        method: "eth_sendRawTransaction".to_string(),
                        params: Params::Array(vec![Value::String("0xf8a907851bf08eb00082dba894384dec25e03f94931767ce4c3556168468ba24c380b844a9059cbb000\
        0000000000000000000000000000000000000000000000000000077353535000000000000000000000000000000000000000000000000018abef77dc106002aa0b8e6f40ca31fb2\
        0fab191bb87b4dd1194e854205e2471a0a46cb14feee8718bea066c439c9129703904f96b12404cb8321e1ec79b64a415995982c2f5485ee413d".to_string())]),
                        id: Id::Num(1)
                    })
                ),
                (
                    3,
                    Call::MethodCall(MethodCall {
                        jsonrpc: Some(V2),
                        method: "eth_sendRawTransaction".to_string(),
                        params: Params::Array(vec![Value::String("0xf8a908851bf08eb00082db6894384dec25e03f94931767ce4c3556168468ba24c380b844a9059cbb000\
        0000000000000000000000000000000000000000000000000000077393837000000000000000000000000000000000000000000000000007680cd2f2d34002aa02d300cc8ba7b63\
        b0147727c824a54a7db9ec083273be52a32bdca72657a3e310a042a17224b35e7036d84976a23fbe8b1a488b2bcabed1e4a2b0b03f0c9bbc38e9".to_string())]),
                        id: Id::Num(1)
                    })
                )
            ]]
        );
        let check_expected_successful_request = |expected_hash: H256, idx: usize| {
            let pending_payable = match &result[idx]{
                Correct(pp) => pp,
                Failure(RpcPayableFailure{ rpc_error, recipient_wallet: recipient, hash }) => panic!(
                "we expected correct pending payable but got one with rpc_error: {:?} and hash: {} for recipient: {}",
                rpc_error, hash, recipient
                ),
            };
            let hash = pending_payable.hash;
            assert_eq!(hash, expected_hash)
        };
        //first successful request
        let expected_hash_1 =
            H256::from_str("26e5e0cec02023e40faff67e88e3cf48a98574b5f9fdafc03ef42cad96dae1c1")
                .unwrap();
        check_expected_successful_request(expected_hash_1, 0);
        //failing request
        let pending_payable_fallible_2 = &result[1];
        let (rpc_error, recipient_2, hash_2) = match pending_payable_fallible_2 {
            Correct(pp) => panic!(
                "we expected failing pending payable but got a good one: {:?}",
                pp
            ),
            Failure(RpcPayableFailure {
                rpc_error,
                recipient_wallet: recipient,
                hash,
            }) => (rpc_error, recipient, hash),
        };
        assert_eq!(
            rpc_error,
            &web3::Error::Rpc(Error {
                code: ErrorCode::ServerError(114),
                message: "server being busy".to_string(),
                data: None
            })
        );
        assert_eq!(
            hash_2,
            &H256::from_str("17990f09f6cd6474ba0ed4e980a8f509c3f867cbc6691928f9b08ddd58da1adc")
                .unwrap()
        );
        assert_eq!(recipient_2, &make_wallet("w555"));
        //second_succeeding_request
        let expected_hash_3 =
            H256::from_str("a472e3b81bc167140a217447d9701e9ed2b65252f1428f7779acc3710a9ede44")
                .unwrap();
        check_expected_successful_request(expected_hash_3, 2);
        let accountant_recording = accountant_recording_arc.lock().unwrap();
<<<<<<< HEAD
        assert_eq!(accountant_recording.len(), 1);
        let initiate_fingerprints_msg =
            accountant_recording.get_record::<NewPendingPayableFingerprints>(0);
        let actual_common_timestamp = initiate_fingerprints_msg.batch_wide_timestamp;
        assert!(
            test_timestamp_before <= actual_common_timestamp
                && actual_common_timestamp <= test_timestamp_after
        );
        assert_eq!(
            initiate_fingerprints_msg,
            &NewPendingPayableFingerprints {
                batch_wide_timestamp: actual_common_timestamp,
                init_params: vec![
                    (
                        H256::from_str(
                            "26e5e0cec02023e40faff67e88e3cf48a98574b5f9fdafc03ef42cad96dae1c1"
                        )
                        .unwrap(),
                        900000000
                    ),
                    (
                        H256::from_str(
                            "17990f09f6cd6474ba0ed4e980a8f509c3f867cbc6691928f9b08ddd58da1adc"
                        )
                        .unwrap(),
                        111111111
                    ),
                    (
                        H256::from_str(
                            "a472e3b81bc167140a217447d9701e9ed2b65252f1428f7779acc3710a9ede44"
                        )
                        .unwrap(),
                        33355666
                    )
                ]
            }
        );
        let log_handler = TestLogHandler::new();
        log_handler.exists_log_containing("DEBUG: sending_batch_payments: \
        Common attributes of payables to be transacted: sender wallet: 0x5c361ba8d82fcf0e5538b2a823e9d457a2296725, contract: \
          0x384dec25e03f94931767ce4c3556168468ba24c3, chain_id: 3, gas_price: 120");
        log_handler.exists_log_containing(
            "DEBUG: sending_batch_payments: Preparing payment of 900000000 Gwei \
        to 0x0000000000000000000000000000000077313233 with nonce 6",
        );
        log_handler.exists_log_containing(
            "DEBUG: sending_batch_payments: Preparing payment of 111111111 Gwei \
        to 0x0000000000000000000000000000000077353535 with nonce 7",
        );
        log_handler.exists_log_containing(
            "DEBUG: sending_batch_payments: Preparing payment of 33355666 Gwei \
        to 0x0000000000000000000000000000000077393837 with nonce 8",
        );
        log_handler.exists_log_containing(
            "INFO: sending_batch_payments: Paying to creditors...\n\
        Transactions in the batch:\n\
        \n\
        gas price:                                   120 Gwei\n\
        chain:                                       ropsten\n\
        \n\
        [wallet address]                             [payment in Gwei]\n\
        0x0000000000000000000000000000000077313233   900000000\n\
        0x0000000000000000000000000000000077353535   111111111\n\
        0x0000000000000000000000000000000077393837   33355666\n",
=======
        let sent_backup = accountant_recording.get_record::<PendingPayableFingerprint>(0);
        let expected_pending_payable_fingerprint = PendingPayableFingerprint {
            rowid_opt: None,
            timestamp,
            hash,
            attempt_opt: None,
            amount,
            process_error: None,
        };
        assert_eq!(sent_backup, &expected_pending_payable_fingerprint);
        let log_handler = TestLogHandler::new();
        log_handler.exists_log_containing("DEBUG: BlockchainInterface: Preparing transaction for 9,000,000,000,000 wei to 0x00000000000000000000000000626c6168313233 from 0x5c361ba8d82fcf0e5538b2a823e9d457a2296725 (chain: eth-ropsten, contract: 0x384dec25e03f94931767ce4c3556168468ba24c3, gas price: 120)" );
        log_handler.exists_log_containing(
            "INFO: BlockchainInterface: About to send transaction:\n\
        recipient: 0x00000000000000000000000000626c6168313233,\n\
        amount: 9,000,000,000,000 wei,\n\
        (chain: eth-ropsten, contract: 0x384dec25e03f94931767ce4c3556168468ba24c3)",
>>>>>>> 9328225f
        );
    }

    #[test]
    fn non_clandestine_interface_send_payables_in_batch_components_are_used_together_properly() {
        let sign_transaction_params_arc = Arc::new(Mutex::new(vec![]));
        let enter_raw_transaction_to_batch_params_arc = Arc::new(Mutex::new(vec![]));
        let new_payable_fingerprint_params_arc = Arc::new(Mutex::new(vec![]));
        let submit_batch_params_arc: Arc<Mutex<Vec<Web3<Batch<TestTransport>>>>> =
            Arc::new(Mutex::new(vec![]));
        let reference_counter_arc = Arc::new(());
        let (accountant, _, accountant_recording_arc) = make_recorder();
        let initiate_fingerprints_recipient = accountant.start().recipient();
        let consuming_wallet_secret = b"consuming_wallet_0123456789abcde";
        let secret_key =
            (&Bip32ECKeyProvider::from_raw_secret(consuming_wallet_secret).unwrap()).into();
        let batch_wide_timestamp_expected = SystemTime::now();
        let transport = TestTransport::default().initiate_reference_counter(&reference_counter_arc);
        let mut subject = BlockchainInterfaceNonClandestine::new(
            transport,
            make_fake_event_loop_handle(),
            Chain::EthMainnet,
        );
        let first_tx_parameters = TransactionParameters {
            nonce: Some(U256::from(4)),
            to: Some(subject.contract_address()),
            gas: U256::from(56_552),
            gas_price: Some(U256::from(123000000000_u64)),
            value: Default::default(),
            data: Bytes(vec![
                169, 5, 156, 187, 0, 0, 0, 0, 0, 0, 0, 0, 0, 0, 0, 0, 0, 0, 0, 0, 0, 0, 0, 0, 0,
                99, 114, 101, 100, 105, 116, 111, 114, 51, 50, 49, 0, 0, 0, 0, 0, 0, 0, 0, 0, 0, 0,
                0, 0, 0, 0, 0, 0, 0, 0, 0, 0, 0, 0, 0, 0, 0, 45, 121, 136, 61, 32, 0,
            ]),
            chain_id: Some(1),
        };
        let first_signed_transaction = subject
            .web3
            .accounts()
            .sign_transaction(first_tx_parameters.clone(), &secret_key)
            .wait()
            .unwrap();
        let second_tx_parameters = TransactionParameters {
            nonce: Some(U256::from(5)),
            to: Some(subject.contract_address()),
            gas: U256::from(56_552),
            gas_price: Some(U256::from(123000000000_u64)),
            value: Default::default(),
            data: Bytes(vec![
                169, 5, 156, 187, 0, 0, 0, 0, 0, 0, 0, 0, 0, 0, 0, 0, 0, 0, 0, 0, 0, 0, 0, 0, 0,
                99, 114, 101, 100, 105, 116, 111, 114, 49, 50, 51, 0, 0, 0, 0, 0, 0, 0, 0, 0, 0, 0,
                0, 0, 0, 0, 0, 0, 0, 0, 0, 0, 0, 0, 0, 0, 0, 10, 26, 251, 53, 70, 0,
            ]),
            chain_id: Some(1),
        };
        let second_signed_transaction = subject
            .web3
            .accounts()
            .sign_transaction(second_tx_parameters.clone(), &secret_key)
            .wait()
            .unwrap();
        let first_hash = first_signed_transaction.transaction_hash;
        let second_hash = second_signed_transaction.transaction_hash;
        let pending_nonce = U256::from(4);
        //technically, the jason values in those positive responses don't matter, we only check the result and take errors if any came back
        let rpc_responses = vec![
            Ok(Value::String((&first_hash.to_string()[2..]).to_string())),
            Ok(Value::String((&second_hash.to_string()[2..]).to_string())),
        ];
        let batch_payables_tools = BatchPayableToolsMock::default()
            .sign_transaction_params(&sign_transaction_params_arc)
<<<<<<< HEAD
            .sign_transaction_result(Ok(first_signed_transaction.clone()))
            .sign_transaction_result(Ok(second_signed_transaction.clone()))
            .batch_wide_timestamp_result(batch_wide_timestamp_expected)
            .send_new_payable_fingerprint_credentials_params(&new_payable_fingerprint_params_arc)
            .enter_raw_transaction_to_batch_params(&enter_raw_transaction_to_batch_params_arc)
            .submit_batch_params(&submit_batch_params_arc)
            .submit_batch_result(Ok(rpc_responses));
        subject.batch_payable_tools = Box::new(batch_payables_tools);
        let consuming_wallet = make_paying_wallet(consuming_wallet_secret);
        let gas_price = 123;
        let first_payment_amount = 50_000;
        let first_creditor_wallet = make_wallet("creditor321");
        let first_account = make_payable_account_with_wallet_and_balance_and_timestamp_opt(
            first_creditor_wallet.clone(),
            first_payment_amount as i64,
            None,
        );
        let second_payment_amount = 11_111;
        let second_creditor_wallet = make_wallet("creditor123");
        let second_account = make_payable_account_with_wallet_and_balance_and_timestamp_opt(
            second_creditor_wallet.clone(),
            second_payment_amount as i64,
            None,
        );
=======
            .sign_transaction_result(Ok(signed_transaction.clone()))
            .request_new_pending_payable_fingerprint_params(
                &request_new_pending_payable_fingerprint_params_arc,
            )
            .request_new_pending_payable_fingerprint_result(payable_timestamp)
            .send_raw_transaction_params(&send_raw_transaction_params_arc)
            .send_raw_transaction_result(Ok(hash));
        let amount_of_wei = 50_000_000_000_000;
        let account = make_payable_account_with_recipient_and_balance_and_timestamp_opt(
            make_wallet("blah123"),
            amount_of_wei,
            None,
        );
        let consuming_wallet = make_paying_wallet(consuming_wallet_secret_raw_bytes);
        let inputs = BlockchainTxnInputs::new(
            &account,
            &consuming_wallet,
            nonce,
            123,
            send_transaction_tools,
        );
>>>>>>> 9328225f

        let result = subject.send_payables_within_batch(
            &consuming_wallet,
            gas_price,
            pending_nonce,
            &initiate_fingerprints_recipient,
            &vec![first_account, second_account],
        );

        let first_resulting_pending_payable = PendingPayable {
            recipient_wallet: first_creditor_wallet.clone(),
            hash: first_hash,
        };
        let second_resulting_pending_payable = PendingPayable {
            recipient_wallet: second_creditor_wallet.clone(),
            hash: second_hash,
        };
        assert_eq!(
            result,
            Ok(vec![
                Correct(first_resulting_pending_payable),
                Correct(second_resulting_pending_payable)
            ])
        );
        let mut sign_transaction_params = sign_transaction_params_arc.lock().unwrap();
        let (first_transaction_params, web3, secret) = sign_transaction_params.remove(0);
        assert_eq!(first_transaction_params, first_tx_parameters);
        let check_web3_origin = |web3: &Web3<Batch<TestTransport>>| {
            let ref_count_before_clone = Arc::strong_count(&reference_counter_arc);
            let _new_ref = web3.clone();
            let ref_count_after_clone = Arc::strong_count(&reference_counter_arc);
            assert_eq!(ref_count_after_clone, ref_count_before_clone + 1);
        };
        check_web3_origin(&web3);
        assert_eq!(
            secret,
            (&Bip32ECKeyProvider::from_raw_secret(&consuming_wallet_secret.keccak256()).unwrap())
                .into()
        );
        let (second_transaction_params, web3_from_st_call, secret) =
            sign_transaction_params.remove(0);
        assert_eq!(second_transaction_params, second_tx_parameters);
        check_web3_origin(&web3_from_st_call);
        assert_eq!(
<<<<<<< HEAD
            secret,
            (&Bip32ECKeyProvider::from_raw_secret(&consuming_wallet_secret.keccak256()).unwrap())
                .into()
=======
            *request_new_pending_payable_fingerprint_params,
            vec![(hash, amount_of_wei)]
>>>>>>> 9328225f
        );
        assert!(sign_transaction_params.is_empty());
        let new_payable_fingerprint_params = new_payable_fingerprint_params_arc.lock().unwrap();
        let (batch_wide_timestamp, recipient, actual_pending_payables) =
            &new_payable_fingerprint_params[0];
        assert_eq!(batch_wide_timestamp, &batch_wide_timestamp_expected);
        assert_eq!(
            actual_pending_payables,
            &vec![
                (first_hash, first_payment_amount as u64),
                (second_hash, second_payment_amount as u64)
            ]
        );
        let mut enter_raw_transaction_to_batch_params =
            enter_raw_transaction_to_batch_params_arc.lock().unwrap();
        let (bytes_first_payment, web3_from_ertb_call_1) =
            enter_raw_transaction_to_batch_params.remove(0);
        check_web3_origin(&web3_from_ertb_call_1);
        assert_eq!(
            bytes_first_payment,
            first_signed_transaction.raw_transaction
        );
        let (bytes_second_payment, web3_from_ertb_call_2) =
            enter_raw_transaction_to_batch_params.remove(0);
        check_web3_origin(&web3_from_ertb_call_2);
        assert_eq!(
            bytes_second_payment,
            second_signed_transaction.raw_transaction
        );
        assert_eq!(enter_raw_transaction_to_batch_params.len(), 0);
        let submit_batch_params = submit_batch_params_arc.lock().unwrap();
        let web3_from_sb_call = &submit_batch_params[0];
        assert_eq!(submit_batch_params.len(), 1);
        check_web3_origin(&web3_from_sb_call);
        assert!(accountant_recording_arc.lock().unwrap().is_empty());
        let system = System::new("non_clandestine_interface_send_payables_in_batch_components_are_used_together_properly");
        let probe_message = NewPendingPayableFingerprints {
            batch_wide_timestamp: SystemTime::now(),
            init_params: vec![],
        };
        recipient.try_send(probe_message).unwrap();
        System::current().stop();
        system.run();
        let accountant_recording = accountant_recording_arc.lock().unwrap();
        assert_eq!(accountant_recording.len(), 1)
    }

    #[test]
    fn non_clandestine_base_gas_limit_is_properly_set() {
        assert_eq!(
            BlockchainInterfaceNonClandestine::<Http>::base_gas_limit(Chain::PolyMainnet),
            70_000
        );
        assert_eq!(
            BlockchainInterfaceNonClandestine::<Http>::base_gas_limit(Chain::PolyMumbai),
            70_000
        );
        assert_eq!(
            BlockchainInterfaceNonClandestine::<Http>::base_gas_limit(Chain::EthMainnet),
            55_000
        );
        assert_eq!(
            BlockchainInterfaceNonClandestine::<Http>::base_gas_limit(Chain::EthRopsten),
            55_000
        );
        assert_eq!(
            BlockchainInterfaceNonClandestine::<Http>::base_gas_limit(Chain::Dev),
            55_000
        );
    }

    #[test]
    fn non_clandestine_gas_limit_for_polygon_mainnet_starts_on_70000_as_the_base() {
        let transport = TestTransport::default();
        let subject = BlockchainInterfaceNonClandestine::new(
            transport,
            make_fake_event_loop_handle(),
            Chain::PolyMainnet,
        );

        assert_gas_limit_is_between(subject, 70000, u64::MAX)
    }

    #[test]
    fn non_clandestine_gas_limit_for_dev_lies_within_limits() {
        let transport = TestTransport::default();
        let subject = BlockchainInterfaceNonClandestine::new(
            transport,
            make_fake_event_loop_handle(),
            Chain::Dev,
        );

        assert_gas_limit_is_between(subject, 55000, 65000)
    }

    #[test]
    fn non_clandestine_gas_limit_for_eth_mainnet_lies_within_limits() {
        let transport = TestTransport::default();
        let subject = BlockchainInterfaceNonClandestine::new(
            transport,
            make_fake_event_loop_handle(),
            Chain::EthMainnet,
        );

        assert_gas_limit_is_between(subject, 55000, 65000)
    }

    fn assert_gas_limit_is_between<T: BatchTransport + Debug + 'static + Default>(
        mut subject: BlockchainInterfaceNonClandestine<T>,
        not_under_this_value: u64,
        not_above_this_value: u64,
    ) {
        let sign_transaction_params_arc = Arc::new(Mutex::new(vec![]));
        let consuming_wallet_secret_raw_bytes = b"my-wallet";
        let batch_payable_tools = BatchPayableToolsMock::<T>::default()
            .sign_transaction_params(&sign_transaction_params_arc)
            .sign_transaction_result(Ok(make_default_signed_transaction()));
        subject.batch_payable_tools = Box::new(batch_payable_tools);
        let consuming_wallet = make_paying_wallet(consuming_wallet_secret_raw_bytes);
<<<<<<< HEAD
        let gas_price = 123;
        let nonce = U256::from(5);
=======
        let inputs = BlockchainTxnInputs::new(
            &payable_account,
            &consuming_wallet,
            U256::from(5),
            123,
            send_transaction_tools,
        );
>>>>>>> 9328225f

        let _ = subject.sign_transaction(
            &make_wallet("wallet1"),
            &consuming_wallet,
            1_000_000_000,
            nonce,
            gas_price,
        );

        let mut sign_transaction_params = sign_transaction_params_arc.lock().unwrap();
        let (transaction_params, _, secret) = sign_transaction_params.remove(0);
        assert!(sign_transaction_params.is_empty());
        assert!(transaction_params.gas >= U256::from(not_under_this_value));
        assert!(transaction_params.gas <= U256::from(not_above_this_value));
        assert_eq!(
            secret,
            (&Bip32ECKeyProvider::from_raw_secret(&consuming_wallet_secret_raw_bytes.keccak256())
                .unwrap())
                .into()
        );
    }

    #[test]
    fn signing_error_ends_iteration_over_accounts_after_detecting_first_error_which_is_then_propagated_all_way_up_and_out(
    ) {
        let transport = TestTransport::default();
        let batch_payable_tools = BatchPayableToolsMock::<TestTransport>::default()
            .sign_transaction_result(Err(Web3Error::Signing(
                secp256k1secrets::Error::IncorrectSignature,
            )))
            //we return after meeting the first result
            .sign_transaction_result(Err(Web3Error::Internal));
        let mut subject = BlockchainInterfaceNonClandestine::new(
            transport,
            make_fake_event_loop_handle(),
            Chain::PolyMumbai,
        );
        subject.batch_payable_tools = Box::new(batch_payable_tools);
        let recipient = Recorder::new().start().recipient();
        let consuming_wallet = make_wallet("consume, you greedy fool!");
        let nonce = U256::from(123);
        let accounts = vec![make_payable_account(5555), make_payable_account(6666)];

        let result = subject.send_payables_within_batch(
            &consuming_wallet,
            111,
            nonce,
            &recipient,
            &accounts,
        );

        assert_eq!(
            result,
            Err(BlockchainError::PayableTransactionFailed {
                msg: "UnusableWallet: Cannot sign with non-keypair \
         wallet: Address(0x636f6e73756d652c20796f752067726565647920)."
                    .to_string(),
                signed_and_saved_txs_opt: None
            })
        )
    }

    #[test]
    fn send_transaction_fails_on_badly_prepared_consuming_wallet_without_secret() {
        let transport = TestTransport::default();
        let incomplete_consuming_wallet =
            Wallet::from_str("0x3f69f9efd4f2592fd70be8c32ecd9dce71c472fc").unwrap();
        let subject = BlockchainInterfaceNonClandestine::new(
            transport,
            make_fake_event_loop_handle(),
            TEST_DEFAULT_CHAIN,
        );

        let system = System::new("test");
        let (accountant, _, accountant_recording_arc) = make_recorder();
        let recipient = accountant.start().recipient();
        let account = make_payable_account_with_wallet_and_balance_and_timestamp_opt(
            make_wallet("blah123"),
            9000,
            None,
        );
<<<<<<< HEAD
        let gas_price = 123;
        let nonce = U256::from(1);
=======
        let tools = subject.send_transaction_tools(&recipient);
        let inputs = BlockchainTxnInputs::new(
            &account,
            &address_only_wallet,
            U256::from(1),
            123,
            tools.as_ref(),
        );
>>>>>>> 9328225f

        let result = subject.send_payables_within_batch(
            &incomplete_consuming_wallet,
            gas_price,
            nonce,
            &recipient,
            &vec![account],
        );

        System::current().stop();
        system.run();
        assert_eq!(result,
                   Err(BlockchainError::PayableTransactionFailed {msg:
                       "UnusableWallet: Cannot sign with non-keypair wallet: Address(0x3f69f9efd4f2592fd70be8c32ecd9dce71c472fc).".to_string(),
                       signed_and_saved_txs_opt: None}
                   )
        );
        let accountant_recording = accountant_recording_arc.lock().unwrap();
        assert_eq!(accountant_recording.len(), 0)
    }

    #[test]
    fn send_transaction_fails_on_sending_batch() {
        let transport = TestTransport::default();
        let hash = make_tx_hash(123);
        let mut signed_transaction = make_default_signed_transaction();
        signed_transaction.transaction_hash = hash;
        let batch_payable_tools = BatchPayableToolsMock::<TestTransport>::default()
            .sign_transaction_result(Ok(signed_transaction))
            .batch_wide_timestamp_result(SystemTime::now())
            .submit_batch_result(Err(Web3Error::Transport("Transaction crashed".to_string())));
        let consuming_wallet_secret_raw_bytes = b"okay-wallet";
        let mut subject = BlockchainInterfaceNonClandestine::new(
            transport,
            make_fake_event_loop_handle(),
            Chain::PolyMumbai,
        );
        subject.batch_payable_tools = Box::new(batch_payable_tools);
        let unimportant_recipient = Recorder::new().start().recipient();
        let account = make_payable_account_with_wallet_and_balance_and_timestamp_opt(
            make_wallet("blah123"),
            5000,
            None,
        );
        let consuming_wallet = make_paying_wallet(consuming_wallet_secret_raw_bytes);
<<<<<<< HEAD
        let gas_price = 123;
        let nonce = U256::from(1);
=======
        let inputs = BlockchainTxnInputs::new(
            &account,
            &consuming_wallet,
            U256::from(1),
            123,
            send_transaction_tools,
        );
>>>>>>> 9328225f

        let result = subject.send_payables_within_batch(
            &consuming_wallet,
            gas_price,
            nonce,
            &unimportant_recipient,
            &vec![account],
        );

        assert_eq!(
            result,
            Err(BlockchainError::PayableTransactionFailed {
                msg: "Sending phase: Transport error: Transaction crashed".to_string(),
                signed_and_saved_txs_opt: Some(vec![hash])
            })
        );
    }

    #[test]
    fn sign_transact_fails_on_signing_itself() {
        let transport = TestTransport::default();
        let batch_payable_tools = BatchPayableToolsMock::<TestTransport>::default()
            .sign_transaction_result(Err(Web3Error::Signing(
                secp256k1secrets::Error::InvalidSecretKey,
            )));
        let consuming_wallet_secret_raw_bytes = b"okay-wallet";
        let mut subject = BlockchainInterfaceNonClandestine::new(
            transport,
            make_fake_event_loop_handle(),
            Chain::PolyMumbai,
        );
        subject.batch_payable_tools = Box::new(batch_payable_tools);
        let recipient = make_wallet("unlucky man");
        let consuming_wallet = make_paying_wallet(consuming_wallet_secret_raw_bytes);
<<<<<<< HEAD
        let gas_price = 123;
        let nonce = U256::from(1);
=======
        let inputs = BlockchainTxnInputs::new(
            &account,
            &consuming_wallet,
            U256::from(1),
            123,
            send_transaction_tools,
        );
>>>>>>> 9328225f

        let result =
            subject.sign_transaction(&recipient, &consuming_wallet, 444444, nonce, gas_price);

        assert_eq!(
            result,
            Err(PayableTransactionError::Signing(
                "Signing error: secp: malformed or out-of-range secret key".to_string()
            ))
        );
    }

    fn test_consuming_wallet_with_secret() -> Wallet {
        let key_pair = Bip32ECKeyProvider::from_raw_secret(
            &decode_hex("97923d8fd8de4a00f912bfb77ef483141dec551bd73ea59343ef5c4aac965d04")
                .unwrap(),
        )
        .unwrap();
        Wallet::from(key_pair)
    }

    fn test_recipient_wallet() -> Wallet {
        let hex_part = &"0x7788df76BBd9a0C7c3e5bf0f77bb28C60a167a7b"[2..];
        let recipient_address_bytes = decode_hex(hex_part).unwrap();
        let address = Address::from_slice(&recipient_address_bytes);
        Wallet::from(address)
    }

    const TEST_PAYMENT_AMOUNT: u128 = 1_000_000_000_000;
    const TEST_GAS_PRICE_ETH: u64 = 110;
    const TEST_GAS_PRICE_POLYGON: u64 = 50;

    fn assert_that_signed_transactions_agrees_with_template(
        chain: Chain,
        nonce: u64,
        template: &[u8],
    ) {
<<<<<<< HEAD
=======
        let recipient = {
            let (accountant, _, _) = make_recorder();
            let account_addr = accountant.start();
            recipient!(account_addr, PendingPayableFingerprint)
        };
>>>>>>> 9328225f
        let transport = TestTransport::default();
        let subject =
            BlockchainInterfaceNonClandestine::new(transport, make_fake_event_loop_handle(), chain);
        let consuming_wallet = test_consuming_wallet_with_secret();
        let recipient_wallet = test_recipient_wallet();
        let nonce_correct_type = U256::from(nonce);
        let gas_price = match chain.rec().chain_family {
            ChainFamily::Eth => TEST_GAS_PRICE_ETH,
            ChainFamily::Polygon => TEST_GAS_PRICE_POLYGON,
            _ => panic!("isn't our interest in this test"),
        };
        let payable_account = make_payable_account_with_wallet_and_balance_and_timestamp_opt(
            recipient_wallet,
            TEST_PAYMENT_AMOUNT,
            None,
        );
<<<<<<< HEAD

        let signed_transaction = subject
            .sign_transaction(
                &payable_account.wallet,
                &consuming_wallet,
                payable_account.balance as u64,
                nonce_correct_type,
                gas_price,
            )
            .unwrap();
=======
        let inputs = BlockchainTxnInputs::new(
            &payable_account,
            &consuming_wallet,
            nonce_correct_type,
            gas_price,
            send_transaction_tools.as_ref(),
        );

        let signed_transaction = subject.prepare_signed_transaction(&inputs).unwrap();
>>>>>>> 9328225f

        let byte_set_to_compare = signed_transaction.raw_transaction.0;
        assert_eq!(byte_set_to_compare.as_slice(), template)
    }

    //with a real confirmation through a transaction sent with this data to the network
    #[test]
    fn non_clandestine_signing_a_transaction_works_for_polygon_mumbai() {
        let chain = Chain::PolyMumbai;
        let nonce = 5;
        // signed_transaction_data changed after we changed the contract address of polygon matic
        let signed_transaction_data = "f8ad05850ba43b740083011980949b27034acabd44223fb23d628ba4849867ce1db280b844a9059cbb0000000000000000000000007788df76bbd9a0c7c3e5bf0f77bb28c60a167a7b000000000000000000000000000000000000000000000000000000e8d4a5100083027126a09fdbbd7064d3b7240f5422b2164aaa13d62f0946a683d82ee26f97f242570d90a077b49dbb408c20d73e0666ba0a77ac888bf7a9cb14824a5f35c97217b9bc0a5a";

        let in_bytes = decode_hex(signed_transaction_data).unwrap();

        assert_that_signed_transactions_agrees_with_template(chain, nonce, &in_bytes)
    }

    //with a real confirmation through a transaction sent with this data to the network
    #[test]
    fn non_clandestine_signing_a_transaction_works_for_eth_ropsten() {
        let chain = Chain::EthRopsten;
        let nonce = 1; //must stay like this!
        let signed_transaction_data = "f8a90185199c82cc0082dee894384dec25e03f94931767ce4c3556168468ba24c380b844a9059cbb0000000000000000000000007788df76bbd9a0c7c3e5bf0f77bb28c60a167a7b000000000000000000000000000000000000000000000000000000e8d4a510002aa0635fbb3652e1c3063afac6ffdf47220e0431825015aef7daff9251694e449bfca00b2ed6d556bd030ac75291bf58817da15a891cd027a4c261bb80b51f33b78adf";
        let in_bytes = decode_hex(signed_transaction_data).unwrap();

        assert_that_signed_transactions_agrees_with_template(chain, nonce, &in_bytes)
    }

    //not confirmed on the real network
    #[test]
    fn non_clandestine_signing_a_transaction_for_polygon_mainnet() {
        let chain = Chain::PolyMainnet;
        let nonce = 10;
        //generated locally
        let signed_transaction_data = [
            248, 172, 10, 133, 11, 164, 59, 116, 0, 131, 1, 25, 128, 148, 238, 154, 53, 47, 106,
            172, 74, 241, 165, 185, 244, 103, 246, 169, 62, 15, 251, 233, 221, 53, 128, 184, 68,
            169, 5, 156, 187, 0, 0, 0, 0, 0, 0, 0, 0, 0, 0, 0, 0, 119, 136, 223, 118, 187, 217,
            160, 199, 195, 229, 191, 15, 119, 187, 40, 198, 10, 22, 122, 123, 0, 0, 0, 0, 0, 0, 0,
            0, 0, 0, 0, 0, 0, 0, 0, 0, 0, 0, 0, 0, 0, 0, 0, 0, 0, 0, 0, 232, 212, 165, 16, 0, 130,
            1, 53, 160, 7, 203, 40, 44, 202, 233, 15, 5, 64, 218, 199, 239, 94, 126, 152, 2, 108,
            30, 157, 75, 124, 129, 117, 27, 109, 163, 132, 27, 11, 123, 137, 10, 160, 18, 170, 130,
            198, 73, 190, 158, 235, 0, 77, 118, 213, 244, 229, 225, 143, 156, 214, 219, 204, 193,
            155, 199, 164, 162, 31, 134, 51, 139, 130, 152, 104,
        ];

        assert_that_signed_transactions_agrees_with_template(chain, nonce, &signed_transaction_data)
    }

    //not confirmed on the real network
    #[test]
    fn non_clandestine_signing_a_transaction_for_eth_mainnet() {
        let chain = Chain::EthMainnet;
        let nonce = 10;
        //generated locally
        let signed_transaction_data = [
            248, 169, 10, 133, 25, 156, 130, 204, 0, 130, 222, 232, 148, 6, 243, 195, 35, 240, 35,
            140, 114, 191, 53, 1, 16, 113, 242, 181, 183, 244, 58, 5, 76, 128, 184, 68, 169, 5,
            156, 187, 0, 0, 0, 0, 0, 0, 0, 0, 0, 0, 0, 0, 119, 136, 223, 118, 187, 217, 160, 199,
            195, 229, 191, 15, 119, 187, 40, 198, 10, 22, 122, 123, 0, 0, 0, 0, 0, 0, 0, 0, 0, 0,
            0, 0, 0, 0, 0, 0, 0, 0, 0, 0, 0, 0, 0, 0, 0, 0, 0, 232, 212, 165, 16, 0, 38, 160, 199,
            155, 76, 106, 39, 227, 3, 151, 90, 117, 245, 211, 86, 98, 187, 117, 120, 103, 165, 131,
            99, 72, 36, 211, 10, 224, 252, 104, 51, 200, 230, 158, 160, 84, 18, 140, 248, 119, 22,
            193, 14, 148, 253, 48, 59, 185, 11, 38, 152, 103, 150, 120, 60, 74, 56, 159, 206, 22,
            15, 73, 173, 153, 11, 76, 74,
        ];

        assert_that_signed_transactions_agrees_with_template(chain, nonce, &signed_transaction_data)
    }

    //an adapted test from old times when we had our own signing method
    //I don't have data for the new chains so I omit them in this kind of tests
    #[test]
    fn signs_various_transaction_for_eth_mainnet() {
        let signatures = &[
            &[
                248, 108, 9, 133, 4, 168, 23, 200, 0, 130, 82, 8, 148, 53, 53, 53, 53, 53, 53, 53,
                53, 53, 53, 53, 53, 53, 53, 53, 53, 53, 53, 53, 53, 136, 13, 224, 182, 179, 167,
                100, 0, 0, 128, 37, 160, 40, 239, 97, 52, 11, 217, 57, 188, 33, 149, 254, 83, 117,
                103, 134, 96, 3, 225, 161, 93, 60, 113, 255, 99, 225, 89, 6, 32, 170, 99, 98, 118,
                160, 103, 203, 233, 216, 153, 127, 118, 26, 236, 183, 3, 48, 75, 56, 0, 204, 245,
                85, 201, 243, 220, 100, 33, 75, 41, 127, 177, 150, 106, 59, 109, 131,
            ][..],
            &[
                248, 106, 128, 134, 213, 86, 152, 55, 36, 49, 131, 30, 132, 128, 148, 240, 16, 159,
                200, 223, 40, 48, 39, 182, 40, 92, 200, 137, 245, 170, 98, 78, 172, 31, 85, 132,
                59, 154, 202, 0, 128, 37, 160, 9, 235, 182, 202, 5, 122, 5, 53, 214, 24, 100, 98,
                188, 11, 70, 91, 86, 28, 148, 162, 149, 189, 176, 98, 31, 193, 146, 8, 171, 20,
                154, 156, 160, 68, 15, 253, 119, 92, 233, 26, 131, 58, 180, 16, 119, 114, 4, 213,
                52, 26, 111, 159, 169, 18, 22, 166, 243, 238, 44, 5, 31, 234, 106, 4, 40,
            ][..],
            &[
                248, 117, 128, 134, 9, 24, 78, 114, 160, 0, 130, 39, 16, 128, 128, 164, 127, 116,
                101, 115, 116, 50, 0, 0, 0, 0, 0, 0, 0, 0, 0, 0, 0, 0, 0, 0, 0, 0, 0, 0, 0, 0, 0,
                0, 0, 0, 0, 0, 0, 96, 0, 87, 38, 160, 122, 155, 12, 58, 133, 108, 183, 145, 181,
                210, 141, 44, 236, 17, 96, 40, 55, 87, 204, 250, 142, 83, 122, 168, 250, 5, 113,
                172, 203, 5, 12, 181, 160, 9, 100, 95, 141, 167, 178, 53, 101, 115, 131, 83, 172,
                199, 242, 208, 96, 246, 121, 25, 18, 211, 89, 60, 94, 165, 169, 71, 3, 176, 157,
                167, 50,
            ][..],
        ];
        assert_signature(Chain::EthMainnet, signatures)
    }

    //an adapted test from old times when we had our own signing method
    //I don't have data for the new chains so I omit them in this kind of tests
    #[test]
    fn signs_various_transactions_for_ropsten() {
        let signatures = &[
            &[
                248, 108, 9, 133, 4, 168, 23, 200, 0, 130, 82, 8, 148, 53, 53, 53, 53, 53, 53, 53,
                53, 53, 53, 53, 53, 53, 53, 53, 53, 53, 53, 53, 53, 136, 13, 224, 182, 179, 167,
                100, 0, 0, 128, 41, 160, 8, 220, 80, 201, 100, 41, 178, 35, 151, 227, 210, 85, 27,
                41, 27, 82, 217, 176, 64, 92, 205, 10, 195, 169, 66, 91, 213, 199, 124, 52, 3, 192,
                160, 94, 220, 102, 179, 128, 78, 150, 78, 230, 117, 10, 10, 32, 108, 241, 50, 19,
                148, 198, 6, 147, 110, 175, 70, 157, 72, 31, 216, 193, 229, 151, 115,
            ][..],
            &[
                248, 106, 128, 134, 213, 86, 152, 55, 36, 49, 131, 30, 132, 128, 148, 240, 16, 159,
                200, 223, 40, 48, 39, 182, 40, 92, 200, 137, 245, 170, 98, 78, 172, 31, 85, 132,
                59, 154, 202, 0, 128, 41, 160, 186, 65, 161, 205, 173, 93, 185, 43, 220, 161, 63,
                65, 19, 229, 65, 186, 247, 197, 132, 141, 184, 196, 6, 117, 225, 181, 8, 81, 198,
                102, 150, 198, 160, 112, 126, 42, 201, 234, 236, 168, 183, 30, 214, 145, 115, 201,
                45, 191, 46, 3, 113, 53, 80, 203, 164, 210, 112, 42, 182, 136, 223, 125, 232, 21,
                205,
            ][..],
            &[
                248, 117, 128, 134, 9, 24, 78, 114, 160, 0, 130, 39, 16, 128, 128, 164, 127, 116,
                101, 115, 116, 50, 0, 0, 0, 0, 0, 0, 0, 0, 0, 0, 0, 0, 0, 0, 0, 0, 0, 0, 0, 0, 0,
                0, 0, 0, 0, 0, 0, 96, 0, 87, 41, 160, 146, 204, 57, 32, 218, 236, 59, 94, 106, 72,
                174, 211, 223, 160, 122, 186, 126, 44, 200, 41, 222, 117, 117, 177, 189, 78, 203,
                8, 172, 155, 219, 66, 160, 83, 82, 37, 6, 243, 61, 188, 102, 176, 132, 102, 74,
                111, 180, 105, 33, 122, 106, 109, 73, 180, 65, 10, 117, 175, 190, 19, 196, 17, 128,
                193, 75,
            ][..],
        ];
        assert_signature(Chain::EthRopsten, signatures)
    }

    #[derive(Deserialize)]
    struct Signing {
        signed: Vec<u8>,
        private_key: H256,
    }

    fn assert_signature(chain: Chain, slice_of_sclices: &[&[u8]]) {
        let first_part_tx_1 = r#"[{"nonce": "0x9", "gasPrice": "0x4a817c800", "gasLimit": "0x5208", "to": "0x3535353535353535353535353535353535353535", "value": "0xde0b6b3a7640000", "data": []}, {"private_key": "0x4646464646464646464646464646464646464646464646464646464646464646", "signed": "#;
        let first_part_tx_2 = r#"[{"nonce": "0x0", "gasPrice": "0xd55698372431", "gasLimit": "0x1e8480", "to": "0xF0109fC8DF283027b6285cc889F5aA624EaC1F55", "value": "0x3b9aca00", "data": []}, {"private_key": "0x4c0883a69102937d6231471b5dbb6204fe5129617082792ae468d01a3f362318", "signed": "#;
        let first_part_tx_3 = r#"[{"nonce": "0x00", "gasPrice": "0x09184e72a000", "gasLimit": "0x2710", "to": null, "value": "0x00", "data": [127,116,101,115,116,50,0,0,0,0,0,0,0,0,0,0,0,0,0,0,0,0,0,0,0,0,0,0,0,0,0,0,0,96,0,87]}, {"private_key": "0xe331b6d69882b4cb4ea581d88e0b604039a3de5967688d3dcffdd2270c0fd109", "signed": "#;
        fn compose(first_part: &str, slice: &[u8]) -> String {
            let third_part_jrc = "}]";
            format!("{}{:?}{}", first_part, slice, third_part_jrc)
        }
        let all_transactions = format!(
            "[{}]",
            vec![first_part_tx_1, first_part_tx_2, first_part_tx_3]
                .iter()
                .zip(slice_of_sclices.iter())
                .zip(0usize..2)
                .fold(String::new(), |so_far, actual| [
                    so_far,
                    compose(actual.0 .0, actual.0 .1)
                ]
                .join(if actual.1 == 0 { "" } else { ", " }))
        );
        let txs: Vec<(TestRawTransaction, Signing)> =
            serde_json::from_str(&all_transactions).unwrap();
        let constant_parts = &[
            &[
                248u8, 108, 9, 133, 4, 168, 23, 200, 0, 130, 82, 8, 148, 53, 53, 53, 53, 53, 53,
                53, 53, 53, 53, 53, 53, 53, 53, 53, 53, 53, 53, 53, 53, 136, 13, 224, 182, 179,
                167, 100, 0, 0, 128,
            ][..],
            &[
                248, 106, 128, 134, 213, 86, 152, 55, 36, 49, 131, 30, 132, 128, 148, 240, 16, 159,
                200, 223, 40, 48, 39, 182, 40, 92, 200, 137, 245, 170, 98, 78, 172, 31, 85, 132,
                59, 154, 202, 0, 128,
            ][..],
            &[
                248, 117, 128, 134, 9, 24, 78, 114, 160, 0, 130, 39, 16, 128, 128, 164, 127, 116,
                101, 115, 116, 50, 0, 0, 0, 0, 0, 0, 0, 0, 0, 0, 0, 0, 0, 0, 0, 0, 0, 0, 0, 0, 0,
                0, 0, 0, 0, 0, 0, 96, 0, 87,
            ][..],
        ];
        let transport = TestTransport::default();
        let subject =
            BlockchainInterfaceNonClandestine::new(transport, make_fake_event_loop_handle(), chain);
        let lengths_of_constant_parts: Vec<usize> =
            constant_parts.iter().map(|part| part.len()).collect();
        for (((tx, signed), length), constant_part) in txs
            .iter()
            .zip(lengths_of_constant_parts)
            .zip(constant_parts)
        {
            let secret = Wallet::from(
                Bip32ECKeyProvider::from_raw_secret(&signed.private_key.0.as_ref()).unwrap(),
            )
            .prepare_secp256k1_secret()
            .unwrap();
            let tx_params = from_raw_transaction_to_transaction_parameters(tx, chain);
            let sign = subject
                .web3()
                .accounts()
                .sign_transaction(tx_params, &secret)
                .wait()
                .unwrap();
            let signed_data_bytes = sign.raw_transaction.0;
            assert_eq!(signed_data_bytes, signed.signed);
            assert_eq!(signed_data_bytes[..length], **constant_part)
        }
    }

    fn from_raw_transaction_to_transaction_parameters(
        raw_transaction: &TestRawTransaction,
        chain: Chain,
    ) -> TransactionParameters {
        TransactionParameters {
            nonce: Some(raw_transaction.nonce),
            to: raw_transaction.to,
            gas: raw_transaction.gas_limit,
            gas_price: Some(raw_transaction.gas_price),
            value: raw_transaction.value,
            data: Bytes(raw_transaction.data.clone()),
            chain_id: Some(chain.rec().num_chain_id),
        }
    }

    #[test]
    fn blockchain_interface_non_clandestine_can_fetch_nonce() {
        let prepare_params_arc = Arc::new(Mutex::new(vec![]));
        let transport = TestTransport::default()
            .prepare_params(&prepare_params_arc)
            .send_result(json!(
                "0x0000000000000000000000000000000000000000000000000000000000000001"
            ));
        let subject = BlockchainInterfaceNonClandestine::new(
            transport.clone(),
            make_fake_event_loop_handle(),
            TEST_DEFAULT_CHAIN,
        );

        let result = subject.get_transaction_count(&make_paying_wallet(b"gdasgsa"));

        assert_eq!(result, Ok(U256::from(1)));
        let mut prepare_params = prepare_params_arc.lock().unwrap();
        let (method_name, actual_arguments) = prepare_params.remove(0);
        assert!(prepare_params.is_empty());
        let actual_arguments: Vec<String> = actual_arguments
            .into_iter()
            .map(|arg| serde_json::to_string(&arg).unwrap())
            .collect();
        assert_eq!(method_name, "eth_getTransactionCount".to_string());
        assert_eq!(
            actual_arguments,
            vec![
                String::from(r#""0x5c361ba8d82fcf0e5538b2a823e9d457a2296725""#),
                String::from(r#""pending""#),
            ]
        )
    }

    #[test]
    fn blockchain_interface_non_clandestine_can_fetch_transaction_receipt() {
        let port = find_free_port();
        let _test_server = TestServer::start (port, vec![
            br#"{"jsonrpc":"2.0","id":2,"result":{"transactionHash":"0xa128f9ca1e705cc20a936a24a7fa1df73bad6e0aaf58e8e6ffcc154a7cff6e0e","blockHash":"0x6d0abccae617442c26104c2bc63d1bc05e1e002e555aec4ab62a46e826b18f18","blockNumber":"0xb0328d","contractAddress":null,"cumulativeGasUsed":"0x60ef","effectiveGasPrice":"0x22ecb25c00","from":"0x7424d05b59647119b01ff81e2d3987b6c358bf9c","gasUsed":"0x60ef","logs":[],"logsBloom":"0x00000000000000000000000000000000000000000000000000000000000000000000000000000000000000000000000000000000000000000000000000000000000000000000000000000000000000000000000000080000000000000000000000000000000000000000000000000000000000000000000000000000000000000000000000000000000000000000800000000000000000000000000000000000000000000000000000000000000080000000000000000000000000000000000000000000000000000000000000000000000000000000000000000000000000000000000000000000000000000000800000000000000000000000000000000000","status":"0x0","to":"0x384dec25e03f94931767ce4c3556168468ba24c3","transactionIndex":"0x0","type":"0x0"}}"#
                .to_vec()
        ]);
        let (event_loop_handle, transport) = Http::with_max_parallel(
            &format!("http://{}:{}", &Ipv4Addr::LOCALHOST.to_string(), port),
            REQUESTS_IN_PARALLEL,
        )
        .unwrap();
        let subject = BlockchainInterfaceNonClandestine::new(
            transport,
            event_loop_handle,
            TEST_DEFAULT_CHAIN,
        );
        let tx_hash =
            H256::from_str("a128f9ca1e705cc20a936a24a7fa1df73bad6e0aaf58e8e6ffcc154a7cff6e0e")
                .unwrap();

        let result = subject.get_transaction_receipt(tx_hash);

        let expected_receipt = TransactionReceipt{
            transaction_hash: tx_hash,
            transaction_index: Default::default(),
            block_hash: Some(H256::from_str("6d0abccae617442c26104c2bc63d1bc05e1e002e555aec4ab62a46e826b18f18").unwrap()),
            block_number:Some(U64::from_str("b0328d").unwrap()),
            cumulative_gas_used: U256::from_str("60ef").unwrap(),
            gas_used: Some(U256::from_str("60ef").unwrap()),
            contract_address: None,
            logs: vec![],
            status: Some(U64::from(0)),
            root: None,
            logs_bloom: H2048::from_str("00000000000000000000000000000000000000000000000000000000000000000000000000000000000000000000000000000000000000000000000000000000000000000000000000000000000000000000000000080000000000000000000000000000000000000000000000000000000000000000000000000000000000000000000000000000000000000000800000000000000000000000000000000000000000000000000000000000000080000000000000000000000000000000000000000000000000000000000000000000000000000000000000000000000000000000000000000000000000000000800000000000000000000000000000000000").unwrap()
        };
        assert_eq!(result, Ok(Some(expected_receipt)));
    }

    #[test]
    fn get_transaction_receipt_handles_errors() {
        let port = find_free_port();
        let (event_loop_handle, transport) = Http::with_max_parallel(
            &format!("http://{}:{}", &Ipv4Addr::LOCALHOST.to_string(), port),
            REQUESTS_IN_PARALLEL,
        )
        .unwrap();
        let subject = BlockchainInterfaceNonClandestine::new(
            transport,
            event_loop_handle,
            TEST_DEFAULT_CHAIN,
        );
        let tx_hash = make_tx_hash(4564546);

        let result = subject.get_transaction_receipt(tx_hash);

        match result {
            Err(BlockchainError::QueryFailed(err_message)) => assert!(
                err_message.contains("Transport error: Error(Connect, Os"),
                "we got this error msg: {}",
                err_message
            ),
            Err(e) => panic!("we expected a different error than: {}", e),
            Ok(x) => panic!("we expected an error, but got: {:?}", x),
        };
    }

    #[test]
    fn to_wei_converts_units_properly_for_max_value() {
        let converted_wei = to_wei(u64::MAX);

        assert_eq!(
            converted_wei,
            U256::from_dec_str(format!("{}000000000", u64::MAX).as_str()).unwrap()
        );
    }

    #[test]
    fn to_wei_converts_units_properly_for_one() {
        let converted_wei = to_wei(1);

        assert_eq!(converted_wei, U256::from_dec_str("1000000000").unwrap());
    }

    #[test]
    fn constant_gwei_matches_calculated_value() {
        let value = U256::from(1_000_000_000);
        assert_eq!(value.0[0], 1_000_000_000);
        assert_eq!(value.0[1], 0);
        assert_eq!(value.0[2], 0);
        assert_eq!(value.0[3], 0);

        let gwei = U256([1_000_000_000u64, 0, 0, 0]);
        assert_eq!(value, gwei);
        assert_eq!(gwei, GWEI);
        assert_eq!(value, GWEI);
    }

    #[test]
    fn hash_the_smartcontract_transfer_function_signature() {
        assert_eq!(
            TRANSFER_METHOD_ID,
            "transfer(address,uint256)".keccak256()[0..4]
        );
    }

    #[test]
    fn conversion_between_errors_work() {
        let original_errors = [
            PayableTransactionError::UnusableWallet("wallet error".to_string()),
            PayableTransactionError::Signing("signature error".to_string()),
            PayableTransactionError::Sending {
                msg: "sending error".to_string(),
                hashes: vec![make_tx_hash(456)],
            },
        ];

        let check: Vec<_> = original_errors
            .clone()
            .into_iter()
            .zip(original_errors.into_iter())
            .map(|(to_resolve, to_assert)| match to_resolve {
                PayableTransactionError::UnusableWallet(..) => {
                    assert_eq!(
                        BlockchainError::from(to_assert),
                        BlockchainError::PayableTransactionFailed {
                            msg: "UnusableWallet: wallet error".to_string(),
                            signed_and_saved_txs_opt: None
                        }
                    );
                    11
                }
                PayableTransactionError::Signing(..) => {
                    assert_eq!(
                        BlockchainError::from(to_assert),
                        BlockchainError::PayableTransactionFailed {
                            msg: "Signing phase: signature error".to_string(),
                            signed_and_saved_txs_opt: None
                        }
                    );
                    22
                }
                PayableTransactionError::Sending { .. } => {
                    assert_eq!(
                        BlockchainError::from(to_assert),
                        BlockchainError::PayableTransactionFailed {
                            msg: "Sending phase: sending error".to_string(),
                            signed_and_saved_txs_opt: Some(vec![make_tx_hash(456)])
                        }
                    );
                    33
                }
            })
            .collect();

        assert_eq!(check, vec![11, 22, 33])
    }

    fn blockchain_errors_test_array() -> [BlockchainError; 6] {
        [
            BlockchainError::InvalidUrl,
            BlockchainError::InvalidAddress,
            BlockchainError::InvalidResponse,
            BlockchainError::QueryFailed(
                "Don't query so often, it gives me a headache".to_string(),
            ),
            BlockchainError::PayableTransactionFailed {
                msg: "Signing phase: Look at your signature, it's a mess!".to_string(),
                signed_and_saved_txs_opt: None,
            },
            BlockchainError::PayableTransactionFailed {
                msg: "Sending phase: No luck. I tried, I swear".to_string(),
                signed_and_saved_txs_opt: Some(vec![make_tx_hash(555), make_tx_hash(777)]),
            },
        ]
    }

    #[test]
    fn blockchain_error_has_pretty_style_in_display() {
        //TODO at the time of writing this test 'core::mem::variant_count' was only in nightly,
        // consider its implementation instead of these match statements here and in the test below
        let original_errors = blockchain_errors_test_array();

        let displayed_errors = original_errors
            .iter()
            .map(|to_resolve| {
                let clone = to_resolve.clone();
                match clone {
                    BlockchainError::InvalidUrl => (to_resolve.to_string(), 11),
                    BlockchainError::InvalidAddress => (to_resolve.to_string(), 22),
                    BlockchainError::InvalidResponse => (to_resolve.to_string(), 33),
                    BlockchainError::QueryFailed(..) => (to_resolve.to_string(), 44),
                    BlockchainError::PayableTransactionFailed {
                        signed_and_saved_txs_opt: None,
                        ..
                    } => (to_resolve.to_string(), 55),
                    BlockchainError::PayableTransactionFailed {
                        signed_and_saved_txs_opt: Some(_),
                        ..
                    } => (to_resolve.to_string(), 66),
                }
            })
            .collect::<Vec<(String, u16)>>();

        let formal_comprehensiveness_check = displayed_errors
            .iter()
            .map(|(_, num_check)| *num_check)
            .collect::<Vec<u16>>();
        assert_eq!(formal_comprehensiveness_check, vec![11, 22, 33, 44, 55, 66]);
        let actual_error_msgs = displayed_errors
            .into_iter()
            .map(|(msg, _)| msg)
            .collect::<Vec<String>>();
        assert_eq!(
            actual_error_msgs,
            slice_of_strs_to_vec_of_strings(&[
                "Blockchain error: Invalid url.",
                "Blockchain error: Invalid address.",
                "Blockchain error: Invalid response.",
                "Blockchain error: Query failed: Don't query so often, it gives me a headache.",
                "Blockchain error: Batch processing: \"Signing phase: Look at your signature, \
                 it's a mess!\". Without prepared transactions, no hashes to report.",
                "Blockchain error: Batch processing: \"Sending phase: No luck. \
                 I tried, I swear\". With signed transactions, each registered: \
                  0x000000000000000000000000000000000000000000000000000000000000022b, \
                  0x0000000000000000000000000000000000000000000000000000000000000309."
            ])
        )
    }

    #[test]
    fn carries_transaction_hashes_works() {
        let original_errors = blockchain_errors_test_array();

        let check: Vec<_> = original_errors
            .clone()
            .into_iter()
            .zip(original_errors.into_iter())
            .map(|(to_resolve, to_assert)| match &to_resolve {
                BlockchainError::InvalidUrl => {
                    assert_eq!(to_assert.carries_transaction_hashes_opt(), None);
                    11
                }
                BlockchainError::InvalidAddress => {
                    assert_eq!(to_assert.carries_transaction_hashes_opt(), None);
                    22
                }
                BlockchainError::InvalidResponse => {
                    assert_eq!(to_assert.carries_transaction_hashes_opt(), None);
                    33
                }
                BlockchainError::QueryFailed(..) => {
                    assert_eq!(to_assert.carries_transaction_hashes_opt(), None);
                    44
                }
                BlockchainError::PayableTransactionFailed {
                    signed_and_saved_txs_opt: None,
                    ..
                } => {
                    assert_eq!(to_assert.carries_transaction_hashes_opt(), None);
                    55
                }
                BlockchainError::PayableTransactionFailed {
                    signed_and_saved_txs_opt: Some(vec_of_hashes),
                    ..
                } => {
                    let result = to_assert.carries_transaction_hashes_opt();
                    let assertable_in_the_loop = result.as_ref();
                    assert_eq!(assertable_in_the_loop, Some(vec_of_hashes));
                    66
                }
            })
            .collect();

        assert_eq!(check, vec![11, 22, 33, 44, 55, 66])
    }

    #[test]
    fn advance_used_nonce() {
        let initial_nonce = U256::from(55);

        let result =
            BlockchainInterfaceNonClandestine::<TestTransport>::advance_used_nonce(initial_nonce);

        assert_eq!(result, U256::from(56))
    }

    #[test]
    fn output_by_joining_sources_works() {
        let accounts = vec![
            PayableAccount {
                wallet: make_wallet("4567"),
                balance: 2345,
                last_paid_timestamp: from_time_t(4500000),
                pending_payable_opt: None,
            },
            PayableAccount {
                wallet: make_wallet("5656"),
                balance: 6543,
                last_paid_timestamp: from_time_t(333000),
                pending_payable_opt: None,
            },
        ];
        let fingerprint_inputs = vec![(make_tx_hash(444), 2346), (make_tx_hash(333), 6543)];
        let responses = vec![
            Ok(Value::String(String::from("blah"))),
            Err(web3::Error::Rpc(Error {
                code: ErrorCode::ParseError,
                message: "I guess we've got a problem".to_string(),
                data: None,
            })),
        ];

        let result = BlockchainInterfaceNonClandestine::<TestTransport>::merged_output_data(
            responses,
            fingerprint_inputs,
            &accounts,
        );

        assert_eq!(
            result,
            vec![
                Correct(PendingPayable {
                    recipient_wallet: make_wallet("4567"),
                    hash: make_tx_hash(444)
                }),
                Failure(RpcPayableFailure {
                    rpc_error: web3::Error::Rpc(Error {
                        code: ErrorCode::ParseError,
                        message: "I guess we've got a problem".to_string(),
                        data: None,
                    }),
                    recipient_wallet: make_wallet("5656"),
                    hash: make_tx_hash(333)
                })
            ]
        )
    }
}<|MERGE_RESOLUTION|>--- conflicted
+++ resolved
@@ -2,9 +2,7 @@
 
 use crate::accountant::payable_dao::{PayableAccount, PendingPayable};
 use crate::blockchain::blockchain_bridge::NewPendingPayableFingerprints;
-use crate::blockchain::blockchain_interface::BlockchainError::{
-    InvalidAddress, InvalidResponse, InvalidUrl, PayableTransactionFailed, QueryFailed,
-};
+use crate::blockchain::blockchain_interface::BlockchainError::{InvalidAddress, InvalidResponse, InvalidUrl, PayableTransactionFailed, QueryFailed, SignedValueConversion};
 use crate::sub_lib::blockchain_bridge::{BatchPayableTools, BatchPayableToolsReal};
 use crate::sub_lib::wallet::Wallet;
 use actix::{Message, Recipient};
@@ -19,12 +17,8 @@
 use std::convert::{From, TryFrom, TryInto};
 use std::fmt;
 use std::fmt::{Debug, Display, Formatter};
-<<<<<<< HEAD
 use std::iter::once;
-=======
-use std::time::SystemTime;
 use thousands::Separable;
->>>>>>> 9328225f
 use web3::contract::{Contract, Options};
 use web3::transports::{Batch, EventLoopHandle, Http};
 use web3::types::{
@@ -67,15 +61,11 @@
     InvalidAddress,
     InvalidResponse,
     QueryFailed(String),
-<<<<<<< HEAD
+    SignedValueConversion(i128),
     PayableTransactionFailed {
         msg: String,
         signed_and_saved_txs_opt: Option<Vec<H256>>,
     },
-=======
-    SignedValueConversion(i128),
-    TransactionFailed { msg: String, hash_opt: Option<H256> },
->>>>>>> 9328225f
 }
 
 #[derive(Clone, Debug, PartialEq, Eq)]
@@ -104,6 +94,7 @@
             InvalidUrl => Left("Invalid url."),
             InvalidAddress => Left("Invalid address."),
             InvalidResponse => Left("Invalid response."),
+            SignedValueConversion(num) => todo!(),
             QueryFailed(msg) => Right(format!("Query failed: {}.", msg)),
             PayableTransactionFailed {
                 msg,
@@ -140,17 +131,12 @@
 
     fn send_payables_within_batch(
         &self,
-<<<<<<< HEAD
         consuming_wallet: &Wallet,
         gas_price: u64,
         pending_nonce: U256,
         new_fingerprints_recipient: &Recipient<NewPendingPayableFingerprints>,
         accounts: &[PayableAccount],
     ) -> Result<Vec<ProcessedPayableFallible>, BlockchainError>;
-=======
-        inputs: BlockchainTxnInputs,
-    ) -> Result<(H256, SystemTime), BlockchainTransactionError>;
->>>>>>> 9328225f
 
     fn get_eth_balance(&self, address: &Wallet) -> Balance;
 
@@ -206,7 +192,6 @@
 
     fn send_payables_within_batch(
         &self,
-<<<<<<< HEAD
         _consuming_wallet: &Wallet,
         _gas_price: u64,
         _last_nonce: U256,
@@ -218,13 +203,6 @@
             msg: "invalid attempt to send txs clandestinely".to_string(),
             signed_and_saved_txs_opt: None,
         })
-=======
-        _inputs: BlockchainTxnInputs,
-    ) -> Result<(H256, SystemTime), BlockchainTransactionError> {
-        let msg = "Can't send transactions clandestinely yet".to_string();
-        error!(self.logger, "{}", &msg);
-        Err(BlockchainTransactionError::Sending(msg, H256::default()))
->>>>>>> 9328225f
     }
 
     fn get_eth_balance(&self, _address: &Wallet) -> Balance {
@@ -363,7 +341,6 @@
 
     fn send_payables_within_batch(
         &self,
-<<<<<<< HEAD
         consuming_wallet: &Wallet,
         gas_price: u64,
         pending_nonce: U256,
@@ -404,25 +381,6 @@
                 responses,
                 hashes_and_paid_amounts,
                 accounts,
-=======
-        inputs: BlockchainTxnInputs,
-    ) -> Result<(H256, SystemTime), BlockchainTransactionError> {
-        self.logger.debug(|| self.preparation_log(&inputs));
-        let signed_transaction = self.prepare_signed_transaction(&inputs)?;
-        let payable_timestamp = inputs
-            .tools
-            .request_new_payable_fingerprint(signed_transaction.transaction_hash, inputs.amount);
-        self.logger
-            .info(|| self.transmission_log(inputs.recipient, inputs.amount));
-        match inputs
-            .tools
-            .send_raw_transaction(signed_transaction.raw_transaction)
-        {
-            Ok(hash) => Ok((hash, payable_timestamp)),
-            Err(e) => Err(BlockchainTransactionError::Sending(
-                e.to_string(),
-                signed_transaction.transaction_hash,
->>>>>>> 9328225f
             )),
             Err(e) => Err(Self::error_with_hashes(e, hashes_and_paid_amounts)),
         }
@@ -479,7 +437,7 @@
     pub hash: H256,
 }
 
-type HashAndAmountResult = Result<Vec<(H256, u64)>, PayableTransactionError>;
+type HashAndAmountResult = Result<Vec<(H256, u128)>, PayableTransactionError>;
 
 impl<T> BlockchainInterfaceNonClandestine<T>
 where
@@ -504,7 +462,6 @@
         }
     }
 
-<<<<<<< HEAD
     fn sign_and_register_multiple_payments(
         &self,
         consuming_wallet: &Wallet,
@@ -538,7 +495,7 @@
 
     fn sign_and_register_single_payment(
         &self,
-        hashes_and_amounts: Vec<(H256, u64)>,
+        hashes_and_amounts: Vec<(H256, u128)>,
         consuming_wallet: &Wallet,
         nonce: U256,
         gas_price: u64,
@@ -546,19 +503,19 @@
     ) -> HashAndAmountResult {
         debug!(
             self.logger,
-            "Preparing payment of {} Gwei to {} with nonce {}", // TODO fix this later to Wei
-            account.balance,
+            "Preparing payment of {} Wei to {} with nonce {}",
+            account.balance_wei,
             account.wallet,
             nonce
         );
         self.handle_new_transaction(
             &account.wallet,
             consuming_wallet,
-            account.balance as u64,
+            account.balance_wei,
             nonce,
             gas_price,
         )
-        .map(|new_hash| plus(hashes_and_amounts, (new_hash, account.balance as u64)))
+        .map(|new_hash| plus(hashes_and_amounts, (new_hash, account.balance_wei)))
     }
 
     fn advance_used_nonce(current_nonce: U256) -> U256 {
@@ -569,7 +526,7 @@
 
     fn merged_output_data(
         responses: Vec<web3::transports::Result<Value>>,
-        hashes_and_paid_amounts: Vec<(H256, u64)>,
+        hashes_and_paid_amounts: Vec<(H256, u128)>,
         accounts: &[PayableAccount],
     ) -> Vec<ProcessedPayableFallible> {
         let iterator_with_all_data = responses
@@ -593,7 +550,7 @@
 
     fn error_with_hashes(
         error: Error,
-        hashes_and_paid_amounts: Vec<(H256, u64)>,
+        hashes_and_paid_amounts: Vec<(H256, u128)>,
     ) -> BlockchainError {
         let hashes = hashes_and_paid_amounts
             .into_iter()
@@ -610,7 +567,7 @@
         &self,
         recipient: &'a Wallet,
         consuming_wallet: &'a Wallet,
-        amount: u64,
+        amount: u128,
         nonce: U256,
         gas_price: u64,
     ) -> Result<H256, PayableTransactionError> {
@@ -625,26 +582,16 @@
         &self,
         recipient: &'a Wallet,
         consuming_wallet: &'a Wallet,
-        amount: u64,
+        amount: u128,
         nonce: U256,
         gas_price: u64,
     ) -> Result<SignedTransaction, PayableTransactionError> {
         let mut data = [0u8; 4 + 32 + 32];
         data[0..4].copy_from_slice(&TRANSFER_METHOD_ID);
         data[16..36].copy_from_slice(&recipient.address().0[..]);
-        to_wei(amount).to_big_endian(&mut data[36..68]);
-=======
-    fn prepare_signed_transaction(
-        &self,
-        inputs: &BlockchainTxnInputs,
-    ) -> Result<SignedTransaction, BlockchainTransactionError> {
-        let mut data = [0u8; 4 + 32 + 32];
-        data[0..4].copy_from_slice(&TRANSFER_METHOD_ID);
-        data[16..36].copy_from_slice(&inputs.recipient.address().0[..]);
-        U256::try_from(inputs.amount)
+        U256::try_from(amount)
             .expect("shouldn't overflow")
             .to_big_endian(&mut data[36..68]);
->>>>>>> 9328225f
         let base_gas_limit = Self::base_gas_limit(self.chain);
         let gas_limit =
             ethereum_types::U256::try_from(data.iter().fold(base_gas_limit, |acc, v| {
@@ -675,7 +622,6 @@
             Err(e) => return Err(PayableTransactionError::UnusableWallet(e.to_string())),
         };
 
-<<<<<<< HEAD
         self.batch_payable_tools
             .sign_transaction(transaction_parameters, &self.batch_web3, &key)
             .map_err(|e| PayableTransactionError::Signing(e.to_string()))
@@ -703,37 +649,8 @@
         )); //TODO change to Wei later
         let body = accounts
             .iter()
-            .map(|account| format!("{}   {}\n", account.wallet, account.balance));
+            .map(|account| format!("{}   {}\n", account.wallet, account.balance_wei));
         introduction.chain(body).collect()
-=======
-        match inputs.tools.sign_transaction(transaction_parameters, &key) {
-            Ok(tx) => Ok(tx),
-            Err(e) => Err(BlockchainTransactionError::Signing(e.to_string())),
-        }
-    }
-
-    fn preparation_log(&self, inputs: &BlockchainTxnInputs) -> String {
-        format!("Preparing transaction for {} wei to {} from {} (chain: {}, contract: {:#x}, gas price: {})",
-        inputs.amount.separate_with_commas(),
-        inputs.recipient,
-        inputs.consuming_wallet,
-        self.chain.rec().literal_identifier,
-        self.contract_address(),
-        inputs.gas_price)
-    }
-
-    fn transmission_log(&self, recipient: &Wallet, amount: u128) -> String {
-        format!(
-            "About to send transaction:\n\
-        recipient: {},\n\
-        amount: {} wei,\n\
-        (chain: {}, contract: {:#x})",
-            recipient,
-            amount.separate_with_commas(),
-            self.chain.rec().literal_identifier,
-            self.contract_address()
-        )
->>>>>>> 9328225f
     }
 
     fn base_gas_limit(chain: Chain) -> u64 {
@@ -750,49 +667,6 @@
     }
 }
 
-<<<<<<< HEAD
-=======
-#[derive(Debug, Clone)]
-pub struct BlockchainTxnInputs<'a> {
-    tools: &'a dyn SendTransactionToolsWrapper,
-    recipient: &'a Wallet,
-    consuming_wallet: &'a Wallet,
-    amount: u128,
-    nonce: U256,
-    gas_price: u64,
-}
-
-impl<'a> BlockchainTxnInputs<'a> {
-    pub fn new(
-        account: &'a PayableAccount,
-        consuming_wallet: &'a Wallet,
-        nonce: U256,
-        gas_price: u64,
-        tools: &'a dyn SendTransactionToolsWrapper,
-    ) -> Self {
-        Self {
-            tools,
-            recipient: &account.wallet,
-            consuming_wallet,
-            amount: account.balance_wei,
-            nonce,
-            gas_price,
-        }
-    }
-
-    #[cfg(test)]
-    pub fn abstract_for_assertions(self) -> (Wallet, Wallet, u128, U256, u64) {
-        (
-            self.consuming_wallet.clone(),
-            self.recipient.clone(),
-            self.amount,
-            self.nonce,
-            self.gas_price,
-        )
-    }
-}
-
->>>>>>> 9328225f
 impl BlockchainError {
     pub fn carries_transaction_hashes_opt(&self) -> Option<Vec<H256>> {
         match self {
@@ -849,7 +723,7 @@
         make_default_signed_transaction, make_fake_event_loop_handle, make_tx_hash,
         BatchPayableToolsMock, TestTransport,
     };
-    use crate::database::dao_utils::from_time_t;
+    use crate::accountant::dao_utils::from_time_t;
     use crate::sub_lib::wallet::Wallet;
     use crate::test_utils::recorder::{make_recorder, Recorder};
     use crate::test_utils::unshared_test_utils::decode_hex;
@@ -878,6 +752,7 @@
     use web3::transports::Http;
     use web3::types::H2048;
     use web3::Error as Web3Error;
+    use crate::accountant::{gwei_to_wei, wei_to_gwei};
 
     #[test]
     fn constants_have_correct_values() {
@@ -1441,25 +1316,21 @@
             make_fake_event_loop_handle(),
             TEST_DEFAULT_CHAIN,
         );
-<<<<<<< HEAD
         subject.logger = logger;
-=======
-        let amount = 9_000_000_000_000;
->>>>>>> 9328225f
         let gas_price = 120;
-        let amount_1 = 900000000;
+        let amount_1 = gwei_to_wei(900_000_000_u64);
         let account_1 = make_payable_account_with_wallet_and_balance_and_timestamp_opt(
             make_wallet("w123"),
             amount_1,
             None,
         );
-        let amount_2 = 111111111;
+        let amount_2 = gwei_to_wei(111_111_111_u64);
         let account_2 = make_payable_account_with_wallet_and_balance_and_timestamp_opt(
             make_wallet("w555"),
             amount_2,
             None,
         );
-        let amount_3 = 33355666;
+        let amount_3 = gwei_to_wei(33_355_666_u64);
         let account_3 = make_payable_account_with_wallet_and_balance_and_timestamp_opt(
             make_wallet("w987"),
             amount_3,
@@ -1468,17 +1339,6 @@
         let pending_nonce = U256::from(6);
         let accounts_to_process = vec![account_1, account_2, account_3];
         let consuming_wallet = make_paying_wallet(b"gdasgsa");
-<<<<<<< HEAD
-=======
-        let tools = subject.send_transaction_tools(&recipient_of_pending_payable_fingerprint);
-        let inputs = BlockchainTxnInputs::new(
-            &account,
-            &consuming_wallet,
-            U256::from(1),
-            gas_price,
-            tools.as_ref(),
-        );
->>>>>>> 9328225f
         let test_timestamp_before = SystemTime::now();
 
         let result = subject
@@ -1583,7 +1443,6 @@
                 .unwrap();
         check_expected_successful_request(expected_hash_3, 2);
         let accountant_recording = accountant_recording_arc.lock().unwrap();
-<<<<<<< HEAD
         assert_eq!(accountant_recording.len(), 1);
         let initiate_fingerprints_msg =
             accountant_recording.get_record::<NewPendingPayableFingerprints>(0);
@@ -1648,25 +1507,6 @@
         0x0000000000000000000000000000000077313233   900000000\n\
         0x0000000000000000000000000000000077353535   111111111\n\
         0x0000000000000000000000000000000077393837   33355666\n",
-=======
-        let sent_backup = accountant_recording.get_record::<PendingPayableFingerprint>(0);
-        let expected_pending_payable_fingerprint = PendingPayableFingerprint {
-            rowid_opt: None,
-            timestamp,
-            hash,
-            attempt_opt: None,
-            amount,
-            process_error: None,
-        };
-        assert_eq!(sent_backup, &expected_pending_payable_fingerprint);
-        let log_handler = TestLogHandler::new();
-        log_handler.exists_log_containing("DEBUG: BlockchainInterface: Preparing transaction for 9,000,000,000,000 wei to 0x00000000000000000000000000626c6168313233 from 0x5c361ba8d82fcf0e5538b2a823e9d457a2296725 (chain: eth-ropsten, contract: 0x384dec25e03f94931767ce4c3556168468ba24c3, gas price: 120)" );
-        log_handler.exists_log_containing(
-            "INFO: BlockchainInterface: About to send transaction:\n\
-        recipient: 0x00000000000000000000000000626c6168313233,\n\
-        amount: 9,000,000,000,000 wei,\n\
-        (chain: eth-ropsten, contract: 0x384dec25e03f94931767ce4c3556168468ba24c3)",
->>>>>>> 9328225f
         );
     }
 
@@ -1738,7 +1578,6 @@
         ];
         let batch_payables_tools = BatchPayableToolsMock::default()
             .sign_transaction_params(&sign_transaction_params_arc)
-<<<<<<< HEAD
             .sign_transaction_result(Ok(first_signed_transaction.clone()))
             .sign_transaction_result(Ok(second_signed_transaction.clone()))
             .batch_wide_timestamp_result(batch_wide_timestamp_expected)
@@ -1749,43 +1588,20 @@
         subject.batch_payable_tools = Box::new(batch_payables_tools);
         let consuming_wallet = make_paying_wallet(consuming_wallet_secret);
         let gas_price = 123;
-        let first_payment_amount = 50_000;
+        let first_payment_amount = 50_123_321;
         let first_creditor_wallet = make_wallet("creditor321");
         let first_account = make_payable_account_with_wallet_and_balance_and_timestamp_opt(
             first_creditor_wallet.clone(),
-            first_payment_amount as i64,
+            first_payment_amount,
             None,
         );
-        let second_payment_amount = 11_111;
+        let second_payment_amount = 11_222_333;
         let second_creditor_wallet = make_wallet("creditor123");
         let second_account = make_payable_account_with_wallet_and_balance_and_timestamp_opt(
             second_creditor_wallet.clone(),
-            second_payment_amount as i64,
+            second_payment_amount,
             None,
         );
-=======
-            .sign_transaction_result(Ok(signed_transaction.clone()))
-            .request_new_pending_payable_fingerprint_params(
-                &request_new_pending_payable_fingerprint_params_arc,
-            )
-            .request_new_pending_payable_fingerprint_result(payable_timestamp)
-            .send_raw_transaction_params(&send_raw_transaction_params_arc)
-            .send_raw_transaction_result(Ok(hash));
-        let amount_of_wei = 50_000_000_000_000;
-        let account = make_payable_account_with_recipient_and_balance_and_timestamp_opt(
-            make_wallet("blah123"),
-            amount_of_wei,
-            None,
-        );
-        let consuming_wallet = make_paying_wallet(consuming_wallet_secret_raw_bytes);
-        let inputs = BlockchainTxnInputs::new(
-            &account,
-            &consuming_wallet,
-            nonce,
-            123,
-            send_transaction_tools,
-        );
->>>>>>> 9328225f
 
         let result = subject.send_payables_within_batch(
             &consuming_wallet,
@@ -1830,14 +1646,9 @@
         assert_eq!(second_transaction_params, second_tx_parameters);
         check_web3_origin(&web3_from_st_call);
         assert_eq!(
-<<<<<<< HEAD
             secret,
             (&Bip32ECKeyProvider::from_raw_secret(&consuming_wallet_secret.keccak256()).unwrap())
                 .into()
-=======
-            *request_new_pending_payable_fingerprint_params,
-            vec![(hash, amount_of_wei)]
->>>>>>> 9328225f
         );
         assert!(sign_transaction_params.is_empty());
         let new_payable_fingerprint_params = new_payable_fingerprint_params_arc.lock().unwrap();
@@ -1847,8 +1658,8 @@
         assert_eq!(
             actual_pending_payables,
             &vec![
-                (first_hash, first_payment_amount as u64),
-                (second_hash, second_payment_amount as u64)
+                (first_hash, first_payment_amount),
+                (second_hash, second_payment_amount)
             ]
         );
         let mut enter_raw_transaction_to_batch_params =
@@ -1957,18 +1768,8 @@
             .sign_transaction_result(Ok(make_default_signed_transaction()));
         subject.batch_payable_tools = Box::new(batch_payable_tools);
         let consuming_wallet = make_paying_wallet(consuming_wallet_secret_raw_bytes);
-<<<<<<< HEAD
         let gas_price = 123;
         let nonce = U256::from(5);
-=======
-        let inputs = BlockchainTxnInputs::new(
-            &payable_account,
-            &consuming_wallet,
-            U256::from(5),
-            123,
-            send_transaction_tools,
-        );
->>>>>>> 9328225f
 
         let _ = subject.sign_transaction(
             &make_wallet("wallet1"),
@@ -2050,19 +1851,8 @@
             9000,
             None,
         );
-<<<<<<< HEAD
         let gas_price = 123;
         let nonce = U256::from(1);
-=======
-        let tools = subject.send_transaction_tools(&recipient);
-        let inputs = BlockchainTxnInputs::new(
-            &account,
-            &address_only_wallet,
-            U256::from(1),
-            123,
-            tools.as_ref(),
-        );
->>>>>>> 9328225f
 
         let result = subject.send_payables_within_batch(
             &incomplete_consuming_wallet,
@@ -2108,18 +1898,8 @@
             None,
         );
         let consuming_wallet = make_paying_wallet(consuming_wallet_secret_raw_bytes);
-<<<<<<< HEAD
         let gas_price = 123;
         let nonce = U256::from(1);
-=======
-        let inputs = BlockchainTxnInputs::new(
-            &account,
-            &consuming_wallet,
-            U256::from(1),
-            123,
-            send_transaction_tools,
-        );
->>>>>>> 9328225f
 
         let result = subject.send_payables_within_batch(
             &consuming_wallet,
@@ -2154,18 +1934,8 @@
         subject.batch_payable_tools = Box::new(batch_payable_tools);
         let recipient = make_wallet("unlucky man");
         let consuming_wallet = make_paying_wallet(consuming_wallet_secret_raw_bytes);
-<<<<<<< HEAD
         let gas_price = 123;
         let nonce = U256::from(1);
-=======
-        let inputs = BlockchainTxnInputs::new(
-            &account,
-            &consuming_wallet,
-            U256::from(1),
-            123,
-            send_transaction_tools,
-        );
->>>>>>> 9328225f
 
         let result =
             subject.sign_transaction(&recipient, &consuming_wallet, 444444, nonce, gas_price);
@@ -2203,14 +1973,6 @@
         nonce: u64,
         template: &[u8],
     ) {
-<<<<<<< HEAD
-=======
-        let recipient = {
-            let (accountant, _, _) = make_recorder();
-            let account_addr = accountant.start();
-            recipient!(account_addr, PendingPayableFingerprint)
-        };
->>>>>>> 9328225f
         let transport = TestTransport::default();
         let subject =
             BlockchainInterfaceNonClandestine::new(transport, make_fake_event_loop_handle(), chain);
@@ -2227,28 +1989,16 @@
             TEST_PAYMENT_AMOUNT,
             None,
         );
-<<<<<<< HEAD
 
         let signed_transaction = subject
             .sign_transaction(
                 &payable_account.wallet,
                 &consuming_wallet,
-                payable_account.balance as u64,
+                payable_account.balance_wei,
                 nonce_correct_type,
                 gas_price,
             )
             .unwrap();
-=======
-        let inputs = BlockchainTxnInputs::new(
-            &payable_account,
-            &consuming_wallet,
-            nonce_correct_type,
-            gas_price,
-            send_transaction_tools.as_ref(),
-        );
-
-        let signed_transaction = subject.prepare_signed_transaction(&inputs).unwrap();
->>>>>>> 9328225f
 
         let byte_set_to_compare = signed_transaction.raw_transaction.0;
         assert_eq!(byte_set_to_compare.as_slice(), template)
@@ -2703,14 +2453,15 @@
                     BlockchainError::InvalidAddress => (to_resolve.to_string(), 22),
                     BlockchainError::InvalidResponse => (to_resolve.to_string(), 33),
                     BlockchainError::QueryFailed(..) => (to_resolve.to_string(), 44),
+                    BlockchainError::SignedValueConversion(_) => (to_resolve.to_string(), 55),
                     BlockchainError::PayableTransactionFailed {
                         signed_and_saved_txs_opt: None,
                         ..
-                    } => (to_resolve.to_string(), 55),
+                    } => (to_resolve.to_string(), 66),
                     BlockchainError::PayableTransactionFailed {
                         signed_and_saved_txs_opt: Some(_),
                         ..
-                    } => (to_resolve.to_string(), 66),
+                    } => (to_resolve.to_string(), 77),
                 }
             })
             .collect::<Vec<(String, u16)>>();
@@ -2719,7 +2470,7 @@
             .iter()
             .map(|(_, num_check)| *num_check)
             .collect::<Vec<u16>>();
-        assert_eq!(formal_comprehensiveness_check, vec![11, 22, 33, 44, 55, 66]);
+        assert_eq!(formal_comprehensiveness_check, vec![11, 22, 33, 44, 55, 66, 77]);
         let actual_error_msgs = displayed_errors
             .into_iter()
             .map(|(msg, _)| msg)
@@ -2766,12 +2517,17 @@
                     assert_eq!(to_assert.carries_transaction_hashes_opt(), None);
                     44
                 }
+                BlockchainError::SignedValueConversion(_) => {
+                    todo!("do we really need this error???; check it out");
+                    assert_eq!(to_assert.carries_transaction_hashes_opt(), None);
+                    55
+                }
                 BlockchainError::PayableTransactionFailed {
                     signed_and_saved_txs_opt: None,
                     ..
                 } => {
                     assert_eq!(to_assert.carries_transaction_hashes_opt(), None);
-                    55
+                    66
                 }
                 BlockchainError::PayableTransactionFailed {
                     signed_and_saved_txs_opt: Some(vec_of_hashes),
@@ -2780,12 +2536,12 @@
                     let result = to_assert.carries_transaction_hashes_opt();
                     let assertable_in_the_loop = result.as_ref();
                     assert_eq!(assertable_in_the_loop, Some(vec_of_hashes));
-                    66
+                    77
                 }
             })
             .collect();
 
-        assert_eq!(check, vec![11, 22, 33, 44, 55, 66])
+        assert_eq!(check, vec![11, 22, 33, 44, 55, 66,77])
     }
 
     #[test]
@@ -2803,18 +2559,18 @@
         let accounts = vec![
             PayableAccount {
                 wallet: make_wallet("4567"),
-                balance: 2345,
+                balance_wei: 2_345_678,
                 last_paid_timestamp: from_time_t(4500000),
                 pending_payable_opt: None,
             },
             PayableAccount {
                 wallet: make_wallet("5656"),
-                balance: 6543,
+                balance_wei: 6_543_210,
                 last_paid_timestamp: from_time_t(333000),
                 pending_payable_opt: None,
             },
         ];
-        let fingerprint_inputs = vec![(make_tx_hash(444), 2346), (make_tx_hash(333), 6543)];
+        let fingerprint_inputs = vec![(make_tx_hash(444), 2_345_678), (make_tx_hash(333), 6_543_210)];
         let responses = vec![
             Ok(Value::String(String::from("blah"))),
             Err(web3::Error::Rpc(Error {
