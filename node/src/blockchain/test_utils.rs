--- conflicted
+++ resolved
@@ -5,8 +5,6 @@
 use crate::accountant::db_access_objects::payable_dao::PayableAccount;
 use crate::accountant::scanners::mid_scan_msg_handling::payable_scanner::blockchain_agent::BlockchainAgent;
 use crate::blockchain::blockchain_bridge::PendingPayableFingerprintSeeds;
-<<<<<<< HEAD
-=======
 use crate::blockchain::blockchain_interface::blockchain_interface_web3::REQUESTS_IN_PARALLEL;
 use crate::blockchain::blockchain_interface::data_structures::errors::{
     BlockchainAgentBuildError, BlockchainError, PayableTransactionError, ResultForReceipt,
@@ -19,7 +17,6 @@
 use crate::blockchain::blockchain_interface::BlockchainInterface;
 use crate::db_config::persistent_configuration::PersistentConfiguration;
 use crate::set_arbitrary_id_stamp_in_mock_impl;
->>>>>>> b2d0b07b
 use crate::sub_lib::wallet::Wallet;
 use crate::test_utils::unshared_test_utils::arbitrary_id_stamp::ArbitraryIdStamp;
 use actix::Recipient;
@@ -33,30 +30,9 @@
 use std::collections::VecDeque;
 use std::fmt::Debug;
 use std::sync::{Arc, Mutex};
-<<<<<<< HEAD
-use std::time::SystemTime;
-
-use crate::accountant::db_access_objects::payable_dao::PayableAccount;
-use crate::accountant::scanners::mid_scan_msg_handling::payable_scanner::blockchain_agent::BlockchainAgent;
-use crate::blockchain::batch_payable_tools::BatchPayableTools;
-use crate::blockchain::blockchain_interface::blockchain_interface_web3::REQUESTS_IN_PARALLEL;
-use crate::blockchain::blockchain_interface::rpc_helpers::RPCHelpers;
-use crate::blockchain::blockchain_interface::{
-    BlockchainError, BlockchainInterface, PayableTransactionError, ProcessedPayableFallible,
-    ResultForReceipt, RetrievedBlockchainTransactions,
-};
-use crate::db_config::persistent_configuration::PersistentConfiguration;
-use crate::set_arbitrary_id_stamp_in_mock_impl;
-use crate::test_utils::unshared_test_utils::arbitrary_id_stamp::ArbitraryIdStamp;
-use masq_lib::blockchains::chains::Chain;
-use web3::transports::{Batch, EventLoopHandle, Http};
-use web3::types::{Address, Bytes, SignedTransaction, TransactionParameters, U256};
-use web3::{BatchTransport, Error as Web3Error, Web3};
-=======
 use web3::transports::{EventLoopHandle, Http};
 use web3::types::{Address, BlockNumber, U256};
 use web3::{BatchTransport, Error as Web3Error};
->>>>>>> b2d0b07b
 use web3::{RequestId, Transport};
 
 lazy_static! {
@@ -86,12 +62,8 @@
     retrieve_transactions_results:
         RefCell<Vec<Result<RetrievedBlockchainTransactions, BlockchainError>>>,
     build_blockchain_agent_params: Arc<Mutex<Vec<(Wallet, ArbitraryIdStamp)>>>,
-<<<<<<< HEAD
-    build_blockchain_agent_results: RefCell<Vec<Result<Box<dyn BlockchainAgent>, String>>>,
-=======
     build_blockchain_agent_results:
         RefCell<Vec<Result<Box<dyn BlockchainAgent>, BlockchainAgentBuildError>>>,
->>>>>>> b2d0b07b
     send_batch_of_payables_params: Arc<
         Mutex<
             Vec<(
@@ -105,11 +77,8 @@
         RefCell<Vec<Result<Vec<ProcessedPayableFallible>, PayableTransactionError>>>,
     get_transaction_receipt_params: Arc<Mutex<Vec<H256>>>,
     get_transaction_receipt_results: RefCell<Vec<ResultForReceipt>>,
+    lower_interface_result: Option<Box<LowBlockchainIntMock>>,
     arbitrary_id_stamp_opt: Option<ArbitraryIdStamp>,
-<<<<<<< HEAD
-=======
-    lower_interface_result: Option<Box<LowBlockchainIntMock>>,
->>>>>>> b2d0b07b
 }
 
 impl BlockchainInterface for BlockchainInterfaceMock {
@@ -135,11 +104,7 @@
         &self,
         consuming_wallet: &Wallet,
         persistent_config: &dyn PersistentConfiguration,
-<<<<<<< HEAD
-    ) -> Result<Box<dyn BlockchainAgent>, String> {
-=======
     ) -> Result<Box<dyn BlockchainAgent>, BlockchainAgentBuildError> {
->>>>>>> b2d0b07b
         self.build_blockchain_agent_params.lock().unwrap().push((
             consuming_wallet.clone(),
             persistent_config.arbitrary_id_stamp(),
@@ -169,13 +134,8 @@
         self.get_transaction_receipt_results.borrow_mut().remove(0)
     }
 
-<<<<<<< HEAD
-    fn helpers(&self) -> &dyn RPCHelpers {
-        intentionally_blank!()
-=======
     fn lower_interface(&self) -> &dyn LowBlockchainInt {
         self.lower_interface_result.as_ref().unwrap().as_ref()
->>>>>>> b2d0b07b
     }
 }
 
@@ -206,11 +166,7 @@
 
     pub fn build_blockchain_agent_result(
         self,
-<<<<<<< HEAD
-        result: Result<Box<dyn BlockchainAgent>, String>,
-=======
         result: Result<Box<dyn BlockchainAgent>, BlockchainAgentBuildError>,
->>>>>>> b2d0b07b
     ) -> Self {
         self.build_blockchain_agent_results
             .borrow_mut()
@@ -256,8 +212,6 @@
         self
     }
 
-<<<<<<< HEAD
-=======
     pub fn lower_interface_results(
         mut self,
         aggregated_results: Box<LowBlockchainIntMock>,
@@ -266,7 +220,6 @@
         self
     }
 
->>>>>>> b2d0b07b
     set_arbitrary_id_stamp_in_mock_impl!();
 }
 
@@ -370,179 +323,6 @@
         .0
 }
 
-<<<<<<< HEAD
-#[derive(Default)]
-pub struct BatchPayableToolsFactoryMock<T> {
-    make_results: RefCell<Vec<Box<dyn BatchPayableTools<T>>>>,
-}
-
-impl<T> BatchPayableToolsFactoryMock<T> {
-    pub fn make_result(self, result: Box<dyn BatchPayableTools<T>>) -> Self {
-        self.make_results.borrow_mut().push(result);
-        self
-    }
-}
-
-#[derive(Default)]
-pub struct BatchPayableToolsMock<T: BatchTransport> {
-    sign_transaction_params: Arc<
-        Mutex<
-            Vec<(
-                TransactionParameters,
-                Web3<Batch<T>>,
-                secp256k1secrets::key::SecretKey,
-            )>,
-        >,
-    >,
-    sign_transaction_results: RefCell<Vec<Result<SignedTransaction, Web3Error>>>,
-    append_transaction_to_batch_params: Arc<Mutex<Vec<(Bytes, Web3<Batch<T>>)>>>,
-    //append_transaction_to_batch returns just the unit type
-    //batch_wide_timestamp doesn't have params
-    batch_wide_timestamp_results: RefCell<Vec<SystemTime>>,
-    send_new_payable_fingerprints_seeds_params: Arc<
-        Mutex<
-            Vec<(
-                SystemTime,
-                Recipient<PendingPayableFingerprintSeeds>,
-                Vec<(H256, u128)>,
-            )>,
-        >,
-    >,
-    //new_payable_fingerprints returns just the unit type
-    submit_batch_params: Arc<Mutex<Vec<Web3<Batch<T>>>>>,
-    submit_batch_results:
-        RefCell<Vec<Result<Vec<web3::transports::Result<rpc::Value>>, Web3Error>>>,
-}
-
-impl<T: BatchTransport> BatchPayableTools<T> for BatchPayableToolsMock<T> {
-    fn sign_transaction(
-        &self,
-        transaction_params: TransactionParameters,
-        web3: &Web3<Batch<T>>,
-        key: &secp256k1secrets::key::SecretKey,
-    ) -> Result<SignedTransaction, Web3Error> {
-        self.sign_transaction_params.lock().unwrap().push((
-            transaction_params.clone(),
-            web3.clone(),
-            key.clone(),
-        ));
-        self.sign_transaction_results.borrow_mut().remove(0)
-    }
-
-    fn append_transaction_to_batch(&self, signed_transaction: Bytes, web3: &Web3<Batch<T>>) {
-        self.append_transaction_to_batch_params
-            .lock()
-            .unwrap()
-            .push((signed_transaction, web3.clone()));
-    }
-
-    fn batch_wide_timestamp(&self) -> SystemTime {
-        self.batch_wide_timestamp_results.borrow_mut().remove(0)
-    }
-
-    fn send_new_payable_fingerprints_seeds(
-        &self,
-        batch_wide_timestamp: SystemTime,
-        pp_fingerprint_sub: &Recipient<PendingPayableFingerprintSeeds>,
-        hashes_and_balances: &[(H256, u128)],
-    ) {
-        self.send_new_payable_fingerprints_seeds_params
-            .lock()
-            .unwrap()
-            .push((
-                batch_wide_timestamp,
-                (*pp_fingerprint_sub).clone(),
-                hashes_and_balances.to_vec(),
-            ));
-    }
-
-    fn submit_batch(
-        &self,
-        web3: &Web3<Batch<T>>,
-    ) -> Result<Vec<web3::transports::Result<rpc::Value>>, Web3Error> {
-        self.submit_batch_params.lock().unwrap().push(web3.clone());
-        self.submit_batch_results.borrow_mut().remove(0)
-    }
-}
-
-impl<T: BatchTransport> BatchPayableToolsMock<T> {
-    pub fn sign_transaction_params(
-        mut self,
-        params: &Arc<
-            Mutex<
-                Vec<(
-                    TransactionParameters,
-                    Web3<Batch<T>>,
-                    secp256k1secrets::key::SecretKey,
-                )>,
-            >,
-        >,
-    ) -> Self {
-        self.sign_transaction_params = params.clone();
-        self
-    }
-
-    pub fn sign_transaction_result(self, result: Result<SignedTransaction, Web3Error>) -> Self {
-        self.sign_transaction_results.borrow_mut().push(result);
-        self
-    }
-
-    pub fn batch_wide_timestamp_result(self, result: SystemTime) -> Self {
-        self.batch_wide_timestamp_results.borrow_mut().push(result);
-        self
-    }
-
-    pub fn send_new_payable_fingerprint_credentials_params(
-        mut self,
-        params: &Arc<
-            Mutex<
-                Vec<(
-                    SystemTime,
-                    Recipient<PendingPayableFingerprintSeeds>,
-                    Vec<(H256, u128)>,
-                )>,
-            >,
-        >,
-    ) -> Self {
-        self.send_new_payable_fingerprints_seeds_params = params.clone();
-        self
-    }
-
-    pub fn append_transaction_to_batch_params(
-        mut self,
-        params: &Arc<Mutex<Vec<(Bytes, Web3<Batch<T>>)>>>,
-    ) -> Self {
-        self.append_transaction_to_batch_params = params.clone();
-        self
-    }
-
-    pub fn submit_batch_params(mut self, params: &Arc<Mutex<Vec<Web3<Batch<T>>>>>) -> Self {
-        self.submit_batch_params = params.clone();
-        self
-    }
-
-    pub fn submit_batch_result(
-        self,
-        result: Result<Vec<web3::transports::Result<rpc::Value>>, Web3Error>,
-    ) -> Self {
-        self.submit_batch_results.borrow_mut().push(result);
-        self
-    }
-}
-
-pub fn make_default_signed_transaction() -> SignedTransaction {
-    SignedTransaction {
-        message_hash: Default::default(),
-        v: 0,
-        r: Default::default(),
-        s: Default::default(),
-        raw_transaction: Default::default(),
-        transaction_hash: Default::default(),
-    }
-}
-
-=======
->>>>>>> b2d0b07b
 pub fn make_tx_hash(base: u32) -> H256 {
     H256::from_uint(&U256::from(base))
 }
