--- conflicted
+++ resolved
@@ -606,15 +606,10 @@
     #[test]
     fn logs_and_ignores_message_that_cannot_be_deserialized() {
         init_test_logging();
-<<<<<<< HEAD
         let test_name = "logs_and_ignores_message_that_cannot_be_deserialized";
-        let cryptdes = make_cryptde_pair();
-        let route = route_from_proxy_client(&cryptdes.main.public_key(), cryptdes.main);
-=======
         let cryptde_pair = CRYPTDE_PAIR.clone();
         let route =
             route_from_proxy_client(&cryptde_pair.main.public_key(), cryptde_pair.main.as_ref());
->>>>>>> ded8ac03
         let lcp = LiveCoresPackage::new(
             route,
             encodex(
@@ -640,13 +635,8 @@
             data: data_enc.into(),
         };
         let peer_actors = peer_actors_builder().build();
-<<<<<<< HEAD
         let mut subject = RoutingService::new(
-            cryptdes,
-=======
-        let subject = RoutingService::new(
             cryptde_pair,
->>>>>>> ded8ac03
             RoutingServiceSubs {
                 proxy_client_subs_opt: peer_actors.proxy_client_opt,
                 proxy_server_subs: peer_actors.proxy_server,
@@ -671,16 +661,8 @@
     #[test]
     fn logs_and_ignores_message_that_cannot_be_decrypted() {
         init_test_logging();
-<<<<<<< HEAD
         let test_name = "logs_and_ignores_message_that_cannot_be_decrypted";
-        let (main_cryptde, alias_cryptde) = {
-            //initialization to real CryptDEs
-            let pair = Bootstrapper::pub_initialize_cryptdes_for_testing(&None, &None);
-            (pair.main, pair.alias)
-        };
-=======
         let main_cryptde = CryptDEReal::new(TEST_DEFAULT_CHAIN);
->>>>>>> ded8ac03
         let rogue_cryptde = CryptDEReal::new(TEST_DEFAULT_CHAIN);
         let route = route_from_proxy_client(main_cryptde.public_key(), &main_cryptde);
         let lcp = LiveCoresPackage::new(
@@ -698,20 +680,12 @@
             data: data_enc.into(),
         };
         let peer_actors = peer_actors_builder().build();
-<<<<<<< HEAD
-        let mut subject = RoutingService::new(
-            CryptDEPair {
-                main: main_cryptde,
-                alias: alias_cryptde,
-            },
-=======
         let cryptde_pair = CryptDEPair::new(
             main_cryptde.dup(),
             Box::new(CryptDEReal::new(TEST_DEFAULT_CHAIN)),
         );
-        let subject = RoutingService::new(
+        let mut subject = RoutingService::new(
             cryptde_pair,
->>>>>>> ded8ac03
             RoutingServiceSubs {
                 proxy_client_subs_opt: peer_actors.proxy_client_opt,
                 proxy_server_subs: peer_actors.proxy_server,
@@ -852,13 +826,8 @@
         let _eg = EnvironmentGuard::new();
         init_test_logging();
         BAN_CACHE.clear();
-<<<<<<< HEAD
         let test_name = "complains_about_live_message_for_nonexistent_proxy_client";
-        let main_cryptde = main_cryptde();
-        let alias_cryptde = alias_cryptde();
-=======
         let main_cryptde = CRYPTDE_PAIR.main.as_ref();
->>>>>>> ded8ac03
         let route = route_to_proxy_client(&main_cryptde.public_key(), main_cryptde);
         let payload = make_request_payload(0, main_cryptde);
         let lcp = LiveCoresPackage::new(
@@ -886,16 +855,8 @@
 
         let system = System::new("converts_live_message_to_expired_for_proxy_client");
         let peer_actors = peer_actors_builder().build();
-<<<<<<< HEAD
         let mut subject = RoutingService::new(
-            CryptDEPair {
-                main: main_cryptde,
-                alias: alias_cryptde,
-            },
-=======
-        let subject = RoutingService::new(
             CRYPTDE_PAIR.clone(),
->>>>>>> ded8ac03
             RoutingServiceSubs {
                 proxy_client_subs_opt: None,
                 proxy_server_subs: peer_actors.proxy_server,
@@ -1317,14 +1278,9 @@
         let _eg = EnvironmentGuard::new();
         BAN_CACHE.clear();
         init_test_logging();
-<<<<<<< HEAD
         let test_name =
             "route_logs_and_ignores_cores_package_that_demands_routing_without_paying_wallet";
-        let main_cryptde = main_cryptde();
-        let alias_cryptde = alias_cryptde();
-=======
         let main_cryptde = CRYPTDE_PAIR.main.as_ref();
->>>>>>> ded8ac03
         let origin_key = PublicKey::new(&[1, 2]);
         let origin_cryptde = CryptDENull::from(&origin_key, TEST_DEFAULT_CHAIN);
         let destination_key = PublicKey::new(&[3, 4]);
@@ -1368,16 +1324,8 @@
             .dispatcher(dispatcher)
             .accountant(accountant)
             .build();
-<<<<<<< HEAD
         let mut subject = RoutingService::new(
-            CryptDEPair {
-                main: main_cryptde,
-                alias: alias_cryptde,
-            },
-=======
-        let subject = RoutingService::new(
             CRYPTDE_PAIR.clone(),
->>>>>>> ded8ac03
             RoutingServiceSubs {
                 proxy_client_subs_opt: peer_actors.proxy_client_opt,
                 proxy_server_subs: peer_actors.proxy_server,
@@ -1412,13 +1360,8 @@
         let _eg = EnvironmentGuard::new();
         BAN_CACHE.clear();
         init_test_logging();
-<<<<<<< HEAD
         let test_name = "route_logs_and_ignores_cores_package_that_demands_proxy_client_routing_with_paying_wallet_that_cant_pay";
-        let main_cryptde = main_cryptde();
-        let alias_cryptde = alias_cryptde();
-=======
         let main_cryptde = CRYPTDE_PAIR.main.as_ref();
->>>>>>> ded8ac03
         let public_key = main_cryptde.public_key();
         let payload = ClientRequest(VersionedData::new(
             &crate::sub_lib::migrations::client_response_payload::MIGRATIONS,
@@ -1478,16 +1421,8 @@
             .dispatcher(dispatcher)
             .accountant(accountant)
             .build();
-<<<<<<< HEAD
         let mut subject = RoutingService::new(
-            CryptDEPair {
-                main: main_cryptde,
-                alias: alias_cryptde,
-            },
-=======
-        let subject = RoutingService::new(
             CRYPTDE_PAIR.clone(),
->>>>>>> ded8ac03
             RoutingServiceSubs {
                 proxy_client_subs_opt: peer_actors.proxy_client_opt,
                 proxy_server_subs: peer_actors.proxy_server,
@@ -1522,13 +1457,8 @@
         let _eg = EnvironmentGuard::new();
         BAN_CACHE.clear();
         init_test_logging();
-<<<<<<< HEAD
         let test_name = "route_logs_and_ignores_cores_package_that_demands_hopper_routing_with_paying_wallet_that_cant_pay";
-        let main_cryptde = main_cryptde();
-        let alias_cryptde = alias_cryptde();
-=======
         let main_cryptde = CRYPTDE_PAIR.main.as_ref();
->>>>>>> ded8ac03
         let current_key = main_cryptde.public_key();
         let origin_key = PublicKey::new(&[1, 2]);
         let destination_key = PublicKey::new(&[5, 6]);
@@ -1585,16 +1515,8 @@
             .dispatcher(dispatcher)
             .accountant(accountant)
             .build();
-<<<<<<< HEAD
         let mut subject = RoutingService::new(
-            CryptDEPair {
-                main: main_cryptde,
-                alias: alias_cryptde,
-            },
-=======
-        let subject = RoutingService::new(
             CRYPTDE_PAIR.clone(),
->>>>>>> ded8ac03
             RoutingServiceSubs {
                 proxy_client_subs_opt: peer_actors.proxy_client_opt,
                 proxy_server_subs: peer_actors.proxy_server,
@@ -1632,14 +1554,9 @@
         let _eg = EnvironmentGuard::new();
         BAN_CACHE.clear();
         init_test_logging();
-<<<<<<< HEAD
         let test_name =
             "route_logs_and_ignores_cores_package_from_delinquent_that_demands_external_routing";
-        let main_cryptde = main_cryptde();
-        let alias_cryptde = alias_cryptde();
-=======
         let main_cryptde = CRYPTDE_PAIR.main.as_ref();
->>>>>>> ded8ac03
         let paying_wallet = make_paying_wallet(b"wallet");
         let contract_address = TEST_DEFAULT_CHAIN.rec().contract;
         BAN_CACHE.insert(paying_wallet.clone());
@@ -1673,16 +1590,8 @@
             .dispatcher(dispatcher)
             .accountant(accountant)
             .build();
-<<<<<<< HEAD
         let mut subject = RoutingService::new(
-            CryptDEPair {
-                main: main_cryptde,
-                alias: alias_cryptde,
-            },
-=======
-        let subject = RoutingService::new(
             CRYPTDE_PAIR.clone(),
->>>>>>> ded8ac03
             RoutingServiceSubs {
                 proxy_client_subs_opt: peer_actors.proxy_client_opt,
                 proxy_server_subs: peer_actors.proxy_server,
@@ -1714,14 +1623,9 @@
         let _eg = EnvironmentGuard::new();
         BAN_CACHE.clear();
         init_test_logging();
-<<<<<<< HEAD
         let test_name =
             "route_logs_and_ignores_cores_package_from_delinquent_that_demands_internal_routing";
-        let main_cryptde = main_cryptde();
-        let alias_cryptde = alias_cryptde();
-=======
         let main_cryptde = CRYPTDE_PAIR.main.as_ref();
->>>>>>> ded8ac03
         let paying_wallet = make_paying_wallet(b"wallet");
         BAN_CACHE.insert(paying_wallet.clone());
         let (dispatcher, _, dispatcher_recording_arc) = make_recorder();
@@ -1759,16 +1663,8 @@
             .dispatcher(dispatcher)
             .accountant(accountant)
             .build();
-<<<<<<< HEAD
         let mut subject = RoutingService::new(
-            CryptDEPair {
-                main: main_cryptde,
-                alias: alias_cryptde,
-            },
-=======
-        let subject = RoutingService::new(
             CRYPTDE_PAIR.clone(),
->>>>>>> ded8ac03
             RoutingServiceSubs {
                 proxy_client_subs_opt: peer_actors.proxy_client_opt,
                 proxy_server_subs: peer_actors.proxy_server,
@@ -1820,13 +1716,8 @@
             .neighborhood(neighborhood)
             .dispatcher(dispatcher)
             .build();
-<<<<<<< HEAD
         let mut subject = RoutingService::new(
-            make_cryptde_pair(),
-=======
-        let subject = RoutingService::new(
             CRYPTDE_PAIR.clone(),
->>>>>>> ded8ac03
             RoutingServiceSubs {
                 proxy_client_subs_opt: peer_actors.proxy_client_opt,
                 proxy_server_subs: peer_actors.proxy_server,
@@ -1857,13 +1748,8 @@
     #[test]
     fn route_logs_and_ignores_invalid_live_cores_package() {
         init_test_logging();
-<<<<<<< HEAD
         let test_name = "route_logs_and_ignores_invalid_live_cores_package";
-        let main_cryptde = main_cryptde();
-        let alias_cryptde = alias_cryptde();
-=======
         let main_cryptde = CRYPTDE_PAIR.main.as_ref();
->>>>>>> ded8ac03
         let lcp = LiveCoresPackage::new(Route { hops: vec![] }, CryptData::new(&[]));
         let data_ser = PlainData::new(&serde_cbor::ser::to_vec(&lcp).unwrap()[..]);
         let data_enc = main_cryptde
@@ -1889,16 +1775,8 @@
             .neighborhood(neighborhood)
             .dispatcher(dispatcher)
             .build();
-<<<<<<< HEAD
         let mut subject = RoutingService::new(
-            CryptDEPair {
-                main: main_cryptde,
-                alias: alias_cryptde,
-            },
-=======
-        let subject = RoutingService::new(
             CRYPTDE_PAIR.clone(),
->>>>>>> ded8ac03
             RoutingServiceSubs {
                 proxy_client_subs_opt: peer_actors.proxy_client_opt,
                 proxy_server_subs: peer_actors.proxy_server,
@@ -1931,13 +1809,8 @@
         init_test_logging();
         let test_name = "route_data_around_again_logs_and_ignores_bad_lcp";
         let peer_actors = peer_actors_builder().build();
-<<<<<<< HEAD
         let mut subject = RoutingService::new(
-            make_cryptde_pair(),
-=======
-        let subject = RoutingService::new(
             CRYPTDE_PAIR.clone(),
->>>>>>> ded8ac03
             RoutingServiceSubs {
                 proxy_client_subs_opt: peer_actors.proxy_client_opt,
                 proxy_server_subs: peer_actors.proxy_server,
@@ -2103,13 +1976,8 @@
         let test_name = "route_expired_package_handles_unmigratable_gossip";
         let (neighborhood, _, neighborhood_recording_arc) = make_recorder();
         let peer_actors = peer_actors_builder().neighborhood(neighborhood).build();
-<<<<<<< HEAD
         let mut subject = RoutingService::new(
-            make_cryptde_pair(),
-=======
-        let subject = RoutingService::new(
             CRYPTDE_PAIR.clone(),
->>>>>>> ded8ac03
             RoutingServiceSubs {
                 proxy_client_subs_opt: peer_actors.proxy_client_opt,
                 proxy_server_subs: peer_actors.proxy_server,
@@ -2188,13 +2056,8 @@
         let test_name = "route_expired_package_handles_unmigratable_client_response";
         let (proxy_server, _, proxy_server_recording_arc) = make_recorder();
         let peer_actors = peer_actors_builder().proxy_server(proxy_server).build();
-<<<<<<< HEAD
         let mut subject = RoutingService::new(
-            make_cryptde_pair(),
-=======
-        let subject = RoutingService::new(
             CRYPTDE_PAIR.clone(),
->>>>>>> ded8ac03
             RoutingServiceSubs {
                 proxy_client_subs_opt: peer_actors.proxy_client_opt,
                 proxy_server_subs: peer_actors.proxy_server,
@@ -2234,13 +2097,8 @@
         let test_name = "route_expired_package_handles_unmigratable_dns_resolve_failure";
         let (hopper, _, hopper_recording_arc) = make_recorder();
         let peer_actors = peer_actors_builder().hopper(hopper).build();
-<<<<<<< HEAD
         let mut subject = RoutingService::new(
-            make_cryptde_pair(),
-=======
-        let subject = RoutingService::new(
             CRYPTDE_PAIR.clone(),
->>>>>>> ded8ac03
             RoutingServiceSubs {
                 proxy_client_subs_opt: peer_actors.proxy_client_opt,
                 proxy_server_subs: peer_actors.proxy_server,
@@ -2280,13 +2138,8 @@
         let test_name = "route_expired_package_handles_unmigratable_gossip_failure";
         let (neighborhood, _, neighborhood_recording_arc) = make_recorder();
         let peer_actors = peer_actors_builder().neighborhood(neighborhood).build();
-<<<<<<< HEAD
         let mut subject = RoutingService::new(
-            make_cryptde_pair(),
-=======
-        let subject = RoutingService::new(
             CRYPTDE_PAIR.clone(),
->>>>>>> ded8ac03
             RoutingServiceSubs {
                 proxy_client_subs_opt: peer_actors.proxy_client_opt,
                 proxy_server_subs: peer_actors.proxy_server,
