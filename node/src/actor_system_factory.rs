// Copyright (c) 2017-2019, Substratum LLC (https://substratum.net) and/or its affiliates. All rights reserved.
use super::accountant::Accountant;
use super::bootstrapper;
use super::bootstrapper::BootstrapperConfig;
use super::discriminator::DiscriminatorFactory;
use super::dispatcher::Dispatcher;
use super::hopper::Hopper;
use super::neighborhood::Neighborhood;
use super::proxy_client::ProxyClient;
use super::proxy_server::ProxyServer;
use super::stream_handler_pool::StreamHandlerPool;
use super::stream_handler_pool::StreamHandlerPoolSubs;
use super::stream_messages::PoolBindMessage;
use super::ui_gateway::UiGateway;
use crate::banned_dao::{BannedCacheLoader, BannedCacheLoaderReal};
use crate::blockchain::blockchain_bridge::BlockchainBridge;
use crate::blockchain::blockchain_interface::{
    BlockchainInterface, BlockchainInterfaceClandestine, BlockchainInterfaceNonClandestine,
};
use crate::database::dao_utils::DaoFactoryReal;
use crate::database::db_initializer::{
    connection_or_panic, DbInitializer, DbInitializerReal, DATABASE_FILE,
};
use crate::db_config::config_dao::ConfigDaoReal;
use crate::db_config::persistent_configuration::PersistentConfigurationReal;
use crate::node_configurator::configurator::Configurator;
use crate::sub_lib::accountant::AccountantSubs;
use crate::sub_lib::blockchain_bridge::BlockchainBridgeSubs;
use crate::sub_lib::configurator::ConfiguratorSubs;
use crate::sub_lib::cryptde::CryptDE;
use crate::sub_lib::dispatcher::DispatcherSubs;
use crate::sub_lib::hopper::HopperConfig;
use crate::sub_lib::hopper::HopperSubs;
use crate::sub_lib::neighborhood::{NeighborhoodMode, NeighborhoodSubs};
use crate::sub_lib::peer_actors::{BindMessage, StartMessage};
use crate::sub_lib::peer_actors::{NewPublicIp, PeerActors};
use crate::sub_lib::proxy_client::ProxyClientConfig;
use crate::sub_lib::proxy_client::ProxyClientSubs;
use crate::sub_lib::proxy_server::ProxyServerSubs;
use crate::sub_lib::ui_gateway::UiGatewayConfig;
use crate::sub_lib::ui_gateway::UiGatewaySubs;
use actix::Addr;
use actix::Recipient;
use actix::{Actor, Arbiter};
use automap_lib::control_layer::automap_control::{
    AutomapChange, AutomapControl, AutomapControlReal, ChangeHandler,
};
use masq_lib::ui_gateway::NodeFromUiMessage;
<<<<<<< HEAD
use masq_lib::utils::{AutomapProtocol, exit_process};
use std::net::{IpAddr, Ipv4Addr};
=======
use masq_lib::utils::ExpectValue;
>>>>>>> bbc504e2
use std::path::Path;
use std::sync::mpsc;
use std::sync::mpsc::Sender;
use web3::transports::Http;
use automap_lib::comm_layer::AutomapError;

pub trait ActorSystemFactory: Send {
    fn make_and_start_actors(
        &self,
        config: BootstrapperConfig,
        actor_factory: Box<dyn ActorFactory>,
    ) -> StreamHandlerPoolSubs;
}

pub struct ActorSystemFactoryReal {
    automap_control_factory: Box<dyn AutomapControlFactory>,
}

impl ActorSystemFactory for ActorSystemFactoryReal {
    fn make_and_start_actors(
        &self,
        config: BootstrapperConfig,
        actor_factory: Box<dyn ActorFactory>,
    ) -> StreamHandlerPoolSubs {
        let main_cryptde = bootstrapper::main_cryptde_ref();
        let alias_cryptde = bootstrapper::alias_cryptde_ref();
        let (tx, rx) = mpsc::channel();

        self.prepare_initial_messages(main_cryptde, alias_cryptde, config, actor_factory, tx);

        // TODO This looks like an embarrassing hack. Why not just return the StreamHandlerPoolSubs from prepare_initial_messages?
        rx.recv().expect("Internal error: actor-system init thread died before initializing StreamHandlerPool subscribers")
    }
}

impl ActorSystemFactoryReal {
    fn prepare_initial_messages(
        &self,
        main_cryptde: &'static dyn CryptDE,
        alias_cryptde: &'static dyn CryptDE,
        config: BootstrapperConfig,
        actor_factory: Box<dyn ActorFactory>,
        tx: Sender<StreamHandlerPoolSubs>,
    ) {
        let db_initializer = DbInitializerReal::default();
        // make all the actors
        let (dispatcher_subs, pool_bind_sub) = actor_factory.make_and_start_dispatcher(&config);
        let proxy_server_subs = actor_factory.make_and_start_proxy_server(
            main_cryptde,
            alias_cryptde,
            config.neighborhood_config.mode.is_decentralized(),
            if config.consuming_wallet_opt.is_none() {
                None
            } else {
                Some(0)
            },
        );
        let proxy_client_subs = if !config.neighborhood_config.mode.is_consume_only() {
            Some(
                actor_factory.make_and_start_proxy_client(ProxyClientConfig {
                    cryptde: main_cryptde,
                    dns_servers: config.dns_servers.clone(),
                    exit_service_rate: config
                        .neighborhood_config
                        .mode
                        .rate_pack()
                        .clone()
                        .exit_service_rate,
                    exit_byte_rate: config.neighborhood_config.mode.rate_pack().exit_byte_rate,
                }),
            )
        } else {
            None
        };

        let hopper_subs = actor_factory.make_and_start_hopper(HopperConfig {
            main_cryptde,
            alias_cryptde,
            per_routing_service: config
                .neighborhood_config
                .mode
                .rate_pack()
                .clone()
                .routing_service_rate,
            per_routing_byte: config
                .neighborhood_config
                .mode
                .rate_pack()
                .clone()
                .routing_byte_rate,
            is_decentralized: config.neighborhood_config.mode.is_decentralized(),
        });
        let blockchain_bridge_subs =
            actor_factory.make_and_start_blockchain_bridge(&config, &db_initializer);
        let neighborhood_subs = actor_factory.make_and_start_neighborhood(main_cryptde, &config);
        let accountant_subs = actor_factory.make_and_start_accountant(
            &config,
            &config.data_directory.clone(),
            &db_initializer,
            &BannedCacheLoaderReal {},
        );
        let ui_gateway_subs =
            actor_factory.make_and_start_ui_gateway(config.ui_gateway_config.clone());
        let stream_handler_pool_subs = actor_factory
            .make_and_start_stream_handler_pool(config.clandestine_discriminator_factories.clone());
        let configurator_subs = actor_factory.make_and_start_configurator(&config);

        // collect all the subs
        let peer_actors = PeerActors {
            dispatcher: dispatcher_subs.clone(),
            proxy_server: proxy_server_subs,
            proxy_client_opt: proxy_client_subs.clone(),
            hopper: hopper_subs,
            neighborhood: neighborhood_subs.clone(),
            accountant: accountant_subs,
            ui_gateway: ui_gateway_subs,
            blockchain_bridge: blockchain_bridge_subs,
            configurator: configurator_subs,
        };

        //bind all the actors
        send_bind_message!(peer_actors.dispatcher, peer_actors);
        send_bind_message!(peer_actors.proxy_server, peer_actors);
        send_bind_message!(peer_actors.hopper, peer_actors);
        send_bind_message!(peer_actors.neighborhood, peer_actors);
        send_bind_message!(peer_actors.accountant, peer_actors);
        send_bind_message!(peer_actors.ui_gateway, peer_actors);
        send_bind_message!(peer_actors.blockchain_bridge, peer_actors);
        send_bind_message!(peer_actors.configurator, peer_actors);
        if let Some(subs) = proxy_client_subs {
            send_bind_message!(subs, peer_actors);
        }
        stream_handler_pool_subs
            .bind
            .try_send(PoolBindMessage {
                dispatcher_subs: dispatcher_subs.clone(),
                stream_handler_pool_subs: stream_handler_pool_subs.clone(),
                neighborhood_subs: neighborhood_subs.clone(),
            })
            .expect("Stream Handler Pool is dead");
        pool_bind_sub
            .try_send(PoolBindMessage {
                dispatcher_subs,
                stream_handler_pool_subs: stream_handler_pool_subs.clone(),
                neighborhood_subs,
            })
            .expect("Dispatcher is dead");

        self.start_automap(
            &config,
            vec![peer_actors.neighborhood.new_public_ip.clone()],
        );

        //after we've bound all the actors, send start messages to any actors that need it
        send_start_message!(peer_actors.neighborhood);

        //send out the stream handler pool subs (to be bound to listeners)
        tx.send(stream_handler_pool_subs).ok();
    }

    fn notify_of_public_ip_change(
        new_ip_recipients: &Vec<Recipient<NewPublicIp>>,
        new_public_ip: IpAddr,
    ) {
        new_ip_recipients.iter().for_each(|r| {
            r.try_send(NewPublicIp { new_ip: new_public_ip })
                .expect("NewPublicIp recipient is dead")
        });
    }

    fn handle_housekeeping_thread_error(error: AutomapError) {
        Self::handle_automap_error("", error);
    }

    fn handle_automap_error (prefix: &str, error: AutomapError) {
        exit_process(1, &format!("Automap failure: {}{:?}", prefix, error));
    }

    fn start_automap(
        &self,
        config: &BootstrapperConfig,
        new_ip_recipients: Vec<Recipient<NewPublicIp>>,
    ) {
        if let NeighborhoodMode::Standard(node_addr, _, _) = &config.neighborhood_config.mode {
            if node_addr.ip_addr() != IpAddr::V4(Ipv4Addr::new(0, 0, 0, 0)) {
                return;
            }
            let inner_recipients = new_ip_recipients.clone();
            let change_handler = move |change: AutomapChange| match change {
                AutomapChange::NewIp(new_public_ip) => {
                    Self::notify_of_public_ip_change(&inner_recipients, new_public_ip)
                }
                AutomapChange::Error(e) => Self::handle_housekeeping_thread_error(e),
            };
            let mut automap_control = self
                .automap_control_factory
                .make(config.mapping_protocol_opt, Box::new(change_handler));
            let public_ip = match automap_control.get_public_ip() {
                Ok(ip) => ip,
                Err(e) => {
                    Self::handle_automap_error("Can't get public IP - ", e);
                    return; // never happens; handle_automap_error doesn't return.
                },
            };
            Self::notify_of_public_ip_change(&new_ip_recipients, public_ip);
            node_addr.ports().iter().for_each(|port| {
                if let Err(e) = automap_control.add_mapping(*port) {
                    Self::handle_automap_error(&format! ("Can't map port {} through the router - ", port), e);
                }
            });
        }
    }
}

pub trait ActorFactory: Send {
    fn make_and_start_dispatcher(
        &self,
        config: &BootstrapperConfig,
    ) -> (DispatcherSubs, Recipient<PoolBindMessage>);
    fn make_and_start_proxy_server(
        &self,
        main_cryptde: &'static dyn CryptDE,
        alias_cryptde: &'static dyn CryptDE,
        is_decentralized: bool,
        consuming_wallet_balance: Option<i64>,
    ) -> ProxyServerSubs;
    fn make_and_start_hopper(&self, config: HopperConfig) -> HopperSubs;
    fn make_and_start_neighborhood(
        &self,
        cryptde: &'static dyn CryptDE,
        config: &BootstrapperConfig,
    ) -> NeighborhoodSubs;
    fn make_and_start_accountant(
        &self,
        config: &BootstrapperConfig,
        data_directory: &Path,
        db_initializer: &dyn DbInitializer,
        banned_cache_loader: &dyn BannedCacheLoader,
    ) -> AccountantSubs;
    fn make_and_start_ui_gateway(&self, config: UiGatewayConfig) -> UiGatewaySubs;
    fn make_and_start_stream_handler_pool(
        &self,
        clandestine_discriminator_factories: Vec<Box<dyn DiscriminatorFactory>>,
    ) -> StreamHandlerPoolSubs;
    fn make_and_start_proxy_client(&self, config: ProxyClientConfig) -> ProxyClientSubs;
    fn make_and_start_blockchain_bridge(
        &self,
        config: &BootstrapperConfig,
        db_initializer: &dyn DbInitializer,
    ) -> BlockchainBridgeSubs;
    fn make_and_start_configurator(&self, config: &BootstrapperConfig) -> ConfiguratorSubs;
}

pub struct ActorFactoryReal {}

impl ActorFactory for ActorFactoryReal {
    fn make_and_start_dispatcher(
        &self,
        config: &BootstrapperConfig,
    ) -> (DispatcherSubs, Recipient<PoolBindMessage>) {
        let crash_point = config.crash_point;
        let descriptor = config.node_descriptor_opt.clone();
        let addr: Addr<Dispatcher> = Arbiter::start(move |_| {
            Dispatcher::new(crash_point, descriptor.expect_v("node descriptor"))
        });
        (
            Dispatcher::make_subs_from(&addr),
            addr.recipient::<PoolBindMessage>(),
        )
    }

    fn make_and_start_proxy_server(
        &self,
        main_cryptde: &'static dyn CryptDE,
        alias_cryptde: &'static dyn CryptDE,
        is_decentralized: bool,
        consuming_wallet_balance: Option<i64>,
    ) -> ProxyServerSubs {
        let addr: Addr<ProxyServer> = Arbiter::start(move |_| {
            ProxyServer::new(
                main_cryptde,
                alias_cryptde,
                is_decentralized,
                consuming_wallet_balance,
            )
        });
        ProxyServer::make_subs_from(&addr)
    }

    fn make_and_start_hopper(&self, config: HopperConfig) -> HopperSubs {
        let addr: Addr<Hopper> = Arbiter::start(|_| Hopper::new(config));
        Hopper::make_subs_from(&addr)
    }

    fn make_and_start_neighborhood(
        &self,
        cryptde: &'static dyn CryptDE,
        config: &BootstrapperConfig,
    ) -> NeighborhoodSubs {
        let config_clone = config.clone();
        let addr: Addr<Neighborhood> =
            Arbiter::start(move |_| Neighborhood::new(cryptde, &config_clone));
        Neighborhood::make_subs_from(&addr)
    }

    fn make_and_start_accountant(
        &self,
        config: &BootstrapperConfig,
        data_directory: &Path,
        db_initializer: &dyn DbInitializer,
        banned_cache_loader: &dyn BannedCacheLoader,
    ) -> AccountantSubs {
        let cloned_config = config.clone();
        let chain_id = config.blockchain_bridge_config.chain_id;
        let payable_dao_factory = DaoFactoryReal::new(
            data_directory,
            config.blockchain_bridge_config.chain_id,
            false,
        );
        let receivable_dao_factory = DaoFactoryReal::new(
            data_directory,
            config.blockchain_bridge_config.chain_id,
            false,
        );
        let banned_dao_factory = DaoFactoryReal::new(
            data_directory,
            config.blockchain_bridge_config.chain_id,
            false,
        );
        banned_cache_loader.load(connection_or_panic(
            db_initializer,
            data_directory,
            chain_id,
            false,
        ));
        let config_dao_factory = DaoFactoryReal::new(
            data_directory,
            config.blockchain_bridge_config.chain_id,
            false,
        );
        let addr: Addr<Accountant> = Arbiter::start(move |_| {
            Accountant::new(
                &cloned_config,
                Box::new(payable_dao_factory),
                Box::new(receivable_dao_factory),
                Box::new(banned_dao_factory),
                Box::new(config_dao_factory),
            )
        });
        Accountant::make_subs_from(&addr)
    }

    fn make_and_start_ui_gateway(&self, config: UiGatewayConfig) -> UiGatewaySubs {
        let ui_gateway = UiGateway::new(&config);
        let addr: Addr<UiGateway> = Arbiter::start(|_| ui_gateway);
        UiGateway::make_subs_from(&addr)
    }

    fn make_and_start_stream_handler_pool(
        &self,
        clandestine_discriminator_factories: Vec<Box<dyn DiscriminatorFactory>>,
    ) -> StreamHandlerPoolSubs {
        let addr: Addr<StreamHandlerPool> =
            Arbiter::start(|_| StreamHandlerPool::new(clandestine_discriminator_factories));
        StreamHandlerPool::make_subs_from(&addr)
    }

    fn make_and_start_proxy_client(&self, config: ProxyClientConfig) -> ProxyClientSubs {
        let addr: Addr<ProxyClient> = Arbiter::start(|_| ProxyClient::new(config));
        ProxyClient::make_subs_from(&addr)
    }

    fn make_and_start_blockchain_bridge(
        &self,
        config: &BootstrapperConfig,
        db_initializer: &dyn DbInitializer,
    ) -> BlockchainBridgeSubs {
        let blockchain_service_url = config
            .blockchain_bridge_config
            .blockchain_service_url
            .clone();
        let blockchain_interface: Box<dyn BlockchainInterface> = {
            match blockchain_service_url {
                Some(url) => match Http::new(&url) {
                    Ok((event_loop_handle, transport)) => {
                        Box::new(BlockchainInterfaceNonClandestine::new(
                            transport,
                            event_loop_handle,
                            config.blockchain_bridge_config.chain_id,
                        ))
                    }
                    Err(e) => panic!("Invalid blockchain node URL: {:?}", e),
                },
                None => Box::new(BlockchainInterfaceClandestine::new(
                    config.blockchain_bridge_config.chain_id,
                )),
            }
        };
        let config_dao = Box::new(ConfigDaoReal::new(
            db_initializer
                .initialize(
                    &config.data_directory,
                    config.blockchain_bridge_config.chain_id,
                    true,
                )
                .unwrap_or_else(|_| {
                    panic!(
                        "Failed to connect to database at {:?}",
                        &config.data_directory.join(DATABASE_FILE)
                    )
                }),
        ));
        let persistent_config = Box::new(PersistentConfigurationReal::new(config_dao));
        let blockchain_bridge =
            BlockchainBridge::new(config, blockchain_interface, persistent_config);
        let addr: Addr<BlockchainBridge> = blockchain_bridge.start();
        BlockchainBridge::make_subs_from(&addr)
    }

    fn make_and_start_configurator(&self, config: &BootstrapperConfig) -> ConfiguratorSubs {
        let configurator = Configurator::new(
            config.data_directory.clone(),
            config.blockchain_bridge_config.chain_id,
        );
        let addr: Addr<Configurator> = configurator.start();
        ConfiguratorSubs {
            bind: recipient!(addr, BindMessage),
            node_from_ui_sub: recipient!(addr, NodeFromUiMessage),
        }
    }
}

impl ActorSystemFactoryReal {
    pub fn new() -> Self {
        Self {
            automap_control_factory: Box::new(AutomapControlFactoryReal::new()),
        }
    }
}

pub trait AutomapControlFactory: Send {
    fn make(
        &self,
        usual_protocol_opt: Option<AutomapProtocol>,
        change_handler: ChangeHandler,
    ) -> Box<dyn AutomapControl>;
}

pub struct AutomapControlFactoryReal {}

impl AutomapControlFactory for AutomapControlFactoryReal {
    fn make(
        &self,
        usual_protocol_opt: Option<AutomapProtocol>,
        change_handler: ChangeHandler,
    ) -> Box<dyn AutomapControl> {
        Box::new(AutomapControlReal::new(usual_protocol_opt, change_handler))
    }
}

impl AutomapControlFactoryReal {
    pub fn new() -> Self {
        Self {}
    }
}

#[cfg(test)]
mod tests {
    use super::*;
    use crate::accountant::{ReceivedPayments, SentPayments};
    use crate::blockchain::blockchain_bridge::RetrieveTransactions;
    use crate::bootstrapper::{Bootstrapper, RealUser};
    use crate::database::connection_wrapper::ConnectionWrapper;
    use crate::database::db_initializer::test_utils::DbInitializerMock;
    use crate::neighborhood::gossip::Gossip_0v1;
    use crate::stream_messages::AddStreamMsg;
    use crate::stream_messages::RemoveStreamMsg;
    use crate::sub_lib::accountant::AccountantConfig;
    use crate::sub_lib::accountant::ReportRoutingServiceConsumedMessage;
    use crate::sub_lib::accountant::ReportRoutingServiceProvidedMessage;
    use crate::sub_lib::accountant::{
        ReportExitServiceConsumedMessage, ReportExitServiceProvidedMessage,
    };
    use crate::sub_lib::blockchain_bridge::{BlockchainBridgeConfig, ReportAccountsPayable};
    use crate::sub_lib::configurator::NewPasswordMessage;
    use crate::sub_lib::cryptde::PlainData;
    use crate::sub_lib::dispatcher::{InboundClientData, StreamShutdownMsg};
    use crate::sub_lib::hopper::IncipientCoresPackage;
    use crate::sub_lib::hopper::{ExpiredCoresPackage, NoLookupIncipientCoresPackage};
    use crate::sub_lib::neighborhood::{
        DispatcherNodeQueryMessage, GossipFailure_0v1, NodeRecordMetadataMessage,
    };
    use crate::sub_lib::neighborhood::{NeighborhoodConfig, NodeQueryMessage};
    use crate::sub_lib::neighborhood::{NeighborhoodMode, RemoveNeighborMessage};
    use crate::sub_lib::neighborhood::{RouteQueryMessage, DEFAULT_RATE_PACK};
    use crate::sub_lib::node_addr::NodeAddr;
    use crate::sub_lib::peer_actors::StartMessage;
    use crate::sub_lib::proxy_client::{
        ClientResponsePayload_0v1, DnsResolveFailure_0v1, InboundServerData,
    };
    use crate::sub_lib::proxy_server::{
        AddReturnRouteMessage, AddRouteMessage, ClientRequestPayload_0v1,
    };
    use crate::sub_lib::set_consuming_wallet_message::SetConsumingWalletMessage;
    use crate::sub_lib::stream_handler_pool::DispatcherNodeQueryResponse;
    use crate::sub_lib::stream_handler_pool::TransmitDataMsg;
    use crate::sub_lib::ui_gateway::UiGatewayConfig;
<<<<<<< HEAD
    use crate::test_utils::automap_mocks::{AutomapControlFactoryMock, AutomapControlMock};
=======
    use crate::test_utils::main_cryptde;
    use crate::test_utils::make_wallet;
    use crate::test_utils::recorder::Recorder;
>>>>>>> bbc504e2
    use crate::test_utils::recorder::Recording;
    use crate::test_utils::recorder::{make_recorder, Recorder};
    use crate::test_utils::{alias_cryptde, rate_pack};
    use actix::System;
    use automap_lib::control_layer::automap_control::AutomapChange;
    use log::LevelFilter;
    use masq_lib::crash_point::CrashPoint;
    use masq_lib::test_utils::utils::DEFAULT_CHAIN_ID;
    use masq_lib::ui_gateway::NodeFromUiMessage;
    use masq_lib::ui_gateway::NodeToUiMessage;
    use std::cell::RefCell;
    use std::collections::HashMap;
    use std::net::IpAddr;
    use std::net::Ipv4Addr;
    use std::path::PathBuf;
    use std::str::FromStr;
    use std::sync::Arc;
    use std::sync::Mutex;
    use std::thread;
    use std::time::Duration;
    use masq_lib::utils::{running_test};

    #[derive(Default)]
    struct BannedCacheLoaderMock {
        pub load_params: Arc<Mutex<Vec<Box<dyn ConnectionWrapper>>>>,
    }

    impl BannedCacheLoader for BannedCacheLoaderMock {
        fn load(&self, conn: Box<dyn ConnectionWrapper>) {
            self.load_params.lock().unwrap().push(conn);
        }
    }

    struct ActorFactoryMock<'a> {
        dispatcher: RefCell<Option<Recorder>>,
        proxy_client: RefCell<Option<Recorder>>,
        proxy_server: RefCell<Option<Recorder>>,
        hopper: RefCell<Option<Recorder>>,
        neighborhood: RefCell<Option<Recorder>>,
        accountant: RefCell<Option<Recorder>>,
        stream_handler_pool: RefCell<Option<Recorder>>,
        ui_gateway: RefCell<Option<Recorder>>,
        blockchain_bridge: RefCell<Option<Recorder>>,
        configurator: RefCell<Option<Recorder>>,

        parameters: Parameters<'a>,
    }

    impl<'a> ActorFactory for ActorFactoryMock<'a> {
        fn make_and_start_dispatcher(
            &self,
            config: &BootstrapperConfig,
        ) -> (DispatcherSubs, Recipient<PoolBindMessage>) {
            self.parameters
                .dispatcher_params
                .lock()
                .unwrap()
                .get_or_insert(config.clone());
            let addr: Addr<Recorder> = ActorFactoryMock::start_recorder(&self.dispatcher);
            let dispatcher_subs = DispatcherSubs {
                ibcd_sub: recipient!(addr, InboundClientData),
                bind: recipient!(addr, BindMessage),
                from_dispatcher_client: recipient!(addr, TransmitDataMsg),
                stream_shutdown_sub: recipient!(addr, StreamShutdownMsg),
                ui_sub: recipient!(addr, NodeFromUiMessage),
            };
            (dispatcher_subs, addr.recipient::<PoolBindMessage>())
        }

        fn make_and_start_proxy_server(
            &self,
            main_cryptde: &'a dyn CryptDE,
            alias_cryptde: &'a dyn CryptDE,
            is_decentralized: bool,
            consuming_wallet_balance: Option<i64>,
        ) -> ProxyServerSubs {
            self.parameters
                .proxy_server_params
                .lock()
                .unwrap()
                .get_or_insert((
                    main_cryptde,
                    alias_cryptde,
                    is_decentralized,
                    consuming_wallet_balance,
                ));
            let addr: Addr<Recorder> = ActorFactoryMock::start_recorder(&self.proxy_server);
            ProxyServerSubs {
                bind: recipient!(addr, BindMessage),
                from_dispatcher: recipient!(addr, InboundClientData),
                from_hopper: addr
                    .clone()
                    .recipient::<ExpiredCoresPackage<ClientResponsePayload_0v1>>(),
                dns_failure_from_hopper: addr
                    .clone()
                    .recipient::<ExpiredCoresPackage<DnsResolveFailure_0v1>>(),
                add_return_route: recipient!(addr, AddReturnRouteMessage),
                add_route: recipient!(addr, AddRouteMessage),
                stream_shutdown_sub: recipient!(addr, StreamShutdownMsg),
                set_consuming_wallet_sub: recipient!(addr, SetConsumingWalletMessage),
            }
        }

        fn make_and_start_hopper(&self, config: HopperConfig) -> HopperSubs {
            self.parameters
                .hopper_params
                .lock()
                .unwrap()
                .get_or_insert(config);
            let addr: Addr<Recorder> = ActorFactoryMock::start_recorder(&self.hopper);
            HopperSubs {
                bind: recipient!(addr, BindMessage),
                from_hopper_client: recipient!(addr, IncipientCoresPackage),
                from_hopper_client_no_lookup: addr
                    .clone()
                    .recipient::<NoLookupIncipientCoresPackage>(),
                from_dispatcher: recipient!(addr, InboundClientData),
            }
        }

        fn make_and_start_neighborhood(
            &self,
            cryptde: &'a dyn CryptDE,
            config: &BootstrapperConfig,
        ) -> NeighborhoodSubs {
            self.parameters
                .neighborhood_params
                .lock()
                .unwrap()
                .get_or_insert((cryptde, config.clone()));
            let addr: Addr<Recorder> = ActorFactoryMock::start_recorder(&self.neighborhood);
            NeighborhoodSubs {
                bind: recipient!(addr, BindMessage),
                start: recipient!(addr, StartMessage),
                new_public_ip: recipient!(addr, NewPublicIp),
                node_query: recipient!(addr, NodeQueryMessage),
                route_query: recipient!(addr, RouteQueryMessage),
                update_node_record_metadata: recipient!(addr, NodeRecordMetadataMessage),
                from_hopper: addr.clone().recipient::<ExpiredCoresPackage<Gossip_0v1>>(),
                gossip_failure: addr
                    .clone()
                    .recipient::<ExpiredCoresPackage<GossipFailure_0v1>>(),
                dispatcher_node_query: recipient!(addr, DispatcherNodeQueryMessage),
                remove_neighbor: recipient!(addr, RemoveNeighborMessage),
                stream_shutdown_sub: recipient!(addr, StreamShutdownMsg),
                set_consuming_wallet_sub: recipient!(addr, SetConsumingWalletMessage),
                from_ui_message_sub: addr.clone().recipient::<NodeFromUiMessage>(),
                new_password_sub: addr.clone().recipient::<NewPasswordMessage>(),
            }
        }

        fn make_and_start_accountant(
            &self,
            config: &BootstrapperConfig,
            data_directory: &Path,
            _db_initializer: &dyn DbInitializer,
            _banned_cache_loader: &dyn BannedCacheLoader,
        ) -> AccountantSubs {
            self.parameters
                .accountant_params
                .lock()
                .unwrap()
                .get_or_insert((config.clone(), data_directory.to_path_buf()));
            let addr: Addr<Recorder> = ActorFactoryMock::start_recorder(&self.accountant);
            AccountantSubs {
                bind: recipient!(addr, BindMessage),
                start: recipient!(addr, StartMessage),
                report_routing_service_provided: addr
                    .clone()
                    .recipient::<ReportRoutingServiceProvidedMessage>(),
                report_exit_service_provided: addr
                    .clone()
                    .recipient::<ReportExitServiceProvidedMessage>(),
                report_routing_service_consumed: addr
                    .clone()
                    .recipient::<ReportRoutingServiceConsumedMessage>(),
                report_exit_service_consumed: addr
                    .clone()
                    .recipient::<ReportExitServiceConsumedMessage>(),
                report_new_payments: recipient!(addr, ReceivedPayments),
                report_sent_payments: recipient!(addr, SentPayments),
                ui_message_sub: addr.clone().recipient::<NodeFromUiMessage>(),
            }
        }

        fn make_and_start_ui_gateway(&self, config: UiGatewayConfig) -> UiGatewaySubs {
            self.parameters
                .ui_gateway_params
                .lock()
                .unwrap()
                .get_or_insert(config);
            let addr: Addr<Recorder> = ActorFactoryMock::start_recorder(&self.ui_gateway);
            UiGatewaySubs {
                bind: recipient!(addr, BindMessage),
                node_from_ui_message_sub: recipient!(addr, NodeFromUiMessage),
                node_to_ui_message_sub: recipient!(addr, NodeToUiMessage),
            }
        }

        fn make_and_start_stream_handler_pool(
            &self,
            _: Vec<Box<dyn DiscriminatorFactory>>,
        ) -> StreamHandlerPoolSubs {
            let addr: Addr<Recorder> = ActorFactoryMock::start_recorder(&self.stream_handler_pool);
            StreamHandlerPoolSubs {
                add_sub: recipient!(addr, AddStreamMsg),
                transmit_sub: recipient!(addr, TransmitDataMsg),
                remove_sub: recipient!(addr, RemoveStreamMsg),
                bind: recipient!(addr, PoolBindMessage),
                node_query_response: recipient!(addr, DispatcherNodeQueryResponse),
            }
        }

        fn make_and_start_proxy_client(&self, config: ProxyClientConfig) -> ProxyClientSubs {
            self.parameters
                .proxy_client_params
                .lock()
                .unwrap()
                .get_or_insert(config);
            let addr: Addr<Recorder> = ActorFactoryMock::start_recorder(&self.proxy_client);
            ProxyClientSubs {
                bind: recipient!(addr, BindMessage),
                from_hopper: addr
                    .clone()
                    .recipient::<ExpiredCoresPackage<ClientRequestPayload_0v1>>(),
                inbound_server_data: recipient!(addr, InboundServerData),
                dns_resolve_failed: recipient!(addr, DnsResolveFailure_0v1),
            }
        }

        fn make_and_start_blockchain_bridge(
            &self,
            config: &BootstrapperConfig,
            _db_initializer: &dyn DbInitializer,
        ) -> BlockchainBridgeSubs {
            self.parameters
                .blockchain_bridge_params
                .lock()
                .unwrap()
                .get_or_insert(config.clone());
            let addr: Addr<Recorder> = ActorFactoryMock::start_recorder(&self.blockchain_bridge);
            BlockchainBridgeSubs {
                bind: recipient!(addr, BindMessage),
                report_accounts_payable: addr.clone().recipient::<ReportAccountsPayable>(),
                retrieve_transactions: addr.clone().recipient::<RetrieveTransactions>(),
                ui_sub: addr.clone().recipient::<NodeFromUiMessage>(),
            }
        }

        fn make_and_start_configurator(&self, config: &BootstrapperConfig) -> ConfiguratorSubs {
            self.parameters
                .configurator_params
                .lock()
                .unwrap()
                .get_or_insert(config.clone());
            let addr: Addr<Recorder> = ActorFactoryMock::start_recorder(&self.configurator);
            ConfiguratorSubs {
                bind: recipient!(addr, BindMessage),
                node_from_ui_sub: recipient!(addr, NodeFromUiMessage),
            }
        }
    }

    struct Recordings {
        dispatcher: Arc<Mutex<Recording>>,
        proxy_client: Arc<Mutex<Recording>>,
        proxy_server: Arc<Mutex<Recording>>,
        hopper: Arc<Mutex<Recording>>,
        neighborhood: Arc<Mutex<Recording>>,
        accountant: Arc<Mutex<Recording>>,
        stream_handler_pool: Arc<Mutex<Recording>>,
        ui_gateway: Arc<Mutex<Recording>>,
        blockchain_bridge: Arc<Mutex<Recording>>,
        configurator: Arc<Mutex<Recording>>,
    }

    #[derive(Clone)]
    struct Parameters<'a> {
        dispatcher_params: Arc<Mutex<Option<BootstrapperConfig>>>,
        proxy_client_params: Arc<Mutex<Option<ProxyClientConfig>>>,
        proxy_server_params:
            Arc<Mutex<Option<(&'a dyn CryptDE, &'a dyn CryptDE, bool, Option<i64>)>>>,
        hopper_params: Arc<Mutex<Option<HopperConfig>>>,
        neighborhood_params: Arc<Mutex<Option<(&'a dyn CryptDE, BootstrapperConfig)>>>,
        accountant_params: Arc<Mutex<Option<(BootstrapperConfig, PathBuf)>>>,
        ui_gateway_params: Arc<Mutex<Option<UiGatewayConfig>>>,
        blockchain_bridge_params: Arc<Mutex<Option<BootstrapperConfig>>>,
        configurator_params: Arc<Mutex<Option<BootstrapperConfig>>>,
    }

    impl<'a> Parameters<'a> {
        pub fn new() -> Parameters<'a> {
            Parameters {
                dispatcher_params: Arc::new(Mutex::new(None)),
                proxy_client_params: Arc::new(Mutex::new(None)),
                proxy_server_params: Arc::new(Mutex::new(None)),
                hopper_params: Arc::new(Mutex::new(None)),
                neighborhood_params: Arc::new(Mutex::new(None)),
                accountant_params: Arc::new(Mutex::new(None)),
                ui_gateway_params: Arc::new(Mutex::new(None)),
                blockchain_bridge_params: Arc::new(Mutex::new(None)),
                configurator_params: Arc::new(Mutex::new(None)),
            }
        }

        pub fn get<T: Clone>(params_arc: Arc<Mutex<Option<T>>>) -> T {
            let params_opt = params_arc.lock().unwrap();
            params_opt.as_ref().unwrap().clone()
        }
    }

    impl<'a> ActorFactoryMock<'a> {
        pub fn new() -> ActorFactoryMock<'a> {
            ActorFactoryMock {
                dispatcher: RefCell::new(Some(Recorder::new())),
                proxy_client: RefCell::new(Some(Recorder::new())),
                proxy_server: RefCell::new(Some(Recorder::new())),
                hopper: RefCell::new(Some(Recorder::new())),
                neighborhood: RefCell::new(Some(Recorder::new())),
                accountant: RefCell::new(Some(Recorder::new())),
                stream_handler_pool: RefCell::new(Some(Recorder::new())),
                ui_gateway: RefCell::new(Some(Recorder::new())),
                blockchain_bridge: RefCell::new(Some(Recorder::new())),
                configurator: RefCell::new(Some(Recorder::new())),

                parameters: Parameters::new(),
            }
        }

        pub fn get_recordings(&self) -> Recordings {
            Recordings {
                dispatcher: self.dispatcher.borrow().as_ref().unwrap().get_recording(),
                proxy_client: self.proxy_client.borrow().as_ref().unwrap().get_recording(),
                proxy_server: self.proxy_server.borrow().as_ref().unwrap().get_recording(),
                hopper: self.hopper.borrow().as_ref().unwrap().get_recording(),
                neighborhood: self.neighborhood.borrow().as_ref().unwrap().get_recording(),
                accountant: self.accountant.borrow().as_ref().unwrap().get_recording(),
                stream_handler_pool: self
                    .stream_handler_pool
                    .borrow()
                    .as_ref()
                    .unwrap()
                    .get_recording(),
                ui_gateway: self.ui_gateway.borrow().as_ref().unwrap().get_recording(),
                blockchain_bridge: self
                    .blockchain_bridge
                    .borrow()
                    .as_ref()
                    .unwrap()
                    .get_recording(),
                configurator: self.configurator.borrow().as_ref().unwrap().get_recording(),
            }
        }

        pub fn make_parameters(&self) -> Parameters<'a> {
            self.parameters.clone()
        }

        fn start_recorder(recorder: &RefCell<Option<Recorder>>) -> Addr<Recorder> {
            recorder.borrow_mut().take().unwrap().start()
        }
    }

    #[test]
    #[should_panic(expected = "Invalid blockchain node URL")]
    fn invalid_blockchain_url_produces_panic() {
        let bbconfig = BlockchainBridgeConfig {
            blockchain_service_url: Some("http://λ:8545".to_string()),
            chain_id: DEFAULT_CHAIN_ID,
            gas_price: 1,
        };
        let mut config = BootstrapperConfig::new();
        config.blockchain_bridge_config = bbconfig;
        config.consuming_wallet_opt = None;
        let subject = ActorFactoryReal {};
        subject.make_and_start_blockchain_bridge(&config, &DbInitializerMock::new());
    }

    #[test]
    fn make_and_start_actors_sends_bind_messages() {
        let actor_factory = ActorFactoryMock::new();
        let recordings = actor_factory.get_recordings();
        let config = BootstrapperConfig {
            log_level: LevelFilter::Off,
            crash_point: CrashPoint::None,
            dns_servers: vec![],
            accountant_config: AccountantConfig {
                payable_scan_interval: Duration::from_secs(100),
                payment_received_scan_interval: Duration::from_secs(100),
            },
            clandestine_discriminator_factories: Vec::new(),
            ui_gateway_config: UiGatewayConfig { ui_port: 5335 },
            blockchain_bridge_config: BlockchainBridgeConfig {
                blockchain_service_url: None,
                chain_id: DEFAULT_CHAIN_ID,
                gas_price: 1,
            },
            port_configurations: HashMap::new(),
            db_password_opt: None,
            clandestine_port_opt: None,
            earning_wallet: make_wallet("earning"),
            consuming_wallet_opt: Some(make_wallet("consuming")),
            data_directory: PathBuf::new(),
            node_descriptor_opt: Some("uninitialized".to_string()),
            main_cryptde_null_opt: None,
            alias_cryptde_null_opt: None,
            mapping_protocol_opt: None,
            real_user: RealUser::null(),
            automap_public_ip_opt: None,
            neighborhood_config: NeighborhoodConfig {
                mode: NeighborhoodMode::Standard(
                    NodeAddr::new(&IpAddr::V4(Ipv4Addr::new(1, 2, 3, 4)), &[]),
                    vec![],
                    rate_pack(100),
                ),
            },
        };
        Bootstrapper::pub_initialize_cryptdes_for_testing(
            &Some(main_cryptde().clone()),
            &Some(alias_cryptde().clone()),
        );
        let mut subject = ActorSystemFactoryReal::new();
        subject.automap_control_factory = Box::new(
            AutomapControlFactoryMock::new().make_result(
                AutomapControlMock::new()
                    .get_public_ip_result(Ok(IpAddr::from_str("1.2.3.4").unwrap()))
                    .add_mapping_result(Ok(())),
            ),
        );

        let system = System::new("test");
        subject.make_and_start_actors(config, Box::new(actor_factory));
        System::current().stop();
        system.run();

        thread::sleep(Duration::from_millis(100));
        Recording::get::<BindMessage>(&recordings.dispatcher, 0);
        Recording::get::<BindMessage>(&recordings.hopper, 0);
        Recording::get::<BindMessage>(&recordings.proxy_client, 0);
        Recording::get::<BindMessage>(&recordings.proxy_server, 0);
        Recording::get::<BindMessage>(&recordings.neighborhood, 0);
        Recording::get::<BindMessage>(&recordings.accountant, 0);
        Recording::get::<BindMessage>(&recordings.ui_gateway, 0);
        Recording::get::<BindMessage>(&recordings.blockchain_bridge, 0);
        Recording::get::<BindMessage>(&recordings.configurator, 0);
        Recording::get::<PoolBindMessage>(&recordings.stream_handler_pool, 0);
        Recording::get::<StartMessage>(&recordings.neighborhood, 1);
    }

    #[test]
    fn prepare_initial_messages_generates_the_correct_messages() {
        let actor_factory = ActorFactoryMock::new();
        let recordings = actor_factory.get_recordings();
        let parameters = actor_factory.make_parameters();
        let config = BootstrapperConfig {
            log_level: LevelFilter::Off,
            crash_point: CrashPoint::None,
            dns_servers: vec![],
            accountant_config: AccountantConfig {
                payable_scan_interval: Duration::from_secs(100),
                payment_received_scan_interval: Duration::from_secs(100),
            },
            clandestine_discriminator_factories: Vec::new(),
            ui_gateway_config: UiGatewayConfig { ui_port: 5335 },
            blockchain_bridge_config: BlockchainBridgeConfig {
                blockchain_service_url: None,
                chain_id: DEFAULT_CHAIN_ID,
                gas_price: 1,
            },
            port_configurations: HashMap::new(),
            db_password_opt: None,
            clandestine_port_opt: None,
            earning_wallet: make_wallet("earning"),
            consuming_wallet_opt: Some(make_wallet("consuming")),
            data_directory: PathBuf::new(),
            node_descriptor_opt: Some("NODE-DESCRIPTOR".to_string()),
            main_cryptde_null_opt: None,
            alias_cryptde_null_opt: None,
            mapping_protocol_opt: None,
            real_user: RealUser::null(),
            automap_public_ip_opt: None,
            neighborhood_config: NeighborhoodConfig {
                mode: NeighborhoodMode::Standard(
                    NodeAddr::new(&IpAddr::V4(Ipv4Addr::new(0, 0, 0, 0)), &[1234, 2345]),
                    vec![],
                    rate_pack(100),
                ),
            },
        };
        let (tx, rx) = mpsc::channel();
        let system = System::new("MASQNode");
        let add_mapping_params_arc = Arc::new(Mutex::new(vec![]));
        let mut subject = ActorSystemFactoryReal::new();
        subject.automap_control_factory = Box::new(
            AutomapControlFactoryMock::new().make_result(
                AutomapControlMock::new()
                    .get_public_ip_result(Ok(IpAddr::from_str("1.2.3.4").unwrap()))
                    .add_mapping_params(&add_mapping_params_arc)
                    .add_mapping_result(Ok(()))
                    .add_mapping_result(Ok(())),
            ),
        );

        subject.prepare_initial_messages(
            main_cryptde(),
            alias_cryptde(),
            config.clone(),
            Box::new(actor_factory),
            tx,
        );

        System::current().stop();
        system.run();
        check_bind_message(&recordings.dispatcher, false);
        check_bind_message(&recordings.hopper, false);
        check_bind_message(&recordings.proxy_client, false);
        check_bind_message(&recordings.proxy_server, false);
        check_bind_message(&recordings.neighborhood, false);
        check_bind_message(&recordings.ui_gateway, false);
        check_bind_message(&recordings.accountant, false);
        check_new_ip_message(
            &recordings.neighborhood,
            IpAddr::from_str("1.2.3.4").unwrap(),
            1,
        );
        check_start_message(&recordings.neighborhood, 2);
        let hopper_config = Parameters::get(parameters.hopper_params);
        check_cryptde(hopper_config.main_cryptde);
        assert_eq!(hopper_config.per_routing_service, 102);
        assert_eq!(hopper_config.per_routing_byte, 101);
        let proxy_client_config = Parameters::get(parameters.proxy_client_params);
        check_cryptde(proxy_client_config.cryptde);
        assert_eq!(proxy_client_config.exit_service_rate, 104);
        assert_eq!(proxy_client_config.exit_byte_rate, 103);
        assert_eq!(proxy_client_config.dns_servers, config.dns_servers);
        let (
            actual_main_cryptde,
            actual_alias_cryptde,
            actual_is_decentralized,
            consuming_wallet_balance,
        ) = Parameters::get(parameters.proxy_server_params);
        check_cryptde(actual_main_cryptde);
        check_cryptde(actual_alias_cryptde);
        assert_ne!(
            actual_main_cryptde.public_key(),
            actual_alias_cryptde.public_key()
        );
        assert_eq!(actual_is_decentralized, true);
        assert_eq!(consuming_wallet_balance, Some(0));
        let (cryptde, neighborhood_config) = Parameters::get(parameters.neighborhood_params);
        check_cryptde(cryptde);
        assert_eq!(
            neighborhood_config.neighborhood_config,
            config.neighborhood_config
        );
        assert_eq!(
            neighborhood_config.consuming_wallet_opt,
            config.consuming_wallet_opt
        );
        let ui_gateway_config = Parameters::get(parameters.ui_gateway_params);
        assert_eq!(ui_gateway_config.ui_port, 5335);
        let dispatcher_param = Parameters::get(parameters.dispatcher_params);
        assert_eq!(
            dispatcher_param.node_descriptor_opt,
            Some("NODE-DESCRIPTOR".to_string())
        );
        let blockchain_bridge_param = Parameters::get(parameters.blockchain_bridge_params);
        assert_eq!(
            blockchain_bridge_param.blockchain_bridge_config,
            BlockchainBridgeConfig {
                blockchain_service_url: None,
                chain_id: DEFAULT_CHAIN_ID,
                gas_price: 1,
            }
        );
        assert_eq!(
<<<<<<< HEAD
            bootstrapper_config.consuming_wallet_opt,
=======
            blockchain_bridge_param.consuming_wallet,
>>>>>>> bbc504e2
            Some(make_wallet("consuming"))
        );
        let add_mapping_params = add_mapping_params_arc.lock().unwrap();
        assert_eq!(*add_mapping_params, vec![1234, 2345]);
        let _stream_handler_pool_subs = rx.recv().unwrap();
        // more...more...what? How to check contents of _stream_handler_pool_subs?
    }

    #[test]
    fn prepare_initial_messages_doesnt_start_up_proxy_client_or_automap_if_consume_only_mode() {
        let actor_factory = ActorFactoryMock::new();
        let recordings = actor_factory.get_recordings();
        let config = BootstrapperConfig {
            log_level: LevelFilter::Off,
            crash_point: CrashPoint::None,
            dns_servers: vec![],
            accountant_config: AccountantConfig {
                payable_scan_interval: Duration::from_secs(100),
                payment_received_scan_interval: Duration::from_secs(100),
            },
            clandestine_discriminator_factories: Vec::new(),
            ui_gateway_config: UiGatewayConfig { ui_port: 5335 },
            blockchain_bridge_config: BlockchainBridgeConfig {
                blockchain_service_url: None,
                chain_id: DEFAULT_CHAIN_ID,
                gas_price: 1,
            },
            port_configurations: HashMap::new(),
            db_password_opt: None,
            clandestine_port_opt: None,
            earning_wallet: make_wallet("earning"),
            consuming_wallet_opt: Some(make_wallet("consuming")),
            data_directory: PathBuf::new(),
            node_descriptor_opt: Some("NODE-DESCRIPTOR".to_string()),
            main_cryptde_null_opt: None,
            alias_cryptde_null_opt: None,
            mapping_protocol_opt: None,
            real_user: RealUser::null(),
            automap_public_ip_opt: None,
            neighborhood_config: NeighborhoodConfig {
                mode: NeighborhoodMode::ConsumeOnly(vec![]),
            },
        };
        let system = System::new("MASQNode");
        let mut subject = ActorSystemFactoryReal::new();
        subject.automap_control_factory = Box::new(AutomapControlFactoryMock::new());

        subject.prepare_initial_messages(
            main_cryptde(),
            alias_cryptde(),
            config.clone(),
            Box::new(actor_factory),
            mpsc::channel().0,
        );

        System::current().stop();
        system.run();

        let messages = recordings.proxy_client.lock().unwrap();
        assert!(messages.is_empty());
        check_bind_message(&recordings.dispatcher, true);
        check_bind_message(&recordings.hopper, true);
        check_bind_message(&recordings.proxy_server, true);
        check_bind_message(&recordings.neighborhood, true);
        check_bind_message(&recordings.ui_gateway, true);
        check_bind_message(&recordings.accountant, true);
        check_start_message(&recordings.neighborhood, 1);
    }

    #[test]
    fn prepare_initial_messages_generates_no_consuming_wallet_balance_if_no_consuming_wallet_is_specified(
    ) {
        let actor_factory = ActorFactoryMock::new();
        let parameters = actor_factory.make_parameters();
        let config = BootstrapperConfig {
            log_level: LevelFilter::Off,
            crash_point: CrashPoint::None,
            dns_servers: vec![],
            accountant_config: AccountantConfig {
                payable_scan_interval: Duration::from_secs(100),
                payment_received_scan_interval: Duration::from_secs(100),
            },
            clandestine_discriminator_factories: Vec::new(),
            ui_gateway_config: UiGatewayConfig { ui_port: 5335 },
            blockchain_bridge_config: BlockchainBridgeConfig {
                blockchain_service_url: None,
                chain_id: DEFAULT_CHAIN_ID,
                gas_price: 1,
            },
            port_configurations: HashMap::new(),
            db_password_opt: None,
            clandestine_port_opt: None,
            earning_wallet: make_wallet("earning"),
            consuming_wallet_opt: None,
            data_directory: PathBuf::new(),
            node_descriptor_opt: Some("NODE-DESCRIPTOR".to_string()),
            main_cryptde_null_opt: None,
            alias_cryptde_null_opt: None,
            mapping_protocol_opt: Some(AutomapProtocol::Pmp),
            real_user: RealUser::null(),
            automap_public_ip_opt: None,
            neighborhood_config: NeighborhoodConfig {
                mode: NeighborhoodMode::Standard(
                    NodeAddr::new(&IpAddr::V4(Ipv4Addr::new(0, 0, 0, 0)), &[1234]),
                    vec![],
                    rate_pack(100),
                ),
            },
        };
        let (tx, _) = mpsc::channel();
        let system = System::new("MASQNode");
        let mut subject = ActorSystemFactoryReal::new();
        let make_params_arc = Arc::new(Mutex::new(vec![]));
        subject.automap_control_factory = Box::new(
            AutomapControlFactoryMock::new()
                .make_params(&make_params_arc)
                .make_result(
                    AutomapControlMock::new()
                        .get_public_ip_result(Ok(IpAddr::from_str("1.2.3.4").unwrap()))
                        .add_mapping_result(Ok(())),
                ),
        );

        subject.prepare_initial_messages(
            main_cryptde(),
            alias_cryptde(),
            config.clone(),
            Box::new(actor_factory),
            tx,
        );

        System::current().stop();
        system.run();
        let (_, _, _, consuming_wallet_balance) = Parameters::get(parameters.proxy_server_params);
        assert_eq!(consuming_wallet_balance, None);
        let make_params = make_params_arc.lock().unwrap();
        assert_eq!(make_params[0].0, Some(AutomapProtocol::Pmp));
        assert_eq!(make_params.len(), 1);
    }

    #[test]
    fn start_automap_aborts_if_neighborhood_mode_is_standard_and_public_ip_is_supplied() {
        let mut subject = ActorSystemFactoryReal::new();
        let automap_control = AutomapControlMock::new();
        subject.automap_control_factory =
            Box::new(AutomapControlFactoryMock::new().make_result(automap_control));
        let mut config = BootstrapperConfig::default();
        config.neighborhood_config.mode = NeighborhoodMode::Standard(
            NodeAddr::new(&IpAddr::from_str("1.2.3.4").unwrap(), &[1234]),
            vec![],
            DEFAULT_RATE_PACK,
        );
        let (recorder, _, _) = make_recorder();
        let new_ip_recipient = recorder.start().recipient();

        subject.start_automap(&config, vec![new_ip_recipient]);

        // no not-enough-results-provided error: test passes
    }

    #[test]
    fn start_automap_change_handler_handles_ip_changes_properly() {
        let mut subject = ActorSystemFactoryReal::new();
        let make_params_arc = Arc::new(Mutex::new(vec![]));
        let automap_control = AutomapControlMock::new()
            .get_public_ip_result(Ok(IpAddr::from_str("1.2.3.4").unwrap()))
            .add_mapping_result(Ok(()));
        subject.automap_control_factory = Box::new(
            AutomapControlFactoryMock::new()
                .make_params(&make_params_arc)
                .make_result(automap_control),
        );
        let mut config = BootstrapperConfig::default();
        config.mapping_protocol_opt = None;
        config.neighborhood_config.mode = NeighborhoodMode::Standard(
            NodeAddr::new(&IpAddr::from_str("0.0.0.0").unwrap(), &[1234]),
            vec![],
            DEFAULT_RATE_PACK,
        );
        let (recorder, _, recording_arc) = make_recorder();
        let new_ip_recipient = recorder.start().recipient();

        subject.start_automap(&config, vec![new_ip_recipient]);

        let make_params = make_params_arc.lock().unwrap();
        assert_eq!(make_params[0].0, None);
        let system = System::new("test");
        let change_handler = &make_params[0].1;
        change_handler(AutomapChange::NewIp(IpAddr::from_str("4.3.2.1").unwrap()));
        System::current().stop();
        system.run();
        let recording = recording_arc.lock().unwrap();
        assert_eq!(
            recording.get_record::<NewPublicIp>(0),
            &NewPublicIp {
                new_ip: IpAddr::from_str("1.2.3.4").unwrap()
            }
        );
        assert_eq!(
            recording.get_record::<NewPublicIp>(1),
            &NewPublicIp {
                new_ip: IpAddr::from_str("4.3.2.1").unwrap()
            }
        );
    }

    #[test]
    #[should_panic (expected = "1: Automap failure: AllProtocolsFailed")]
    fn start_automap_change_handler_handles_remapping_errors_properly() {
        running_test();
        let mut subject = ActorSystemFactoryReal::new();
        let make_params_arc = Arc::new(Mutex::new(vec![]));
        let automap_control = AutomapControlMock::new()
            .get_public_ip_result(Ok(IpAddr::from_str("1.2.3.4").unwrap()))
            .add_mapping_result(Ok(()));
        subject.automap_control_factory = Box::new(
            AutomapControlFactoryMock::new()
                .make_params(&make_params_arc)
                .make_result(automap_control),
        );
        let mut config = BootstrapperConfig::default();
        config.mapping_protocol_opt = None;
        config.neighborhood_config.mode = NeighborhoodMode::Standard(
            NodeAddr::new(&IpAddr::from_str("0.0.0.0").unwrap(), &[1234]),
            vec![],
            DEFAULT_RATE_PACK,
        );

        subject.start_automap(&config, vec![]);

        let make_params = make_params_arc.lock().unwrap();
        assert_eq!(make_params[0].0, None);
        let system = System::new("test");
        let change_handler = &make_params[0].1;
        change_handler(AutomapChange::Error(AutomapError::AllProtocolsFailed));
        System::current().stop();
        system.run();
    }

    #[test]
    #[should_panic (expected = "1: Automap failure: Can't get public IP - AllProtocolsFailed")]
    fn start_automap_change_handler_handles_get_public_ip_errors_properly() {
        running_test();
        let mut subject = ActorSystemFactoryReal::new();
        let automap_control = AutomapControlMock::new()
            .get_public_ip_result(Err(AutomapError::AllProtocolsFailed));
        subject.automap_control_factory = Box::new(
            AutomapControlFactoryMock::new()
                .make_result(automap_control),
        );
        let mut config = BootstrapperConfig::default();
        config.mapping_protocol_opt = None;
        config.neighborhood_config.mode = NeighborhoodMode::Standard(
            NodeAddr::new(&IpAddr::from_str("0.0.0.0").unwrap(), &[1234]),
            vec![],
            DEFAULT_RATE_PACK,
        );

        subject.start_automap(&config, vec![]);

        let system = System::new("test");
        System::current().stop();
        system.run();
    }

    #[test]
    #[should_panic (expected = "1: Automap failure: Can't map port 1234 through the router - AllProtocolsFailed")]
    fn start_automap_change_handler_handles_initial_mapping_error_properly() {
        running_test();
        let mut subject = ActorSystemFactoryReal::new();
        let automap_control = AutomapControlMock::new()
            .get_public_ip_result(Ok(IpAddr::from_str("1.2.3.4").unwrap()))
            .add_mapping_result(Err(AutomapError::AllProtocolsFailed));
        subject.automap_control_factory = Box::new(
            AutomapControlFactoryMock::new()
                .make_result(automap_control),
        );
        let mut config = BootstrapperConfig::default();
        config.mapping_protocol_opt = None;
        config.neighborhood_config.mode = NeighborhoodMode::Standard(
            NodeAddr::new(&IpAddr::from_str("0.0.0.0").unwrap(), &[1234]),
            vec![],
            DEFAULT_RATE_PACK,
        );

        subject.start_automap(&config, vec![]);

        let system = System::new("test");
        System::current().stop();
        system.run();
    }

    fn check_bind_message(recording: &Arc<Mutex<Recording>>, consume_only_flag: bool) {
        let bind_message = Recording::get::<BindMessage>(recording, 0);
        assert_eq!(
            format!("{:?}", bind_message.peer_actors.neighborhood),
            "NeighborhoodSubs"
        );
        assert_eq!(
            format!("{:?}", bind_message.peer_actors.accountant),
            "AccountantSubs"
        );
        assert_eq!(
            format!("{:?}", bind_message.peer_actors.ui_gateway),
            "UiGatewaySubs"
        );
        assert_eq!(
            format!("{:?}", bind_message.peer_actors.blockchain_bridge),
            "BlockchainBridgeSubs"
        );
        assert_eq!(
            format!("{:?}", bind_message.peer_actors.dispatcher),
            "DispatcherSubs"
        );
        assert_eq!(
            format!("{:?}", bind_message.peer_actors.hopper),
            "HopperSubs"
        );

        assert_eq!(
            format!("{:?}", bind_message.peer_actors.proxy_server),
            "ProxyServerSubs"
        );

        if consume_only_flag {
            assert!(bind_message.peer_actors.proxy_client_opt.is_none())
        } else {
            assert_eq!(
                format!("{:?}", bind_message.peer_actors.proxy_client_opt.unwrap()),
                "ProxyClientSubs"
            )
        };
    }

    fn check_start_message(recording: &Arc<Mutex<Recording>>, idx: usize) {
        let _start_message = Recording::get::<StartMessage>(recording, idx);
    }

    fn check_new_ip_message(recording: &Arc<Mutex<Recording>>, new_ip: IpAddr, idx: usize) {
        let new_ip_message = Recording::get::<NewPublicIp>(recording, idx);
        assert_eq!(new_ip_message.new_ip, new_ip);
    }

    fn check_cryptde(candidate: &dyn CryptDE) {
        let plain_data = PlainData::new(&b"booga"[..]);
        let crypt_data = candidate
            .encode(&candidate.public_key(), &plain_data)
            .unwrap();
        let result = candidate.decode(&crypt_data).unwrap();
        assert_eq!(result, plain_data);
    }
}<|MERGE_RESOLUTION|>--- conflicted
+++ resolved
@@ -42,21 +42,18 @@
 use actix::Addr;
 use actix::Recipient;
 use actix::{Actor, Arbiter};
+use automap_lib::comm_layer::AutomapError;
 use automap_lib::control_layer::automap_control::{
     AutomapChange, AutomapControl, AutomapControlReal, ChangeHandler,
 };
 use masq_lib::ui_gateway::NodeFromUiMessage;
-<<<<<<< HEAD
-use masq_lib::utils::{AutomapProtocol, exit_process};
+use masq_lib::utils::ExpectValue;
+use masq_lib::utils::{exit_process, AutomapProtocol};
 use std::net::{IpAddr, Ipv4Addr};
-=======
-use masq_lib::utils::ExpectValue;
->>>>>>> bbc504e2
 use std::path::Path;
 use std::sync::mpsc;
 use std::sync::mpsc::Sender;
 use web3::transports::Http;
-use automap_lib::comm_layer::AutomapError;
 
 pub trait ActorSystemFactory: Send {
     fn make_and_start_actors(
@@ -213,12 +210,14 @@
     }
 
     fn notify_of_public_ip_change(
-        new_ip_recipients: &Vec<Recipient<NewPublicIp>>,
+        new_ip_recipients: &[Recipient<NewPublicIp>],
         new_public_ip: IpAddr,
     ) {
         new_ip_recipients.iter().for_each(|r| {
-            r.try_send(NewPublicIp { new_ip: new_public_ip })
-                .expect("NewPublicIp recipient is dead")
+            r.try_send(NewPublicIp {
+                new_ip: new_public_ip,
+            })
+            .expect("NewPublicIp recipient is dead")
         });
     }
 
@@ -226,7 +225,7 @@
         Self::handle_automap_error("", error);
     }
 
-    fn handle_automap_error (prefix: &str, error: AutomapError) {
+    fn handle_automap_error(prefix: &str, error: AutomapError) {
         exit_process(1, &format!("Automap failure: {}{:?}", prefix, error));
     }
 
@@ -242,7 +241,7 @@
             let inner_recipients = new_ip_recipients.clone();
             let change_handler = move |change: AutomapChange| match change {
                 AutomapChange::NewIp(new_public_ip) => {
-                    Self::notify_of_public_ip_change(&inner_recipients, new_public_ip)
+                    Self::notify_of_public_ip_change(inner_recipients.as_slice(), new_public_ip)
                 }
                 AutomapChange::Error(e) => Self::handle_housekeeping_thread_error(e),
             };
@@ -254,12 +253,15 @@
                 Err(e) => {
                     Self::handle_automap_error("Can't get public IP - ", e);
                     return; // never happens; handle_automap_error doesn't return.
-                },
+                }
             };
-            Self::notify_of_public_ip_change(&new_ip_recipients, public_ip);
+            Self::notify_of_public_ip_change(new_ip_recipients.as_slice(), public_ip);
             node_addr.ports().iter().for_each(|port| {
                 if let Err(e) = automap_control.add_mapping(*port) {
-                    Self::handle_automap_error(&format! ("Can't map port {} through the router - ", port), e);
+                    Self::handle_automap_error(
+                        &format!("Can't map port {} through the router - ", port),
+                        e,
+                    );
                 }
             });
         }
@@ -559,13 +561,9 @@
     use crate::sub_lib::stream_handler_pool::DispatcherNodeQueryResponse;
     use crate::sub_lib::stream_handler_pool::TransmitDataMsg;
     use crate::sub_lib::ui_gateway::UiGatewayConfig;
-<<<<<<< HEAD
     use crate::test_utils::automap_mocks::{AutomapControlFactoryMock, AutomapControlMock};
-=======
     use crate::test_utils::main_cryptde;
     use crate::test_utils::make_wallet;
-    use crate::test_utils::recorder::Recorder;
->>>>>>> bbc504e2
     use crate::test_utils::recorder::Recording;
     use crate::test_utils::recorder::{make_recorder, Recorder};
     use crate::test_utils::{alias_cryptde, rate_pack};
@@ -576,6 +574,7 @@
     use masq_lib::test_utils::utils::DEFAULT_CHAIN_ID;
     use masq_lib::ui_gateway::NodeFromUiMessage;
     use masq_lib::ui_gateway::NodeToUiMessage;
+    use masq_lib::utils::running_test;
     use std::cell::RefCell;
     use std::collections::HashMap;
     use std::net::IpAddr;
@@ -586,7 +585,6 @@
     use std::sync::Mutex;
     use std::thread;
     use std::time::Duration;
-    use masq_lib::utils::{running_test};
 
     #[derive(Default)]
     struct BannedCacheLoaderMock {
@@ -1142,11 +1140,7 @@
             }
         );
         assert_eq!(
-<<<<<<< HEAD
-            bootstrapper_config.consuming_wallet_opt,
-=======
-            blockchain_bridge_param.consuming_wallet,
->>>>>>> bbc504e2
+            blockchain_bridge_param.consuming_wallet_opt,
             Some(make_wallet("consuming"))
         );
         let add_mapping_params = add_mapping_params_arc.lock().unwrap();
@@ -1354,7 +1348,7 @@
     }
 
     #[test]
-    #[should_panic (expected = "1: Automap failure: AllProtocolsFailed")]
+    #[should_panic(expected = "1: Automap failure: AllProtocolsFailed")]
     fn start_automap_change_handler_handles_remapping_errors_properly() {
         running_test();
         let mut subject = ActorSystemFactoryReal::new();
@@ -1387,16 +1381,14 @@
     }
 
     #[test]
-    #[should_panic (expected = "1: Automap failure: Can't get public IP - AllProtocolsFailed")]
+    #[should_panic(expected = "1: Automap failure: Can't get public IP - AllProtocolsFailed")]
     fn start_automap_change_handler_handles_get_public_ip_errors_properly() {
         running_test();
         let mut subject = ActorSystemFactoryReal::new();
-        let automap_control = AutomapControlMock::new()
-            .get_public_ip_result(Err(AutomapError::AllProtocolsFailed));
-        subject.automap_control_factory = Box::new(
-            AutomapControlFactoryMock::new()
-                .make_result(automap_control),
-        );
+        let automap_control =
+            AutomapControlMock::new().get_public_ip_result(Err(AutomapError::AllProtocolsFailed));
+        subject.automap_control_factory =
+            Box::new(AutomapControlFactoryMock::new().make_result(automap_control));
         let mut config = BootstrapperConfig::default();
         config.mapping_protocol_opt = None;
         config.neighborhood_config.mode = NeighborhoodMode::Standard(
@@ -1413,17 +1405,17 @@
     }
 
     #[test]
-    #[should_panic (expected = "1: Automap failure: Can't map port 1234 through the router - AllProtocolsFailed")]
+    #[should_panic(
+        expected = "1: Automap failure: Can't map port 1234 through the router - AllProtocolsFailed"
+    )]
     fn start_automap_change_handler_handles_initial_mapping_error_properly() {
         running_test();
         let mut subject = ActorSystemFactoryReal::new();
         let automap_control = AutomapControlMock::new()
             .get_public_ip_result(Ok(IpAddr::from_str("1.2.3.4").unwrap()))
             .add_mapping_result(Err(AutomapError::AllProtocolsFailed));
-        subject.automap_control_factory = Box::new(
-            AutomapControlFactoryMock::new()
-                .make_result(automap_control),
-        );
+        subject.automap_control_factory =
+            Box::new(AutomapControlFactoryMock::new().make_result(automap_control));
         let mut config = BootstrapperConfig::default();
         config.mapping_protocol_opt = None;
         config.neighborhood_config.mode = NeighborhoodMode::Standard(
