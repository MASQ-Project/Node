--- conflicted
+++ resolved
@@ -739,10 +739,7 @@
     fn daemon_and_node_modes_version_call() {
         use chrono::offset::Utc;
         use chrono::NaiveDate;
-<<<<<<< HEAD
-=======
         //this line here makes us aware that this issue is still unresolved; you may want to set this date more forward if we still cannot answer this
->>>>>>> 99f6ae00
         if Utc::today().and_hms(0, 0, 0).naive_utc().date() >= NaiveDate::from_ymd(2021, 10, 30) {
             let subject = RunModes::new();
             let mut daemon_v_holder = FakeStreamHolder::new();
