--- conflicted
+++ resolved
@@ -41,10 +41,7 @@
 const CHILD_WAIT_FAILURE_PREFIX: &str = "Child wait failure: ";
 
 impl Recognizer for ChildWaitFailureRecognizer {
-<<<<<<< HEAD
     #[allow(clippy::manual_strip)]
-=======
->>>>>>> f141811f
     fn try_convert(
         &self,
         exit_code_opt: Option<i32>,
