--- conflicted
+++ resolved
@@ -30,7 +30,7 @@
 use masq_lib::blockchains::chains::Chain as BlockChain;
 use masq_lib::constants::DEFAULT_CHAIN;
 use masq_lib::logger::Logger;
-use masq_lib::messages::UiSetupResponseValueStatus::{Blank, Configured, Required, Set};
+use masq_lib::messages::UiSetupResponseValueStatus::{Blank, Configured, Default, Required, Set};
 use masq_lib::messages::{UiSetupRequestValue, UiSetupResponseValue, UiSetupResponseValueStatus};
 use masq_lib::multi_config::{
     CommandLineVcl, ConfigFileVcl, EnvironmentVcl, MultiConfig, VirtualCommandLine,
@@ -38,7 +38,6 @@
 use masq_lib::shared_schema::{shared_app, ConfiguratorError};
 use masq_lib::utils::ExpectValue;
 use std::collections::HashMap;
-use std::default::Default;
 use std::fmt::Display;
 use std::net::{IpAddr, Ipv4Addr};
 use std::path::{Path, PathBuf};
@@ -660,7 +659,7 @@
         true
     }
 }
-impl Default for DataDirectory {
+impl std::default::Default for DataDirectory {
     fn default() -> Self {
         Self::new(&DirsWrapperReal)
     }
@@ -1061,7 +1060,7 @@
         }
     }
 }
-impl Default for RealUser {
+impl std::default::Default for RealUser {
     fn default() -> Self {
         Self::new(&DirsWrapperReal {})
     }
@@ -1141,11 +1140,8 @@
         PaymentThresholds as PaymentThresholdsFromAccountant, DEFAULT_PAYMENT_THRESHOLDS,
     };
     use crate::sub_lib::cryptde::PublicKey;
-<<<<<<< HEAD
+    use crate::sub_lib::neighborhood::Hops;
     use crate::sub_lib::neighborhood::DEFAULT_RATE_PACK;
-=======
-    use crate::sub_lib::neighborhood::Hops;
->>>>>>> 00d001b7
     use crate::sub_lib::node_addr::NodeAddr;
     use crate::sub_lib::wallet::Wallet;
     use crate::sub_lib::{accountant, neighborhood};
@@ -1341,12 +1337,8 @@
             ("ip", "4.3.2.1", Set),
             ("log-level", "warn", UiSetupResponseValueStatus::Default),
             ("mapping-protocol", "", Blank),
-<<<<<<< HEAD
+            ("min-hops", &DEFAULT_MIN_HOPS.to_string(), Default),
             ("neighborhood-mode", "standard", UiSetupResponseValueStatus::Default),
-=======
-            ("min-hops", &DEFAULT_MIN_HOPS.to_string(), Default),
-            ("neighborhood-mode", "standard", Default),
->>>>>>> 00d001b7
             (
                 "neighbors",
                 "masq://eth-mainnet:QUJDRDAwMDAxMTExMTExMTIyMjIyMjIyMzMzMzMzMzM@1.2.3.4:1234,masq://eth-mainnet:RUZHSDAwMDAxMTExMTExMTIyMjIyMjIyMzMzMzMzMzM@5.6.7.8:5678",
@@ -3071,7 +3063,6 @@
     }
 
     #[test]
-<<<<<<< HEAD
     fn mapping_protocol_is_configured_if_no_database_but_bootstrapper_config_contains_some_value() {
         let subject = MappingProtocol {};
         let persistent_config =
@@ -3082,7 +3073,9 @@
         let result = subject.computed_default(&bootstrapper_config, &persistent_config, &None);
 
         assert_eq!(result, Some(("pcp".to_string(), Configured)))
-=======
+    }
+
+    #[test]
     fn min_hops_computes_default_from_value_in_database() {
         let subject = MinHops::new();
         let value_in_db = Hops::TwoHops;
@@ -3110,7 +3103,6 @@
             "ERROR: MinHops: No value for min hops found in database; \
             database is corrupt: NotPresent",
         );
->>>>>>> 00d001b7
     }
 
     #[test]
