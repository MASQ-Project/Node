--- conflicted
+++ resolved
@@ -17,14 +17,10 @@
 use crate::node_configurator::{
     data_directory_from_context, determine_config_file_path, DirsWrapper, DirsWrapperReal,
 };
-<<<<<<< HEAD
 use crate::payment_curve_params_computed_default_and_is_required;
 use crate::rate_pack_params_computed_default_and_is_required;
 use crate::scan_interval_params_computed_default_and_is_required;
-use crate::sub_lib::logger::Logger;
-=======
 use crate::sub_lib::neighborhood::NeighborhoodMode as NeighborhoodModeEnum;
->>>>>>> ede55619
 use crate::sub_lib::neighborhood::NodeDescriptor;
 use crate::sub_lib::utils::make_new_multi_config;
 use crate::test_utils::main_cryptde;
@@ -32,15 +28,11 @@
 use itertools::Itertools;
 use lazy_static::lazy_static;
 use masq_lib::blockchains::chains::Chain as BlockChain;
-<<<<<<< HEAD
 use masq_lib::constants::{
     DEFAULT_CHAIN, DEFAULT_PAYABLE_SCAN_INTERVAL, DEFAULT_PAYMENT_CURVES,
     DEFAULT_PENDING_PAYMENT_SCAN_INTERVAL, DEFAULT_RATE_PACK, DEFAULT_RECEIVABLE_SCAN_INTERVAL,
 };
-=======
-use masq_lib::constants::DEFAULT_CHAIN;
 use masq_lib::logger::Logger;
->>>>>>> ede55619
 use masq_lib::messages::UiSetupResponseValueStatus::{Blank, Configured, Default, Required, Set};
 use masq_lib::messages::{UiSetupRequestValue, UiSetupResponseValue, UiSetupResponseValueStatus};
 use masq_lib::multi_config::{
@@ -50,11 +42,8 @@
 use masq_lib::utils::ExpectValue;
 use paste::paste;
 use std::collections::HashMap;
-<<<<<<< HEAD
 use std::fmt::Display;
-=======
 use std::net::{IpAddr, Ipv4Addr};
->>>>>>> ede55619
 use std::path::{Path, PathBuf};
 use std::str::FromStr;
 
@@ -320,12 +309,7 @@
         if let Some(error) = error_opt {
             error_so_far.extend(error);
         }
-<<<<<<< HEAD
-eprintln!("{:?}", bootstrapper_config.rate_pack_opt);
-        let mut setup = value_retrievers(dirs_wrapper)
-=======
         let mut setup = value_retrievers(self.dirs_wrapper.as_ref())
->>>>>>> ede55619
             .into_iter()
             .map(|r| {
                 let computed_default = r.computed_default_value(
@@ -341,7 +325,6 @@
                 (r.value_name().to_string(), value)
             })
             .collect::<SetupCluster>();
-eprintln!("{:?}",bootstrapper_config);
         match setup.get_mut("config-file") {
             // special case because of early processing
             Some(uisrv) if &uisrv.value == "config.toml" => uisrv.status = Default,
@@ -903,7 +886,7 @@
 }
 
 struct BalanceDecreasesForSec {}
-impl ValueRetriever for BalanceDecreasesForSec{
+impl ValueRetriever for BalanceDecreasesForSec {
     fn value_name(&self) -> &'static str {
         "balance_decreases_for_sec"
     }
@@ -1128,16 +1111,16 @@
     bootstrapper_config_value_opt: &Option<u64>,
     persistent_config_value_opt: &Option<u64>,
     default: u64,
-) -> Option<(String, UiSetupResponseValueStatus)>{
+) -> Option<(String, UiSetupResponseValueStatus)> {
     match (bootstrapper_config_value_opt, persistent_config_value_opt) {
         (None, None) => Some((default.to_string(), Default)),
         (None, Some(val)) if val == &default => Some((val.to_string(), Default)), //Wrong
-        (None, Some(val)) => Some((val.to_string(), Configured)), //Wrong
+        (None, Some(val)) => Some((val.to_string(), Configured)),                 //Wrong
         (Some(bc_val), Some(pc_val)) if bc_val == pc_val && bc_val == &default => {
-            Some((bc_val.to_string(),Default))//unimplemented!("this should say 'Configured'")
-        },
+            Some((bc_val.to_string(), Default)) //unimplemented!("this should say 'Configured'")
+        }
         (Some(bc_val), Some(pc_val)) if bc_val == pc_val => unimplemented!("1111111111"),
-        _ => None
+        _ => None,
     }
 }
 
@@ -1249,7 +1232,6 @@
     use crate::node_configurator::{DirsWrapper, DirsWrapperReal};
     use crate::node_test_utils::DirsWrapperMock;
     use crate::sub_lib::cryptde::{PlainData, PublicKey};
-    use crate::sub_lib::neighborhood::DEFAULT_RATE_PACK;
     use crate::sub_lib::node_addr::NodeAddr;
     use crate::sub_lib::wallet::Wallet;
     use crate::test_utils::assert_string_contains;
@@ -1679,6 +1661,7 @@
         let result = subject.get_modified_setup(HashMap::new(), params).unwrap();
 
         let expected_result = vec![
+            ("balance-decreases-for","1000",Configured),
             ("balance-to-decrease-from", "50000",Configured),
             ("blockchain-service-url", "https://example.com", Configured),
             ("chain", TEST_DEFAULT_CHAIN.rec().literal_identifier, Configured),
@@ -1746,10 +1729,6 @@
             config_file.write_all(b"consuming-private-key = \"00112233445566778899AABBCCDDEEFF00112233445566778899AABBCCDDEEFF\"\n").unwrap();
             config_file.write_all(b"crash-point = \"None\"\n").unwrap();
             config_file
-<<<<<<< HEAD
-                .write_all(b"db-password = \"mainnet\"\n")
-                .unwrap();
-            config_file
                 .write_all(b"routing-byte-rate = \"1\"\n")
                 .unwrap();
             config_file
@@ -1760,8 +1739,6 @@
                 .write_all(b"exit-service-rate = \"7\"\n")
                 .unwrap();
             config_file
-=======
->>>>>>> ede55619
                 .write_all(b"dns-servers = \"5.6.7.8\"\n")
                 .unwrap();
             config_file
@@ -1792,7 +1769,6 @@
             config_file.write_all(b"consuming-private-key = \"FFEEDDCCBBAA99887766554433221100FFEEDDCCBBAA99887766554433221100\"\n").unwrap();
             config_file.write_all(b"crash-point = \"None\"\n").unwrap();
             config_file
-<<<<<<< HEAD
                 .write_all(b"db-password = \"ropstenPassword\"\n")
                 .unwrap();
             config_file
@@ -1832,8 +1808,6 @@
                 )
                 .unwrap();
             config_file
-=======
->>>>>>> ede55619
                 .write_all(b"dns-servers = \"8.7.6.5\"\n")
                 .unwrap();
             // NOTE: You can't really change consuming-private-key without starting a new database
@@ -1867,6 +1841,14 @@
         let result = subject.get_modified_setup(existing_setup, params).unwrap();
 
         let expected_result = vec![
+            (
+                "balance-decreases-for",
+                DEFAULT_PAYMENT_CURVES
+                    .balance_decreases_for_sec
+                    .to_string()
+                    .as_str(),
+                Configured,
+            ),
             (
                 "balance-to-decrease-from",
                 DEFAULT_PAYMENT_CURVES
@@ -2035,6 +2017,7 @@
         ].into_iter()
             .for_each (|(name, value)| std::env::set_var (name, value));
         let params = vec![
+            "balance-decreases-for",
             "balance-to-decrease-from",
             "blockchain-service-url",
             "clandestine-port",
@@ -2069,6 +2052,7 @@
         .map(|name| UiSetupRequestValue::clear(name))
         .collect_vec();
         let existing_setup = setup_cluster_from(vec![
+            ("balance-decreases-for", "1234", Set),
             ("balance-to-decrease-from", "66666", Set),
             ("blockchain-service-url", "https://booga.com", Set),
             ("clandestine-port", "4321", Set),
@@ -2116,6 +2100,7 @@
         let result = subject.get_modified_setup(existing_setup, params).unwrap();
 
         let expected_result = vec![
+            ("balance-decreases-for","1234",Configured),
             ("balance-to-decrease-from", "50000",Configured),
             ("blockchain-service-url", "https://example.com", Configured),
             ("chain", TEST_DEFAULT_CHAIN.rec().literal_identifier, Configured),
