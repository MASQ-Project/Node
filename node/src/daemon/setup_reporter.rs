// Copyright (c) 2019, MASQ (https://masq.ai) and/or its affiliates. All rights reserved.

use crate::apps::app_head;
use crate::bootstrapper::{BootstrapperConfig, CryptDEPair};
use crate::daemon::dns_inspector::dns_inspector_factory::{
    DnsInspectorFactory, DnsInspectorFactoryReal,
};
use crate::database::db_initializer::DbInitializationConfig;
use crate::database::db_initializer::{DbInitializer, DbInitializerReal, InitializationError};
use crate::db_config::config_dao_null::ConfigDaoNull;
use crate::db_config::persistent_configuration::{
    PersistentConfiguration, PersistentConfigurationReal,
};
use crate::neighborhood::DEFAULT_MIN_HOPS;
use crate::node_configurator::node_configurator_standard::privileged_parse_args;
use crate::node_configurator::unprivileged_parse_args_configuration::{
    UnprivilegedParseArgsConfiguration, UnprivilegedParseArgsConfigurationDaoNull,
    UnprivilegedParseArgsConfigurationDaoReal,
};
use crate::node_configurator::{
    data_directory_from_context, determine_user_specific_data, DirsWrapper, DirsWrapperReal,
};
use crate::sub_lib::accountant::PaymentThresholds as PaymentThresholdsFromAccountant;
<<<<<<< HEAD
=======
use crate::sub_lib::accountant::DEFAULT_SCAN_INTERVALS;
use crate::sub_lib::cryptde::CryptDE;
use crate::sub_lib::cryptde_real::CryptDEReal;
>>>>>>> ded8ac03
use crate::sub_lib::neighborhood::NodeDescriptor;
use crate::sub_lib::neighborhood::{NeighborhoodMode as NeighborhoodModeEnum, DEFAULT_RATE_PACK};
use crate::sub_lib::utils::make_new_multi_config;
use clap::{value_t, App};
use itertools::Itertools;
use masq_lib::blockchains::chains::Chain as BlockChain;
use masq_lib::constants::DEFAULT_CHAIN;
use masq_lib::logger::Logger;
use masq_lib::messages::UiSetupResponseValueStatus::{Blank, Configured, Default, Required, Set};
use masq_lib::messages::{UiSetupRequestValue, UiSetupResponseValue, UiSetupResponseValueStatus};
use masq_lib::multi_config::{
    CommandLineVcl, ConfigFileVcl, EnvironmentVcl, MultiConfig, VirtualCommandLine,
};
use masq_lib::shared_schema::{data_directory_arg, shared_app, ConfiguratorError};
use masq_lib::utils::{
    add_chain_specific_directory, to_string, ExpectValue, DATA_DIRECTORY_DAEMON_HELP,
};
use std::collections::HashMap;
use std::fmt::Display;
use std::net::{IpAddr, Ipv4Addr};
use std::path::{Path, PathBuf};
use std::str::FromStr;

const CONSOLE_DIAGNOSTICS: bool = false;

const ARG_PAIRS_SENSITIVE_TO_SETUP_ERRS: &[ErrorSensitiveArgPair] = &[
    // If we have chain A and data directory X, and then an incoming_setup arrives with chain blanked out and data
    // directory Y, we'll preserve the blank chain, but resurrect data directory X. (I'm not sure this is correct;
    // perhaps if we're going to take advantage of a default chain, we should also use the default chain's data
    // directory. --Dan)
    ErrorSensitiveArgPair {
        blanked_arg: "chain",
        linked_arg: "data-directory",
    },
];

pub type SetupCluster = HashMap<String, UiSetupResponseValue>;

#[cfg(test)]
pub fn setup_cluster_from(input: Vec<(&str, &str, UiSetupResponseValueStatus)>) -> SetupCluster {
    input
        .into_iter()
        .map(|(k, v, s)| (k.to_string(), UiSetupResponseValue::new(k, v, s)))
        .collect::<SetupCluster>()
}

fn setup_reporter_shared_app() -> App<'static, 'static> {
    shared_app(app_head()).arg(data_directory_arg(DATA_DIRECTORY_DAEMON_HELP.as_str()))
}

pub trait SetupReporter {
    fn get_modified_setup(
        &self,
        existing_setup: SetupCluster,
        incoming_setup: Vec<UiSetupRequestValue>,
    ) -> Result<SetupCluster, (SetupCluster, ConfiguratorError)>;
}

pub struct SetupReporterReal {
    dirs_wrapper: Box<dyn DirsWrapper>,
    logger: Logger,
}

impl SetupReporter for SetupReporterReal {
    fn get_modified_setup(
        &self,
        mut existing_setup: SetupCluster,
        incoming_setup: Vec<UiSetupRequestValue>,
    ) -> Result<SetupCluster, (SetupCluster, ConfiguratorError)> {
        let default_setup = Self::get_default_params();
        let mut blanked_out_former_values = HashMap::new();
        incoming_setup
            .iter()
            .filter(|v| v.value.is_none())
            .for_each(|v| {
                if let Some(former_value) = existing_setup.remove(&v.name) {
                    blanked_out_former_values.insert(v.name.clone(), former_value);
                };
            });
        let prevention_to_err_induced_setup_impairments =
            Self::prevent_err_induced_setup_impairments(
                &blanked_out_former_values,
                &existing_setup,
            );
        let mut incoming_setup = incoming_setup
            .into_iter()
            .filter(|v| v.value.is_some())
            .map(|v| {
                (
                    v.name.clone(),
                    UiSetupResponseValue::new(&v.name, &v.value.expect("Value disappeared!"), Set),
                )
            })
            .collect::<SetupCluster>();
        let all_but_configured =
            Self::combine_clusters(vec![&default_setup, &existing_setup, &incoming_setup]);
        eprintln_setup("DEFAULTS", &default_setup);
        eprintln_setup("EXISTING", &existing_setup);
        eprintln_setup("BLANKED-OUT FORMER VALUES", &blanked_out_former_values);
        eprintln_setup(
            "PREVENTION TO ERR INDUCED SETUP IMPAIRMENTS",
            &prevention_to_err_induced_setup_impairments,
        );
        eprintln_setup("INCOMING", &incoming_setup);
        eprintln_setup("ALL BUT CONFIGURED", &all_but_configured);
        let mut error_so_far = ConfiguratorError::new(vec![]);
        let (real_user_opt, data_directory_opt, chain) =
            match Self::calculate_fundamentals(self.dirs_wrapper.as_ref(), &all_but_configured) {
                Ok(triple) => triple,
                Err(error) => {
                    error_so_far.extend(error);
                    (None, None, DEFAULT_CHAIN)
                }
            };
        let real_user = real_user_opt.unwrap_or_else(|| {
            crate::bootstrapper::RealUser::new(None, None, None)
                .populate(self.dirs_wrapper.as_ref())
        });

        let (data_directory, data_dir_status) = self.get_data_directory_and_status(
            existing_setup.get("data-directory"),
            incoming_setup.get("data-directory"),
            &all_but_configured,
            chain,
            real_user,
            data_directory_opt,
        );
        let data_directory_setup =
            Self::construct_cluster_with_only_data_directory(&data_directory, data_dir_status);
        let (configured_setup, error_opt) =
            self.calculate_configured_setup(&all_but_configured, &data_directory);
        if let Some(error) = error_opt {
            error_so_far.extend(error);
        }
        error_so_far.param_errors.iter().for_each(|param_error| {
            let _ = incoming_setup.remove(&param_error.parameter);
        });
        let combined_setup = Self::combine_clusters(vec![
            &all_but_configured,
            &configured_setup,
            &data_directory_setup,
        ]);
        eprintln_setup("DATA DIRECTORY SETUP", &data_directory_setup);
        eprintln_setup("CONFIGURED", &configured_setup);
        eprintln_setup("COMBINED", &combined_setup);
        let final_setup = value_retrievers(self.dirs_wrapper.as_ref())
            .into_iter()
            .map(|retriever| {
                let make_blank_or_required = || {
                    let status = if retriever.is_required(&combined_setup) {
                        Required
                    } else {
                        Blank
                    };
                    (
                        retriever.value_name().to_string(),
                        UiSetupResponseValue::new(retriever.value_name(), "", status),
                    )
                };
                match combined_setup.get(retriever.value_name()) {
                    Some(uisrv) if [Blank, Required].contains(&uisrv.status) => {
                        make_blank_or_required()
                    }
                    Some(uisrv) => (retriever.value_name().to_string(), uisrv.clone()),
                    None => make_blank_or_required(),
                }
            })
            .collect::<SetupCluster>();
        eprintln_setup("FINAL", &final_setup);
        if error_so_far.param_errors.is_empty() {
            Ok(final_setup)
        } else {
            let setup = Self::combine_clusters(vec![
                &final_setup,
                &blanked_out_former_values,
                &prevention_to_err_induced_setup_impairments,
            ]);
            Err((setup, error_so_far))
        }
    }
}

#[allow(dead_code)]
fn eprintln_setup(label: &str, cluster: &SetupCluster) {
    if !CONSOLE_DIAGNOSTICS {
        return;
    }
    let message = cluster
        .iter()
        .map(|(_, v)| (v.name.to_string(), v.value.to_string(), v.status))
        .sorted_by_key(|(n, _, _)| n.clone())
        .map(|(n, v, s)| format!("{:26}{:65}{:?}", n, v, s))
        .join("\n");
    eprintln!("{}:\n{}\n", label, message);
}

impl SetupReporterReal {
    pub fn new(dirs_wrapper: Box<dyn DirsWrapper>) -> Self {
        Self {
            dirs_wrapper,
            logger: Logger::new("SetupReporter"),
        }
    }

    pub fn get_default_params() -> SetupCluster {
        let schema = setup_reporter_shared_app();
        schema
            .p
            .opts
            .iter()
            .flat_map(|opt| {
                let name = opt.b.name;
                match opt.v.default_val {
                    Some(os_str) => {
                        let value = os_str.to_str().expect("expected valid UTF-8");
                        Some((
                            name.to_string(),
                            UiSetupResponseValue::new(name, value, Default),
                        ))
                    }
                    None => None,
                }
            })
            .collect()
    }

    fn real_user_from_str(s: &str) -> Option<crate::bootstrapper::RealUser> {
        match crate::bootstrapper::RealUser::from_str(s) {
            Ok(ru) => Some(ru),
            Err(_) => None,
        }
    }

    fn prevent_err_induced_setup_impairments(
        blanked_out_former_setup: &SetupCluster,
        existing_setup: &SetupCluster,
    ) -> SetupCluster {
        // this function arose as an unconvincing patch for a corner case where a blanked-out parameter registers
        // while it heads off to an (unrelated) error which will make another parameter get out of sync with
        // the restored value for the blanked-out parameter; this special SetupCluster should remember the initial
        // state and help to restore both params the way they used to be
        ARG_PAIRS_SENSITIVE_TO_SETUP_ERRS
            .iter()
            .fold(HashMap::new(), |mut acc, pair| {
                if blanked_out_former_setup.contains_key(&pair.blanked_arg.to_string()) {
                    if let Some(existing_linked_value) =
                        existing_setup.get(&pair.linked_arg.to_string())
                    {
                        acc.insert(pair.linked_arg.to_string(), existing_linked_value.clone());
                    }
                };
                acc
            })
    }

    fn get_data_directory_and_status(
        &self,
        existing_setup_dir: Option<&UiSetupResponseValue>,
        incoming_setup_dir: Option<&UiSetupResponseValue>,
        all_but_configured: &SetupCluster,
        chain: masq_lib::blockchains::chains::Chain,
        real_user: crate::bootstrapper::RealUser,
        data_directory_opt: Option<PathBuf>,
    ) -> (PathBuf, UiSetupResponseValueStatus) {
        let (data_directory, data_dir_status) = match all_but_configured.get("data-directory") {
            Some(uisrv) if uisrv.status == Set => {
                Self::determine_setup_value_of_set_data_directory(
                    uisrv,
                    match existing_setup_dir {
                        Some(..) => existing_setup_dir,
                        None => None,
                    },
                    match incoming_setup_dir {
                        Some(..) => incoming_setup_dir,
                        None => None,
                    },
                    chain,
                )
            }
            _ => match data_directory_opt {
                //this can mean only that environment variables had it
                Some(data_dir) => (data_dir, UiSetupResponseValueStatus::Configured),
                None => {
                    let data_dir =
                        data_directory_from_context(self.dirs_wrapper.as_ref(), &real_user, chain);
                    (data_dir, Default)
                }
            },
        };
        (data_directory, data_dir_status)
    }

    fn determine_setup_value_of_set_data_directory(
        semi_clusters_val: &UiSetupResponseValue,
        existing_setup_dir: Option<&UiSetupResponseValue>,
        incoming_setup_dir: Option<&UiSetupResponseValue>,
        chain: BlockChain,
    ) -> (PathBuf, UiSetupResponseValueStatus) {
        match (existing_setup_dir, incoming_setup_dir) {
            (_, Some(_)) => (add_chain_specific_directory(chain, Path::new(&semi_clusters_val.value)), semi_clusters_val.status),
            (Some(recent_value),None) =>(Self::reconstitute_data_dir_by_chain(&recent_value.value, chain), recent_value.status),
            (None, None) => panic!("broken code: data-directory value is neither in existing_setup or incoming_setup and yet this value \"{}\" was found in the merged cluster", semi_clusters_val.value)
        }
    }

    fn reconstitute_data_dir_by_chain(
        previously_processed_data_dir: &str,
        current_chain: BlockChain,
    ) -> PathBuf {
        let mut path = PathBuf::from(&previously_processed_data_dir);
        path.pop();
        add_chain_specific_directory(current_chain, &path)
    }

    fn construct_cluster_with_only_data_directory(
        data_directory: &Path,
        data_dir_status: UiSetupResponseValueStatus,
    ) -> SetupCluster {
        let mut setup = HashMap::new();
        setup.insert(
            "data-directory".to_string(),
            UiSetupResponseValue::new(
                "data-directory",
                data_directory.to_str().expect("data-directory expected"),
                data_dir_status,
            ),
        );
        setup
    }

    fn calculate_fundamentals(
        dirs_wrapper: &dyn DirsWrapper,
        combined_setup: &SetupCluster,
    ) -> Result<
        (
            Option<crate::bootstrapper::RealUser>,
            Option<PathBuf>,
            BlockChain,
        ),
        ConfiguratorError,
    > {
        let multi_config = Self::make_multi_config(dirs_wrapper, None, true, false)?;
        let real_user_opt = match (
            value_m!(multi_config, "real-user", String),
            combined_setup.get("real-user"),
        ) {
            (Some(real_user_str), None) => Self::real_user_from_str(&real_user_str),
            (Some(_), Some(uisrv)) if uisrv.status == Set => Self::real_user_from_str(&uisrv.value),
            (Some(real_user_str), Some(_)) => Self::real_user_from_str(&real_user_str),
            (None, Some(uisrv)) => Self::real_user_from_str(&uisrv.value),
            (None, None) => {
                Some(crate::bootstrapper::RealUser::new(None, None, None).populate(dirs_wrapper))
            }
        };
        let chain_name = match (
            value_m!(multi_config, "chain", String),
            combined_setup.get("chain"),
        ) {
            (Some(chain), None) => chain,
            (Some(_), Some(uisrv)) if uisrv.status == Set => uisrv.value.clone(),
            (Some(chain_str), Some(_)) => chain_str,
            (None, Some(uisrv)) => uisrv.value.clone(),
            (None, None) => DEFAULT_CHAIN.rec().literal_identifier.to_string(),
        };
        let data_directory_opt = match (
            value_m!(multi_config, "data-directory", String),
            combined_setup.get("data-directory"),
        ) {
            (Some(ddir_str), None) => Some(PathBuf::from(&ddir_str)),
            (Some(_), Some(uisrv)) if uisrv.status == Set => Some(PathBuf::from(&uisrv.value)),
            (Some(ddir_str), Some(_)) => Some(PathBuf::from(&ddir_str)),
            _ => None,
        };
        Ok((
            real_user_opt,
            data_directory_opt,
            BlockChain::from(chain_name.as_str()),
        ))
    }

    fn calculate_configured_setup(
        &self,
        combined_setup: &SetupCluster,
        data_directory: &Path,
    ) -> (SetupCluster, Option<ConfiguratorError>) {
        let mut error_so_far = ConfiguratorError::new(vec![]);
        let db_password_opt = combined_setup.get("db-password").map(|v| v.value.clone());
        let command_line = Self::make_command_line(combined_setup);
        let multi_config = match Self::make_multi_config(
            self.dirs_wrapper.as_ref(),
            Some(command_line),
            true,
            true,
        ) {
            Ok(mc) => mc,
            Err(ce) => return (HashMap::new(), Some(ce)),
        };
        let ((bootstrapper_config, persistent_config), error_opt) =
            self.run_configuration(&multi_config, data_directory);
        if let Some(error) = error_opt {
            error_so_far.extend(error);
        }
        let mut setup = value_retrievers(self.dirs_wrapper.as_ref())
            .into_iter()
            .map(|r| {
                let computed_default = r.computed_default_value(
                    &bootstrapper_config,
                    persistent_config.as_ref(),
                    &db_password_opt,
                );
                let configured = match value_m!(multi_config, r.value_name(), String) {
                    Some(value) => UiSetupResponseValue::new(r.value_name(), &value, Configured),
                    None => UiSetupResponseValue::new(r.value_name(), "", Blank),
                };
                let value = Self::choose_uisrv(&computed_default, &configured).clone();
                (r.value_name().to_string(), value)
            })
            .collect::<SetupCluster>();
        match setup.get_mut("config-file") {
            // special case because of early processing
            Some(uisrv) if &uisrv.value == "config.toml" => uisrv.status = Default,
            _ => (),
        };
        if error_so_far.param_errors.is_empty() {
            (setup, None)
        } else {
            (setup, Some(error_so_far))
        }
    }

    fn combine_clusters(clusters: Vec<&SetupCluster>) -> SetupCluster {
        let mut result: SetupCluster = HashMap::new();
        clusters.into_iter().for_each(|cluster| {
            let mut step: SetupCluster = HashMap::new();
            cluster.iter().for_each(|(k, incoming)| {
                match result.get(k) {
                    Some(existing) => {
                        step.insert(k.clone(), Self::choose_uisrv(existing, incoming).clone())
                    }
                    None => step.insert(k.clone(), incoming.clone()),
                };
            });
            result.extend(step);
        });
        result
    }

    fn choose_uisrv<'a>(
        existing: &'a UiSetupResponseValue,
        incoming: &'a UiSetupResponseValue,
    ) -> &'a UiSetupResponseValue {
        if incoming.status.priority() >= existing.status.priority() {
            incoming
        } else {
            existing
        }
    }

    fn make_command_line(setup: &SetupCluster) -> Vec<String> {
        let accepted_statuses = vec![Set, Configured];
        let mut command_line = setup
            .iter()
            .filter(|(_, v)| accepted_statuses.contains(&v.status))
            .flat_map(|(_, v)| vec![format!("--{}", v.name), v.value.clone()])
            .collect::<Vec<String>>();
        command_line.insert(0, "program_name".to_string());
        command_line
    }

    fn make_multi_config<'a>(
        dirs_wrapper: &dyn DirsWrapper,
        command_line_opt: Option<Vec<String>>,
        environment: bool,
        config_file: bool,
    ) -> Result<MultiConfig<'a>, ConfiguratorError> {
        let app = setup_reporter_shared_app();
        let mut vcls: Vec<Box<dyn VirtualCommandLine>> = vec![];
        if let Some(command_line) = command_line_opt.clone() {
            vcls.push(Box::new(CommandLineVcl::new(command_line)));
        }
        if config_file {
            let command_line = match command_line_opt {
                Some(command_line) => command_line,
                None => vec![],
            };
            let user_specific_data =
                determine_user_specific_data(dirs_wrapper, &app, &command_line)?;
            let config_file_vcl = match ConfigFileVcl::new(
                &user_specific_data.config_file.item,
                user_specific_data.config_file.user_specified,
            ) {
                Ok(cfv) => cfv,
                Err(e) => return Err(ConfiguratorError::required("config-file", &e.to_string())),
            };
            vcls.push(Box::new(config_file_vcl));
        }
        if environment {
            vcls.push(Box::new(EnvironmentVcl::new(&app)));
        }
        make_new_multi_config(&app, vcls)
    }

    #[allow(clippy::type_complexity)]
    fn run_configuration(
        &self,
        multi_config: &MultiConfig,
        data_directory: &Path,
    ) -> (
        (BootstrapperConfig, Box<dyn PersistentConfiguration>),
        Option<ConfiguratorError>,
    ) {
        let mut error_so_far = ConfiguratorError::new(vec![]);
        let mut bootstrapper_config = BootstrapperConfig::new();
        // The guts of these CryptDEs don't matter. All that matters is that they're Real
        // instead of Null, so that the key length is correct.
        bootstrapper_config.cryptde_pair = CryptDEPair::new(
            Box::new(CryptDEReal::new(
                masq_lib::blockchains::chains::Chain::PolyMainnet,
            )),
            Box::new(CryptDEReal::new(
                masq_lib::blockchains::chains::Chain::PolyMainnet,
            )),
        );
        bootstrapper_config.data_directory = data_directory.to_path_buf();
        match privileged_parse_args(
            self.dirs_wrapper.as_ref(),
            multi_config,
            &mut bootstrapper_config,
        ) {
            Ok(_) => (),
            Err(ce) => {
                error_so_far.extend(ce);
            }
        };
        let initializer = DbInitializerReal::default();
        match initializer.initialize(
            data_directory,
            DbInitializationConfig::migration_suppressed_with_error(),
        ) {
            Ok(conn) => {
                let parse_args_configuration = UnprivilegedParseArgsConfigurationDaoReal {};
                let mut persistent_config = PersistentConfigurationReal::from(conn);
                match parse_args_configuration.unprivileged_parse_args(
                    multi_config,
                    &mut bootstrapper_config,
                    &mut persistent_config,
                    &self.logger,
                ) {
                    Ok(_) => ((bootstrapper_config, Box::new(persistent_config)), None),
                    Err(ce) => {
                        error_so_far.extend(ce);
                        (
                            (bootstrapper_config, Box::new(persistent_config)),
                            Some(error_so_far),
                        )
                    }
                }
            }
            Err(InitializationError::Nonexistent | InitializationError::SuppressedMigration) => {
                // When the Daemon runs for the first time, the database will not yet have been
                // created. If the database is old, it should not be used by the Daemon (see more
                // details at ConfigDaoNull).

                let parse_args_configuration = UnprivilegedParseArgsConfigurationDaoNull {};
                let mut persistent_config =
                    PersistentConfigurationReal::new(Box::new(ConfigDaoNull::default()));
                match parse_args_configuration.unprivileged_parse_args(
                    multi_config,
                    &mut bootstrapper_config,
                    &mut persistent_config,
                    &self.logger,
                ) {
                    Ok(_) => ((bootstrapper_config, Box::new(persistent_config)), None),
                    Err(ce) => {
                        error_so_far.extend(ce);

                        (
                            (bootstrapper_config, Box::new(persistent_config)),
                            Some(error_so_far),
                        )
                    }
                }
            }
            Err(e) => panic!("Couldn't initialize database: {:?}", e),
        }
    }
}

struct ErrorSensitiveArgPair<'arg_names> {
    blanked_arg: &'arg_names str,
    linked_arg: &'arg_names str,
}

trait ValueRetriever {
    fn value_name(&self) -> &'static str;

    fn computed_default(
        &self,
        _bootstrapper_config: &BootstrapperConfig,
        _persistent_config: &dyn PersistentConfiguration,
        _db_password_opt: &Option<String>,
    ) -> Option<(String, UiSetupResponseValueStatus)> {
        None
    }

    fn computed_default_value(
        &self,
        bootstrapper_config: &BootstrapperConfig,
        persistent_config: &dyn PersistentConfiguration,
        db_password_opt: &Option<String>,
    ) -> UiSetupResponseValue {
        match self.computed_default(bootstrapper_config, persistent_config, db_password_opt) {
            Some((value, status)) => UiSetupResponseValue::new(self.value_name(), &value, status),
            None => UiSetupResponseValue::new(self.value_name(), "", Blank),
        }
    }

    fn set_value(&self, multi_config: &MultiConfig) -> Option<String> {
        value_m!(multi_config, self.value_name(), String)
    }

    fn is_required(&self, _params: &SetupCluster) -> bool {
        false
    }
}

fn is_required_for_blockchain(params: &SetupCluster) -> bool {
    !matches! (params.get("neighborhood-mode"), Some(nhm) if &nhm.value == "zero-hop")
}

struct BlockchainServiceUrl {}
impl ValueRetriever for BlockchainServiceUrl {
    fn value_name(&self) -> &'static str {
        "blockchain-service-url"
    }

    fn is_required(&self, params: &SetupCluster) -> bool {
        is_required_for_blockchain(params)
    }
}

struct Chain {}
impl ValueRetriever for Chain {
    fn value_name(&self) -> &'static str {
        "chain"
    }

    fn computed_default(
        &self,
        _bootstrapper_config: &BootstrapperConfig,
        _persistent_config: &dyn PersistentConfiguration,
        _db_password_opt: &Option<String>,
    ) -> Option<(String, UiSetupResponseValueStatus)> {
        Some((DEFAULT_CHAIN.rec().literal_identifier.to_string(), Default))
    }

    fn is_required(&self, _params: &SetupCluster) -> bool {
        true
    }
}

struct ClandestinePort {}
impl ValueRetriever for ClandestinePort {
    fn value_name(&self) -> &'static str {
        "clandestine-port"
    }

    fn computed_default(
        &self,
        _bootstrapper_config: &BootstrapperConfig,
        persistent_config: &dyn PersistentConfiguration,
        _db_password_opt: &Option<String>,
    ) -> Option<(String, UiSetupResponseValueStatus)> {
        match persistent_config.clandestine_port() {
            Ok(clandestine_port) => Some((clandestine_port.to_string(), Configured)),
            Err(_) => None,
        }
    }

    fn is_required(&self, _params: &SetupCluster) -> bool {
        true
    }
}

struct ConfigFile {}
impl ValueRetriever for ConfigFile {
    fn value_name(&self) -> &'static str {
        "config-file"
    }
}

struct ConsumingPrivateKey {}
impl ValueRetriever for ConsumingPrivateKey {
    fn value_name(&self) -> &'static str {
        "consuming-private-key"
    }
}

struct CrashPoint {}
impl ValueRetriever for CrashPoint {
    fn value_name(&self) -> &'static str {
        "crash-point"
    }
}

struct DataDirectory {
    dirs_wrapper: Box<dyn DirsWrapper>,
}
impl ValueRetriever for DataDirectory {
    fn value_name(&self) -> &'static str {
        "data-directory"
    }

    fn computed_default(
        &self,
        bootstrapper_config: &BootstrapperConfig,
        _persistent_config: &dyn PersistentConfiguration,
        _db_password_opt: &Option<String>,
    ) -> Option<(String, UiSetupResponseValueStatus)> {
        let real_user = &bootstrapper_config.real_user;
        let chain = bootstrapper_config.blockchain_bridge_config.chain;
        Some((
            data_directory_from_context(self.dirs_wrapper.as_ref(), real_user, chain)
                .to_string_lossy()
                .to_string(),
            Default,
        ))
    }

    fn is_required(&self, _params: &SetupCluster) -> bool {
        true
    }
}
impl std::default::Default for DataDirectory {
    fn default() -> Self {
        Self::new(&DirsWrapperReal::default())
    }
}
impl DataDirectory {
    pub fn new(dirs_wrapper: &dyn DirsWrapper) -> Self {
        Self {
            dirs_wrapper: dirs_wrapper.dup(),
        }
    }
}

struct DbPassword {}
impl ValueRetriever for DbPassword {
    fn value_name(&self) -> &'static str {
        "db-password"
    }

    fn is_required(&self, params: &SetupCluster) -> bool {
        is_required_for_blockchain(params)
    }
}

struct DnsServers {
    factory: Box<dyn DnsInspectorFactory>,
    logger: Logger,
}
impl DnsServers {
    pub fn new() -> Self {
        Self {
            factory: Box::new(DnsInspectorFactoryReal::new()),
            logger: Logger::new("DnsServers"),
        }
    }
}
impl ValueRetriever for DnsServers {
    fn value_name(&self) -> &'static str {
        "dns-servers"
    }

    fn computed_default(
        &self,
        _bootstrapper_config: &BootstrapperConfig,
        _persistent_config: &dyn PersistentConfiguration,
        _db_password_opt: &Option<String>,
    ) -> Option<(String, UiSetupResponseValueStatus)> {
        let inspector = self.factory.make()?;
        match inspector.inspect() {
            Ok(ip_addrs) => {
                if ip_addrs.is_empty() {
                    return None;
                }
                if ip_addrs.iter().any(|ip_addr| ip_addr.is_loopback()) {
                    return None;
                }
                let dns_servers = ip_addrs.into_iter().map(to_string).join(",");
                Some((dns_servers, Default))
            }
            Err(e) => {
                warning!(self.logger, "Error inspecting DNS settings: {:?}", e);
                None
            }
        }
    }

    fn is_required(&self, _params: &SetupCluster) -> bool {
        !matches!(_params.get("neighborhood-mode"), Some(nhm) if &nhm.value == "consume-only")
    }
}

struct EarningWallet {}
impl ValueRetriever for EarningWallet {
    fn value_name(&self) -> &'static str {
        "earning-wallet"
    }
}

struct GasPrice {}
impl ValueRetriever for GasPrice {
    fn value_name(&self) -> &'static str {
        "gas-price"
    }

    fn computed_default(
        &self,
        bootstrapper_config: &BootstrapperConfig,
        _persistent_config: &dyn PersistentConfiguration,
        _db_password_opt: &Option<String>,
    ) -> Option<(String, UiSetupResponseValueStatus)> {
        Some((
            bootstrapper_config
                .blockchain_bridge_config
                .gas_price
                .to_string(),
            Default,
        ))
    }

    fn is_required(&self, params: &SetupCluster) -> bool {
        is_required_for_blockchain(params)
    }
}

struct Ip {}
impl ValueRetriever for Ip {
    fn value_name(&self) -> &'static str {
        "ip"
    }

    fn computed_default(
        &self,
        bootstrapper_config: &BootstrapperConfig,
        _persistent_config: &dyn PersistentConfiguration,
        _db_password_opt: &Option<String>,
    ) -> Option<(String, UiSetupResponseValueStatus)> {
        let neighborhood_mode = &bootstrapper_config.neighborhood_config.mode;
        match neighborhood_mode {
            NeighborhoodModeEnum::Standard(node_addr, _, _)
                if node_addr.ip_addr() == IpAddr::V4(Ipv4Addr::new(0, 0, 0, 0)) =>
            {
                Some(("".to_string(), UiSetupResponseValueStatus::Blank))
            }
            NeighborhoodModeEnum::Standard(node_addr, _, _) => Some((
                node_addr.ip_addr().to_string(),
                UiSetupResponseValueStatus::Set,
            )),
            _ => Some(("".to_string(), UiSetupResponseValueStatus::Blank)),
        }
    }

    fn is_required(&self, _params: &SetupCluster) -> bool {
        false
    }
}

struct LogLevel {}
impl ValueRetriever for LogLevel {
    fn value_name(&self) -> &'static str {
        "log-level"
    }

    fn computed_default(
        &self,
        _bootstrapper_config: &BootstrapperConfig,
        _persistent_config: &dyn PersistentConfiguration,
        _db_password_opt: &Option<String>,
    ) -> Option<(String, UiSetupResponseValueStatus)> {
        Some(("warn".to_string(), Default))
    }

    fn is_required(&self, _params: &SetupCluster) -> bool {
        true
    }
}

struct MappingProtocol {}
impl ValueRetriever for MappingProtocol {
    fn value_name(&self) -> &'static str {
        "mapping-protocol"
    }

    fn computed_default(
        &self,
        _bootstrapper_config: &BootstrapperConfig,
        persistent_config: &dyn PersistentConfiguration,
        _db_password_opt: &Option<String>,
    ) -> Option<(String, UiSetupResponseValueStatus)> {
        let persistent_config_value_opt = match persistent_config.mapping_protocol() {
            Ok(protocol_opt) => protocol_opt,
            Err(_) => None,
        };
        persistent_config_value_opt
            .map(|protocol| (protocol.to_string().to_lowercase(), Configured))
    }
}

struct MinHops {
    logger: Logger,
}

impl MinHops {
    pub fn new() -> Self {
        Self {
            logger: Logger::new("MinHops"),
        }
    }
}

impl ValueRetriever for MinHops {
    fn value_name(&self) -> &'static str {
        "min-hops"
    }

    fn computed_default(
        &self,
        _bootstrapper_config: &BootstrapperConfig,
        persistent_config: &dyn PersistentConfiguration,
        _db_password_opt: &Option<String>,
    ) -> Option<(String, UiSetupResponseValueStatus)> {
        match persistent_config.min_hops() {
            Ok(min_hops) => Some(if min_hops == DEFAULT_MIN_HOPS {
                (DEFAULT_MIN_HOPS.to_string(), Default)
            } else {
                (min_hops.to_string(), Configured)
            }),
            Err(e) => {
                error!(
                    self.logger,
                    "No value for min hops found in database; database is corrupt: {:?}", e
                );
                None
            }
        }
    }
}

struct NeighborhoodMode {}
impl ValueRetriever for NeighborhoodMode {
    fn value_name(&self) -> &'static str {
        "neighborhood-mode"
    }

    fn computed_default(
        &self,
        _bootstrapper_config: &BootstrapperConfig,
        _persistent_config: &dyn PersistentConfiguration,
        _db_password_opt: &Option<String>,
    ) -> Option<(String, UiSetupResponseValueStatus)> {
        Some(("standard".to_string(), Default))
    }

    fn is_required(&self, _params: &SetupCluster) -> bool {
        true
    }
}

// Note: no interior state from cryptde is used; the important thing is whether it's Real or Null.
fn node_descriptors_to_neighbors(
    node_descriptors: Vec<NodeDescriptor>,
    cryptde: &dyn CryptDE,
) -> String {
    node_descriptors
        .into_iter()
        .map(|nd| nd.to_string(cryptde))
        .collect_vec()
        .join(",")
}

struct Neighbors {}
impl ValueRetriever for Neighbors {
    fn value_name(&self) -> &'static str {
        "neighbors"
    }

    fn computed_default(
        &self,
        bootstrapper_config: &BootstrapperConfig,
        persistent_config: &dyn PersistentConfiguration,
        db_password_opt: &Option<String>,
    ) -> Option<(String, UiSetupResponseValueStatus)> {
        match db_password_opt {
            Some(pw) => match persistent_config.past_neighbors(pw) {
                Ok(Some(pns)) => Some((
                    node_descriptors_to_neighbors(
                        pns,
                        bootstrapper_config.cryptde_pair.main.as_ref(),
                    ),
                    Configured,
                )),
                _ => None,
            },
            None => None,
        }
    }

    fn is_required(&self, params: &SetupCluster) -> bool {
        match params.get("neighborhood-mode") {
            Some(nhm) if &nhm.value == "standard" => false,
            Some(nhm) if &nhm.value == "zero-hop" => false,
            _ => true,
        }
    }
}

struct PaymentThresholds {}
impl ValueRetriever for PaymentThresholds {
    fn value_name(&self) -> &'static str {
        "payment-thresholds"
    }

    fn computed_default(
        &self,
        _bootstrapper_config: &BootstrapperConfig,
        pc: &dyn PersistentConfiguration,
        _db_password_opt: &Option<String>,
    ) -> Option<(String, UiSetupResponseValueStatus)> {
        let pc_value = pc.payment_thresholds().expectv("payment-thresholds");
        payment_thresholds_rate_pack_and_scan_intervals(
            pc_value,
            PaymentThresholdsFromAccountant::default(),
        )
    }

    fn is_required(&self, _params: &SetupCluster) -> bool {
        true
    }
}

struct RatePack {}
impl ValueRetriever for RatePack {
    fn value_name(&self) -> &'static str {
        "rate-pack"
    }

    fn computed_default(
        &self,
        bootstrapper_config: &BootstrapperConfig,
        pc: &dyn PersistentConfiguration,
        _db_password_opt: &Option<String>,
    ) -> Option<(String, UiSetupResponseValueStatus)> {
        match &bootstrapper_config.neighborhood_config.mode {
            NeighborhoodModeEnum::Standard(_, _, _) | NeighborhoodModeEnum::OriginateOnly(_, _) => {
            }
            _ => return None,
        }
        let pc_value = pc.rate_pack().expectv("rate-pack");
        payment_thresholds_rate_pack_and_scan_intervals(pc_value, DEFAULT_RATE_PACK)
    }

    fn is_required(&self, params: &SetupCluster) -> bool {
        match params.get("neighborhood-mode") {
            Some(nhm) if &nhm.value == "standard" => true,
            Some(nhm) if &nhm.value == "originate-only" => true,
            _ => false,
        }
    }
}

struct ScanIntervals {}
impl ValueRetriever for ScanIntervals {
    fn value_name(&self) -> &'static str {
        "scan-intervals"
    }

    fn computed_default(
        &self,
        bootstrapper_config: &BootstrapperConfig,
        pc: &dyn PersistentConfiguration,
        _db_password_opt: &Option<String>,
    ) -> Option<(String, UiSetupResponseValueStatus)> {
        let pc_value = pc.scan_intervals().expectv("scan-intervals");
        let chain = bootstrapper_config.blockchain_bridge_config.chain;
        payment_thresholds_rate_pack_and_scan_intervals(
            pc_value,
            crate::sub_lib::accountant::ScanIntervals::compute_default(chain),
        )
    }

    fn is_required(&self, _params: &SetupCluster) -> bool {
        true
    }
}

fn payment_thresholds_rate_pack_and_scan_intervals<T>(
    persistent_config_value: T,
    default: T,
) -> Option<(String, UiSetupResponseValueStatus)>
where
    T: PartialEq + Display + Clone,
{
    if persistent_config_value == default {
        Some((default.to_string(), Default))
    } else {
        Some((persistent_config_value.to_string(), Configured))
    }
}

struct RealUser {
    #[allow(dead_code)]
    dirs_wrapper: Box<dyn DirsWrapper>,
}
impl ValueRetriever for RealUser {
    fn value_name(&self) -> &'static str {
        "real-user"
    }

    fn computed_default(
        &self,
        _bootstrapper_config: &BootstrapperConfig,
        _persistent_config: &dyn PersistentConfiguration,
        _db_password_opt: &Option<String>,
    ) -> Option<(String, UiSetupResponseValueStatus)> {
        #[cfg(target_os = "windows")]
        {
            None
        }
        #[cfg(not(target_os = "windows"))]
        {
            Some((
                crate::bootstrapper::RealUser::new(None, None, None)
                    .populate(self.dirs_wrapper.as_ref())
                    .to_string(),
                Default,
            ))
        }
    }
}
impl std::default::Default for RealUser {
    fn default() -> Self {
        Self::new(&DirsWrapperReal::default())
    }
}
impl RealUser {
    pub fn new(dirs_wrapper: &dyn DirsWrapper) -> Self {
        Self {
            dirs_wrapper: dirs_wrapper.dup(),
        }
    }
}

struct Scans {}
impl ValueRetriever for Scans {
    fn value_name(&self) -> &'static str {
        "scans"
    }

    fn computed_default(
        &self,
        _bootstrapper_config: &BootstrapperConfig,
        _persistent_config: &dyn PersistentConfiguration,
        _db_password_opt: &Option<String>,
    ) -> Option<(String, UiSetupResponseValueStatus)> {
        Some(("on".to_string(), Default))
    }

    fn is_required(&self, _params: &SetupCluster) -> bool {
        false
    }
}

fn value_retrievers(dirs_wrapper: &dyn DirsWrapper) -> Vec<Box<dyn ValueRetriever>> {
    vec![
        Box::new(BlockchainServiceUrl {}),
        Box::new(Chain {}),
        Box::new(ClandestinePort {}),
        Box::new(ConfigFile {}),
        Box::new(ConsumingPrivateKey {}),
        Box::new(CrashPoint {}),
        Box::new(DataDirectory::new(dirs_wrapper)),
        Box::new(DbPassword {}),
        Box::new(DnsServers::new()),
        Box::new(EarningWallet {}),
        Box::new(GasPrice {}),
        Box::new(Ip {}),
        Box::new(LogLevel {}),
        Box::new(MappingProtocol {}),
        Box::new(MinHops::new()),
        Box::new(NeighborhoodMode {}),
        Box::new(Neighbors {}),
        Box::new(PaymentThresholds {}),
        Box::new(RatePack {}),
        Box::new(ScanIntervals {}),
        #[cfg(not(target_os = "windows"))]
        Box::new(RealUser::new(dirs_wrapper)),
        Box::new(Scans {}),
    ]
}

#[cfg(test)]
mod tests {
    use super::*;
    use crate::bootstrapper::RealUser;
    use crate::daemon::dns_inspector::dns_inspector::DnsInspector;
    use crate::daemon::dns_inspector::DnsInspectionError;
    use crate::daemon::setup_reporter;
    use crate::database::db_initializer::{
        DbInitializer, DbInitializerReal, InitializationMode, DATABASE_FILE,
    };
    use crate::database::rusqlite_wrappers::ConnectionWrapperReal;
    use crate::db_config::config_dao::{ConfigDao, ConfigDaoReal};
    use crate::db_config::persistent_configuration::{
        PersistentConfigError, PersistentConfiguration, PersistentConfigurationReal,
    };
    use crate::node_configurator::{DirsWrapper, DirsWrapperReal};
    use crate::node_test_utils::DirsWrapperMock;
    use crate::sub_lib::accountant::{
        PaymentThresholds as PaymentThresholdsFromAccountant, DEFAULT_PAYMENT_THRESHOLDS,
    };
    use crate::sub_lib::cryptde::PublicKey;
    use crate::sub_lib::cryptde_real::CryptDEReal;
    use crate::sub_lib::neighborhood::Hops;
    use crate::sub_lib::node_addr::NodeAddr;
    use crate::sub_lib::wallet::Wallet;
    use crate::sub_lib::{accountant, neighborhood};
    use crate::test_utils::database_utils::bring_db_0_back_to_life_and_return_connection;
    use crate::test_utils::persistent_configuration_mock::PersistentConfigurationMock;
    use crate::test_utils::unshared_test_utils::{
        make_persistent_config_real_with_config_dao_null,
        make_pre_populated_mocked_directory_wrapper, make_simplified_multi_config,
        TEST_SCAN_INTERVALS,
    };
    use crate::test_utils::{assert_string_contains, rate_pack};
    use core::option::Option;
    use masq_lib::blockchains::chains::Chain as Blockchain;
    use masq_lib::blockchains::chains::Chain::PolyAmoy;
    use masq_lib::constants::{DEFAULT_CHAIN, DEFAULT_GAS_PRICE};
    use masq_lib::messages::UiSetupResponseValueStatus::{Blank, Configured, Required, Set};
    use masq_lib::test_utils::environment_guard::{ClapGuard, EnvironmentGuard};
    use masq_lib::test_utils::logging::{init_test_logging, TestLogHandler};
    use masq_lib::test_utils::utils::{ensure_node_home_directory_exists, TEST_DEFAULT_CHAIN};
    use masq_lib::utils::{add_chain_specific_directory, AutomapProtocol};
    use std::cell::RefCell;
    use std::convert::TryFrom;
    #[cfg(not(target_os = "windows"))]
    use std::default::Default;
    use std::env::current_dir;
    use std::fs::{create_dir_all, File};
    use std::io::Write;
    use std::net::IpAddr;
    use std::ops::{Add, Sub};
    use std::str::FromStr;
    use std::sync::{Arc, Mutex};
    use std::time::Duration;

    #[test]
    fn constants_have_correct_values() {
        assert_eq!(CONSOLE_DIAGNOSTICS, false);
    }

    pub struct DnsInspectorMock {
        inspect_results: RefCell<Vec<Result<Vec<IpAddr>, DnsInspectionError>>>,
    }

    impl DnsInspector for DnsInspectorMock {
        fn inspect(&self) -> Result<Vec<IpAddr>, DnsInspectionError> {
            self.inspect_results.borrow_mut().remove(0)
        }
    }

    impl DnsInspectorMock {
        pub fn new() -> DnsInspectorMock {
            DnsInspectorMock {
                inspect_results: RefCell::new(vec![]),
            }
        }

        pub fn inspect_result(
            self,
            result: Result<Vec<IpAddr>, DnsInspectionError>,
        ) -> DnsInspectorMock {
            self.inspect_results.borrow_mut().push(result);
            self
        }
    }

    #[derive(Default)]
    pub struct DnsModifierFactoryMock {
        make_results: RefCell<Vec<Option<Box<dyn DnsInspector>>>>,
    }

    impl DnsInspectorFactory for DnsModifierFactoryMock {
        fn make(&self) -> Option<Box<dyn DnsInspector>> {
            self.make_results.borrow_mut().remove(0)
        }
    }

    impl DnsModifierFactoryMock {
        pub fn new() -> DnsModifierFactoryMock {
            DnsModifierFactoryMock {
                make_results: RefCell::new(vec![]),
            }
        }

        pub fn make_result(self, result: Option<Box<dyn DnsInspector>>) -> DnsModifierFactoryMock {
            self.make_results.borrow_mut().push(result);
            self
        }
    }

    #[test]
    fn everything_in_defaults_is_properly_constructed() {
        let result = SetupReporterReal::get_default_params();

        assert_eq!(result.is_empty(), true, "{:?}", result); // if we have any defaults, let's get back to false statement here and assert right value line below
        result.into_iter().for_each(|(name, value)| {
            assert_eq!(name, value.name);
            assert_eq!(value.status, Default);
        });
    }

    #[test]
    fn some_items_are_censored_from_defaults() {
        let result = SetupReporterReal::get_default_params();

        assert_eq!(result.get("ui-port"), None, "{:?}", result);
        #[cfg(target_os = "windows")]
        assert_eq!(result.get("real-user"), None, "{:?}", result);
    }

    #[test]
    fn get_modified_setup_database_populated_only_requireds_set() {
        let _guard = EnvironmentGuard::new();
        let home_dir = ensure_node_home_directory_exists(
            "setup_reporter",
            "get_modified_setup_database_populated_only_requireds_set",
        );
        let chain = DEFAULT_CHAIN;
        let mut init_config = DbInitializationConfig::test_default();
        if let InitializationMode::CreationAndMigration { external_data } = &mut init_config.mode {
            external_data.chain = chain
        } else {
            panic!("unexpected initialization mode");
        }
        let data_dir = home_dir.join("data_dir");
<<<<<<< HEAD
        let chain_specific_data_dir = data_dir.join(chain.rec().literal_identifier);
        std::fs::create_dir_all(&chain_specific_data_dir).unwrap();
=======
        let chain_specific_data_dir = data_dir.join(DEFAULT_CHAIN.rec().literal_identifier);
        create_dir_all(&chain_specific_data_dir).unwrap();
>>>>>>> ded8ac03
        let db_initializer = DbInitializerReal::default();
        let conn = db_initializer
            .initialize(&chain_specific_data_dir, init_config)
            .unwrap();
        let mut config = PersistentConfigurationReal::from(conn);
        config.change_password(None, "password").unwrap();
        config.set_clandestine_port(1234).unwrap();
        config
            .set_wallet_info(
                "1111111111111111111111111111111111111111111111111111111111111111",
                "0x0000000000000000000000000000000000000000",
                "password",
            )
            .unwrap();
        config.set_gas_price(1234567890).unwrap();
        let neighbor1 = NodeDescriptor {
            encryption_public_key: PublicKey::new(b"ABCD5678901234567892123456789312"),
            blockchain: Blockchain::EthMainnet,
            node_addr_opt: Some(NodeAddr::new(
                &IpAddr::from_str("1.2.3.4").unwrap(),
                &[1234],
            )),
        };
        let neighbor2 = NodeDescriptor {
            encryption_public_key: PublicKey::new(b"EFGH5678901234567892123456789312"),
            blockchain: Blockchain::EthMainnet,
            node_addr_opt: Some(NodeAddr::new(
                &IpAddr::from_str("5.6.7.8").unwrap(),
                &[5678],
            )),
        };
        config
            .set_past_neighbors(Some(vec![neighbor1, neighbor2]), "password")
            .unwrap();
        let incoming_setup = vec![
            ("blockchain-service-url", "https://well-known-provider.com"),
            ("data-directory", data_dir.to_str().unwrap()),
            ("db-password", "password"),
            ("ip", "4.3.2.1"),
        ]
        .into_iter()
        .map(|(name, value)| UiSetupRequestValue::new(name, value))
        .collect_vec();
        let dirs_wrapper = Box::new(DirsWrapperReal::default());
        let subject = SetupReporterReal::new(dirs_wrapper);

        let result = subject
            .get_modified_setup(HashMap::new(), incoming_setup)
            .unwrap();

        let (dns_servers_str, dns_servers_status) = match DnsServers::new().computed_default(
            &BootstrapperConfig::new(),
            &make_persistent_config_real_with_config_dao_null(),
            &None,
        ) {
            Some((dss, _)) => (dss, Default),
            None => ("".to_string(), Required),
        };
        let expected_result = vec![
            (
                "blockchain-service-url",
                "https://well-known-provider.com",
                Set,
            ),
            ("chain", DEFAULT_CHAIN.rec().literal_identifier, Default),
            ("clandestine-port", "1234", Configured),
            ("config-file", "", Blank),
            ("consuming-private-key", "", Blank),
            ("crash-point", "", Blank),
            (
                "data-directory",
                data_dir
                    .join(DEFAULT_CHAIN.rec().literal_identifier)
                    .to_str()
                    .unwrap(),
                Set,
            ),
            ("db-password", "password", Set),
            ("dns-servers", &dns_servers_str, dns_servers_status),
            ("earning-wallet", "", Blank),
            ("gas-price", "1234567890", Default),
            ("ip", "4.3.2.1", Set),
            ("log-level", "warn", Default),
            ("mapping-protocol", "", Blank),
            ("min-hops", &DEFAULT_MIN_HOPS.to_string(), Default),
            ("neighborhood-mode", "standard", Default),
            (
                "neighbors",
                "masq://eth-mainnet:QUJDRDU2Nzg5MDEyMzQ1Njc4OTIxMjM0NTY3ODkzMTI@1.2.3.4:1234,masq://eth-mainnet:RUZHSDU2Nzg5MDEyMzQ1Njc4OTIxMjM0NTY3ODkzMTI@5.6.7.8:5678",
                Configured,
            ),
            (
                "payment-thresholds",
                &DEFAULT_PAYMENT_THRESHOLDS.to_string(),
                Default,
            ),
            ("rate-pack", &DEFAULT_RATE_PACK.to_string(), Default),
            #[cfg(not(target_os = "windows"))]
            (
                "real-user",
                &RealUser::new(None, None, None)
                    .populate(&DirsWrapperReal::default())
                    .to_string(),
                Default,
            ),
            (
                "scan-intervals",
                &accountant::ScanIntervals::compute_default(chain).to_string(),
                Default,
            ),
            ("scans", "on", Default),
        ]
        .into_iter()
        .map(|(name, value, status)| {
            (
                name.to_string(),
                UiSetupResponseValue::new(name, value, status),
            )
        })
        .collect_vec();
        let presentable_result = result
            .into_iter()
            .sorted_by_key(|(k, _)| k.clone())
            .collect_vec();
        assert_eq!(presentable_result, expected_result);
    }

    #[test]
    fn get_modified_setup_database_nonexistent_everything_preexistent() {
        let _guard = EnvironmentGuard::new();
        let home_dir = ensure_node_home_directory_exists(
            "setup_reporter",
            "get_modified_setup_database_nonexistent_everything_preexistent",
        );
        let previously_processed_data_dir =
            home_dir.join(TEST_DEFAULT_CHAIN.rec().literal_identifier);
        let existing_setup = setup_cluster_from(vec![
            ("blockchain-service-url", "https://example1.com", Set),
            ("chain", TEST_DEFAULT_CHAIN.rec().literal_identifier, Set),
            ("clandestine-port", "1234", Set),
            ("config-file", "config.toml", Default),
            ("consuming-private-key", "0011223344556677001122334455667700112233445566770011223344556677", Set),
            ("crash-point", "Message", Set),
            ("data-directory", previously_processed_data_dir.to_str().unwrap(), Set),
            ("db-password", "password", Set),
            ("dns-servers", "8.8.8.8", Set),
            ("earning-wallet", "0x0123456789012345678901234567890123456789", Set),
            ("gas-price", "50", Set),
            ("ip", "4.3.2.1", Set),
            ("log-level", "error", Set),
            ("mapping-protocol", "pmp", Set),
            ("min-hops", "2", Set),
            ("neighborhood-mode", "originate-only", Set),
            ("neighbors", "masq://base-sepolia:MTIzNDU2Nzg5MTEyMzQ1Njc4OTIxMjM0NTY3ODkzMTI@1.2.3.4:1234,masq://base-sepolia:MTIzNDU2Nzg5MTEyMzQ1Njc4OTIxMjM0NTY3ODkzMTI@5.6.7.8:5678", Set),
            ("payment-thresholds","1234|50000|1000|1000|20000|20000",Set),
            ("rate-pack","1|3|3|8",Set),
            #[cfg(not(target_os = "windows"))]
            ("real-user", "9999:9999:booga", Set),
            ("scan-intervals","150|150|150",Set),
            ("scans", "off", Set),
        ]);
        let dirs_wrapper = Box::new(DirsWrapperReal::default());
        let subject = SetupReporterReal::new(dirs_wrapper);

        let result = subject.get_modified_setup(existing_setup, vec![]).unwrap();

        let expected_result = vec![
            ("blockchain-service-url", "https://example1.com", Set),
            ("chain", TEST_DEFAULT_CHAIN.rec().literal_identifier, Set),
            ("clandestine-port", "1234", Set),
            ("config-file", "config.toml", Default),
            ("consuming-private-key", "0011223344556677001122334455667700112233445566770011223344556677", Set),
            ("crash-point", "Message", Set),
            ("data-directory", previously_processed_data_dir.to_str().unwrap(), Set),
            ("db-password", "password", Set),
            ("dns-servers", "8.8.8.8", Set),
            ("earning-wallet", "0x0123456789012345678901234567890123456789", Set),
            ("gas-price", "50", Set),
            ("ip", "4.3.2.1", Set),
            ("log-level", "error", Set),
            ("mapping-protocol", "pmp", Set),
            ("min-hops", "2", Set),
            ("neighborhood-mode", "originate-only", Set),
            ("neighbors", "masq://base-sepolia:MTIzNDU2Nzg5MTEyMzQ1Njc4OTIxMjM0NTY3ODkzMTI@1.2.3.4:1234,masq://base-sepolia:MTIzNDU2Nzg5MTEyMzQ1Njc4OTIxMjM0NTY3ODkzMTI@5.6.7.8:5678", Set),
            ("payment-thresholds","1234|50000|1000|1000|20000|20000",Set),
            ("rate-pack","1|3|3|8",Set),
            #[cfg(not(target_os = "windows"))]
            ("real-user", "9999:9999:booga", Set),
            ("scan-intervals","150|150|150",Set),
            ("scans", "off", Set),
        ].into_iter()
            .map (|(name, value, status)| (name.to_string(), UiSetupResponseValue::new(name, value, status)))
            .collect_vec();
        let presentable_result = result
            .into_iter()
            .sorted_by_key(|(k, _)| k.clone())
            .collect_vec();
        assert_eq!(presentable_result, expected_result);
    }

    #[test]
    fn get_modified_setup_database_nonexistent_everything_set() {
        let _guard = EnvironmentGuard::new();
        let home_dir = ensure_node_home_directory_exists(
            "setup_reporter",
            "get_modified_setup_database_nonexistent_everything_set",
        );
        let incoming_setup = vec![
            ("blockchain-service-url", "https://example2.com"),
            ("chain", TEST_DEFAULT_CHAIN.rec().literal_identifier),
            ("clandestine-port", "1234"),
            ("consuming-private-key", "0011223344556677001122334455667700112233445566770011223344556677"),
            ("crash-point", "Message"),
            ("data-directory", home_dir.to_str().unwrap()),
            ("db-password", "password"),
            ("dns-servers", "8.8.8.8"),
            ("earning-wallet", "0x0123456789012345678901234567890123456789"),
            ("gas-price", "50"),
            ("ip", "4.3.2.1"),
            ("log-level", "error"),
            ("mapping-protocol", "igdp"),
            ("min-hops", "2"),
            ("neighborhood-mode", "originate-only"),
            ("neighbors", "masq://base-sepolia:MTIzNDU2Nzg5MTEyMzQ1Njc4OTIxMjM0NTY3ODkzMTI@1.2.3.4:1234,masq://base-sepolia:MTIzNDU2Nzg5MTEyMzQ1Njc4OTIxMjM0NTY3ODkzMTI@5.6.7.8:5678"),
            ("payment-thresholds","1234|50000|1000|1000|15000|15000"),
            ("rate-pack","1|3|3|8"),
            #[cfg(not(target_os = "windows"))]
            ("real-user", "9999:9999:booga"),
            ("scan-intervals","140|130|150"),
            ("scans", "off"),
        ].into_iter()
            .map (|(name, value)| UiSetupRequestValue::new(name, value))
            .collect_vec();
        let dirs_wrapper = Box::new(DirsWrapperReal::default());
        let subject = SetupReporterReal::new(dirs_wrapper);

        let result = subject
            .get_modified_setup(HashMap::new(), incoming_setup)
            .unwrap();

        let chain_specific_data_dir = add_chain_specific_directory(TEST_DEFAULT_CHAIN, &home_dir);
        let expected_result = vec![
            ("blockchain-service-url", "https://example2.com", Set),
            ("chain", TEST_DEFAULT_CHAIN.rec().literal_identifier, Set),
            ("clandestine-port", "1234", Set),
            ("config-file", "", Blank),
            ("consuming-private-key", "0011223344556677001122334455667700112233445566770011223344556677", Set),
            ("crash-point", "Message", Set),
            ("data-directory", chain_specific_data_dir.to_str().unwrap(), Set),
            ("db-password", "password", Set),
            ("dns-servers", "8.8.8.8", Set),
            ("earning-wallet", "0x0123456789012345678901234567890123456789", Set),
            ("gas-price", "50", Set),
            ("ip", "4.3.2.1", Set),
            ("log-level", "error", Set),
            ("mapping-protocol", "igdp", Set),
            ("min-hops", "2", Set),
            ("neighborhood-mode", "originate-only", Set),
            ("neighbors", "masq://base-sepolia:MTIzNDU2Nzg5MTEyMzQ1Njc4OTIxMjM0NTY3ODkzMTI@1.2.3.4:1234,masq://base-sepolia:MTIzNDU2Nzg5MTEyMzQ1Njc4OTIxMjM0NTY3ODkzMTI@5.6.7.8:5678", Set),
            ("payment-thresholds","1234|50000|1000|1000|15000|15000",Set),
            ("rate-pack","1|3|3|8",Set),
            #[cfg(not(target_os = "windows"))]
            ("real-user", "9999:9999:booga", Set),
            ("scan-intervals","140|130|150",Set),
            ("scans", "off", Set),
        ].into_iter()
            .map (|(name, value, status)| (name.to_string(), UiSetupResponseValue::new(name, value, status)))
            .collect_vec();
        let presentable_result = result
            .into_iter()
            .sorted_by_key(|(k, _)| k.clone())
            .collect_vec();
        assert_eq!(presentable_result, expected_result);
    }

    #[test]
    fn get_modified_setup_database_nonexistent_nothing_set_everything_in_environment() {
        let _guard = EnvironmentGuard::new();
        let _clap_guard = ClapGuard::new();
        let home_dir = ensure_node_home_directory_exists(
            "setup_reporter",
            "get_modified_setup_database_nonexistent_nothing_set_everything_in_environment",
        );
        vec![
            ("MASQ_BLOCKCHAIN_SERVICE_URL", "https://example3.com"),
            ("MASQ_CHAIN", TEST_DEFAULT_CHAIN.rec().literal_identifier),
            ("MASQ_CLANDESTINE_PORT", "1234"),
            ("MASQ_CONSUMING_PRIVATE_KEY", "0011223344556677001122334455667700112233445566770011223344556677"),
            ("MASQ_CRASH_POINT", "Error"),
            ("MASQ_DATA_DIRECTORY", home_dir.to_str().unwrap()),
            ("MASQ_DB_PASSWORD", "password"),
            ("MASQ_DNS_SERVERS", "8.8.8.8"),
            ("MASQ_EARNING_WALLET", "0x0123456789012345678901234567890123456789"),
            ("MASQ_GAS_PRICE", "50"),
            ("MASQ_IP", "4.3.2.1"),
            ("MASQ_LOG_LEVEL", "error"),
            ("MASQ_MAPPING_PROTOCOL", "pmp"),
            ("MASQ_MIN_HOPS", "2"),
            ("MASQ_NEIGHBORHOOD_MODE", "originate-only"),
            ("MASQ_NEIGHBORS", "masq://base-sepolia:MTIzNDU2Nzg5MTEyMzQ1Njc4OTIxMjM0NTY3ODkzMTI@1.2.3.4:1234,masq://base-sepolia:MTIzNDU2Nzg5MTEyMzQ1Njc4OTIxMjM0NTY3ODkzMTI@5.6.7.8:5678"),
            ("MASQ_PAYMENT_THRESHOLDS","12345|50000|1000|1234|19000|20000"),
            ("MASQ_RATE_PACK","1|3|3|8"),
            #[cfg(not(target_os = "windows"))]
            ("MASQ_REAL_USER", "9999:9999:booga"),
            ("MASQ_SCANS", "off"),
            ("MASQ_SCAN_INTERVALS","133|133|111")
        ].into_iter()
            .for_each (|(name, value)| std::env::set_var (name, value));
        let dirs_wrapper = Box::new(DirsWrapperReal::default());
        let params = vec![];
        let subject = SetupReporterReal::new(dirs_wrapper);

        let result = subject.get_modified_setup(HashMap::new(), params).unwrap();

        let expected_result = vec![
            ("blockchain-service-url", "https://example3.com", Configured),
            ("chain", TEST_DEFAULT_CHAIN.rec().literal_identifier, Configured),
            ("clandestine-port", "1234", Configured),
            ("config-file", "", Blank),
            ("consuming-private-key", "0011223344556677001122334455667700112233445566770011223344556677", Configured),
            ("crash-point", "Error", Configured),
            ("data-directory", home_dir.to_str().unwrap(), Configured),
            ("db-password", "password", Configured),
            ("dns-servers", "8.8.8.8", Configured),
            ("earning-wallet", "0x0123456789012345678901234567890123456789", Configured),
            ("gas-price", "50", Configured),
            ("ip", "4.3.2.1", Configured),
            ("log-level", "error", Configured),
            ("mapping-protocol", "pmp", Configured),
            ("min-hops", "2", Configured),
            ("neighborhood-mode", "originate-only", Configured),
            ("neighbors", "masq://base-sepolia:MTIzNDU2Nzg5MTEyMzQ1Njc4OTIxMjM0NTY3ODkzMTI@1.2.3.4:1234,masq://base-sepolia:MTIzNDU2Nzg5MTEyMzQ1Njc4OTIxMjM0NTY3ODkzMTI@5.6.7.8:5678", Configured),
            ("payment-thresholds","12345|50000|1000|1234|19000|20000",Configured),
            ("rate-pack","1|3|3|8",Configured),
            #[cfg(not(target_os = "windows"))]
            ("real-user", "9999:9999:booga", Configured),
            ("scan-intervals","133|133|111",Configured),
            ("scans", "off", Configured),
        ].into_iter()
            .map (|(name, value, status)| (name.to_string(), UiSetupResponseValue::new(name, value, status)))
            .collect_vec();
        let presentable_result = result
            .into_iter()
            .sorted_by_key(|(k, _)| k.clone())
            .collect_vec();
        assert_eq!(presentable_result, expected_result);
    }

    #[test]
    // NOTE: This test achieves what it's designed for--to demonstrate that loading a different
    // config file changes the setup in the database properly--but the scenario it's built on is
    // misleading. You can't change a database from one chain to another, because in so doing all
    // its wallet addresses, balance amounts, and transaction numbers would be invalidated.
    fn switching_config_files_changes_setup() {
        let _guard = EnvironmentGuard::new();
        let home_dir = ensure_node_home_directory_exists(
            "setup_reporter",
            "switching_config_files_changes_setup",
        );
        let data_root = home_dir.join("data_root");
        let mainnet_dir = data_root
            .join("MASQ")
            .join(DEFAULT_CHAIN.rec().literal_identifier);
        {
            create_dir_all(mainnet_dir.clone()).unwrap();
            let mut config_file = File::create(mainnet_dir.join("config.toml")).unwrap();
            config_file
                .write_all(b"blockchain-service-url = \"https://www.mainnet.com\"\n")
                .unwrap();
            config_file
                .write_all(b"clandestine-port = \"7788\"\n")
                .unwrap();
            config_file.write_all(b"consuming-private-key = \"00112233445566778899AABBCCDDEEFF00112233445566778899AABBCCDDEEFF\"\n").unwrap();
            config_file.write_all(b"crash-point = \"Error\"\n").unwrap();
            config_file
                .write_all(b"db-password = \"mainnetPassword\"\n")
                .unwrap();
            config_file
                .write_all(b"dns-servers = \"5.6.7.8\"\n")
                .unwrap();
            config_file
                .write_all(b"earning-wallet = \"0xaaaaaaaaaaaaaaaaaaaaaaaaaaaaaaaaaaaaaaaa\"\n")
                .unwrap();
            config_file.write_all(b"gas-price = \"77\"\n").unwrap();
            config_file.write_all(b"log-level = \"trace\"\n").unwrap();
            config_file
                .write_all(b"mapping-protocol = \"pcp\"\n")
                .unwrap();
            config_file.write_all(b"min-hops = \"6\"\n").unwrap();
            config_file
                .write_all(b"neighborhood-mode = \"standard\"\n")
                .unwrap();
            config_file.write_all(b"scans = \"off\"\n").unwrap();
            config_file.write_all(b"rate-pack = \"2|2|2|2\"\n").unwrap();
            config_file
                .write_all(b"payment-thresholds = \"3333|55|33|646|999|999\"\n")
                .unwrap();
            config_file
                .write_all(b"scan-intervals = \"111|100|99\"\n")
                .unwrap()
        }
        let base_sepolia_dir = data_root
            .join("MASQ")
            .join(TEST_DEFAULT_CHAIN.rec().literal_identifier);
        {
            create_dir_all(base_sepolia_dir.clone()).unwrap();
            let mut config_file = File::create(base_sepolia_dir.join("config.toml")).unwrap();
            config_file
                .write_all(b"blockchain-service-url = \"https://www.base-sepolia.com\"\n")
                .unwrap();
            config_file
                .write_all(b"clandestine-port = \"8877\"\n")
                .unwrap();
            // NOTE: You can't really change consuming-private-key without starting a new database
            config_file.write_all(b"consuming-private-key = \"FFEEDDCCBBAA99887766554433221100FFEEDDCCBBAA99887766554433221100\"\n").unwrap();
            config_file.write_all(b"crash-point = \"None\"\n").unwrap();
            config_file
                .write_all(b"db-password = \"sepoliaPassword\"\n")
                .unwrap();
            config_file
                .write_all(b"dns-servers = \"8.7.6.5\"\n")
                .unwrap();
            config_file
                .write_all(b"earning-wallet = \"0xbbbbbbbbbbbbbbbbbbbbbbbbbbbbbbbbbbbbbbbb\"\n")
                .unwrap();
            config_file.write_all(b"gas-price = \"88\"\n").unwrap();
            config_file.write_all(b"log-level = \"debug\"\n").unwrap();
            config_file
                .write_all(b"mapping-protocol = \"pmp\"\n")
                .unwrap();
            config_file.write_all(b"min-hops = \"2\"\n").unwrap();
            config_file
                .write_all(b"neighborhood-mode = \"zero-hop\"\n")
                .unwrap();
            config_file.write_all(b"scans = \"off\"\n").unwrap();
            config_file
                .write_all(b"rate-pack = \"55|50|60|61\"\n")
                .unwrap();
            config_file
                .write_all(b"payment-thresholds = \"4000|1000|3000|3333|10000|20000\"\n")
                .unwrap();
            config_file
                .write_all(b"scan-intervals = \"555|555|555\"\n")
                .unwrap()
        }
        let subject = SetupReporterReal::new(Box::new(
            DirsWrapperMock::new()
                .home_dir_result(Some(home_dir.clone()))
                .data_dir_result(Some(data_root.clone())),
        ));
        let params = vec![UiSetupRequestValue::new(
            "chain",
            DEFAULT_CHAIN.rec().literal_identifier,
        )];
        let existing_setup = subject.get_modified_setup(HashMap::new(), params).unwrap();
        let params = vec![UiSetupRequestValue::new(
            "chain",
            TEST_DEFAULT_CHAIN.rec().literal_identifier,
        )];

        let result = subject.get_modified_setup(existing_setup, params).unwrap();

        let expected_result = vec![
            (
                "blockchain-service-url",
                "https://www.base-sepolia.com",
                Configured,
            ),
            ("chain", TEST_DEFAULT_CHAIN.rec().literal_identifier, Set),
            ("clandestine-port", "8877", Configured),
            ("config-file", "", Blank),
            (
                "consuming-private-key",
                "FFEEDDCCBBAA99887766554433221100FFEEDDCCBBAA99887766554433221100",
                Configured,
            ),
            ("crash-point", "None", Configured),
            (
                "data-directory",
                &base_sepolia_dir.to_string_lossy().to_string(),
                Default,
            ),
            ("db-password", "sepoliaPassword", Configured),
            ("dns-servers", "8.7.6.5", Configured),
            (
                "earning-wallet",
                "0xbbbbbbbbbbbbbbbbbbbbbbbbbbbbbbbbbbbbbbbb",
                Configured,
            ),
            ("gas-price", "88", Configured),
            ("ip", "", Blank),
            ("log-level", "debug", Configured),
            ("mapping-protocol", "pmp", Configured),
            ("min-hops", "2", Configured),
            ("neighborhood-mode", "zero-hop", Configured),
            ("neighbors", "", Blank),
            (
                "payment-thresholds",
                "4000|1000|3000|3333|10000|20000",
                Configured,
            ),
            ("rate-pack", "55|50|60|61", Configured),
            #[cfg(not(target_os = "windows"))]
            (
                "real-user",
                &crate::bootstrapper::RealUser::new(None, None, None)
                    .populate(subject.dirs_wrapper.as_ref())
                    .to_string(),
                Default,
            ),
            ("scan-intervals", "555|555|555", Configured),
            ("scans", "off", Configured),
        ]
        .into_iter()
        .map(|(name, value, status)| {
            (
                name.to_string(),
                UiSetupResponseValue::new(name, value, status),
            )
        })
        .collect_vec();
        let presentable_result = result
            .into_iter()
            .sorted_by_key(|(k, _)| k.clone())
            .collect_vec();
        assert_eq!(presentable_result, expected_result);
    }

    #[test]
    fn get_modified_setup_database_nonexistent_all_but_requireds_cleared() {
        let _guard = EnvironmentGuard::new();
        let home_dir = ensure_node_home_directory_exists(
            "setup_reporter",
            "get_modified_setup_database_nonexistent_all_but_requireds_cleared",
        );
        vec![
            ("MASQ_CHAIN", TEST_DEFAULT_CHAIN.rec().literal_identifier),
            ("MASQ_CLANDESTINE_PORT", "1234"),
            ("MASQ_CONSUMING_PRIVATE_KEY", "0011223344556677001122334455667700112233445566770011223344556677"),
            ("MASQ_CRASH_POINT", "Panic"),
            ("MASQ_DATA_DIRECTORY", home_dir.to_str().unwrap()),
            ("MASQ_DNS_SERVERS", "8.8.8.8"),
            ("MASQ_EARNING_WALLET", "0x0123456789012345678901234567890123456789"),
            ("MASQ_GAS_PRICE", "50"),
            ("MASQ_LOG_LEVEL", "error"),
            ("MASQ_MAPPING_PROTOCOL", "pcp"),
            ("MASQ_MIN_HOPS", "2"),
            ("MASQ_NEIGHBORHOOD_MODE", "originate-only"),
            ("MASQ_NEIGHBORS", "masq://base-sepolia:MTIzNDU2Nzg5MTEyMzQ1Njc4OTIxMjM0NTY3ODkzMTI@1.2.3.4:1234,masq://base-sepolia:MTIzNDU2Nzg5MTEyMzQ1Njc4OTIxMjM0NTY3ODkzMTI@5.6.7.8:5678"),
            ("MASQ_PAYMENT_THRESHOLDS","1234|50000|1000|1000|20000|20000"),
            ("MASQ_RATE_PACK","1|3|3|8"),
            #[cfg(not(target_os = "windows"))]
            ("MASQ_REAL_USER", "9999:9999:booga"),
            ("MASQ_SCANS", "off"),
            ("MASQ_SCAN_INTERVALS","150|150|155"),
        ].into_iter()
            .for_each (|(name, value)| std::env::set_var (name, value));
        let params = vec![
            "blockchain-service-url",
            "clandestine-port",
            "config-file",
            "consuming-private-key",
            "crash-point",
            "data-directory",
            "db-password",
            "dns-servers",
            "earning-wallet",
            "gas-price",
            "ip",
            "log-level",
            "mapping-protocol",
            "min-hops",
            "neighborhood-mode",
            "neighbors",
            "payment-thresholds",
            "rate-pack",
            #[cfg(not(target_os = "windows"))]
            "real-user",
            "scan-intervals",
            "scans",
        ]
        .into_iter()
        .map(|name| UiSetupRequestValue::clear(name))
        .collect_vec();
        let existing_setup =
            setup_cluster_from(vec![
            ("blockchain-service-url", "https://booga.com", Set),
            ("clandestine-port", "4321", Set),
            (
                "consuming-private-key",
                "7766554433221100776655443322110077665544332211007766554433221100",
                Set,
            ),
            ("crash-point", "Message", Set),
            ("data-directory", "booga", Set),
            ("db-password", "drowssap", Set),
            ("dns-servers", "4.4.4.4", Set),
            (
                "earning-wallet",
                "0x9876543210987654321098765432109876543210",
                Set,
            ),
            ("gas-price", "5", Set),
            ("ip", "1.2.3.4", Set),
            ("log-level", "error", Set),
            ("mapping-protocol", "pcp", Set),
            ("min-hops", "4", Set),
            ("neighborhood-mode", "consume-only", Set),
            (
                "neighbors",
                "masq://base-sepolia:MTIzNDU2Nzg5MTEyMzQ1Njc4OTIxMjM0NTY3ODkzMTI@9.10.11.12:9101",
                Set,
            ),
            ("payment-thresholds", "4321|66666|777|987|123456|124444", Set),
            ("rate-pack", "10|30|13|28", Set),
            #[cfg(not(target_os = "windows"))]
            ("real-user", "6666:6666:agoob", Set),
            ("scan-intervals", "111|111|111", Set),
            ("scans", "off", Set),
            ]);
        let dirs_wrapper = Box::new(DirsWrapperReal::default());
        let subject = SetupReporterReal::new(dirs_wrapper);

        let result = subject.get_modified_setup(existing_setup, params).unwrap();

        let expected_result = vec![
            ("blockchain-service-url", "", Required),
            ("chain", TEST_DEFAULT_CHAIN.rec().literal_identifier, Configured),
            ("clandestine-port", "1234", Configured),
            ("config-file", "", Blank),
            ("consuming-private-key", "0011223344556677001122334455667700112233445566770011223344556677", Configured),
            ("crash-point", "Panic", Configured),
            ("data-directory", home_dir.to_str().unwrap(), Configured),
            ("db-password", "",Required),
            ("dns-servers", "8.8.8.8", Configured),
            (
                "earning-wallet",
                "0x0123456789012345678901234567890123456789",
                Configured,
            ),
            ("gas-price", "50", Configured),
            ("ip","", Blank),
            ("log-level", "error", Configured),
            ("mapping-protocol", "pcp", Configured),
            ("min-hops", "2", Configured),
            ("neighborhood-mode", "originate-only", Configured),
            ("neighbors", "masq://base-sepolia:MTIzNDU2Nzg5MTEyMzQ1Njc4OTIxMjM0NTY3ODkzMTI@1.2.3.4:1234,masq://base-sepolia:MTIzNDU2Nzg5MTEyMzQ1Njc4OTIxMjM0NTY3ODkzMTI@5.6.7.8:5678", Configured),
            ("payment-thresholds","1234|50000|1000|1000|20000|20000",Configured),
            ("rate-pack","1|3|3|8",Configured),
            #[cfg(not(target_os = "windows"))]
            ("real-user", "9999:9999:booga", Configured),
            ("scan-intervals","150|150|155",Configured),
            ("scans", "off", Configured),
        ]
        .into_iter()
        .map(|(name, value, status)| {
            (
                name.to_string(),
                UiSetupResponseValue::new(name, value, status),
            )
        })
        .collect_vec();
        let presentable_result = result
            .into_iter()
            .sorted_by_key(|(k, _)| k.clone())
            .collect_vec();
        assert_eq!(presentable_result, expected_result);
    }

    #[test]
    fn get_modified_setup_default_data_directory_depends_on_new_chain_on_success() {
        let _guard = EnvironmentGuard::new();
        let base_dir = ensure_node_home_directory_exists(
            "setup_reporter",
            "get_modified_setup_default_data_directory_depends_on_new_chain_on_success",
        );
        let data_dir = base_dir.join("data_dir");
        let existing_setup = setup_cluster_from(vec![
            ("neighborhood-mode", "zero-hop", Set),
            ("chain", DEFAULT_CHAIN.rec().literal_identifier, Default),
            (
                "data-directory",
                &data_dir.to_string_lossy().to_string(),
                Default,
            ),
        ]);
        let incoming_setup = vec![("chain", TEST_DEFAULT_CHAIN.rec().literal_identifier)]
            .into_iter()
            .map(|(name, value)| UiSetupRequestValue::new(name, value))
            .collect_vec();

        let expected_data_directory = data_dir
            .join("MASQ")
            .join(TEST_DEFAULT_CHAIN.rec().literal_identifier);
        let dirs_wrapper = Box::new(
            DirsWrapperMock::new()
                .data_dir_result(Some(data_dir))
                .home_dir_result(Some(base_dir)),
        );
        let subject = SetupReporterReal::new(dirs_wrapper);

        let result = subject
            .get_modified_setup(existing_setup, incoming_setup)
            .unwrap();

        let actual_data_directory = PathBuf::from(&result.get("data-directory").unwrap().value);
        assert_eq!(actual_data_directory, expected_data_directory);
    }

    #[test]
    fn get_modified_setup_handles_tilde_in_config_file_and_data_directory_path() {
        let _guard = EnvironmentGuard::new();
        let base_dir = ensure_node_home_directory_exists(
            "setup_reporter",
            "get_modified_setup_handles_tilde_in_config_file_and_data_directory_path",
        );
        let data_dir = base_dir.join("data_dir");
        std::fs::create_dir_all(base_dir.join("masqhome")).unwrap();
        let config_file_path = base_dir.join("masqhome").join("config.toml");
        let mut config_file = File::create(&config_file_path).unwrap();
        config_file
            .write_all(b"blockchain-service-url = \"https://www.mainnet.com\"\n")
            .unwrap();
        let existing_setup = setup_cluster_from(vec![
            ("neighborhood-mode", "zero-hop", Set),
            ("chain", DEFAULT_CHAIN.rec().literal_identifier, Default),
            (
                "data-directory",
                &data_dir.to_string_lossy().to_string(),
                Default,
            ),
        ]);
        let incoming_setup = vec![
            ("data-directory", "~/masqhome"),
            ("config-file", "~/masqhome/config.toml"),
        ]
        .into_iter()
        .map(|(name, value)| UiSetupRequestValue::new(name, value))
        .collect_vec();

        let expected_config_file_data = "https://www.mainnet.com";
        let dirs_wrapper = DirsWrapperMock {
            data_dir_result: Some(PathBuf::from(current_dir().unwrap().join(&data_dir))),
            home_dir_result: Some(PathBuf::from(current_dir().unwrap().join(&base_dir))),
        };
        let subject = SetupReporterReal::new(Box::new(dirs_wrapper));

        let result = subject
            .get_modified_setup(existing_setup, incoming_setup)
            .unwrap();

        let actual_config_file_data = result.get("blockchain-service-url").unwrap().value.as_str();
        assert_eq!(actual_config_file_data, expected_config_file_data);
    }

    #[test]
    fn get_modified_setup_user_specified_data_directory_depends_on_new_chain_on_success() {
        let _guard = EnvironmentGuard::new();
        let base_dir = ensure_node_home_directory_exists(
            "setup_reporter",
            "get_modified_setup_user_specified_data_directory_depends_on_new_chain_on_success",
        );
        let data_dir = base_dir.join("data_dir");
        let previously_processed_data_dir = data_dir.join(DEFAULT_CHAIN.rec().literal_identifier);
        let existing_setup = setup_cluster_from(vec![
            ("neighborhood-mode", "zero-hop", Set),
            ("chain", DEFAULT_CHAIN.rec().literal_identifier, Default),
            (
                "data-directory",
                &previously_processed_data_dir.to_string_lossy().to_string(),
                Set,
            ),
            ("real-user", &format!("1000:1000:{:?}", base_dir), Default),
        ]);
        let incoming_setup = vec![("chain", TEST_DEFAULT_CHAIN.rec().literal_identifier)]
            .into_iter()
            .map(|(name, value)| UiSetupRequestValue::new(name, value))
            .collect_vec();
        let dirs_wrapper = Box::new(
            DirsWrapperMock::new()
                .data_dir_result(Some(data_dir.clone()))
                .home_dir_result(Some(base_dir)),
        );
        let subject = SetupReporterReal::new(dirs_wrapper);

        let result = subject
            .get_modified_setup(existing_setup, incoming_setup)
            .unwrap();
        let actual_data_directory = PathBuf::from(&result.get("data-directory").unwrap().value);
        let expected_data_directory = data_dir.join(TEST_DEFAULT_CHAIN.rec().literal_identifier);

        assert_eq!(actual_data_directory, expected_data_directory);
    }

    #[test]
    fn get_modified_setup_data_directory_set_previously_and_now_too() {
        let _guard = EnvironmentGuard::new();
        let base_dir = ensure_node_home_directory_exists(
            "setup_reporter",
            "get_modified_setup_data_directory_set_previously_and_now_too",
        );
        let default_data_dir = base_dir.join("data_dir");
        let previously_processed_data_dir = default_data_dir
            .join("my_special_folder")
            .join(DEFAULT_CHAIN.rec().literal_identifier);
        let new_data_dir = base_dir.join("new_data_dir");
        let existing_setup = setup_cluster_from(vec![
            ("neighborhood-mode", "zero-hop", Set),
            ("chain", DEFAULT_CHAIN.rec().literal_identifier, Default),
            (
                "data-directory",
                &previously_processed_data_dir.to_string_lossy().to_string(),
                Set,
            ),
            ("real-user", &format!("1000:1000:{:?}", base_dir), Default),
        ]);
        let incoming_setup = vec![(
            "data-directory",
            &new_data_dir.to_string_lossy().to_string(),
        )]
        .into_iter()
        .map(|(name, value)| UiSetupRequestValue::new(name, value))
        .collect_vec();
        let expected_data_directory = new_data_dir.join(DEFAULT_CHAIN.rec().literal_identifier);
        let dirs_wrapper = Box::new(
            DirsWrapperMock::new()
                .data_dir_result(Some(default_data_dir))
                .home_dir_result(Some(base_dir)),
        );
        let subject = SetupReporterReal::new(dirs_wrapper);

        let result = subject
            .get_modified_setup(existing_setup, incoming_setup)
            .unwrap();

        let actual_data_directory = PathBuf::from(&result.get("data-directory").unwrap().value);
        assert_eq!(actual_data_directory, expected_data_directory);
    }

    #[test]
    #[should_panic(
        expected = "broken code: data-directory value is neither in existing_setup or incoming_setup and yet this value \"blah/booga\" was found in the merged cluster"
    )]
    fn unreachable_variant_for_determine_tuple_for_data_directory_when_set() {
        let data_dir_value = UiSetupResponseValue::new("data-directory", "blah/booga", Set);

        let _ = SetupReporterReal::determine_setup_value_of_set_data_directory(
            &data_dir_value,
            None,
            None,
            DEFAULT_CHAIN,
        );
    }

    #[test]
    fn get_modified_setup_data_directory_depends_on_new_chain_on_error() {
        let _guard = EnvironmentGuard::new();
        let base_dir = ensure_node_home_directory_exists(
            "setup_reporter",
            "get_modified_setup_data_directory_depends_on_new_chain_on_error",
        );
        let current_data_dir = base_dir
            .join("MASQ")
            .join(DEFAULT_CHAIN.rec().literal_identifier);
        let existing_setup = setup_cluster_from(vec![
            ("blockchain-service-url", "", Required),
            ("chain", DEFAULT_CHAIN.rec().literal_identifier, Default),
            ("clandestine-port", "7788", Default),
            ("config-file", "config.toml", Default),
            ("consuming-private-key", "", Blank),
            (
                "data-directory",
                &current_data_dir.to_string_lossy().to_string(),
                Default,
            ),
            ("db-password", "", Required),
            ("dns-servers", "1.1.1.1", Default),
            (
                "earning-wallet",
                "0x47fb8671db83008d382c2e6ea67fa377378c0cea",
                Default,
            ),
            ("gas-price", "1", Default),
            ("ip", "1.2.3.4", Set),
            ("log-level", "warn", Default),
            ("neighborhood-mode", "zero-hop", Set),
            ("scans", "", Blank),
        ]);
        let incoming_setup = vec![("chain", TEST_DEFAULT_CHAIN.rec().literal_identifier)]
            .into_iter()
            .map(|(name, value)| UiSetupRequestValue::new(name, value))
            .collect_vec();
        let expected_data_directory = base_dir
            .join("MASQ")
            .join(TEST_DEFAULT_CHAIN.rec().literal_identifier);
        let dirs_wrapper = Box::new(
            DirsWrapperMock::new()
                .data_dir_result(Some(base_dir.clone()))
                .home_dir_result(Some(base_dir)),
        );
        let subject = SetupReporterReal::new(dirs_wrapper);

        let result = subject
            .get_modified_setup(existing_setup, incoming_setup)
            .err()
            .unwrap()
            .0;

        let actual_data_directory = PathBuf::from(&result.get("data-directory").unwrap().value);
        assert_eq!(actual_data_directory, expected_data_directory);
    }

    #[test]
    fn get_modified_setup_blanking_chain_out_on_error_checking_chain_and_data_dir() {
        let _guard = EnvironmentGuard::new();
        let base_dir = ensure_node_home_directory_exists(
            "setup_reporter",
            "get_modified_setup_blanking_chain_out_on_error_checking_chain_and_data_dir",
        );
        let current_data_dir = base_dir
            .join("data_dir")
            .join("MASQ")
            .join(BlockChain::PolyAmoy.rec().literal_identifier); //not a default
        let existing_setup = setup_cluster_from(vec![
            ("blockchain-service-url", "", Required),
            ("chain", BlockChain::PolyAmoy.rec().literal_identifier, Set),
            ("clandestine-port", "7788", Default),
            ("config-file", "config.toml", Default),
            ("consuming-private-key", "", Blank),
            (
                "data-directory",
                &current_data_dir.to_string_lossy().to_string(),
                Default,
            ),
            ("db-password", "", Required),
            ("dns-servers", "1.1.1.1", Default),
            (
                "earning-wallet",
                "0x47fb8671db83008d382c2e6ea67fa377378c0cea",
                Default,
            ),
            ("gas-price", "1", Default),
            ("ip", "1.2.3.4", Set),
            ("log-level", "warn", Default),
            ("neighborhood-mode", "originate-only", Set),
            //this causes the error: cannot run in this mode without any supplied descriptors
            ("neighbors", "", Blank),
            ("real-user", &format!("1000:1000:{:?}", base_dir), Default),
            ("scans", "on", Default),
        ]);
        //blanking out the chain parameter
        let incoming_setup = vec![UiSetupRequestValue::clear("chain")];
        let base_data_dir = base_dir.join("data_dir");
        let dirs_wrapper = Box::new(
            DirsWrapperMock::new()
                .data_dir_result(Some(base_data_dir))
                .home_dir_result(Some(base_dir)),
        );
        let subject = SetupReporterReal::new(dirs_wrapper);

        let (resulting_setup_cluster, _) = subject
            .get_modified_setup(existing_setup, incoming_setup)
            .unwrap_err();

        let expected_chain = PolyAmoy.rec().literal_identifier;
        let actual_chain = &resulting_setup_cluster.get("chain").unwrap().value;
        assert_eq!(actual_chain, expected_chain);
        let actual_data_directory =
            PathBuf::from(&resulting_setup_cluster.get("data-directory").unwrap().value);
        assert_eq!(actual_data_directory, current_data_dir);
    }

    #[test]
    fn get_modified_setup_does_not_support_database_migration() {
        let _guard = EnvironmentGuard::new();
        let data_dir = ensure_node_home_directory_exists(
            "setup_reporter",
            "get_modified_setup_does_not_support_database_migration",
        );
        let conn = bring_db_0_back_to_life_and_return_connection(&data_dir.join(DATABASE_FILE));
        let dao = ConfigDaoReal::new(Box::new(ConnectionWrapperReal::new(conn)));
        let schema_version_before = dao.get("schema_version").unwrap().value_opt.unwrap();
        assert_eq!(schema_version_before, "0");
        let existing_setup = setup_cluster_from(vec![
            ("chain", DEFAULT_CHAIN.rec().literal_identifier, Default),
            (
                "data-directory",
                &data_dir.to_string_lossy().to_string(),
                Set,
            ),
            (
                "real-user",
                &crate::bootstrapper::RealUser::new(None, None, None)
                    .populate(&DirsWrapperReal::default())
                    .to_string(),
                Default,
            ),
        ]);
        let incoming_setup = vec![("ip", "1.2.3.4")]
            .into_iter()
            .map(|(name, value)| UiSetupRequestValue::new(name, value))
            .collect_vec();
        let dirs_wrapper = Box::new(DirsWrapperReal::default());
        let subject = SetupReporterReal::new(dirs_wrapper);

        let _ = subject
            .get_modified_setup(existing_setup, incoming_setup)
            .unwrap();

        let schema_version_after = dao.get("schema_version").unwrap().value_opt.unwrap();
        assert_eq!(schema_version_before, schema_version_after)
    }

    #[test]
    fn get_modified_blanking_something_that_should_not_be_blanked_fails_properly() {
        let _guard = EnvironmentGuard::new();
        let home_dir = ensure_node_home_directory_exists(
            "setup_reporter",
            "get_modified_blanking_something_that_shouldnt_be_blanked_fails_properly",
        );
        let existing_setup = setup_cluster_from(vec![
            ("data-directory", home_dir.to_str().unwrap(), Set),
            ("neighborhood-mode", "originate-only", Set),
            (
                "neighbors",
                "masq://eth-mainnet:gBviQbjOS3e5ReFQCvIhUM3i02d1zPleo1iXg_EN6zQ@86.75.30.9:5542",
                Set,
            ),
        ]);
        let incoming_setup = vec![UiSetupRequestValue::clear("neighbors")];
        let dirs_wrapper = Box::new(DirsWrapperReal::default());
        let subject = SetupReporterReal::new(dirs_wrapper);

        let result = subject
            .get_modified_setup(existing_setup, incoming_setup)
            .err()
            .unwrap();

        assert_eq!(
            result.0.get("neighbors").unwrap().clone(),
            UiSetupResponseValue::new(
                "neighbors",
                "masq://eth-mainnet:gBviQbjOS3e5ReFQCvIhUM3i02d1zPleo1iXg_EN6zQ@86.75.30.9:5542",
                Set
            )
        );
    }

    #[test]
    fn run_configuration_without_existing_database_implies_config_dao_null_to_be_used() {
        let _guard = EnvironmentGuard::new();
        let home_dir = ensure_node_home_directory_exists(
            "setup_reporter",
            "run_configuration_without_existing_database_implies_config_dao_null_to_be_used",
        );
        let current_default_gas_price = DEFAULT_GAS_PRICE;
        let gas_price_for_set_attempt = current_default_gas_price + 78;
        let multi_config =
            make_simplified_multi_config(["--data-directory", home_dir.to_str().unwrap()]);
        let dirs_wrapper = make_pre_populated_mocked_directory_wrapper();
        let subject = SetupReporterReal::new(Box::new(dirs_wrapper));

        let ((bootstrapper_config, mut persistent_config), _) =
            subject.run_configuration(&multi_config, &home_dir);

        let error = DbInitializerReal::default()
            .initialize(&home_dir, DbInitializationConfig::panic_on_migration())
            .unwrap_err();
        assert_eq!(error, InitializationError::Nonexistent);
        assert_eq!(
            bootstrapper_config.blockchain_bridge_config.gas_price,
            current_default_gas_price
        );
        persistent_config
            .set_gas_price(gas_price_for_set_attempt)
            .unwrap();
        //if this had contained ConfigDaoReal the setting would've worked
        let gas_price = persistent_config.gas_price().unwrap();
        //asserting negation
        assert_ne!(gas_price, gas_price_for_set_attempt);
    }

    #[test]
    fn run_configuration_suppresses_db_migration_which_implies_just_use_of_config_dao_null() {
        let _guard = EnvironmentGuard::new();
        let data_dir = ensure_node_home_directory_exists(
            "setup_reporter",
            "run_configuration_suppresses_db_migration_which_implies_just_use_of_config_dao_null",
        );
        let current_default_gas_price = DEFAULT_GAS_PRICE;
        let gas_price_to_be_in_the_real_db = current_default_gas_price + 55;
        let gas_price_for_set_attempt = current_default_gas_price + 66;
        let conn = bring_db_0_back_to_life_and_return_connection(&data_dir.join(DATABASE_FILE));
        conn.execute(
            "update config set value = ? where name = 'gas_price'",
            [&gas_price_to_be_in_the_real_db],
        )
        .unwrap();
        let dao = ConfigDaoReal::new(Box::new(ConnectionWrapperReal::new(conn)));
        let updated_gas_price = dao.get("gas_price").unwrap().value_opt.unwrap();
        assert_eq!(
            updated_gas_price,
            gas_price_to_be_in_the_real_db.to_string()
        );
        let schema_version_before = dao.get("schema_version").unwrap().value_opt.unwrap();
        assert_eq!(schema_version_before, "0");
        let multi_config =
            make_simplified_multi_config(["--data-directory", data_dir.to_str().unwrap()]);
        let dirs_wrapper = make_pre_populated_mocked_directory_wrapper();
        let subject = SetupReporterReal::new(Box::new(dirs_wrapper));

        let ((bootstrapper_config, mut persistent_config), _) =
            subject.run_configuration(&multi_config, &data_dir);

        let schema_version_after = dao.get("schema_version").unwrap().value_opt.unwrap();
        assert_eq!(schema_version_before, schema_version_after);
        //asserting negation
        assert_ne!(
            bootstrapper_config.blockchain_bridge_config.gas_price,
            gas_price_to_be_in_the_real_db
        );
        persistent_config
            .set_gas_price(gas_price_for_set_attempt)
            .unwrap();
        //if this had contained ConfigDaoReal the setting would've worked
        let gas_price = persistent_config.gas_price().unwrap();
        //asserting negation
        assert_ne!(gas_price, gas_price_for_set_attempt);
    }

    #[test]
    fn calculate_fundamentals_with_only_environment() {
        let _guard = EnvironmentGuard::new();
        vec![
            ("MASQ_CHAIN", TEST_DEFAULT_CHAIN.rec().literal_identifier),
            ("MASQ_DATA_DIRECTORY", "env_dir"),
            ("MASQ_REAL_USER", "9999:9999:booga"),
        ]
        .into_iter()
        .for_each(|(name, value)| std::env::set_var(name, value));
        let setup = setup_cluster_from(vec![]);

        let (real_user_opt, data_directory_opt, chain) =
            SetupReporterReal::calculate_fundamentals(&DirsWrapperReal::default(), &setup).unwrap();

        assert_eq!(
            real_user_opt,
            Some(crate::bootstrapper::RealUser::new(
                Some(9999),
                Some(9999),
                Some(PathBuf::from("booga"))
            ))
        );
        assert_eq!(data_directory_opt, Some(PathBuf::from("env_dir")));
        assert_eq!(chain, TEST_DEFAULT_CHAIN);
    }

    #[test]
    fn calculate_fundamentals_with_environment_and_obsolete_setup() {
        let _guard = EnvironmentGuard::new();
        vec![
            ("MASQ_CHAIN", TEST_DEFAULT_CHAIN.rec().literal_identifier),
            ("MASQ_DATA_DIRECTORY", "env_dir"),
            ("MASQ_REAL_USER", "9999:9999:booga"),
        ]
        .into_iter()
        .for_each(|(name, value)| std::env::set_var(name, value));
        let setup = setup_cluster_from(vec![
            ("chain", "dev", Configured),
            ("data-directory", "setup_dir", Default),
            ("real-user", "1111:1111:agoob", Configured),
        ]);

        let (real_user_opt, data_directory_opt, chain) =
            SetupReporterReal::calculate_fundamentals(&DirsWrapperReal::default(), &setup).unwrap();

        assert_eq!(
            real_user_opt,
            Some(crate::bootstrapper::RealUser::new(
                Some(9999),
                Some(9999),
                Some(PathBuf::from("booga"))
            ))
        );
        assert_eq!(data_directory_opt, Some(PathBuf::from("env_dir")));
        assert_eq!(chain, TEST_DEFAULT_CHAIN);
    }

    #[test]
    fn calculate_fundamentals_with_environment_and_overriding_setup() {
        let _guard = EnvironmentGuard::new();
        vec![
            ("MASQ_CHAIN", TEST_DEFAULT_CHAIN.rec().literal_identifier),
            ("MASQ_DATA_DIRECTORY", "env_dir"),
            ("MASQ_REAL_USER", "9999:9999:booga"),
        ]
        .into_iter()
        .for_each(|(name, value)| std::env::set_var(name, value));
        let setup = setup_cluster_from(vec![
            ("chain", "dev", Set),
            ("data-directory", "setup_dir", Set),
            ("real-user", "1111:1111:agoob", Set),
        ]);

        let (real_user_opt, data_directory_opt, chain) =
            SetupReporterReal::calculate_fundamentals(&DirsWrapperReal::default(), &setup).unwrap();

        assert_eq!(
            real_user_opt,
            Some(crate::bootstrapper::RealUser::new(
                Some(1111),
                Some(1111),
                Some(PathBuf::from("agoob"))
            ))
        );
        assert_eq!(data_directory_opt, Some(PathBuf::from("setup_dir")));
        assert_eq!(chain, Blockchain::from("dev"));
    }

    #[test]
    fn calculate_fundamentals_with_setup_and_no_environment() {
        let _guard = EnvironmentGuard::new();
        vec![]
            .into_iter()
            .for_each(|(name, value): (&str, &str)| std::env::set_var(name, value));
        let setup = setup_cluster_from(vec![
            ("chain", "dev", Configured),
            ("data-directory", "setup_dir", Default),
            ("real-user", "1111:1111:agoob", Configured),
        ]);

        let (real_user_opt, data_directory_opt, chain) =
            SetupReporterReal::calculate_fundamentals(&DirsWrapperReal::default(), &setup).unwrap();

        assert_eq!(
            real_user_opt,
            Some(crate::bootstrapper::RealUser::new(
                Some(1111),
                Some(1111),
                Some(PathBuf::from("agoob"))
            ))
        );
        assert_eq!(data_directory_opt, None);
        assert_eq!(chain, Blockchain::from("dev"));
    }

    #[test]
    fn calculate_fundamentals_with_neither_setup_nor_environment() {
        let _guard = EnvironmentGuard::new();
        vec![]
            .into_iter()
            .for_each(|(name, value): (&str, &str)| std::env::set_var(name, value));
        let setup = setup_cluster_from(vec![]);

        let (real_user_opt, data_directory_opt, chain) =
            SetupReporterReal::calculate_fundamentals(&DirsWrapperReal::default(), &setup).unwrap();

        assert_eq!(
            real_user_opt,
            Some(
                crate::bootstrapper::RealUser::new(None, None, None)
                    .populate(&DirsWrapperReal::default())
            )
        );
        assert_eq!(data_directory_opt, None);
        assert_eq!(chain, DEFAULT_CHAIN);
    }

    #[test]
    fn blanking_a_parameter_with_a_default_produces_that_default() {
        let _guard = EnvironmentGuard::new();
        let home_dir = ensure_node_home_directory_exists(
            "setup_reporter",
            "blanking_a_parameter_with_a_default_produces_that_default",
        );
        let dirs_wrapper = Box::new(DirsWrapperReal::default());
        let subject = SetupReporterReal::new(dirs_wrapper);

        let result = subject
            .get_modified_setup(
                HashMap::new(),
                vec![
                    UiSetupRequestValue::new(
                        "data-directory",
                        &home_dir.to_string_lossy().to_string(),
                    ),
                    UiSetupRequestValue::new("ip", "1.2.3.4"),
                    UiSetupRequestValue::clear("chain"),
                ],
            )
            .unwrap();

        let actual_chain = result.get("chain").unwrap();
        assert_eq!(
            actual_chain,
            &UiSetupResponseValue::new("chain", DEFAULT_CHAIN.rec().literal_identifier, Default)
        );
    }

    #[test]
    fn calculate_setup_with_chain_specific_dir_on_user_specified_directory() {
        let _guard = EnvironmentGuard::new();
        let existing_setup =
            setup_cluster_from(vec![("real-user", "1111:1111:/home/booga", Default)]);
        let masqhome = Path::new("/home/booga/masqhome");
        let incoming_setup = vec![UiSetupRequestValue::new(
            "data-directory",
            &masqhome.to_str().unwrap(),
        )];
        let dirs_wrapper = Box::new(DirsWrapperReal::default());
        let subject = SetupReporterReal::new(dirs_wrapper);

        let result = subject.get_modified_setup(existing_setup, incoming_setup);

        let expected = masqhome.join("polygon-mainnet");
        assert_eq!(
            result.unwrap().get("data-directory").unwrap().value,
            expected.to_str().unwrap()
        );
    }

    #[test]
    fn calculate_setup_with_chain_specific_dir_on_default_directory() {
        let _guard = EnvironmentGuard::new();
        let existing_setup =
            setup_cluster_from(vec![("real-user", "1111:1111:/home/booga", Default)]);
        let incoming_setup = vec![UiSetupRequestValue::new("chain", "polygon-amoy")];
        let home_directory = Path::new("/home/booga");
        let data_directory = home_directory.join("data");
        let expected = data_directory.join("MASQ").join("polygon-amoy");
        let dirs_wrapper = Box::new(
            DirsWrapperMock::new()
                .data_dir_result(Some(data_directory))
                .home_dir_result(Some(home_directory.to_path_buf())),
        );
        let subject = SetupReporterReal::new(dirs_wrapper);

        let result = subject.get_modified_setup(existing_setup, incoming_setup);

        assert_eq!(
            result.unwrap().get("data-directory").unwrap().value,
            expected.to_str().unwrap()
        );
    }

    #[test]
    fn choose_uisrv_chooses_higher_priority_incoming_over_lower_priority_existing() {
        let existing = UiSetupResponseValue::new("name", "existing", Configured);
        let incoming = UiSetupResponseValue::new("name", "incoming", Set);

        let result = SetupReporterReal::choose_uisrv(&existing, &incoming);

        assert_eq!(result, &incoming);
    }

    #[test]
    fn choose_uisrv_chooses_higher_priority_existing_over_lower_priority_incoming() {
        let existing = UiSetupResponseValue::new("name", "existing", Set);
        let incoming = UiSetupResponseValue::new("name", "incoming", Configured);

        let result = SetupReporterReal::choose_uisrv(&existing, &incoming);

        assert_eq!(result, &existing);
    }

    #[test]
    fn choose_uisrv_chooses_incoming_over_existing_for_equal_priority() {
        let existing = UiSetupResponseValue::new("name", "existing", Set);
        let incoming = UiSetupResponseValue::new("name", "incoming", Set);

        let result = SetupReporterReal::choose_uisrv(&existing, &incoming);

        assert_eq!(result, &incoming);
    }

    #[test]
    fn config_file_not_specified_and_nonexistent() {
        let _guard = EnvironmentGuard::new();
        let data_directory = ensure_node_home_directory_exists(
            "setup_reporter",
            "config_file_not_specified_and_nonexistent",
        );
        let setup = vec![
            // no config-file setting
            UiSetupResponseValue::new("neighborhood-mode", "zero-hop", Set),
            UiSetupResponseValue::new(
                "data-directory",
                &data_directory.to_string_lossy().to_string(),
                Set,
            ),
        ]
        .into_iter()
        .map(|uisrv| (uisrv.name.clone(), uisrv))
        .collect();
        let subject = SetupReporterReal::new(Box::new(DirsWrapperReal::default()));

        let result = subject
            .calculate_configured_setup(&setup, &data_directory)
            .0;

        assert_eq!(result.get("config-file").unwrap().value, "".to_string());
        assert_eq!(
            result.get("gas-price").unwrap().value,
            GasPrice {}
                .computed_default(
                    &BootstrapperConfig::new(),
                    &make_persistent_config_real_with_config_dao_null(),
                    &None
                )
                .unwrap()
                .0
        );
    }

    #[test]
    fn config_file_not_specified_but_exists() {
        let _guard = EnvironmentGuard::new();
        let data_directory = ensure_node_home_directory_exists(
            "setup_reporter",
            "config_file_not_specified_but_exists",
        );
        {
            let config_file_path = data_directory.join("config.toml");
            create_dir_all(&data_directory)
                .expect("Could not create chain directory inside config_file_not_specified_but_exists home/MASQ directory");
            let mut config_file = File::create(config_file_path).unwrap();
            config_file.write_all(b"gas-price = \"10\"\n").unwrap();
        }
        let setup = vec![
            // no config-file setting
            UiSetupResponseValue::new("neighborhood-mode", "zero-hop", Set),
            UiSetupResponseValue::new(
                "data-directory",
                &data_directory.to_string_lossy().to_string(),
                Set,
            ),
        ]
        .into_iter()
        .map(|uisrv| (uisrv.name.clone(), uisrv))
        .collect();

        let (result, _) = SetupReporterReal::new(Box::new(DirsWrapperReal::default()))
            .calculate_configured_setup(&setup, &*data_directory);

        assert_eq!(result.get("gas-price").unwrap().value, "10".to_string());
    }

    #[test]
    fn config_file_has_relative_directory_that_exists_in_data_directory() {
        let _guard = EnvironmentGuard::new();
        let data_directory = ensure_node_home_directory_exists(
            "setup_reporter",
            "config_file_has_relative_directory_that_exists_in_data_directory",
        );
        {
            let config_file_dir = data_directory.join("booga");
            std::fs::create_dir_all(&config_file_dir).unwrap();
            let config_file_path = config_file_dir.join("special.toml");
            let mut config_file = File::create(config_file_path).unwrap();
            config_file.write_all(b"gas-price = \"10\"\n").unwrap();
        }
        let setup = vec![
            //no config-file setting
            UiSetupResponseValue::new("chain", "polygon-amoy", Set),
            UiSetupResponseValue::new("neighborhood-mode", "zero-hop", Set),
            UiSetupResponseValue::new("config-file", "booga/special.toml", Set),
            UiSetupResponseValue::new(
                "data-directory",
                &data_directory.to_string_lossy().to_string(),
                Set,
            ),
        ]
        .into_iter()
        .map(|uisrv| (uisrv.name.clone(), uisrv))
        .collect();
        let subject = SetupReporterReal::new(Box::new(DirsWrapperReal::default()));
        let result = subject
            .calculate_configured_setup(&setup, &data_directory)
            .0;
        assert_eq!(result.get("gas-price").unwrap().value, "10".to_string());
    }

    #[test]
    fn config_file_has_relative_directory_that_does_not_exist_in_data_directory() {
        let _guard = EnvironmentGuard::new();
        let data_directory = ensure_node_home_directory_exists(
            "setup_reporter",
            "config_file_has_relative_directory_that_does_not_exist_in_data_directory",
        );
        let setup = vec![
            // no config-file setting
            UiSetupResponseValue::new("neighborhood-mode", "zero-hop", Set),
            UiSetupResponseValue::new("config-file", "booga/special.toml", Set),
            UiSetupResponseValue::new(
                "data-directory",
                &data_directory.to_string_lossy().to_string(),
                Set,
            ),
        ]
        .into_iter()
        .map(|uisrv| (uisrv.name.clone(), uisrv))
        .collect();
        let subject = SetupReporterReal::new(Box::new(DirsWrapperReal::default()));

        let result = subject
            .calculate_configured_setup(&setup, &data_directory)
            .1
            .unwrap();

        assert_eq!(result.param_errors[0].parameter, "config-file");
        assert_string_contains(&result.param_errors[0].reason, "Are you sure it exists?");
    }

    #[test]
    fn config_file_has_absolute_path_to_file_that_exists() {
        let _guard = EnvironmentGuard::new();
        let data_dir = ensure_node_home_directory_exists(
            "setup_reporter",
            "config_file_has_absolute_path_to_file_that_exists",
        )
        .canonicalize()
        .unwrap();
        let config_file_dir = data_dir.join("data_dir").join("my_config_file");
        std::fs::create_dir_all(&config_file_dir).unwrap();
        let config_file_path = config_file_dir.join("special.toml");
        {
            let mut config_file = File::create(config_file_path.clone()).unwrap();
            config_file.write_all(b"gas-price = \"10\"\n").unwrap();
        }
        let setup = vec![
            // no config-file setting
            UiSetupResponseValue::new("neighborhood-mode", "zero-hop", Set),
            UiSetupResponseValue::new(
                "config-file",
                &config_file_path.to_string_lossy().to_string(),
                Set,
            ),
        ]
        .into_iter()
        .map(|uisrv| (uisrv.name.clone(), uisrv))
        .collect();
        let subject = SetupReporterReal::new(Box::new(DirsWrapperReal::default()));

        let result = subject.calculate_configured_setup(&setup, &data_dir).0;

        assert_eq!(result.get("gas-price").unwrap().value, "10".to_string());
    }

    #[test]
    fn config_file_has_absolute_path_to_file_that_does_not_exist() {
        let _guard = EnvironmentGuard::new();
        let config_file_dir = ensure_node_home_directory_exists(
            "setup_reporter",
            "config_file_has_absolute_path_to_file_that_does_not_exist",
        );
        let config_file_dir = config_file_dir.canonicalize().unwrap();
        let config_file_path = config_file_dir.join("nonexistent.toml");
        let wrapper = DirsWrapperReal::default();
        let data_directory = wrapper
            .data_dir()
            .unwrap()
            .join("MASQ")
            .join(DEFAULT_CHAIN.rec().literal_identifier);
        let setup = vec![
            // no config-file setting
            UiSetupResponseValue::new("neighborhood-mode", "zero-hop", Set),
            UiSetupResponseValue::new(
                "config-file",
                &config_file_path.to_string_lossy().to_string(),
                Set,
            ),
        ]
        .into_iter()
        .map(|uisrv| (uisrv.name.clone(), uisrv))
        .collect();
        let subject = SetupReporterReal::new(Box::new(DirsWrapperReal::default()));

        let result = subject
            .calculate_configured_setup(&setup, &data_directory)
            .1
            .unwrap();

        assert_eq!(result.param_errors[0].parameter, "config-file");
        assert_string_contains(&result.param_errors[0].reason, "Are you sure it exists?");
    }

    #[test]
    fn chain_computed_default() {
        let subject = Chain {};

        let result = subject.computed_default(
            &BootstrapperConfig::new(),
            &make_persistent_config_real_with_config_dao_null(),
            &None,
        );

        assert_eq!(
            result,
            Some((DEFAULT_CHAIN.rec().literal_identifier.to_string(), Default))
        );
    }

    #[test]
    fn clandestine_port_computed_default_present() {
        let persistent_config =
            PersistentConfigurationMock::new().clandestine_port_result(Ok(1234));
        let subject = ClandestinePort {};

        let result =
            subject.computed_default(&BootstrapperConfig::new(), &persistent_config, &None);

        assert_eq!(result, Some(("1234".to_string(), Configured)))
    }

    #[test]
    fn clandestine_port_database_field_error() {
        let subject = ClandestinePort {};
        let persistent_config = PersistentConfigurationMock::new()
            .clandestine_port_result(Err(PersistentConfigError::NotPresent));

        let result =
            subject.computed_default(&BootstrapperConfig::new(), &persistent_config, &None);

        assert_eq!(result, None)
    }

    #[test]
    fn data_directory_computed_default() {
        let real_user = RealUser::new(None, None, None).populate(&DirsWrapperReal::default());
        let expected = data_directory_from_context(
            &DirsWrapperReal::default(),
            &real_user,
            Blockchain::EthMainnet,
        )
        .to_string_lossy()
        .to_string();
        let mut config = BootstrapperConfig::new();
        config.real_user = real_user;
        config.blockchain_bridge_config.chain = Blockchain::from("eth-mainnet");

        let subject = DataDirectory::default();

        let result = subject.computed_default(
            &config,
            &make_persistent_config_real_with_config_dao_null(),
            &None,
        );

        assert_eq!(result, Some((expected, Default)))
    }

    #[test]
    fn dns_servers_computed_default_does_not_exist_when_platform_is_not_recognized() {
        let factory = DnsModifierFactoryMock::new().make_result(None);
        let mut subject = DnsServers::new();
        subject.factory = Box::new(factory);

        let result = subject.computed_default(
            &BootstrapperConfig::new(),
            &make_persistent_config_real_with_config_dao_null(),
            &None,
        );

        assert_eq!(result, None)
    }

    #[test]
    fn dns_servers_computed_default_does_not_exist_when_dns_is_subverted() {
        let modifier = DnsInspectorMock::new()
            .inspect_result(Ok(vec![IpAddr::from_str("127.0.0.1").unwrap()]));
        let factory = DnsModifierFactoryMock::new().make_result(Some(Box::new(modifier)));
        let mut subject = DnsServers::new();
        subject.factory = Box::new(factory);

        let result = subject.computed_default(
            &BootstrapperConfig::new(),
            &make_persistent_config_real_with_config_dao_null(),
            &None,
        );

        assert_eq!(result, None)
    }

    #[test]
    fn dns_servers_computed_default_does_not_exist_when_dns_inspection_fails() {
        init_test_logging();
        let modifier =
            DnsInspectorMock::new().inspect_result(Err(DnsInspectionError::NotConnected));
        let factory = DnsModifierFactoryMock::new().make_result(Some(Box::new(modifier)));
        let mut subject = DnsServers::new();
        subject.factory = Box::new(factory);

        let result = subject.computed_default(
            &BootstrapperConfig::new(),
            &make_persistent_config_real_with_config_dao_null(),
            &None,
        );

        assert_eq!(result, None);
        TestLogHandler::new().exists_log_containing("WARN: DnsServers: Error inspecting DNS settings: This system does not appear to be connected to a network");
    }

    #[test]
    fn dns_servers_computed_default_does_not_exist_when_dns_inspection_returns_no_addresses() {
        let modifier = DnsInspectorMock::new().inspect_result(Ok(vec![]));
        let factory = DnsModifierFactoryMock::new().make_result(Some(Box::new(modifier)));
        let mut subject = DnsServers::new();
        subject.factory = Box::new(factory);

        let result = subject.computed_default(
            &BootstrapperConfig::new(),
            &make_persistent_config_real_with_config_dao_null(),
            &None,
        );

        assert_eq!(result, None)
    }

    #[test]
    fn dns_servers_computed_default_exists_when_dns_inspection_succeeds() {
        let modifier = DnsInspectorMock::new().inspect_result(Ok(vec![
            IpAddr::from_str("192.168.0.1").unwrap(),
            IpAddr::from_str("8.8.8.8").unwrap(),
        ]));
        let factory = DnsModifierFactoryMock::new().make_result(Some(Box::new(modifier)));
        let mut subject = DnsServers::new();
        subject.factory = Box::new(factory);

        let result = subject.computed_default(
            &BootstrapperConfig::new(),
            &make_persistent_config_real_with_config_dao_null(),
            &None,
        );

        assert_eq!(result, Some(("192.168.0.1,8.8.8.8".to_string(), Default)))
    }

    #[test]
    fn earning_wallet_computed_default_with_everything_configured_is_still_none() {
        let mut config = BootstrapperConfig::new();
        config.earning_wallet = Wallet::new("command-line address");
        let persistent_config = PersistentConfigurationMock::new()
            .earning_wallet_address_result(Ok(Some("persistent address".to_string())));
        let subject = EarningWallet {};

        let result = subject.computed_default(&config, &persistent_config, &None);

        assert_eq!(result, None)
    }

    #[test]
    fn earning_wallet_computed_default_with_nothing_configured_is_still_none() {
        let config = BootstrapperConfig::new();
        let subject = EarningWallet {};

        let result = subject.computed_default(
            &config,
            &make_persistent_config_real_with_config_dao_null(),
            &None,
        );

        assert_eq!(result, None)
    }

    #[test]
    fn gas_price_computed_default_present() {
        let mut bootstrapper_config = BootstrapperConfig::new();
        bootstrapper_config.blockchain_bridge_config.gas_price = 57;
        let subject = GasPrice {};

        let result = subject.computed_default(
            &bootstrapper_config,
            &make_persistent_config_real_with_config_dao_null(),
            &None,
        );

        assert_eq!(result, Some(("57".to_string(), Default)))
    }

    #[test]
    fn gas_price_computed_default_absent() {
        let subject = GasPrice {};

        let result = subject.computed_default(
            &BootstrapperConfig::new(),
            &make_persistent_config_real_with_config_dao_null(),
            &None,
        );

        assert_eq!(result, Some(("1".to_string(), Default)))
    }

    #[test]
    fn ip_computed_default_when_automap_works_and_neighborhood_mode_is_not_standard() {
        let subject = Ip {};
        let mut config = BootstrapperConfig::new();
        config.neighborhood_config.mode = crate::sub_lib::neighborhood::NeighborhoodMode::ZeroHop;

        let result = subject.computed_default(
            &config,
            &make_persistent_config_real_with_config_dao_null(),
            &None,
        );

        assert_eq!(result, Some(("".to_string(), Blank)));
    }

    #[test]
    fn ip_computed_default_when_neighborhood_mode_is_standard() {
        let subject = Ip {};
        let mut config = BootstrapperConfig::new();
        config.neighborhood_config.mode = crate::sub_lib::neighborhood::NeighborhoodMode::Standard(
            NodeAddr::new(&IpAddr::from_str("5.6.7.8").unwrap(), &[1234]),
            vec![],
            DEFAULT_RATE_PACK,
        );

        let result = subject.computed_default(
            &config,
            &make_persistent_config_real_with_config_dao_null(),
            &None,
        );

        assert_eq!(result, Some(("5.6.7.8".to_string(), Set)));
    }

    #[test]
    fn ip_computed_default_when_automap_does_not_work_and_neighborhood_mode_is_not_standard() {
        let subject = Ip {};
        let mut config = BootstrapperConfig::new();
        config.neighborhood_config.mode = crate::sub_lib::neighborhood::NeighborhoodMode::ZeroHop;

        let result = subject.computed_default(
            &config,
            &make_persistent_config_real_with_config_dao_null(),
            &None,
        );

        assert_eq!(result, Some(("".to_string(), Blank)));
    }

    #[test]
    fn log_level_computed_default() {
        let subject = LogLevel {};

        let result = subject.computed_default(
            &BootstrapperConfig::new(),
            &make_persistent_config_real_with_config_dao_null(),
            &None,
        );

        assert_eq!(result, Some(("warn".to_string(), Default)))
    }

    #[test]
    fn mapping_protocol_is_just_blank_if_no_data_in_database() {
        let subject = MappingProtocol {};
        let persistent_config =
            PersistentConfigurationMock::default().mapping_protocol_result(Ok(None));

        let result =
            subject.computed_default(&BootstrapperConfig::new(), &persistent_config, &None);

        assert_eq!(result, None)
    }

    #[test]
    fn mapping_protocol_is_configured_if_data_in_database() {
        let subject = MappingProtocol {};
        let persistent_config = PersistentConfigurationMock::default()
            .mapping_protocol_result(Ok(Some(AutomapProtocol::Pmp)));
        let bootstrapper_config = BootstrapperConfig::new();

        let result = subject.computed_default(&bootstrapper_config, &persistent_config, &None);

        assert_eq!(result, Some(("pmp".to_string(), Configured)))
    }

    #[test]
    fn min_hops_computes_default_from_value_in_database() {
        let subject = MinHops::new();
        let value_in_db = Hops::TwoHops;
        let persistent_config =
            PersistentConfigurationMock::default().min_hops_result(Ok(value_in_db));
        let bootstrapper_config = BootstrapperConfig::new();

        let result = subject.computed_default(&bootstrapper_config, &persistent_config, &None);

        assert_eq!(result, Some((value_in_db.to_string(), Configured)))
    }

    #[test]
    fn min_hops_will_log_an_error_if_no_value_is_found_in_db() {
        init_test_logging();
        let subject = MinHops::new();
        let persistent_config = PersistentConfigurationMock::default()
            .min_hops_result(Err(PersistentConfigError::NotPresent));
        let bootstrapper_config = BootstrapperConfig::new();

        let result = subject.computed_default(&bootstrapper_config, &persistent_config, &None);

        assert_eq!(result, None);
        TestLogHandler::new().exists_log_containing(
            "ERROR: MinHops: No value for min hops found in database; \
            database is corrupt: NotPresent",
        );
    }

    #[test]
    fn neighborhood_mode_computed_default() {
        let subject = NeighborhoodMode {};

        let result = subject.computed_default(
            &BootstrapperConfig::new(),
            &make_persistent_config_real_with_config_dao_null(),
            &None,
        );

        assert_eq!(result, Some(("standard".to_string(), Default)))
    }

    #[test]
    fn neighbors_computed_default_persistent_config_present_password_present_values_present() {
        let cryptde = CryptDEReal::new(masq_lib::blockchains::chains::Chain::Dev);
        let past_neighbors_params_arc = Arc::new(Mutex::new(vec![]));
        let persistent_config = PersistentConfigurationMock::new()
            .past_neighbors_params(&past_neighbors_params_arc)
            .past_neighbors_result(Ok(Some(vec![
                NodeDescriptor::try_from((
                    &cryptde as &dyn CryptDE,
                    "masq://eth-mainnet:MTEyMjMzNDQ1NTY2Nzc4ODExMjIzMzQ0NTU2Njc3ODg@1.2.3.4:1234",
                ))
                .unwrap(),
                NodeDescriptor::try_from((
                    &cryptde as &dyn CryptDE,
                    "masq://eth-mainnet:ODg3NzY2NTU0NDMzMjIxMTg4Nzc2NjU1NDQzMzIyMTE@4.3.2.1:4321",
                ))
                .unwrap(),
            ])));
        let subject = Neighbors {};

        let result = subject.computed_default(
            &BootstrapperConfig::new(),
            &persistent_config,
            &Some("password".to_string()),
        );

        assert_eq! (result, Some (("masq://eth-mainnet:MTEyMjMzNDQ1NTY2Nzc4ODExMjIzMzQ0NTU2Njc3ODg@1.2.3.4:1234,masq://eth-mainnet:ODg3NzY2NTU0NDMzMjIxMTg4Nzc2NjU1NDQzMzIyMTE@4.3.2.1:4321".to_string(), Configured)));
        let past_neighbors_params = past_neighbors_params_arc.lock().unwrap();
        assert_eq!(*past_neighbors_params, vec!["password".to_string()])
    }

    #[test]
    fn neighbors_computed_default_persistent_config_present_password_present_values_absent() {
        let past_neighbors_params_arc = Arc::new(Mutex::new(vec![]));
        let persistent_config = PersistentConfigurationMock::new()
            .past_neighbors_params(&past_neighbors_params_arc)
            .past_neighbors_result(Ok(None));
        let subject = Neighbors {};

        let result = subject.computed_default(
            &BootstrapperConfig::new(),
            &persistent_config,
            &Some("password".to_string()),
        );

        assert_eq!(result, None);
        let past_neighbors_params = past_neighbors_params_arc.lock().unwrap();
        assert_eq!(*past_neighbors_params, vec!["password".to_string()])
    }

    #[test]
    fn neighbors_computed_default_persistent_config_present_password_present_but_with_err() {
        let past_neighbors_params_arc = Arc::new(Mutex::new(vec![]));
        let persistent_config = PersistentConfigurationMock::new()
            .past_neighbors_params(&past_neighbors_params_arc)
            .past_neighbors_result(Err(PersistentConfigError::PasswordError));
        let subject = Neighbors {};

        let result = subject.computed_default(
            &BootstrapperConfig::new(),
            &persistent_config,
            &Some("password".to_string()),
        );

        assert_eq!(result, None);
        let past_neighbors_params = past_neighbors_params_arc.lock().unwrap();
        assert_eq!(*past_neighbors_params, vec!["password".to_string()])
    }

    #[test]
    fn neighbors_computed_default_persistent_config_present_password_absent() {
        // absence of configured result will cause panic if past_neighbors is called
        let persistent_config = PersistentConfigurationMock::new();
        let subject = Neighbors {};

        let result =
            subject.computed_default(&BootstrapperConfig::new(), &persistent_config, &None);

        assert_eq!(result, None);
    }

    #[test]
    fn neighbors_computed_default_absent() {
        let subject = Neighbors {};

        let result = subject.computed_default(
            &BootstrapperConfig::new(),
            &make_persistent_config_real_with_config_dao_null(),
            &None,
        );

        assert_eq!(result, None);
    }

    #[cfg(not(target_os = "windows"))]
    #[test]
    fn real_user_computed_default() {
        let subject = crate::daemon::setup_reporter::RealUser::default();

        let result = subject.computed_default(
            &BootstrapperConfig::new(),
            &make_persistent_config_real_with_config_dao_null(),
            &None,
        );

        assert_eq!(
            result,
            Some((
                RealUser::new(None, None, None)
                    .populate(&DirsWrapperReal::default())
                    .to_string(),
                Default
            ))
        );
    }

    #[cfg(target_os = "windows")]
    #[test]
    fn real_user_computed_default() {
        let subject = crate::daemon::setup_reporter::RealUser::default();

        let result = subject.computed_default(
            &BootstrapperConfig::new(),
            &make_persistent_config_real_with_config_dao_null(),
            &None,
        );

        assert_eq!(result, None);
    }

    fn assert_rate_pack_computed_default_advanced_evaluation_regarding_specific_neighborhood(
        neighborhood_mode: fn(rate_pack: neighborhood::RatePack) -> NeighborhoodModeEnum,
    ) {
        let subject = RatePack {};
        let mut bootstrapper_config = BootstrapperConfig::new();
        bootstrapper_config.neighborhood_config.mode = neighborhood_mode(DEFAULT_RATE_PACK);
        let persistent_config =
            PersistentConfigurationReal::new(Box::new(ConfigDaoNull::default()));

        let result = subject.computed_default(&bootstrapper_config, &persistent_config, &None);

        assert_eq!(result, Some((DEFAULT_RATE_PACK.to_string(), Default)))
    }

    #[test]
    fn rate_pack_computed_default_when_persistent_config_like_default() {
        assert_computed_default_when_persistent_config_like_default(
            &RatePack {},
            None,
            DEFAULT_RATE_PACK.to_string(),
        )
    }

    #[test]
    fn rate_pack_computed_default_persistent_config_unequal_to_default() {
        let mut rate_pack = DEFAULT_RATE_PACK;
        rate_pack.routing_byte_rate += 5;
        rate_pack.exit_service_rate += 6;

        assert_computed_default_when_persistent_config_unequal_to_default(
            &RatePack {},
            rate_pack,
            &|p_c: PersistentConfigurationMock, value: neighborhood::RatePack| {
                p_c.rate_pack_result(Ok(value))
            },
        )
    }

    #[test]
    fn rate_pack_computed_default_neighborhood_mode_diff_from_standard_or_originate_only_returns_none(
    ) {
        let subject = &RatePack {};
        let mut bootstrapper_config = BootstrapperConfig::new();
        let consume_only = NeighborhoodModeEnum::ConsumeOnly(vec![]);
        bootstrapper_config.neighborhood_config.mode = consume_only;
        let persistent_config =
            PersistentConfigurationReal::new(Box::new(ConfigDaoNull::default()));

        let result = subject.computed_default(&bootstrapper_config, &persistent_config, &None);

        assert_eq!(result, None);
        let zero_hop = NeighborhoodModeEnum::ZeroHop;
        bootstrapper_config.neighborhood_config.mode = zero_hop;
        let persistent_config =
            PersistentConfigurationReal::new(Box::new(ConfigDaoNull::default()));

        let result = subject.computed_default(&bootstrapper_config, &persistent_config, &None);

        assert_eq!(result, None);
    }

    #[test]
    fn scans_computed_default() {
        let subject = Scans {};

        let result = subject.computed_default(
            &BootstrapperConfig::new(),
            &PersistentConfigurationMock::new(),
            &None,
        );

        assert_eq!(result, Some(("on".to_string(), Default)));
    }

    #[test]
    fn rate_pack_standard_mode_goes_on_with_further_evaluation() {
        assert_rate_pack_computed_default_advanced_evaluation_regarding_specific_neighborhood(
            |rate_pack: neighborhood::RatePack| {
                NeighborhoodModeEnum::Standard(
                    NodeAddr::new(&IpAddr::from_str("4.5.6.7").unwrap(), &[44444]),
                    vec![],
                    rate_pack,
                )
            },
        );
    }

    #[test]
    fn rate_pack_originate_only_mode_goes_on_with_further_evaluation() {
        assert_rate_pack_computed_default_advanced_evaluation_regarding_specific_neighborhood(
            |rate_pack: neighborhood::RatePack| {
                NeighborhoodModeEnum::OriginateOnly(vec![], rate_pack)
            },
        );
    }

    #[test]
    fn scan_intervals_computed_default_when_persistent_config_like_default() {
        let chain = DEFAULT_CHAIN;
        let mut bootstrapper_config = BootstrapperConfig::new();
        bootstrapper_config.blockchain_bridge_config.chain = chain;
        assert_computed_default_when_persistent_config_like_default(
            &ScanIntervals {},
            Some(bootstrapper_config),
            accountant::ScanIntervals::compute_default(chain),
        )
    }

    #[test]
    fn scan_intervals_computed_default_persistent_config_unequal_to_default() {
        let mut scan_intervals = *TEST_SCAN_INTERVALS;
        scan_intervals.payable_scan_interval = scan_intervals
            .payable_scan_interval
            .add(Duration::from_secs(15));
        scan_intervals.pending_payable_scan_interval = scan_intervals
            .pending_payable_scan_interval
            .add(Duration::from_secs(20));
        scan_intervals.receivable_scan_interval = scan_intervals
            .receivable_scan_interval
            .sub(Duration::from_secs(33));

        assert_computed_default_when_persistent_config_unequal_to_default(
            &ScanIntervals {},
            scan_intervals,
            &|p_c: PersistentConfigurationMock, value: accountant::ScanIntervals| {
                p_c.scan_intervals_result(Ok(value))
            },
        )
    }

    #[test]
    fn payment_thresholds_computed_default_when_persistent_config_like_default() {
        assert_computed_default_when_persistent_config_like_default(
            &PaymentThresholds {},
            None,
            DEFAULT_PAYMENT_THRESHOLDS.to_string(),
        )
    }

    #[test]
    fn payment_thresholds_computed_default_persistent_config_unequal_to_default() {
        let mut payment_thresholds = PaymentThresholdsFromAccountant::default();
        payment_thresholds.maturity_threshold_sec += 12;
        payment_thresholds.unban_below_gwei -= 12;
        payment_thresholds.debt_threshold_gwei += 1111;

        assert_computed_default_when_persistent_config_unequal_to_default(
            &PaymentThresholds {},
            payment_thresholds,
            &|p_c: PersistentConfigurationMock, value: accountant::PaymentThresholds| {
                p_c.payment_thresholds_result(Ok(value))
            },
        )
    }

    fn assert_computed_default_when_persistent_config_like_default<T>(
        subject: &dyn ValueRetriever,
        bootstrapper_config_opt: Option<BootstrapperConfig>,
        default: T,
    ) where
        T: Display + PartialEq,
    {
        let mut bootstrapper_config = bootstrapper_config_opt.unwrap_or(BootstrapperConfig::new());
        //the rate_pack within the mode setting does not affect the result, so I set nonsense
        bootstrapper_config.neighborhood_config.mode =
            NeighborhoodModeEnum::OriginateOnly(vec![], rate_pack(0));
        let persistent_config =
            PersistentConfigurationReal::new(Box::new(ConfigDaoNull::default()));

        let result = subject.computed_default(&bootstrapper_config, &persistent_config, &None);

        assert_eq!(result, Some((default.to_string(), Default)))
    }

    fn assert_computed_default_when_persistent_config_unequal_to_default<T, C>(
        subject: &dyn ValueRetriever,
        persistent_config_value: T,
        pc_method_result_setter: &C,
    ) where
        C: Fn(PersistentConfigurationMock, T) -> PersistentConfigurationMock,
        T: Display + PartialEq + Clone,
    {
        let mut bootstrapper_config = BootstrapperConfig::new();
        //the rate_pack within the mode setting does not determine the result, so I just set a nonsense
        bootstrapper_config.neighborhood_config.mode =
            NeighborhoodModeEnum::OriginateOnly(vec![], rate_pack(0));
        let persistent_config = pc_method_result_setter(
            PersistentConfigurationMock::new(),
            persistent_config_value.clone(),
        );

        let result = subject.computed_default(&bootstrapper_config, &persistent_config, &None);

        assert_eq!(
            result,
            Some((persistent_config_value.to_string(), Configured))
        )
    }

    fn verify_requirements(
        subject: &dyn ValueRetriever,
        param_name: &str,
        value_predictions: Vec<(&str, bool)>,
    ) {
        value_predictions
            .into_iter()
            .for_each(|(param_value, prediction)| {
                let params = vec![(
                    param_name.to_string(),
                    UiSetupResponseValue::new(param_name, param_value, Set),
                )]
                .into_iter()
                .collect::<SetupCluster>();

                let result = subject.is_required(&params);

                assert_eq!(result, prediction, "{:?}", params);
            })
    }

    fn verify_needed_for_blockchain(subject: &dyn ValueRetriever) {
        verify_requirements(
            subject,
            "neighborhood-mode",
            vec![
                ("standard", true),
                ("zero-hop", false),
                ("originate-only", true),
                ("consume-only", true),
            ],
        );
    }

    #[test]
    fn ip_requirements() {
        verify_requirements(
            &Ip {},
            "neighborhood-mode",
            vec![
                ("standard", false),
                ("zero-hop", false),
                ("originate-only", false),
                ("consume-only", false),
            ],
        );
    }

    #[test]
    fn dnsservers_requirements() {
        verify_requirements(
            &DnsServers::new(),
            "neighborhood-mode",
            vec![
                ("standard", true),
                ("zero-hop", true),
                ("originate-only", true),
                ("consume-only", false),
            ],
        );
    }

    #[test]
    fn neighbors_requirements() {
        verify_requirements(
            &Neighbors {},
            "neighborhood-mode",
            vec![
                ("standard", false),
                ("zero-hop", false),
                ("originate-only", true),
                ("consume-only", true),
            ],
        );
    }

    #[test]
    fn blockchain_requirements() {
        verify_needed_for_blockchain(&BlockchainServiceUrl {});
        verify_needed_for_blockchain(&DbPassword {});
        verify_needed_for_blockchain(&GasPrice {});
    }

    #[test]
    fn routing_byte_rate_requirements() {
        verify_requirements(
            &setup_reporter::RatePack {},
            "neighborhood-mode",
            vec![
                ("standard", true),
                ("zero-hop", false),
                ("originate-only", true),
                ("consume-only", false),
            ],
        );
    }

    #[test]
    fn dumb_requirements() {
        let params = HashMap::new();
        assert_eq!(BlockchainServiceUrl {}.is_required(&params), true);
        assert_eq!(Chain {}.is_required(&params), true);
        assert_eq!(ClandestinePort {}.is_required(&params), true);
        assert_eq!(ConfigFile {}.is_required(&params), false);
        assert_eq!(ConsumingPrivateKey {}.is_required(&params), false);
        assert_eq!(DataDirectory::default().is_required(&params), true);
        assert_eq!(DbPassword {}.is_required(&params), true);
        assert_eq!(DnsServers::new().is_required(&params), true);
        assert_eq!(EarningWallet {}.is_required(&params), false);
        assert_eq!(GasPrice {}.is_required(&params), true);
        assert_eq!(Ip {}.is_required(&params), false);
        assert_eq!(LogLevel {}.is_required(&params), true);
        assert_eq!(MappingProtocol {}.is_required(&params), false);
        assert_eq!(MinHops::new().is_required(&params), false);
        assert_eq!(NeighborhoodMode {}.is_required(&params), true);
        assert_eq!(Neighbors {}.is_required(&params), true);
        assert_eq!(
            setup_reporter::PaymentThresholds {}.is_required(&params),
            true
        );
        assert_eq!(ScanIntervals {}.is_required(&params), true);
        assert_eq!(
            crate::daemon::setup_reporter::RealUser::default().is_required(&params),
            false
        );
        assert_eq!(Scans {}.is_required(&params), false);
    }

    #[test]
    fn value_retrievers_know_their_names() {
        assert_eq!(
            BlockchainServiceUrl {}.value_name(),
            "blockchain-service-url"
        );
        assert_eq!(Chain {}.value_name(), "chain");
        assert_eq!(ClandestinePort {}.value_name(), "clandestine-port");
        assert_eq!(ConfigFile {}.value_name(), "config-file");
        assert_eq!(ConsumingPrivateKey {}.value_name(), "consuming-private-key");
        assert_eq!(DataDirectory::default().value_name(), "data-directory");
        assert_eq!(DbPassword {}.value_name(), "db-password");
        assert_eq!(DnsServers::new().value_name(), "dns-servers");
        assert_eq!(EarningWallet {}.value_name(), "earning-wallet");
        assert_eq!(GasPrice {}.value_name(), "gas-price");
        assert_eq!(Ip {}.value_name(), "ip");
        assert_eq!(LogLevel {}.value_name(), "log-level");
        assert_eq!(MappingProtocol {}.value_name(), "mapping-protocol");
        assert_eq!(MinHops::new().value_name(), "min-hops");
        assert_eq!(NeighborhoodMode {}.value_name(), "neighborhood-mode");
        assert_eq!(Neighbors {}.value_name(), "neighbors");
        assert_eq!(
            setup_reporter::PaymentThresholds {}.value_name(),
            "payment-thresholds"
        );
        assert_eq!(setup_reporter::RatePack {}.value_name(), "rate-pack");
        assert_eq!(ScanIntervals {}.value_name(), "scan-intervals");
        assert_eq!(
            crate::daemon::setup_reporter::RealUser::default().value_name(),
            "real-user"
        );
        assert_eq!(Scans {}.value_name(), "scans");
    }
}<|MERGE_RESOLUTION|>--- conflicted
+++ resolved
@@ -21,12 +21,8 @@
     data_directory_from_context, determine_user_specific_data, DirsWrapper, DirsWrapperReal,
 };
 use crate::sub_lib::accountant::PaymentThresholds as PaymentThresholdsFromAccountant;
-<<<<<<< HEAD
-=======
-use crate::sub_lib::accountant::DEFAULT_SCAN_INTERVALS;
 use crate::sub_lib::cryptde::CryptDE;
 use crate::sub_lib::cryptde_real::CryptDEReal;
->>>>>>> ded8ac03
 use crate::sub_lib::neighborhood::NodeDescriptor;
 use crate::sub_lib::neighborhood::{NeighborhoodMode as NeighborhoodModeEnum, DEFAULT_RATE_PACK};
 use crate::sub_lib::utils::make_new_multi_config;
@@ -1375,13 +1371,8 @@
             panic!("unexpected initialization mode");
         }
         let data_dir = home_dir.join("data_dir");
-<<<<<<< HEAD
         let chain_specific_data_dir = data_dir.join(chain.rec().literal_identifier);
-        std::fs::create_dir_all(&chain_specific_data_dir).unwrap();
-=======
-        let chain_specific_data_dir = data_dir.join(DEFAULT_CHAIN.rec().literal_identifier);
         create_dir_all(&chain_specific_data_dir).unwrap();
->>>>>>> ded8ac03
         let db_initializer = DbInitializerReal::default();
         let conn = db_initializer
             .initialize(&chain_specific_data_dir, init_config)
