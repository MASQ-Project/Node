// Copyright (c) 2019-2021, MASQ (https://masq.ai). All rights reserved.

use crate::actor_system_factory::AutomapControlFactory;
use crate::apps::app_head;
use crate::blockchain::blockchain_interface::{chain_id_from_name, chain_name_from_id};
use crate::bootstrapper::BootstrapperConfig;
use crate::daemon::dns_inspector::dns_inspector_factory::{
    DnsInspectorFactory, DnsInspectorFactoryReal,
};
use crate::database::db_initializer::{DbInitializer, DbInitializerReal, InitializationError};
use crate::db_config::config_dao_null::ConfigDaoNull;
use crate::db_config::persistent_configuration::{
    PersistentConfiguration, PersistentConfigurationReal,
};
use crate::node_configurator::node_configurator_standard::standard::{
    privileged_parse_args, unprivileged_parse_args,
};
use crate::node_configurator::{
    data_directory_from_context, determine_config_file_path, DirsWrapper, DirsWrapperReal,
};
use crate::sub_lib::neighborhood::NodeDescriptor;
use crate::sub_lib::utils::make_new_multi_config;
use crate::test_utils::main_cryptde;
use clap::value_t;
use itertools::Itertools;
use masq_lib::command::StdStreams;
use masq_lib::constants::DEFAULT_CHAIN_NAME;
use masq_lib::logger::Logger;
use masq_lib::messages::UiSetupResponseValueStatus::{Blank, Configured, Default, Required, Set};
use masq_lib::messages::{UiSetupRequestValue, UiSetupResponseValue, UiSetupResponseValueStatus};
use masq_lib::multi_config::{
    CommandLineVcl, ConfigFileVcl, EnvironmentVcl, MultiConfig, VirtualCommandLine,
};
use masq_lib::shared_schema::{shared_app, ConfiguratorError};
use masq_lib::test_utils::fake_stream_holder::{ByteArrayReader, ByteArrayWriter};
use std::collections::HashMap;
use std::path::{Path, PathBuf};
use std::str::FromStr;

const CONSOLE_DIAGNOSTICS: bool = true;

pub type SetupCluster = HashMap<String, UiSetupResponseValue>;

#[cfg(test)]
pub fn setup_cluster_from(input: Vec<(&str, &str, UiSetupResponseValueStatus)>) -> SetupCluster {
    input
        .into_iter()
        .map(|(k, v, s)| (k.to_string(), UiSetupResponseValue::new(k, v, s)))
        .collect::<SetupCluster>()
}

pub trait SetupReporter {
    fn get_modified_setup(
        &self,
        existing_setup: SetupCluster,
        incoming_setup: Vec<UiSetupRequestValue>,
        temporary_automap_control_factory: &dyn AutomapControlFactory,
    ) -> Result<SetupCluster, (SetupCluster, ConfiguratorError)>;
}

pub struct SetupReporterReal {
    dirs_wrapper: Box<dyn DirsWrapper>,
    logger: Logger,
}

impl SetupReporter for SetupReporterReal {
    fn get_modified_setup(
        &self,
        mut existing_setup: SetupCluster,
        incoming_setup: Vec<UiSetupRequestValue>,
        temporary_automap_control_factory: &dyn AutomapControlFactory,
    ) -> Result<SetupCluster, (SetupCluster, ConfiguratorError)> {
        let default_setup = Self::get_default_params();
        let mut blanked_out_former_values = HashMap::new();
        incoming_setup
            .iter()
            .filter(|v| v.value.is_none())
            .for_each(|v| {
                if let Some(former_value) = existing_setup.remove(&v.name) {
                    blanked_out_former_values.insert(v.name.clone(), former_value);
                };
            });
        let mut incoming_setup = incoming_setup
            .into_iter()
            .filter(|v| v.value.is_some())
            .map(|v| {
                (
                    v.name.clone(),
                    UiSetupResponseValue::new(&v.name, &v.value.expect("Value disappeared!"), Set),
                )
            })
            .collect::<SetupCluster>();
        let all_but_configured =
            Self::combine_clusters(vec![&default_setup, &existing_setup, &incoming_setup]);
        eprintln_setup("DEFAULTS", &default_setup);
        eprintln_setup("EXISTING", &existing_setup);
        eprintln_setup("BLANKED-OUT FORMER VALUES", &blanked_out_former_values);
        eprintln_setup("INCOMING", &incoming_setup);
        eprintln_setup("ALL BUT CONFIGURED", &all_but_configured);
        let mut error_so_far = ConfiguratorError::new(vec![]);
        let (real_user_opt, data_directory_opt, chain_name) =
            match Self::calculate_fundamentals(self.dirs_wrapper.as_ref(), &all_but_configured) {
                Ok(triple) => triple,
                Err(error) => {
                    error_so_far.extend(error);
                    (None, None, DEFAULT_CHAIN_NAME.to_string())
                }
            };
        let real_user = real_user_opt.unwrap_or_else(|| {
            crate::bootstrapper::RealUser::new(None, None, None)
                .populate(self.dirs_wrapper.as_ref())
        });
        let data_directory = match all_but_configured.get("data-directory") {
            Some(uisrv) if uisrv.status == Set => PathBuf::from(&uisrv.value),
            _ => data_directory_from_context(
                self.dirs_wrapper.as_ref(),
                &real_user,
                &data_directory_opt,
                &chain_name,
            ),
        };
        let (configured_setup, error_opt) = self.calculate_configured_setup(
            self.dirs_wrapper.as_ref(),
            &all_but_configured,
            &data_directory,
            &chain_name,
            temporary_automap_control_factory,
        );
        if let Some(error) = error_opt {
            error_so_far.extend(error);
        }
        error_so_far.param_errors.iter().for_each(|param_error| {
            let _ = incoming_setup.remove(&param_error.parameter);
        });
        let combined_setup = Self::combine_clusters(vec![&all_but_configured, &configured_setup]);
        eprintln_setup("CONFIGURED", &configured_setup);
        eprintln_setup("COMBINED", &combined_setup);
        let final_setup = value_retrievers(self.dirs_wrapper.as_ref())
            .into_iter()
            .map(|retriever| {
                let make_blank_or_required = || {
                    let status = if retriever.is_required(&combined_setup) {
                        Required
                    } else {
                        Blank
                    };
                    (
                        retriever.value_name().to_string(),
                        UiSetupResponseValue::new(retriever.value_name(), "", status),
                    )
                };
                match combined_setup.get(retriever.value_name()) {
                    Some(uisrv) if vec![Blank, Required].contains(&uisrv.status) => {
                        make_blank_or_required()
                    }
                    Some(uisrv) => (retriever.value_name().to_string(), uisrv.clone()),
                    None => make_blank_or_required(),
                }
            })
            .collect::<SetupCluster>();
        eprintln_setup("FINAL", &final_setup);
        if error_so_far.param_errors.is_empty() {
            Ok(final_setup)
        } else {
            Err((
                Self::combine_clusters(vec![&final_setup, &blanked_out_former_values]),
                error_so_far,
            ))
        }
    }
}

#[allow(dead_code)]
fn eprintln_setup(label: &str, cluster: &SetupCluster) {
    if !CONSOLE_DIAGNOSTICS {
        return;
    }
    let message = cluster
        .iter()
        .map(|(_, v)| (v.name.to_string(), v.value.to_string(), v.status))
        .sorted_by_key(|(n, _, _)| n.clone())
        .map(|(n, v, s)| format!("{:26}{:65}{:?}", n, v, s))
        .join("\n");
    eprintln!("{}:\n{}\n", label, message);
}

impl SetupReporterReal {
<<<<<<< HEAD
    pub fn new() -> Self {
        Self {
            dirs_wrapper: Box::new(DirsWrapperReal {}),
            logger: Logger::new("SetupReporter"),
        }
=======
    pub fn new(dirs_wrapper: Box<dyn DirsWrapper>) -> Self {
        Self { dirs_wrapper }
>>>>>>> 9d651e33
    }

    pub fn get_default_params() -> SetupCluster {
        let schema = shared_app(app_head());
        schema
            .p
            .opts
            .iter()
            .flat_map(|opt| {
                let name = opt.b.name;
                match opt.v.default_val {
                    Some(os_str) => {
                        let value = match os_str.to_str() {
                            Some(v) => v,
                            None => unimplemented!(),
                        };
                        Some((
                            name.to_string(),
                            UiSetupResponseValue::new(name, value, Default),
                        ))
                    }
                    None => None,
                }
            })
            .collect()
    }

    fn real_user_from_str(s: &str) -> Option<crate::bootstrapper::RealUser> {
        match crate::bootstrapper::RealUser::from_str(s) {
            Ok(ru) => Some(ru),
            Err(_) => None,
        }
    }

    fn calculate_fundamentals(
        dirs_wrapper: &dyn DirsWrapper,
        combined_setup: &SetupCluster,
    ) -> Result<
        (
            Option<crate::bootstrapper::RealUser>,
            Option<PathBuf>,
            String,
        ),
        ConfiguratorError,
    > {
        let multi_config = Self::make_multi_config(dirs_wrapper, None, true, false)?;
        let real_user_opt = match (
            value_m!(multi_config, "real-user", String),
            combined_setup.get("real-user"),
        ) {
            (Some(real_user_str), None) => Self::real_user_from_str(&real_user_str),
            (Some(_), Some(uisrv)) if uisrv.status == Set => Self::real_user_from_str(&uisrv.value),
            (Some(real_user_str), Some(_)) => Self::real_user_from_str(&real_user_str),
            (None, Some(uisrv)) => Self::real_user_from_str(&uisrv.value),
            (None, None) => {
                Some(crate::bootstrapper::RealUser::new(None, None, None).populate(dirs_wrapper))
            }
        };
        let chain_name = match (
            value_m!(multi_config, "chain", String),
            combined_setup.get("chain"),
        ) {
            (Some(chain_str), None) => chain_str,
            (Some(_), Some(uisrv)) if uisrv.status == Set => uisrv.value.clone(),
            (Some(chain_str), Some(_)) => chain_str,
            (None, Some(uisrv)) => uisrv.value.clone(),
            (None, None) => DEFAULT_CHAIN_NAME.to_string(),
        };
        let data_directory_opt = match (
            value_m!(multi_config, "data-directory", String),
            combined_setup.get("data-directory"),
        ) {
            (Some(ddir_str), None) => Some(PathBuf::from(&ddir_str)),
            (Some(_), Some(uisrv)) if uisrv.status == Set => Some(PathBuf::from(&uisrv.value)),
            (Some(ddir_str), Some(_)) => Some(PathBuf::from(&ddir_str)),
            _ => None,
        };
        Ok((real_user_opt, data_directory_opt, chain_name))
    }

    fn calculate_configured_setup(
        &self,
        dirs_wrapper: &dyn DirsWrapper,
        combined_setup: &SetupCluster,
        data_directory: &Path,
        chain_name: &str,
        temporary_automap_control_factory: &dyn AutomapControlFactory,
    ) -> (SetupCluster, Option<ConfiguratorError>) {
        let mut error_so_far = ConfiguratorError::new(vec![]);
        let db_password_opt = combined_setup.get("db-password").map(|v| v.value.clone());
        let command_line = Self::make_command_line(combined_setup);
        let multi_config =
            match Self::make_multi_config(dirs_wrapper, Some(command_line), true, true) {
                Ok(mc) => mc,
                Err(ce) => return (HashMap::new(), Some(ce)),
            };
        let ((bootstrapper_config, persistent_config_opt), error_opt) = self.run_configuration(
            dirs_wrapper,
            &multi_config,
            data_directory,
            chain_id_from_name(chain_name),
            temporary_automap_control_factory,
        );
        if let Some(error) = error_opt {
            error_so_far.extend(error);
        }
        let mut setup = value_retrievers(dirs_wrapper)
            .into_iter()
            .map(|r| {
                let computed_default = r.computed_default_value(
                    &bootstrapper_config,
                    &persistent_config_opt,
                    &db_password_opt,
                );
                let configured = match value_m!(multi_config, r.value_name(), String) {
                    Some(value) => UiSetupResponseValue::new(r.value_name(), &value, Configured),
                    None => UiSetupResponseValue::new(r.value_name(), "", Blank),
                };
                let value = Self::choose_uisrv(&computed_default, &configured).clone();
                (r.value_name().to_string(), value)
            })
            .collect::<SetupCluster>();
        match setup.get_mut("config-file") {
            // special case because of early processing
            Some(uisrv) if &uisrv.value == "config.toml" => uisrv.status = Default,
            _ => (),
        };
        if error_so_far.param_errors.is_empty() {
            (setup, None)
        } else {
            (setup, Some(error_so_far))
        }
    }

    fn combine_clusters(clusters: Vec<&SetupCluster>) -> SetupCluster {
        let mut result: SetupCluster = HashMap::new();
        clusters.into_iter().for_each(|cluster| {
            let mut step: SetupCluster = HashMap::new();
            cluster.iter().for_each(|(k, incoming)| {
                match result.get(k) {
                    Some(existing) => {
                        step.insert(k.clone(), Self::choose_uisrv(existing, incoming).clone())
                    }
                    None => step.insert(k.clone(), incoming.clone()),
                };
            });
            result.extend(step);
        });
        result
    }

    fn choose_uisrv<'a>(
        existing: &'a UiSetupResponseValue,
        incoming: &'a UiSetupResponseValue,
    ) -> &'a UiSetupResponseValue {
        if incoming.status.priority() >= existing.status.priority() {
            incoming
        } else {
            existing
        }
    }

    fn make_command_line(setup: &SetupCluster) -> Vec<String> {
        let accepted_statuses = vec![Set, Configured];
        let mut command_line = setup
            .iter()
            .filter(|(_, v)| accepted_statuses.contains(&v.status))
            .flat_map(|(_, v)| vec![format!("--{}", v.name), v.value.clone()])
            .collect::<Vec<String>>();
        command_line.insert(0, "program_name".to_string());
        command_line
    }

    fn make_multi_config<'a>(
        dirs_wrapper: &dyn DirsWrapper,
        command_line_opt: Option<Vec<String>>,
        environment: bool,
        config_file: bool,
    ) -> Result<MultiConfig<'a>, ConfiguratorError> {
        let app = shared_app(app_head());
        let mut vcls: Vec<Box<dyn VirtualCommandLine>> = vec![];
        if let Some(command_line) = command_line_opt.clone() {
            vcls.push(Box::new(CommandLineVcl::new(command_line)));
        }
        if environment {
            vcls.push(Box::new(EnvironmentVcl::new(&app)));
        }
        if config_file {
            let command_line = match command_line_opt {
                Some(command_line) => command_line,
                None => vec![],
            };
            let (config_file_path, user_specified) =
                determine_config_file_path(dirs_wrapper, &app, &command_line)?;
            let config_file_vcl = match ConfigFileVcl::new(&config_file_path, user_specified) {
                Ok(cfv) => cfv,
                Err(e) => return Err(ConfiguratorError::required("config-file", &e.to_string())),
            };
            vcls.push(Box::new(config_file_vcl));
        }
        make_new_multi_config(&app, vcls)
    }

    #[allow(clippy::type_complexity)]
    fn run_configuration(
        &self,
        dirs_wrapper: &dyn DirsWrapper,
        multi_config: &MultiConfig,
        data_directory: &Path,
        chain_id: u8,
        temporary_automap_control_factory: &dyn AutomapControlFactory,
    ) -> (
        (BootstrapperConfig, Option<Box<dyn PersistentConfiguration>>),
        Option<ConfiguratorError>,
    ) {
        let mut error_so_far = ConfiguratorError::new(vec![]);
        let mut streams = StdStreams {
            stdin: &mut ByteArrayReader::new(b""),
            stdout: &mut ByteArrayWriter::new(),
            stderr: &mut ByteArrayWriter::new(),
        };
        let mut bootstrapper_config = BootstrapperConfig::new();
        bootstrapper_config.data_directory = data_directory.to_path_buf();
        match privileged_parse_args(dirs_wrapper, multi_config, &mut bootstrapper_config) {
            Ok(_) => (),
            Err(ce) => {
                error_so_far.extend(ce);
            }
        };
        let initializer = DbInitializerReal::default();
        match initializer.initialize(data_directory, chain_id, false) {
            Ok(conn) => {
                let mut persistent_config = PersistentConfigurationReal::from(conn);
                match unprivileged_parse_args(
                    multi_config,
                    &mut bootstrapper_config,
                    &mut streams,
                    &mut persistent_config,
                    temporary_automap_control_factory,
                    &self.logger,
                ) {
                    Ok(_) => (
                        (bootstrapper_config, Some(Box::new(persistent_config))),
                        None,
                    ),
                    Err(ce) => {
                        error_so_far.extend(ce);
                        (
                            (bootstrapper_config, Some(Box::new(persistent_config))),
                            Some(error_so_far),
                        )
                    }
                }
            }
            Err(InitializationError::Nonexistent) => {
                // When the Daemon runs for the first time, the database will not yet have been
                // created.
                let mut persistent_config =
                    PersistentConfigurationReal::new(Box::new(ConfigDaoNull::default()));
                match unprivileged_parse_args(
                    multi_config,
                    &mut bootstrapper_config,
                    &mut streams,
                    &mut persistent_config,
                    temporary_automap_control_factory,
                    &self.logger,
                ) {
                    Ok(_) => ((bootstrapper_config, None), None),
                    Err(ce) => {
                        error_so_far.extend(ce);
                        ((bootstrapper_config, None), Some(error_so_far))
                    }
                }
            }
            Err(e) => todo!("Couldn't initialize database: {:?}", e),
        }
    }
}

trait ValueRetriever {
    fn value_name(&self) -> &'static str;

    fn computed_default(
        &self,
        _bootstrapper_config: &BootstrapperConfig,
        _persistent_config_opt: &Option<Box<dyn PersistentConfiguration>>,
        _db_password_opt: &Option<String>,
    ) -> Option<(String, UiSetupResponseValueStatus)> {
        None
    }

    fn computed_default_value(
        &self,
        bootstrapper_config: &BootstrapperConfig,
        persistent_config_opt: &Option<Box<dyn PersistentConfiguration>>,
        db_password_opt: &Option<String>,
    ) -> UiSetupResponseValue {
        match self.computed_default(bootstrapper_config, persistent_config_opt, db_password_opt) {
            Some((value, status)) => UiSetupResponseValue::new(self.value_name(), &value, status),
            None => UiSetupResponseValue::new(self.value_name(), "", Blank),
        }
    }

    fn set_value(&self, multi_config: &MultiConfig) -> Option<String> {
        value_m!(multi_config, self.value_name(), String)
    }

    fn is_required(&self, _params: &SetupCluster) -> bool {
        false
    }
}

fn is_required_for_blockchain(params: &SetupCluster) -> bool {
    !matches! (params.get("neighborhood-mode"), Some(nhm) if &nhm.value == "zero-hop")
}

struct BlockchainServiceUrl {}
impl ValueRetriever for BlockchainServiceUrl {
    fn value_name(&self) -> &'static str {
        "blockchain-service-url"
    }

    fn is_required(&self, params: &SetupCluster) -> bool {
        is_required_for_blockchain(params)
    }
}

struct Chain {}
impl ValueRetriever for Chain {
    fn value_name(&self) -> &'static str {
        "chain"
    }

    fn computed_default(
        &self,
        _bootstrapper_config: &BootstrapperConfig,
        _persistent_config_opt: &Option<Box<dyn PersistentConfiguration>>,
        _db_password_opt: &Option<String>,
    ) -> Option<(String, UiSetupResponseValueStatus)> {
        Some((DEFAULT_CHAIN_NAME.to_string(), Default))
    }

    fn is_required(&self, _params: &SetupCluster) -> bool {
        true
    }
}

struct ClandestinePort {}
impl ValueRetriever for ClandestinePort {
    fn value_name(&self) -> &'static str {
        "clandestine-port"
    }

    fn computed_default(
        &self,
        _bootstrapper_config: &BootstrapperConfig,
        persistent_config_opt: &Option<Box<dyn PersistentConfiguration>>,
        _db_password_opt: &Option<String>,
    ) -> Option<(String, UiSetupResponseValueStatus)> {
        if let Some(persistent_config) = persistent_config_opt {
            match persistent_config.clandestine_port() {
                Ok(clandestine_port) => Some((clandestine_port.to_string(), Default)),
                Err(_) => None,
            }
        } else {
            None
        }
    }

    fn is_required(&self, _params: &SetupCluster) -> bool {
        true
    }
}

struct ConfigFile {}
impl ValueRetriever for ConfigFile {
    fn value_name(&self) -> &'static str {
        "config-file"
    }
}

struct ConsumingPrivateKey {}
impl ValueRetriever for ConsumingPrivateKey {
    fn value_name(&self) -> &'static str {
        "consuming-private-key"
    }
}

struct CrashPoint {}
impl ValueRetriever for CrashPoint {
    fn value_name(&self) -> &'static str {
        "crash-point"
    }
}

struct DataDirectory {
    dirs_wrapper: Box<dyn DirsWrapper>,
}
impl ValueRetriever for DataDirectory {
    fn value_name(&self) -> &'static str {
        "data-directory"
    }

    fn computed_default(
        &self,
        bootstrapper_config: &BootstrapperConfig,
        _persistent_config_opt: &Option<Box<dyn PersistentConfiguration>>,
        _db_password_opt: &Option<String>,
    ) -> Option<(String, UiSetupResponseValueStatus)> {
        let real_user = &bootstrapper_config.real_user;
        let chain_name = chain_name_from_id(bootstrapper_config.blockchain_bridge_config.chain_id);
        let data_directory_opt = None;
        Some((
            data_directory_from_context(
                self.dirs_wrapper.as_ref(),
                real_user,
                &data_directory_opt,
                chain_name,
            )
            .to_string_lossy()
            .to_string(),
            Default,
        ))
    }

    fn is_required(&self, _params: &SetupCluster) -> bool {
        true
    }
}
impl std::default::Default for DataDirectory {
    fn default() -> Self {
        Self::new(&DirsWrapperReal)
    }
}
impl DataDirectory {
    pub fn new(dirs_wrapper: &dyn DirsWrapper) -> Self {
        Self {
            dirs_wrapper: dirs_wrapper.dup(),
        }
    }
}

struct DbPassword {}
impl ValueRetriever for DbPassword {
    fn value_name(&self) -> &'static str {
        "db-password"
    }

    fn is_required(&self, params: &SetupCluster) -> bool {
        is_required_for_blockchain(params)
    }
}

struct DnsServers {
    factory: Box<dyn DnsInspectorFactory>,
    logger: Logger,
}
impl DnsServers {
    pub fn new() -> Self {
        Self {
            factory: Box::new(DnsInspectorFactoryReal::new()),
            logger: Logger::new("DnsServers"),
        }
    }
}
impl ValueRetriever for DnsServers {
    fn value_name(&self) -> &'static str {
        "dns-servers"
    }

    fn computed_default(
        &self,
        _bootstrapper_config: &BootstrapperConfig,
        _persistent_config_opt: &Option<Box<dyn PersistentConfiguration>>,
        _db_password_opt: &Option<String>,
    ) -> Option<(String, UiSetupResponseValueStatus)> {
        let inspector = self.factory.make()?;
        match inspector.inspect() {
            Ok(ip_addrs) => {
                if ip_addrs.is_empty() {
                    return None;
                }
                if ip_addrs.iter().any(|ip_addr| ip_addr.is_loopback()) {
                    return None;
                }
                let dns_servers = ip_addrs
                    .into_iter()
                    .map(|ip_addr| ip_addr.to_string())
                    .join(",");
                Some((dns_servers, Default))
            }
            Err(e) => {
                warning!(self.logger, "Error inspecting DNS settings: {:?}", e);
                None
            }
        }
    }

    fn is_required(&self, _params: &SetupCluster) -> bool {
        !matches!(_params.get("neighborhood-mode"), Some(nhm) if &nhm.value == "consume-only")
    }
}

struct EarningWallet {}
impl ValueRetriever for EarningWallet {
    fn value_name(&self) -> &'static str {
        "earning-wallet"
    }
}

struct GasPrice {}
impl ValueRetriever for GasPrice {
    fn value_name(&self) -> &'static str {
        "gas-price"
    }

    fn computed_default(
        &self,
        bootstrapper_config: &BootstrapperConfig,
        _persistent_config_opt: &Option<Box<dyn PersistentConfiguration>>,
        _db_password_opt: &Option<String>,
    ) -> Option<(String, UiSetupResponseValueStatus)> {
        Some((
            bootstrapper_config
                .blockchain_bridge_config
                .gas_price
                .to_string(),
            Default,
        ))
    }

    fn is_required(&self, params: &SetupCluster) -> bool {
        is_required_for_blockchain(params)
    }
}

struct Ip {}
impl ValueRetriever for Ip {
    fn value_name(&self) -> &'static str {
        "ip"
    }

    fn computed_default(
        &self,
        bootstrapper_config: &BootstrapperConfig,
        _persistent_config_opt: &Option<Box<dyn PersistentConfiguration>>,
        _db_password_opt: &Option<String>,
    ) -> Option<(String, UiSetupResponseValueStatus)> {
        let automap_ip_opt = &bootstrapper_config.automap_public_ip_opt;
        let neighborhood_mode = &bootstrapper_config.neighborhood_config.mode;
        match (automap_ip_opt, neighborhood_mode) {
            (None, crate::sub_lib::neighborhood::NeighborhoodMode::Standard(_, _, _)) => {
                Some(("".to_string(), UiSetupResponseValueStatus::Required))
            }
            (
                Some(public_ip),
                crate::sub_lib::neighborhood::NeighborhoodMode::Standard(_, _, _),
            ) => Some((public_ip.to_string(), UiSetupResponseValueStatus::Default)),
            (None, _) => Some(("".to_string(), UiSetupResponseValueStatus::Blank)),
            (Some(_), _) => Some(("".to_string(), UiSetupResponseValueStatus::Blank)),
        }
    }

    fn is_required(&self, _params: &SetupCluster) -> bool {
        false
    }
}

struct LogLevel {}
impl ValueRetriever for LogLevel {
    fn value_name(&self) -> &'static str {
        "log-level"
    }

    fn computed_default(
        &self,
        _bootstrapper_config: &BootstrapperConfig,
        _persistent_config_opt: &Option<Box<dyn PersistentConfiguration>>,
        _db_password_opt: &Option<String>,
    ) -> Option<(String, UiSetupResponseValueStatus)> {
        Some(("warn".to_string(), Default))
    }

    fn is_required(&self, _params: &SetupCluster) -> bool {
        true
    }
}

struct MappingProtocol {}
impl ValueRetriever for MappingProtocol {
    fn value_name(&self) -> &'static str {
        "mapping-protocol"
    }

    //     fn computed_default(
    //         &self,
    //         _bootstrapper_config: &BootstrapperConfig,
    //         _persistent_config_opt: &Option<Box<dyn PersistentConfiguration>>,
    //         _db_password_opt: &Option<String>,
    //     ) -> Option<(String, UiSetupResponseValueStatus)> {
    // eprintln! ("Computing default for mapping protocol, with bootstrapper_config = {:?}, persistent_config = {:?}",
    //            _bootstrapper_config.mapping_protocol_opt, _persistent_config_opt.as_ref().map (|pc| pc.mapping_protocol()));
    //         Some(("".to_string(),Blank))
    //     }
}

struct NeighborhoodMode {}
impl ValueRetriever for NeighborhoodMode {
    fn value_name(&self) -> &'static str {
        "neighborhood-mode"
    }

    fn computed_default(
        &self,
        _bootstrapper_config: &BootstrapperConfig,
        _persistent_config_opt: &Option<Box<dyn PersistentConfiguration>>,
        _db_password_opt: &Option<String>,
    ) -> Option<(String, UiSetupResponseValueStatus)> {
        Some(("standard".to_string(), Default))
    }

    fn is_required(&self, _params: &SetupCluster) -> bool {
        true
    }
}

fn node_descriptors_to_neighbors(node_descriptors: Vec<NodeDescriptor>) -> String {
    node_descriptors
        .into_iter()
        .map(|nd| nd.to_string(main_cryptde()))
        .collect_vec()
        .join(",")
}

struct Neighbors {}
impl ValueRetriever for Neighbors {
    fn value_name(&self) -> &'static str {
        "neighbors"
    }

    fn computed_default(
        &self,
        _bootstrapper_config: &BootstrapperConfig,
        persistent_config_opt: &Option<Box<dyn PersistentConfiguration>>,
        db_password_opt: &Option<String>,
    ) -> Option<(String, UiSetupResponseValueStatus)> {
        match (persistent_config_opt, db_password_opt) {
            (Some(pc), Some(pw)) => match pc.past_neighbors(pw) {
                Ok(Some(pns)) => Some((node_descriptors_to_neighbors(pns), Configured)),
                _ => None,
            },
            _ => None,
        }
    }

    fn is_required(&self, params: &SetupCluster) -> bool {
        match params.get("neighborhood-mode") {
            Some(nhm) if &nhm.value == "standard" => false,
            Some(nhm) if &nhm.value == "zero-hop" => false,
            _ => true,
        }
    }
}

struct RealUser {
    #[allow(dead_code)]
    dirs_wrapper: Box<dyn DirsWrapper>,
}
impl ValueRetriever for RealUser {
    fn value_name(&self) -> &'static str {
        "real-user"
    }

    fn computed_default(
        &self,
        _bootstrapper_config: &BootstrapperConfig,
        _persistent_config_opt: &Option<Box<dyn PersistentConfiguration>>,
        _db_password_opt: &Option<String>,
    ) -> Option<(String, UiSetupResponseValueStatus)> {
        #[cfg(target_os = "windows")]
        {
            None
        }
        #[cfg(not(target_os = "windows"))]
        {
            Some((
                crate::bootstrapper::RealUser::new(None, None, None)
                    .populate(self.dirs_wrapper.as_ref())
                    .to_string(),
                Default,
            ))
        }
    }
}
impl std::default::Default for RealUser {
    fn default() -> Self {
        Self::new(&DirsWrapperReal {})
    }
}
impl RealUser {
    pub fn new(dirs_wrapper: &dyn DirsWrapper) -> Self {
        Self {
            dirs_wrapper: dirs_wrapper.dup(),
        }
    }
}

fn value_retrievers(dirs_wrapper: &dyn DirsWrapper) -> Vec<Box<dyn ValueRetriever>> {
    vec![
        Box::new(BlockchainServiceUrl {}),
        Box::new(Chain {}),
        Box::new(ClandestinePort {}),
        Box::new(ConfigFile {}),
        Box::new(ConsumingPrivateKey {}),
        Box::new(CrashPoint {}),
        Box::new(DataDirectory::new(dirs_wrapper)),
        Box::new(DbPassword {}),
        Box::new(DnsServers::new()),
        Box::new(EarningWallet {}),
        Box::new(GasPrice {}),
        Box::new(Ip {}),
        Box::new(LogLevel {}),
        Box::new(MappingProtocol {}),
        Box::new(NeighborhoodMode {}),
        Box::new(Neighbors {}),
        #[cfg(not(target_os = "windows"))]
        Box::new(RealUser::new(dirs_wrapper)),
    ]
}

#[cfg(test)]
mod tests {
    use super::*;
    use crate::blockchain::blockchain_interface::chain_id_from_name;
    use crate::bootstrapper::RealUser;
    use crate::daemon::dns_inspector::dns_inspector::DnsInspector;
    use crate::daemon::dns_inspector::DnsInspectionError;
    use crate::database::db_initializer::{DbInitializer, DbInitializerReal};
    use crate::db_config::persistent_configuration::{
        PersistentConfigError, PersistentConfiguration, PersistentConfigurationReal,
    };
    use crate::node_configurator::{DirsWrapper, DirsWrapperReal};
    use crate::node_test_utils::DirsWrapperMock;
    use crate::sub_lib::cryptde::{PlainData, PublicKey};
    use crate::sub_lib::neighborhood::DEFAULT_RATE_PACK;
    use crate::sub_lib::node_addr::NodeAddr;
    use crate::sub_lib::wallet::Wallet;
    use crate::test_utils::assert_string_contains;
    use crate::test_utils::automap_mocks::make_temporary_automap_control_factory;
    use crate::test_utils::persistent_configuration_mock::PersistentConfigurationMock;
    use masq_lib::messages::UiSetupResponseValueStatus::{Blank, Configured, Required, Set};
    use masq_lib::test_utils::environment_guard::{ClapGuard, EnvironmentGuard};
    use masq_lib::test_utils::logging::{init_test_logging, TestLogHandler};
    use masq_lib::test_utils::utils::{ensure_node_home_directory_exists, TEST_DEFAULT_CHAIN_NAME};
    use std::cell::RefCell;
    #[cfg(not(target_os = "windows"))]
    use std::default::Default;
    use std::fs::File;
    use std::io::Write;
    use std::net::IpAddr;
    use std::str::FromStr;
    use std::sync::{Arc, Mutex};

    pub struct DnsInspectorMock {
        inspect_results: RefCell<Vec<Result<Vec<IpAddr>, DnsInspectionError>>>,
    }

    impl DnsInspector for DnsInspectorMock {
        fn inspect(&self) -> Result<Vec<IpAddr>, DnsInspectionError> {
            self.inspect_results.borrow_mut().remove(0)
        }
    }

    impl DnsInspectorMock {
        pub fn new() -> DnsInspectorMock {
            DnsInspectorMock {
                inspect_results: RefCell::new(vec![]),
            }
        }

        pub fn inspect_result(
            self,
            result: Result<Vec<IpAddr>, DnsInspectionError>,
        ) -> DnsInspectorMock {
            self.inspect_results.borrow_mut().push(result);
            self
        }
    }

    #[derive(Default)]
    pub struct DnsModifierFactoryMock {
        make_results: RefCell<Vec<Option<Box<dyn DnsInspector>>>>,
    }

    impl DnsInspectorFactory for DnsModifierFactoryMock {
        fn make(&self) -> Option<Box<dyn DnsInspector>> {
            self.make_results.borrow_mut().remove(0)
        }
    }

    impl DnsModifierFactoryMock {
        pub fn new() -> DnsModifierFactoryMock {
            DnsModifierFactoryMock {
                make_results: RefCell::new(vec![]),
            }
        }

        pub fn make_result(self, result: Option<Box<dyn DnsInspector>>) -> DnsModifierFactoryMock {
            self.make_results.borrow_mut().push(result);
            self
        }
    }

    #[test]
    fn everything_in_defaults_is_properly_constructed() {
        let result = SetupReporterReal::get_default_params();

        assert_eq!(result.is_empty(), false, "{:?}", result); // if we don't have any defaults, let's get rid of all this
        result.into_iter().for_each(|(name, value)| {
            assert_eq!(name, value.name);
            assert_eq!(value.status, Default);
        });
    }

    #[test]
    fn some_items_are_censored_from_defaults() {
        let result = SetupReporterReal::get_default_params();

        assert_eq!(result.get("ui-port"), None, "{:?}", result);
        #[cfg(target_os = "windows")]
        assert_eq!(result.get("real-user"), None, "{:?}", result);
    }

    #[test]
    fn get_modified_setup_database_populated_only_requireds_set() {
        let _guard = EnvironmentGuard::new();
        let home_dir = ensure_node_home_directory_exists(
            "setup_reporter",
            "get_modified_setup_database_populated_only_requireds_set",
        );
        let db_initializer = DbInitializerReal::default();
        let conn = db_initializer
            .initialize(&home_dir, chain_id_from_name(DEFAULT_CHAIN_NAME), true)
            .unwrap();
        let mut config = PersistentConfigurationReal::from(conn);
        config.change_password(None, "password").unwrap();
        config.set_clandestine_port(1234).unwrap();
        config
            .set_wallet_info(
                &PlainData::new(
                    b"0123456789ABCDEF0123456789ABCDEF0123456789ABCDEF0123456789ABCDEF",
                )
                .as_ref(),
                "m/44'/60'/1'/2/3",
                "0x0000000000000000000000000000000000000000",
                "password",
            )
            .unwrap();
        config.set_gas_price(1234567890).unwrap();
        let neighbor1 = NodeDescriptor {
            encryption_public_key: PublicKey::new(b"ABCD"),
            mainnet: true,
            node_addr_opt: Some(NodeAddr::new(
                &IpAddr::from_str("1.2.3.4").unwrap(),
                &[1234],
            )),
        };
        let neighbor2 = NodeDescriptor {
            encryption_public_key: PublicKey::new(b"EFGH"),
            mainnet: true,
            node_addr_opt: Some(NodeAddr::new(
                &IpAddr::from_str("5.6.7.8").unwrap(),
                &[5678],
            )),
        };
        config
            .set_past_neighbors(Some(vec![neighbor1, neighbor2]), "password")
            .unwrap();

        let incoming_setup = vec![
            ("data-directory", home_dir.to_str().unwrap()),
            ("db-password", "password"),
            ("ip", "4.3.2.1"),
        ]
        .into_iter()
        .map(|(name, value)| UiSetupRequestValue::new(name, value))
        .collect_vec();
        let dirs_wrapper = Box::new(DirsWrapperReal);
        let subject = SetupReporterReal::new(dirs_wrapper);

        let result = subject
            .get_modified_setup(
                HashMap::new(),
                incoming_setup,
                &make_temporary_automap_control_factory(None, None),
            )
            .unwrap();

        let (dns_servers_str, dns_servers_status) =
            match DnsServers::new().computed_default(&BootstrapperConfig::new(), &None, &None) {
                Some((dss, _)) => (dss, Default),
                None => ("".to_string(), Required),
            };
        let expected_result = vec![
            ("blockchain-service-url", "", Required),
            ("chain", DEFAULT_CHAIN_NAME, Default),
            ("clandestine-port", "1234", Default),
            ("config-file", "config.toml", Default),
            ("consuming-private-key", "", Blank),
            ("crash-point", "", Blank),
            ("data-directory", home_dir.to_str().unwrap(), Set),
            ("db-password", "password", Set),
            ("dns-servers", &dns_servers_str, dns_servers_status),
            ("earning-wallet", "", Blank),
            ("gas-price", "1234567890", Default),
            ("ip", "4.3.2.1", Set),
            ("log-level", "warn", Default),
            ("mapping-protocol", "", Blank),
            ("neighborhood-mode", "standard", Default),
            (
                "neighbors",
                "QUJDRA@1.2.3.4:1234,RUZHSA@5.6.7.8:5678",
                Configured,
            ),
            #[cfg(not(target_os = "windows"))]
            (
                "real-user",
                &RealUser::new(None, None, None)
                    .populate(&DirsWrapperReal {})
                    .to_string(),
                Default,
            ),
        ]
        .into_iter()
        .map(|(name, value, status)| {
            (
                name.to_string(),
                UiSetupResponseValue::new(name, value, status),
            )
        })
        .collect_vec();
        let presentable_result = result
            .into_iter()
            .sorted_by_key(|(k, _)| k.clone())
            .collect_vec();
        assert_eq!(presentable_result, expected_result);
    }

    #[test]
    fn get_modified_setup_database_nonexistent_everything_preexistent() {
        let _guard = EnvironmentGuard::new();
        let home_dir = ensure_node_home_directory_exists(
            "setup_reporter",
            "get_modified_setup_database_nonexistent_everything_preexistent",
        );
        let existing_setup = setup_cluster_from(vec![
            ("blockchain-service-url", "https://example.com", Set),
            ("chain", TEST_DEFAULT_CHAIN_NAME, Set),
            ("clandestine-port", "1234", Set),
            ("consuming-private-key", "0011223344556677001122334455667700112233445566770011223344556677", Set),
            ("crash-point", "Message", Set),
            ("data-directory", home_dir.to_str().unwrap(), Set),
            ("db-password", "password", Set),
            ("dns-servers", "8.8.8.8", Set),
            ("earning-wallet", "0x0123456789012345678901234567890123456789", Set),
            ("gas-price", "50", Set),
            ("ip", "4.3.2.1", Set),
            ("log-level", "error", Set),
            ("mapping-protocol", "pmp", Set),
            ("neighborhood-mode", "originate-only", Set),
            ("neighbors", "MTIzNDU2Nzg5MTEyMzQ1Njc4OTIxMjM0NTY3ODkzMTI:1.2.3.4:1234,MTIzNDU2Nzg5MTEyMzQ1Njc4OTIxMjM0NTY3ODkzMTI:5.6.7.8:5678", Set),
            #[cfg(not(target_os = "windows"))]
            ("real-user", "9999:9999:booga", Set),
        ]);
        let dirs_wrapper = Box::new(DirsWrapperReal);
        let subject = SetupReporterReal::new(dirs_wrapper);

        let result = subject
            .get_modified_setup(
                existing_setup,
                vec![],
                &make_temporary_automap_control_factory(None, None),
            )
            .unwrap();

        let expected_result = vec![
            ("blockchain-service-url", "https://example.com", Set),
            ("chain", TEST_DEFAULT_CHAIN_NAME, Set),
            ("clandestine-port", "1234", Set),
            ("config-file", "config.toml", Default),
            ("consuming-private-key", "0011223344556677001122334455667700112233445566770011223344556677", Set),
            ("crash-point", "Message", Set),
            ("data-directory", home_dir.to_str().unwrap(), Set),
            ("db-password", "password", Set),
            ("dns-servers", "8.8.8.8", Set),
            ("earning-wallet", "0x0123456789012345678901234567890123456789", Set),
            ("gas-price", "50", Set),
            ("ip", "4.3.2.1", Set),
            ("log-level", "error", Set),
            ("mapping-protocol", "pmp", Set),
            ("neighborhood-mode", "originate-only", Set),
            ("neighbors", "MTIzNDU2Nzg5MTEyMzQ1Njc4OTIxMjM0NTY3ODkzMTI:1.2.3.4:1234,MTIzNDU2Nzg5MTEyMzQ1Njc4OTIxMjM0NTY3ODkzMTI:5.6.7.8:5678", Set),
            #[cfg(not(target_os = "windows"))]
            ("real-user", "9999:9999:booga", Set),
        ].into_iter()
            .map (|(name, value, status)| (name.to_string(), UiSetupResponseValue::new(name, value, status)))
            .collect_vec();
        let presentable_result = result
            .into_iter()
            .sorted_by_key(|(k, _)| k.clone())
            .collect_vec();
        assert_eq!(presentable_result, expected_result);
    }

    #[test]
    fn get_modified_setup_database_nonexistent_everything_set() {
        let _guard = EnvironmentGuard::new();
        let home_dir = ensure_node_home_directory_exists(
            "setup_reporter",
            "get_modified_setup_database_nonexistent_everything_set",
        );
        let incoming_setup = vec![
            ("blockchain-service-url", "https://example.com"),
            ("chain", TEST_DEFAULT_CHAIN_NAME),
            ("clandestine-port", "1234"),
            ("consuming-private-key", "0011223344556677001122334455667700112233445566770011223344556677"),
            ("crash-point", "Message"),
            ("data-directory", home_dir.to_str().unwrap()),
            ("db-password", "password"),
            ("dns-servers", "8.8.8.8"),
            ("earning-wallet", "0x0123456789012345678901234567890123456789"),
            ("gas-price", "50"),
            ("ip", "4.3.2.1"),
            ("log-level", "error"),
            ("mapping-protocol", "igdp"),
            ("neighborhood-mode", "originate-only"),
            ("neighbors", "MTIzNDU2Nzg5MTEyMzQ1Njc4OTIxMjM0NTY3ODkzMTI:1.2.3.4:1234,MTIzNDU2Nzg5MTEyMzQ1Njc4OTIxMjM0NTY3ODkzMTI:5.6.7.8:5678"),
            #[cfg(not(target_os = "windows"))]
            ("real-user", "9999:9999:booga"),
        ].into_iter()
            .map (|(name, value)| UiSetupRequestValue::new(name, value))
            .collect_vec();
        let dirs_wrapper = Box::new(DirsWrapperReal);
        let subject = SetupReporterReal::new(dirs_wrapper);

        let result = subject
            .get_modified_setup(
                HashMap::new(),
                incoming_setup,
                &make_temporary_automap_control_factory(None, None),
            )
            .unwrap();

        let expected_result = vec![
            ("blockchain-service-url", "https://example.com", Set),
            ("chain", TEST_DEFAULT_CHAIN_NAME, Set),
            ("clandestine-port", "1234", Set),
            ("config-file", "config.toml", Default),
            ("consuming-private-key", "0011223344556677001122334455667700112233445566770011223344556677", Set),
            ("crash-point", "Message", Set),
            ("data-directory", home_dir.to_str().unwrap(), Set),
            ("db-password", "password", Set),
            ("dns-servers", "8.8.8.8", Set),
            ("earning-wallet", "0x0123456789012345678901234567890123456789", Set),
            ("gas-price", "50", Set),
            ("ip", "4.3.2.1", Set),
            ("log-level", "error", Set),
            ("mapping-protocol", "igdp", Set),
            ("neighborhood-mode", "originate-only", Set),
            ("neighbors", "MTIzNDU2Nzg5MTEyMzQ1Njc4OTIxMjM0NTY3ODkzMTI:1.2.3.4:1234,MTIzNDU2Nzg5MTEyMzQ1Njc4OTIxMjM0NTY3ODkzMTI:5.6.7.8:5678", Set),
            #[cfg(not(target_os = "windows"))]
            ("real-user", "9999:9999:booga", Set),
        ].into_iter()
            .map (|(name, value, status)| (name.to_string(), UiSetupResponseValue::new(name, value, status)))
            .collect_vec();
        let presentable_result = result
            .into_iter()
            .sorted_by_key(|(k, _)| k.clone())
            .collect_vec();
        assert_eq!(presentable_result, expected_result);
    }

    #[test]
    fn get_modified_setup_database_nonexistent_nothing_set_everything_in_environment() {
        let _guard = EnvironmentGuard::new();
        let _clap_guard = ClapGuard::new();
        let home_dir = ensure_node_home_directory_exists(
            "setup_reporter",
            "get_modified_setup_database_nonexistent_nothing_set_everything_in_environment",
        );
        vec![
            ("MASQ_BLOCKCHAIN_SERVICE_URL", "https://example.com"),
            ("MASQ_CHAIN", TEST_DEFAULT_CHAIN_NAME),
            ("MASQ_CLANDESTINE_PORT", "1234"),
            ("MASQ_CONSUMING_PRIVATE_KEY", "0011223344556677001122334455667700112233445566770011223344556677"),
            ("MASQ_CRASH_POINT", "Error"),
            ("MASQ_DATA_DIRECTORY", home_dir.to_str().unwrap()),
            ("MASQ_DB_PASSWORD", "password"),
            ("MASQ_DNS_SERVERS", "8.8.8.8"),
            ("MASQ_EARNING_WALLET", "0x0123456789012345678901234567890123456789"),
            ("MASQ_GAS_PRICE", "50"),
            ("MASQ_IP", "4.3.2.1"),
            ("MASQ_LOG_LEVEL", "error"),
            ("MASQ_MAPPING_PROTOCOL", "pmp"),
            ("MASQ_NEIGHBORHOOD_MODE", "originate-only"),
            ("MASQ_NEIGHBORS", "MTIzNDU2Nzg5MTEyMzQ1Njc4OTIxMjM0NTY3ODkzMTI:1.2.3.4:1234,MTIzNDU2Nzg5MTEyMzQ1Njc4OTIxMjM0NTY3ODkzMTI:5.6.7.8:5678"),
            #[cfg(not(target_os = "windows"))]
            ("MASQ_REAL_USER", "9999:9999:booga"),
        ].into_iter()
            .for_each (|(name, value)| std::env::set_var (name, value));
        let dirs_wrapper = Box::new(DirsWrapperReal);
        let params = vec![];
        let subject = SetupReporterReal::new(dirs_wrapper);

        let result = subject
            .get_modified_setup(
                HashMap::new(),
                params,
                &make_temporary_automap_control_factory(None, None),
            )
            .unwrap();

        let expected_result = vec![
            ("blockchain-service-url", "https://example.com", Configured),
            ("chain", TEST_DEFAULT_CHAIN_NAME, Configured),
            ("clandestine-port", "1234", Configured),
            ("config-file", "config.toml", Default),
            ("consuming-private-key", "0011223344556677001122334455667700112233445566770011223344556677", Configured),
            ("crash-point", "Error", Configured),
            ("data-directory", home_dir.to_str().unwrap(), Configured),
            ("db-password", "password", Configured),
            ("dns-servers", "8.8.8.8", Configured),
            ("earning-wallet", "0x0123456789012345678901234567890123456789", Configured),
            ("gas-price", "50", Configured),
            ("ip", "4.3.2.1", Configured),
            ("log-level", "error", Configured),
            ("mapping-protocol", "pmp", Configured),
            ("neighborhood-mode", "originate-only", Configured),
            ("neighbors", "MTIzNDU2Nzg5MTEyMzQ1Njc4OTIxMjM0NTY3ODkzMTI:1.2.3.4:1234,MTIzNDU2Nzg5MTEyMzQ1Njc4OTIxMjM0NTY3ODkzMTI:5.6.7.8:5678", Configured),
            #[cfg(not(target_os = "windows"))]
            ("real-user", "9999:9999:booga", Configured),
        ].into_iter()
            .map (|(name, value, status)| (name.to_string(), UiSetupResponseValue::new(name, value, status)))
            .collect_vec();
        let presentable_result = result
            .into_iter()
            .sorted_by_key(|(k, _)| k.clone())
            .collect_vec();
        assert_eq!(presentable_result, expected_result);
    }

    #[test]
    fn switching_config_files_changes_setup() {
        let _ = EnvironmentGuard::new();
        let home_dir = ensure_node_home_directory_exists(
            "setup_reporter",
            "switching_config_files_changes_setup",
        );
        let data_root = home_dir.join("data_root");
        let mainnet_dir = data_root.join("MASQ").join(DEFAULT_CHAIN_NAME);
        {
            std::fs::create_dir_all(mainnet_dir.clone()).unwrap();
            let mut config_file = File::create(mainnet_dir.join("config.toml")).unwrap();
            config_file
                .write_all(b"blockchain-service-url = \"https://www.mainnet.com\"\n")
                .unwrap();
            config_file
                .write_all(b"clandestine-port = \"7788\"\n")
                .unwrap();
            config_file.write_all(b"consuming-private-key = \"00112233445566778899AABBCCDDEEFF00112233445566778899AABBCCDDEEFF\"\n").unwrap();
            config_file.write_all(b"crash-point = \"None\"\n").unwrap();
            config_file
                .write_all(b"dns-servers = \"5.6.7.8\"\n")
                .unwrap();
            config_file
                .write_all(b"earning-wallet = \"0xaaaaaaaaaaaaaaaaaaaaaaaaaaaaaaaaaaaaaaaa\"\n")
                .unwrap();
            config_file.write_all(b"gas-price = \"77\"\n").unwrap();
            config_file.write_all(b"log-level = \"trace\"\n").unwrap();
            config_file
                .write_all(b"mapping-protocol = \"pcp\"\n")
                .unwrap();
            config_file
                .write_all(b"neighborhood-mode = \"zero-hop\"\n")
                .unwrap();
        }
        let ropsten_dir = data_root.join("MASQ").join(TEST_DEFAULT_CHAIN_NAME);
        {
            std::fs::create_dir_all(ropsten_dir.clone()).unwrap();
            let mut config_file = File::create(ropsten_dir.join("config.toml")).unwrap();
            config_file
                .write_all(b"blockchain-service-url = \"https://www.ropsten.com\"\n")
                .unwrap();
            config_file
                .write_all(b"clandestine-port = \"8877\"\n")
                .unwrap();
            config_file.write_all(b"consuming-private-key = \"FFEEDDCCBBAA99887766554433221100FFEEDDCCBBAA99887766554433221100\"\n").unwrap();
            config_file.write_all(b"crash-point = \"None\"\n").unwrap();
            config_file
                .write_all(b"dns-servers = \"8.7.6.5\"\n")
                .unwrap();
            config_file
                .write_all(b"earning-wallet = \"0xbbbbbbbbbbbbbbbbbbbbbbbbbbbbbbbbbbbbbbbb\"\n")
                .unwrap();
            config_file.write_all(b"gas-price = \"88\"\n").unwrap();
            config_file.write_all(b"log-level = \"debug\"\n").unwrap();
            config_file
                .write_all(b"mapping-protocol = \"pmp\"\n")
                .unwrap();
            config_file
                .write_all(b"neighborhood-mode = \"zero-hop\"\n")
                .unwrap();
        }
        let dirs_wrapper = Box::new(DirsWrapperReal);
        let mut subject = SetupReporterReal::new(dirs_wrapper);
        subject.dirs_wrapper = Box::new(
            DirsWrapperMock::new()
                .home_dir_result(Some(home_dir.clone()))
                .data_dir_result(Some(data_root.clone())),
        );
        let params = vec![UiSetupRequestValue::new("chain", DEFAULT_CHAIN_NAME)];
        let existing_setup = subject
            .get_modified_setup(
                HashMap::new(),
                params,
                &make_temporary_automap_control_factory(None, None),
            )
            .unwrap();
        let params = vec![UiSetupRequestValue::new("chain", TEST_DEFAULT_CHAIN_NAME)];

        let result = subject
            .get_modified_setup(
                existing_setup,
                params,
                &make_temporary_automap_control_factory(None, None),
            )
            .unwrap();

        let expected_result = vec![
            (
                "blockchain-service-url",
                "https://www.ropsten.com",
                Configured,
            ),
            ("chain", TEST_DEFAULT_CHAIN_NAME, Set),
            ("clandestine-port", "8877", Configured),
            ("config-file", "config.toml", Default),
            (
                "consuming-private-key",
                "FFEEDDCCBBAA99887766554433221100FFEEDDCCBBAA99887766554433221100",
                Configured,
            ),
            ("crash-point", "None", Configured),
            (
                "data-directory",
                &ropsten_dir.to_string_lossy().to_string(),
                Default,
            ),
            ("db-password", "", Blank),
            ("dns-servers", "8.7.6.5", Configured),
            (
                "earning-wallet",
                "0xbbbbbbbbbbbbbbbbbbbbbbbbbbbbbbbbbbbbbbbb",
                Configured,
            ),
            ("gas-price", "88", Configured),
            ("ip", "", Blank),
            ("log-level", "debug", Configured),
            ("mapping-protocol", "pmp", Configured),
            ("neighborhood-mode", "zero-hop", Configured),
            ("neighbors", "", Blank),
            #[cfg(not(target_os = "windows"))]
            (
                "real-user",
                &crate::bootstrapper::RealUser::new(None, None, None)
                    .populate(subject.dirs_wrapper.as_ref())
                    .to_string(),
                Default,
            ),
        ]
        .into_iter()
        .map(|(name, value, status)| {
            (
                name.to_string(),
                UiSetupResponseValue::new(name, value, status),
            )
        })
        .collect_vec();
        let presentable_result = result
            .into_iter()
            .sorted_by_key(|(k, _)| k.clone())
            .collect_vec();
        assert_eq!(presentable_result, expected_result);
    }

    #[test]
    fn get_modified_setup_database_nonexistent_all_but_requireds_cleared() {
        let _guard = EnvironmentGuard::new();
        let home_dir = ensure_node_home_directory_exists(
            "setup_reporter",
            "get_modified_setup_database_nonexistent_all_but_requireds_cleared",
        );
        vec![
            ("MASQ_BLOCKCHAIN_SERVICE_URL", "https://example.com"),
            ("MASQ_CHAIN", TEST_DEFAULT_CHAIN_NAME),
            ("MASQ_CLANDESTINE_PORT", "1234"),
            ("MASQ_CONSUMING_PRIVATE_KEY", "0011223344556677001122334455667700112233445566770011223344556677"),
            ("MASQ_CRASH_POINT", "Panic"),
            ("MASQ_DATA_DIRECTORY", home_dir.to_str().unwrap()),
            ("MASQ_DB_PASSWORD", "password"),
            ("MASQ_DNS_SERVERS", "8.8.8.8"),
            ("MASQ_EARNING_WALLET", "0x0123456789012345678901234567890123456789"),
            ("MASQ_GAS_PRICE", "50"),
            ("MASQ_IP", "4.3.2.1"),
            ("MASQ_LOG_LEVEL", "error"),
            ("MASQ_MAPPING_PROTOCOL", "pcp"),
            ("MASQ_NEIGHBORHOOD_MODE", "originate-only"),
            ("MASQ_NEIGHBORS", "MTIzNDU2Nzg5MTEyMzQ1Njc4OTIxMjM0NTY3ODkzMTI:1.2.3.4:1234,MTIzNDU2Nzg5MTEyMzQ1Njc4OTIxMjM0NTY3ODkzMTI:5.6.7.8:5678"),
            #[cfg(not(target_os = "windows"))]
            ("MASQ_REAL_USER", "9999:9999:booga"),
        ].into_iter()
            .for_each (|(name, value)| std::env::set_var (name, value));
        let params = vec![
            "blockchain-service-url",
            "clandestine-port",
            "config-file",
            "consuming-private-key",
            "crash-point",
            "data-directory",
            "db-password",
            "dns-servers",
            "earning-wallet",
            "gas-price",
            "ip",
            "log-level",
            "mapping-protocol",
            "neighborhood-mode",
            "neighbors",
            #[cfg(not(target_os = "windows"))]
            "real-user",
        ]
        .into_iter()
        .map(|name| UiSetupRequestValue::clear(name))
        .collect_vec();
        let existing_setup = setup_cluster_from(vec![
            ("blockchain-service-url", "https://booga.com", Set),
            ("clandestine-port", "4321", Set),
            (
                "consuming-private-key",
                "7766554433221100776655443322110077665544332211007766554433221100",
                Set,
            ),
            ("crash-point", "Message", Set),
            ("data-directory", "booga", Set),
            ("db-password", "drowssap", Set),
            ("dns-servers", "4.4.4.4", Set),
            (
                "earning-wallet",
                "0x9876543210987654321098765432109876543210",
                Set,
            ),
            ("gas-price", "5", Set),
            ("ip", "1.2.3.4", Set),
            ("log-level", "error", Set),
            ("mapping-protocol", "pcp", Set),
            ("neighborhood-mode", "consume-only", Set),
            (
                "neighbors",
                "MTIzNDU2Nzg5MTEyMzQ1Njc4OTIxMjM0NTY3ODkzMTI:9.10.11.12:9101",
                Set,
            ),
            #[cfg(not(target_os = "windows"))]
            ("real-user", "6666:6666:agoob", Set),
        ]);
        let dirs_wrapper = Box::new(DirsWrapperReal);
        let subject = SetupReporterReal::new(dirs_wrapper);

        let result = subject
            .get_modified_setup(
                existing_setup,
                params,
                &make_temporary_automap_control_factory(None, None),
            )
            .unwrap();

        let expected_result = vec![
            ("blockchain-service-url", "https://example.com", Configured),
            ("chain", TEST_DEFAULT_CHAIN_NAME, Configured),
            ("clandestine-port", "1234", Configured),
            ("config-file", "config.toml", Default),
            ("consuming-private-key", "0011223344556677001122334455667700112233445566770011223344556677", Configured),
            ("crash-point", "Panic", Configured),
            ("data-directory", home_dir.to_str().unwrap(), Configured),
            ("db-password", "password", Configured),
            ("dns-servers", "8.8.8.8", Configured),
            (
                "earning-wallet",
                "0x0123456789012345678901234567890123456789",
                Configured,
            ),
            ("gas-price", "50", Configured),
            ("ip", "4.3.2.1", Configured),
            ("log-level", "error", Configured),
            ("mapping-protocol", "pcp", Configured),
            ("neighborhood-mode", "originate-only", Configured),
            ("neighbors", "MTIzNDU2Nzg5MTEyMzQ1Njc4OTIxMjM0NTY3ODkzMTI:1.2.3.4:1234,MTIzNDU2Nzg5MTEyMzQ1Njc4OTIxMjM0NTY3ODkzMTI:5.6.7.8:5678", Configured),
            #[cfg(not(target_os = "windows"))]
            ("real-user", "9999:9999:booga", Configured),
        ]
        .into_iter()
        .map(|(name, value, status)| {
            (
                name.to_string(),
                UiSetupResponseValue::new(name, value, status),
            )
        })
        .collect_vec();
        let presentable_result = result
            .into_iter()
            .sorted_by_key(|(k, _)| k.clone())
            .collect_vec();
        assert_eq!(presentable_result, expected_result);
    }

    #[test]
    fn get_modified_setup_data_directory_depends_on_new_chain_on_success() {
        let _guard = EnvironmentGuard::new();
        let base_dir = ensure_node_home_directory_exists(
            "setup_reporter",
            "get_modified_setup_data_directory_depends_on_new_chain_on_success",
        );
        let current_data_dir = base_dir.join("MASQ").join(DEFAULT_CHAIN_NAME);
        let existing_setup = setup_cluster_from(vec![
            ("neighborhood-mode", "zero-hop", Set),
            ("chain", DEFAULT_CHAIN_NAME, Default),
            (
                "data-directory",
                &current_data_dir.to_string_lossy().to_string(),
                Default,
            ),
            (
                "real-user",
                &crate::bootstrapper::RealUser::new(None, None, None)
                    .populate(&DirsWrapperReal {})
                    .to_string(),
                Default,
            ),
        ]);
        let incoming_setup = vec![("chain", TEST_DEFAULT_CHAIN_NAME)]
            .into_iter()
            .map(|(name, value)| UiSetupRequestValue::new(name, value))
            .collect_vec();
        let base_data_dir = base_dir.join("data_dir");
        let expected_data_directory = base_data_dir.join("MASQ").join(TEST_DEFAULT_CHAIN_NAME);
        let dirs_wrapper = Box::new(
            DirsWrapperMock::new()
                .data_dir_result(Some(base_data_dir))
                .home_dir_result(Some(base_dir)),
        );
        let subject = SetupReporterReal::new(dirs_wrapper);

        let result = subject
            .get_modified_setup(
                existing_setup,
                incoming_setup,
                &make_temporary_automap_control_factory(None, None),
            )
            .unwrap();

        let actual_data_directory = PathBuf::from(&result.get("data-directory").unwrap().value);
        assert_eq!(actual_data_directory, expected_data_directory);
    }

    #[test]
    fn get_modified_setup_data_directory_depends_on_new_chain_on_error() {
        let _guard = EnvironmentGuard::new();
        let base_dir = ensure_node_home_directory_exists(
            "setup_reporter",
            "get_modified_setup_data_directory_depends_on_new_chain_on_error",
        );
        let current_data_dir = base_dir.join("MASQ").join(DEFAULT_CHAIN_NAME);
        let existing_setup = setup_cluster_from(vec![
            ("blockchain-service-url", "", Required),
            ("chain", DEFAULT_CHAIN_NAME, Default),
            ("clandestine-port", "7788", Default),
            ("config-file", "config.toml", Default),
            ("consuming-private-key", "", Blank),
            (
                "data-directory",
                &current_data_dir.to_string_lossy().to_string(),
                Default,
            ),
            ("db-password", "", Required),
            ("dns-servers", "1.1.1.1", Default),
            (
                "earning-wallet",
                "0x47fb8671db83008d382c2e6ea67fa377378c0cea",
                Default,
            ),
            ("gas-price", "1", Default),
            ("ip", "1.2.3.4", Set),
            ("log-level", "warn", Default),
            ("neighborhood-mode", "originate-only", Set),
            ("neighbors", "", Blank),
            (
                "real-user",
                &crate::bootstrapper::RealUser::new(None, None, None)
                    .populate(&DirsWrapperReal {})
                    .to_string(),
                Default,
            ),
        ]);
        let incoming_setup = vec![("chain", TEST_DEFAULT_CHAIN_NAME)]
            .into_iter()
            .map(|(name, value)| UiSetupRequestValue::new(name, value))
            .collect_vec();
        let base_data_dir = base_dir.join("data_dir");
        let expected_data_directory = base_data_dir.join("MASQ").join(TEST_DEFAULT_CHAIN_NAME);
        let dirs_wrapper = Box::new(
            DirsWrapperMock::new()
                .data_dir_result(Some(base_data_dir))
                .home_dir_result(Some(base_dir)),
        );
        let subject = SetupReporterReal::new(dirs_wrapper);

        let result = subject
            .get_modified_setup(
                existing_setup,
                incoming_setup,
                &make_temporary_automap_control_factory(None, None),
            )
            .err()
            .unwrap()
            .0;

        let actual_data_directory = PathBuf::from(&result.get("data-directory").unwrap().value);
        assert_eq!(actual_data_directory, expected_data_directory);
    }

    #[test]
    fn get_modified_blanking_something_that_shouldnt_be_blanked_fails_properly() {
        let _guard = EnvironmentGuard::new();
        let home_dir = ensure_node_home_directory_exists(
            "setup_reporter",
            "get_modified_blanking_something_that_shouldnt_be_blanked_fails_properly",
        );
        let existing_setup = setup_cluster_from(vec![
            ("data-directory", home_dir.to_str().unwrap(), Set),
            ("neighborhood-mode", "standard", Set),
            ("ip", "1.2.3.4", Set),
        ]);
        let incoming_setup = vec![UiSetupRequestValue::clear("ip")];
        let dirs_wrapper = Box::new(DirsWrapperReal);
        let subject = SetupReporterReal::new(dirs_wrapper);

        let result = subject
            .get_modified_setup(
                existing_setup,
                incoming_setup,
                &make_temporary_automap_control_factory(None, None),
            )
            .err()
            .unwrap();

        assert_eq!(
            result.0.get("ip").unwrap().clone(),
            UiSetupResponseValue::new("ip", "1.2.3.4", Set)
        );
    }

    #[test]
    fn calculate_fundamentals_with_only_environment() {
        let _guard = EnvironmentGuard::new();
        vec![
            ("MASQ_CHAIN", TEST_DEFAULT_CHAIN_NAME),
            ("MASQ_DATA_DIRECTORY", "env_dir"),
            ("MASQ_REAL_USER", "9999:9999:booga"),
        ]
        .into_iter()
        .for_each(|(name, value)| std::env::set_var(name, value));
        let setup = setup_cluster_from(vec![]);

        let (real_user_opt, data_directory_opt, chain_name) =
            SetupReporterReal::calculate_fundamentals(&DirsWrapperReal {}, &setup).unwrap();

        assert_eq!(
            real_user_opt,
            Some(crate::bootstrapper::RealUser::new(
                Some(9999),
                Some(9999),
                Some(PathBuf::from("booga"))
            ))
        );
        assert_eq!(data_directory_opt, Some(PathBuf::from("env_dir")));
        assert_eq!(chain_name, TEST_DEFAULT_CHAIN_NAME.to_string());
    }

    #[test]
    fn calculate_fundamentals_with_environment_and_obsolete_setup() {
        let _guard = EnvironmentGuard::new();
        vec![
            ("MASQ_CHAIN", TEST_DEFAULT_CHAIN_NAME),
            ("MASQ_DATA_DIRECTORY", "env_dir"),
            ("MASQ_REAL_USER", "9999:9999:booga"),
        ]
        .into_iter()
        .for_each(|(name, value)| std::env::set_var(name, value));
        let setup = setup_cluster_from(vec![
            ("chain", "dev", Configured),
            ("data-directory", "setup_dir", Default),
            ("real-user", "1111:1111:agoob", Configured),
        ]);

        let (real_user_opt, data_directory_opt, chain_name) =
            SetupReporterReal::calculate_fundamentals(&DirsWrapperReal {}, &setup).unwrap();

        assert_eq!(
            real_user_opt,
            Some(crate::bootstrapper::RealUser::new(
                Some(9999),
                Some(9999),
                Some(PathBuf::from("booga"))
            ))
        );
        assert_eq!(data_directory_opt, Some(PathBuf::from("env_dir")));
        assert_eq!(chain_name, TEST_DEFAULT_CHAIN_NAME.to_string());
    }

    #[test]
    fn calculate_fundamentals_with_environment_and_overriding_setup() {
        let _guard = EnvironmentGuard::new();
        vec![
            ("MASQ_CHAIN", TEST_DEFAULT_CHAIN_NAME),
            ("MASQ_DATA_DIRECTORY", "env_dir"),
            ("MASQ_REAL_USER", "9999:9999:booga"),
        ]
        .into_iter()
        .for_each(|(name, value)| std::env::set_var(name, value));
        let setup = setup_cluster_from(vec![
            ("chain", "dev", Set),
            ("data-directory", "setup_dir", Set),
            ("real-user", "1111:1111:agoob", Set),
        ]);

        let (real_user_opt, data_directory_opt, chain_name) =
            SetupReporterReal::calculate_fundamentals(&DirsWrapperReal {}, &setup).unwrap();

        assert_eq!(
            real_user_opt,
            Some(crate::bootstrapper::RealUser::new(
                Some(1111),
                Some(1111),
                Some(PathBuf::from("agoob"))
            ))
        );
        assert_eq!(data_directory_opt, Some(PathBuf::from("setup_dir")));
        assert_eq!(chain_name, "dev".to_string());
    }

    #[test]
    fn calculate_fundamentals_with_setup_and_no_environment() {
        let _guard = EnvironmentGuard::new();
        vec![]
            .into_iter()
            .for_each(|(name, value): (&str, &str)| std::env::set_var(name, value));
        let setup = setup_cluster_from(vec![
            ("chain", "dev", Configured),
            ("data-directory", "setup_dir", Default),
            ("real-user", "1111:1111:agoob", Configured),
        ]);

        let (real_user_opt, data_directory_opt, chain_name) =
            SetupReporterReal::calculate_fundamentals(&DirsWrapperReal {}, &setup).unwrap();

        assert_eq!(
            real_user_opt,
            Some(crate::bootstrapper::RealUser::new(
                Some(1111),
                Some(1111),
                Some(PathBuf::from("agoob"))
            ))
        );
        assert_eq!(data_directory_opt, None);
        assert_eq!(chain_name, "dev".to_string());
    }

    #[test]
    fn calculate_fundamentals_with_neither_setup_nor_environment() {
        let _guard = EnvironmentGuard::new();
        vec![]
            .into_iter()
            .for_each(|(name, value): (&str, &str)| std::env::set_var(name, value));
        let setup = setup_cluster_from(vec![]);

        let (real_user_opt, data_directory_opt, chain_name) =
            SetupReporterReal::calculate_fundamentals(&DirsWrapperReal {}, &setup).unwrap();

        assert_eq!(
            real_user_opt,
            Some(
                crate::bootstrapper::RealUser::new(None, None, None).populate(&DirsWrapperReal {})
            )
        );
        assert_eq!(data_directory_opt, None);
        assert_eq!(chain_name, DEFAULT_CHAIN_NAME.to_string());
    }

    #[test]
    fn blanking_a_parameter_with_a_default_produces_that_default() {
        let _guard = EnvironmentGuard::new();
        let home_dir = ensure_node_home_directory_exists(
            "setup_reporter",
            "blanking_a_parameter_with_a_default_produces_that_default",
        );
        let dirs_wrapper = Box::new(DirsWrapperReal);
        let subject = SetupReporterReal::new(dirs_wrapper);

        let result = subject
            .get_modified_setup(
                HashMap::new(),
                vec![
                    UiSetupRequestValue::new(
                        "data-directory",
                        &home_dir.to_string_lossy().to_string(),
                    ),
                    UiSetupRequestValue::new("ip", "1.2.3.4"),
                    UiSetupRequestValue::clear("chain"),
                ],
                &make_temporary_automap_control_factory(None, None),
            )
            .unwrap();

        let actual_chain = result.get("chain").unwrap();
        assert_eq!(
            actual_chain,
            &UiSetupResponseValue::new("chain", DEFAULT_CHAIN_NAME, Default)
        );
    }

    #[test]
    fn choose_uisrv_chooses_higher_priority_incoming_over_lower_priority_existing() {
        let existing = UiSetupResponseValue::new("name", "existing", Configured);
        let incoming = UiSetupResponseValue::new("name", "incoming", Set);

        let result = SetupReporterReal::choose_uisrv(&existing, &incoming);

        assert_eq!(result, &incoming);
    }

    #[test]
    fn choose_uisrv_chooses_higher_priority_existing_over_lower_priority_incoming() {
        let existing = UiSetupResponseValue::new("name", "existing", Set);
        let incoming = UiSetupResponseValue::new("name", "incoming", Configured);

        let result = SetupReporterReal::choose_uisrv(&existing, &incoming);

        assert_eq!(result, &existing);
    }

    #[test]
    fn choose_uisrv_chooses_incoming_over_existing_for_equal_priority() {
        let existing = UiSetupResponseValue::new("name", "existing", Set);
        let incoming = UiSetupResponseValue::new("name", "incoming", Set);

        let result = SetupReporterReal::choose_uisrv(&existing, &incoming);

        assert_eq!(result, &incoming);
    }

    #[test]
    fn config_file_not_specified_and_nonexistent() {
        let data_directory = ensure_node_home_directory_exists(
            "setup_reporter",
            "config_file_not_specified_and_nonexistent",
        );
        let setup = vec![
            // no config-file setting
            UiSetupResponseValue::new("neighborhood-mode", "zero-hop", Set),
            UiSetupResponseValue::new(
                "data-directory",
                &data_directory.to_string_lossy().to_string(),
                Set,
            ),
        ]
        .into_iter()
        .map(|uisrv| (uisrv.name.clone(), uisrv))
        .collect();

        let result = SetupReporterReal::new()
            .calculate_configured_setup(
                &DirsWrapperReal {},
                &setup,
                &data_directory,
                "irrelevant",
                &make_temporary_automap_control_factory(None, None),
            )
            .0;

        assert_eq!(
            result.get("config-file").unwrap().value,
            "config.toml".to_string()
        );
        assert_eq!(
            result.get("gas-price").unwrap().value,
            GasPrice {}
                .computed_default(&BootstrapperConfig::new(), &None, &None)
                .unwrap()
                .0
        );
    }

    #[test]
    fn config_file_not_specified_but_exists() {
        let data_directory = ensure_node_home_directory_exists(
            "setup_reporter",
            "config_file_not_specified_but_exists",
        );
        {
            let config_file_path = data_directory.join("config.toml");
            let mut config_file = File::create(config_file_path).unwrap();
            config_file.write_all(b"gas-price = \"10\"\n").unwrap();
        }
        let setup = vec![
            // no config-file setting
            UiSetupResponseValue::new("neighborhood-mode", "zero-hop", Set),
            UiSetupResponseValue::new(
                "data-directory",
                &data_directory.to_string_lossy().to_string(),
                Set,
            ),
        ]
        .into_iter()
        .map(|uisrv| (uisrv.name.clone(), uisrv))
        .collect();

        let result = SetupReporterReal::new()
            .calculate_configured_setup(
                &DirsWrapperReal {},
                &setup,
                &data_directory,
                "irrelevant",
                &make_temporary_automap_control_factory(None, None),
            )
            .0;

        assert_eq!(result.get("gas-price").unwrap().value, "10".to_string());
    }

    #[test]
    fn config_file_has_relative_directory_that_exists_in_data_directory() {
        let data_directory = ensure_node_home_directory_exists(
            "setup_reporter",
            "config_file_has_relative_directory_that_exists_in_data_directory",
        );
        {
            let config_file_dir = data_directory.join("booga");
            std::fs::create_dir_all(&config_file_dir).unwrap();
            let config_file_path = config_file_dir.join("special.toml");
            let mut config_file = File::create(config_file_path).unwrap();
            config_file.write_all(b"gas-price = \"10\"\n").unwrap();
        }
        let setup = vec![
            // no config-file setting
            UiSetupResponseValue::new("neighborhood-mode", "zero-hop", Set),
            UiSetupResponseValue::new("config-file", "booga/special.toml", Set),
            UiSetupResponseValue::new(
                "data-directory",
                &data_directory.to_string_lossy().to_string(),
                Set,
            ),
        ]
        .into_iter()
        .map(|uisrv| (uisrv.name.clone(), uisrv))
        .collect();

        let result = SetupReporterReal::new()
            .calculate_configured_setup(
                &DirsWrapperReal {},
                &setup,
                &data_directory,
                "irrelevant",
                &make_temporary_automap_control_factory(None, None),
            )
            .0;

        assert_eq!(result.get("gas-price").unwrap().value, "10".to_string());
    }

    #[test]
    fn config_file_has_relative_directory_that_does_not_exist_in_data_directory() {
        let data_directory = ensure_node_home_directory_exists(
            "setup_reporter",
            "config_file_has_relative_directory_that_does_not_exist_in_data_directory",
        );
        let setup = vec![
            // no config-file setting
            UiSetupResponseValue::new("neighborhood-mode", "zero-hop", Set),
            UiSetupResponseValue::new("config-file", "booga/special.toml", Set),
            UiSetupResponseValue::new(
                "data-directory",
                &data_directory.to_string_lossy().to_string(),
                Set,
            ),
        ]
        .into_iter()
        .map(|uisrv| (uisrv.name.clone(), uisrv))
        .collect();

        let result = SetupReporterReal::new()
            .calculate_configured_setup(
                &DirsWrapperReal,
                &setup,
                &data_directory,
                "irrelevant",
                &make_temporary_automap_control_factory(None, None),
            )
            .1
            .unwrap();

        assert_eq!(result.param_errors[0].parameter, "config-file");
        assert_string_contains(&result.param_errors[0].reason, "Are you sure it exists?");
    }

    #[test]
    fn config_file_has_absolute_path_to_file_that_exists() {
        let data_dir = ensure_node_home_directory_exists(
            "setup_reporter",
            "config_file_has_absolute_path_to_file_that_exists",
        )
        .canonicalize()
        .unwrap();
        let config_file_dir = data_dir.join("data_dir").join("my_config_file");
        std::fs::create_dir_all(&config_file_dir).unwrap();
        let config_file_path = config_file_dir.join("special.toml");
        {
            let mut config_file = File::create(config_file_path.clone()).unwrap();
            config_file.write_all(b"gas-price = \"10\"\n").unwrap();
        }
        let setup = vec![
            // no config-file setting
            UiSetupResponseValue::new("neighborhood-mode", "zero-hop", Set),
            UiSetupResponseValue::new(
                "config-file",
                &config_file_path.to_string_lossy().to_string(),
                Set,
            ),
        ]
        .into_iter()
        .map(|uisrv| (uisrv.name.clone(), uisrv))
        .collect();

<<<<<<< HEAD
        let result = SetupReporterReal::new()
            .calculate_configured_setup(
                &DirsWrapperReal {},
                &setup,
                &data_directory,
                "irrelevant",
                &make_temporary_automap_control_factory(None, None),
            )
            .0;
=======
        let result = SetupReporterReal::calculate_configured_setup(
            &DirsWrapperReal {},
            &setup,
            &data_dir,
            "irrelevant",
        )
        .0;
>>>>>>> 9d651e33

        assert_eq!(result.get("gas-price").unwrap().value, "10".to_string());
    }

    #[test]
    fn config_file_has_absolute_path_to_file_that_does_not_exist() {
        let config_file_dir = ensure_node_home_directory_exists(
            "setup_reporter",
            "config_file_has_absolute_path_to_file_that_does_not_exist",
        );
        let config_file_dir = config_file_dir.canonicalize().unwrap();
        let config_file_path = config_file_dir.join("nonexistent.toml");
        let wrapper = DirsWrapperReal {};
        let data_directory = wrapper
            .data_dir()
            .unwrap()
            .join("MASQ")
            .join(DEFAULT_CHAIN_NAME);
        let setup = vec![
            // no config-file setting
            UiSetupResponseValue::new("neighborhood-mode", "zero-hop", Set),
            UiSetupResponseValue::new(
                "config-file",
                &config_file_path.to_string_lossy().to_string(),
                Set,
            ),
        ]
        .into_iter()
        .map(|uisrv| (uisrv.name.clone(), uisrv))
        .collect();

        let result = SetupReporterReal::new()
            .calculate_configured_setup(
                &DirsWrapperReal {},
                &setup,
                &data_directory,
                "irrelevant",
                &make_temporary_automap_control_factory(None, None),
            )
            .1
            .unwrap();

        assert_eq!(result.param_errors[0].parameter, "config-file");
        assert_string_contains(&result.param_errors[0].reason, "Are you sure it exists?");
    }

    #[test]
    fn chain_computed_default() {
        let subject = Chain {};

        let result = subject.computed_default(&BootstrapperConfig::new(), &None, &None);

        assert_eq!(result, Some((DEFAULT_CHAIN_NAME.to_string(), Default)));
    }

    #[test]
    fn clandestine_port_computed_default_present() {
        let persistent_config =
            PersistentConfigurationMock::new().clandestine_port_result(Ok(1234));
        let subject = ClandestinePort {};

        let result = subject.computed_default(
            &BootstrapperConfig::new(),
            &Some(Box::new(persistent_config)),
            &None,
        );

        assert_eq!(result, Some(("1234".to_string(), Default)))
    }

    #[test]
    fn clandestine_port_computed_default_absent() {
        let subject = ClandestinePort {};

        let result = subject.computed_default(&BootstrapperConfig::new(), &None, &None);

        assert_eq!(result, None)
    }

    #[test]
    fn clandestine_port_database_field_error() {
        let subject = ClandestinePort {};
        let persistent_config = PersistentConfigurationMock::new()
            .clandestine_port_result(Err(PersistentConfigError::NotPresent));

        let result = subject.computed_default(
            &BootstrapperConfig::new(),
            &Some(Box::new(persistent_config)),
            &None,
        );

        assert_eq!(result, None)
    }

    #[test]
    fn data_directory_computed_default() {
        let real_user = RealUser::new(None, None, None).populate(&DirsWrapperReal {});
        let expected = data_directory_from_context(&DirsWrapperReal {}, &real_user, &None, "dev")
            .to_string_lossy()
            .to_string();
        let mut config = BootstrapperConfig::new();
        config.real_user = real_user;
        config.blockchain_bridge_config.chain_id = chain_id_from_name("dev");

        let subject = DataDirectory::default();

        let result = subject.computed_default(&config, &None, &None);

        assert_eq!(result, Some((expected, Default)))
    }

    #[test]
    fn dns_servers_computed_default_does_not_exist_when_platform_is_not_recognized() {
        let factory = DnsModifierFactoryMock::new().make_result(None);
        let mut subject = DnsServers::new();
        subject.factory = Box::new(factory);

        let result = subject.computed_default(&BootstrapperConfig::new(), &None, &None);

        assert_eq!(result, None)
    }

    #[test]
    fn dns_servers_computed_default_does_not_exist_when_dns_is_subverted() {
        let modifier = DnsInspectorMock::new()
            .inspect_result(Ok(vec![IpAddr::from_str("127.0.0.1").unwrap()]));
        let factory = DnsModifierFactoryMock::new().make_result(Some(Box::new(modifier)));
        let mut subject = DnsServers::new();
        subject.factory = Box::new(factory);

        let result = subject.computed_default(&BootstrapperConfig::new(), &None, &None);

        assert_eq!(result, None)
    }

    #[test]
    fn dns_servers_computed_default_does_not_exist_when_dns_inspection_fails() {
        init_test_logging();
        let modifier =
            DnsInspectorMock::new().inspect_result(Err(DnsInspectionError::NotConnected));
        let factory = DnsModifierFactoryMock::new().make_result(Some(Box::new(modifier)));
        let mut subject = DnsServers::new();
        subject.factory = Box::new(factory);

        let result = subject.computed_default(&BootstrapperConfig::new(), &None, &None);

        assert_eq!(result, None);
        TestLogHandler::new().exists_log_containing("WARN: DnsServers: Error inspecting DNS settings: This system does not appear to be connected to a network");
    }

    #[test]
    fn dns_servers_computed_default_does_not_exist_when_dns_inspection_returns_no_addresses() {
        let modifier = DnsInspectorMock::new().inspect_result(Ok(vec![]));
        let factory = DnsModifierFactoryMock::new().make_result(Some(Box::new(modifier)));
        let mut subject = DnsServers::new();
        subject.factory = Box::new(factory);

        let result = subject.computed_default(&BootstrapperConfig::new(), &None, &None);

        assert_eq!(result, None)
    }

    #[test]
    fn dns_servers_computed_default_exists_when_dns_inspection_succeeds() {
        let modifier = DnsInspectorMock::new().inspect_result(Ok(vec![
            IpAddr::from_str("192.168.0.1").unwrap(),
            IpAddr::from_str("8.8.8.8").unwrap(),
        ]));
        let factory = DnsModifierFactoryMock::new().make_result(Some(Box::new(modifier)));
        let mut subject = DnsServers::new();
        subject.factory = Box::new(factory);

        let result = subject.computed_default(&BootstrapperConfig::new(), &None, &None);

        assert_eq!(result, Some(("192.168.0.1,8.8.8.8".to_string(), Default)))
    }

    #[test]
    fn earning_wallet_computed_default_with_everything_configured_is_still_none() {
        let mut config = BootstrapperConfig::new();
        config.earning_wallet = Wallet::new("command-line address");
        let persistent_config_opt: Option<Box<dyn PersistentConfiguration>> = Some(Box::new(
            PersistentConfigurationMock::new()
                .earning_wallet_address_result(Ok(Some("persistent address".to_string()))),
        ));
        let subject = EarningWallet {};

        let result = subject.computed_default(&config, &persistent_config_opt, &None);

        assert_eq!(result, None)
    }

    #[test]
    fn earning_wallet_computed_default_with_nothing_configured_is_still_none() {
        let config = BootstrapperConfig::new();
        let subject = EarningWallet {};

        let result = subject.computed_default(&config, &None, &None);

        assert_eq!(result, None)
    }

    #[test]
    fn gas_price_computed_default_present() {
        let mut bootstrapper_config = BootstrapperConfig::new();
        bootstrapper_config.blockchain_bridge_config.gas_price = 57;
        let subject = GasPrice {};

        let result = subject.computed_default(&bootstrapper_config, &None, &None);

        assert_eq!(result, Some(("57".to_string(), Default)))
    }

    #[test]
    fn gas_price_computed_default_absent() {
        let subject = GasPrice {};

        let result = subject.computed_default(&BootstrapperConfig::new(), &None, &None);

        assert_eq!(result, Some(("1".to_string(), Default)))
    }

    #[test]
    fn ip_computed_default_when_automap_works_and_neighborhood_mode_is_standard() {
        let subject = Ip {};
        let mut config = BootstrapperConfig::new();
        config.automap_public_ip_opt = Some(IpAddr::from_str("1.2.3.4").unwrap());
        config.neighborhood_config.mode = crate::sub_lib::neighborhood::NeighborhoodMode::Standard(
            NodeAddr::new(&IpAddr::from_str("5.6.7.8").unwrap(), &[1234]),
            vec![],
            DEFAULT_RATE_PACK,
        );

        let result = subject.computed_default(&config, &None, &None);

        assert_eq!(result, Some(("1.2.3.4".to_string(), Default)));
    }

    #[test]
    fn ip_computed_default_when_automap_works_and_neighborhood_mode_is_not_standard() {
        let subject = Ip {};
        let mut config = BootstrapperConfig::new();
        config.automap_public_ip_opt = Some(IpAddr::from_str("1.2.3.4").unwrap());
        config.neighborhood_config.mode = crate::sub_lib::neighborhood::NeighborhoodMode::ZeroHop;

        let result = subject.computed_default(&config, &None, &None);

        assert_eq!(result, Some(("".to_string(), Blank)));
    }

    #[test]
    fn ip_computed_default_when_automap_does_not_work_and_neighborhood_mode_is_standard() {
        let subject = Ip {};
        let mut config = BootstrapperConfig::new();
        config.automap_public_ip_opt = None;
        config.neighborhood_config.mode = crate::sub_lib::neighborhood::NeighborhoodMode::Standard(
            NodeAddr::new(&IpAddr::from_str("5.6.7.8").unwrap(), &[1234]),
            vec![],
            DEFAULT_RATE_PACK,
        );

        let result = subject.computed_default(&config, &None, &None);

        assert_eq!(result, Some(("".to_string(), Required)));
    }

    #[test]
    fn ip_computed_default_when_automap_does_not_work_and_neighborhood_mode_is_not_standard() {
        let subject = Ip {};
        let mut config = BootstrapperConfig::new();
        config.automap_public_ip_opt = None;
        config.neighborhood_config.mode = crate::sub_lib::neighborhood::NeighborhoodMode::ZeroHop;

        let result = subject.computed_default(&config, &None, &None);

        assert_eq!(result, Some(("".to_string(), Blank)));
    }

    #[test]
    fn log_level_computed_default() {
        let subject = LogLevel {};

        let result = subject.computed_default(&BootstrapperConfig::new(), &None, &None);

        assert_eq!(result, Some(("warn".to_string(), Default)))
    }

    #[test]
    fn mapping_protocol_is_just_blank_as_default() {
        let subject = MappingProtocol {};

        let result = subject.computed_default(&BootstrapperConfig::new(), &None, &None);

        assert_eq!(result, None)
    }

    #[test]
    fn neighborhood_mode_computed_default() {
        let subject = NeighborhoodMode {};

        let result = subject.computed_default(&BootstrapperConfig::new(), &None, &None);

        assert_eq!(result, Some(("standard".to_string(), Default)))
    }

    #[test]
    fn neighbors_computed_default_present_present_present_ok() {
        let past_neighbors_params_arc = Arc::new(Mutex::new(vec![]));
        let persistent_config = PersistentConfigurationMock::new()
            .past_neighbors_params(&past_neighbors_params_arc)
            .past_neighbors_result(Ok(Some(vec![
                NodeDescriptor::from_str(
                    main_cryptde(),
                    "MTEyMjMzNDQ1NTY2Nzc4ODExMjIzMzQ0NTU2Njc3ODg@1.2.3.4:1234",
                )
                .unwrap(),
                NodeDescriptor::from_str(
                    main_cryptde(),
                    "ODg3NzY2NTU0NDMzMjIxMTg4Nzc2NjU1NDQzMzIyMTE@4.3.2.1:4321",
                )
                .unwrap(),
            ])));
        let subject = Neighbors {};

        let result = subject.computed_default(
            &BootstrapperConfig::new(),
            &Some(Box::new(persistent_config)),
            &Some("password".to_string()),
        );

        assert_eq! (result, Some (("MTEyMjMzNDQ1NTY2Nzc4ODExMjIzMzQ0NTU2Njc3ODg@1.2.3.4:1234,ODg3NzY2NTU0NDMzMjIxMTg4Nzc2NjU1NDQzMzIyMTE@4.3.2.1:4321".to_string(), Configured)));
        let past_neighbors_params = past_neighbors_params_arc.lock().unwrap();
        assert_eq!(*past_neighbors_params, vec!["password".to_string()])
    }

    #[test]
    fn neighbors_computed_default_present_present_err() {
        let past_neighbors_params_arc = Arc::new(Mutex::new(vec![]));
        let persistent_config = PersistentConfigurationMock::new()
            .past_neighbors_params(&past_neighbors_params_arc)
            .past_neighbors_result(Err(PersistentConfigError::PasswordError));
        let subject = Neighbors {};

        let result = subject.computed_default(
            &BootstrapperConfig::new(),
            &Some(Box::new(persistent_config)),
            &Some("password".to_string()),
        );

        assert_eq!(result, None);
        let past_neighbors_params = past_neighbors_params_arc.lock().unwrap();
        assert_eq!(*past_neighbors_params, vec!["password".to_string()])
    }

    #[test]
    fn neighbors_computed_default_present_absent() {
        // absence of configured result will cause panic if past_neighbors is called
        let persistent_config = PersistentConfigurationMock::new();
        let subject = Neighbors {};

        let result = subject.computed_default(
            &BootstrapperConfig::new(),
            &Some(Box::new(persistent_config)),
            &None,
        );

        assert_eq!(result, None);
    }

    #[test]
    fn neighbors_computed_default_absent() {
        let subject = Neighbors {};

        let result = subject.computed_default(&BootstrapperConfig::new(), &None, &None);

        assert_eq!(result, None);
    }

    #[cfg(not(target_os = "windows"))]
    #[test]
    fn real_user_computed_default() {
        let subject = crate::daemon::setup_reporter::RealUser::default();

        let result = subject.computed_default(&BootstrapperConfig::new(), &None, &None);

        assert_eq!(
            result,
            Some((
                RealUser::new(None, None, None)
                    .populate(&DirsWrapperReal {})
                    .to_string(),
                Default
            ))
        );
    }

    #[cfg(target_os = "windows")]
    #[test]
    fn real_user_computed_default() {
        let subject = crate::daemon::setup_reporter::RealUser::default();

        let result = subject.computed_default(&BootstrapperConfig::new(), &None, &None);

        assert_eq!(result, None);
    }

    fn verify_requirements(
        subject: &dyn ValueRetriever,
        param_name: &str,
        value_predictions: Vec<(&str, bool)>,
    ) {
        value_predictions
            .into_iter()
            .for_each(|(param_value, prediction)| {
                let params = vec![(
                    param_name.to_string(),
                    UiSetupResponseValue::new(param_name, param_value, Set),
                )]
                .into_iter()
                .collect::<SetupCluster>();

                let result = subject.is_required(&params);

                assert_eq!(result, prediction, "{:?}", params);
            })
    }

    fn verify_needed_for_blockchain(subject: &dyn ValueRetriever) {
        verify_requirements(
            subject,
            "neighborhood-mode",
            vec![
                ("standard", true),
                ("zero-hop", false),
                ("originate-only", true),
                ("consume-only", true),
            ],
        );
    }

    #[test]
    fn ip_requirements() {
        verify_requirements(
            &Ip {},
            "neighborhood-mode",
            vec![
                ("standard", false),
                ("zero-hop", false),
                ("originate-only", false),
                ("consume-only", false),
            ],
        );
    }

    #[test]
    fn dnsservers_requirements() {
        verify_requirements(
            &DnsServers::new(),
            "neighborhood-mode",
            vec![
                ("standard", true),
                ("zero-hop", true),
                ("originate-only", true),
                ("consume-only", false),
            ],
        );
    }

    #[test]
    fn neighbors_requirements() {
        verify_requirements(
            &Neighbors {},
            "neighborhood-mode",
            vec![
                ("standard", false),
                ("zero-hop", false),
                ("originate-only", true),
                ("consume-only", true),
            ],
        );
    }

    #[test]
    fn blockchain_requirements() {
        verify_needed_for_blockchain(&BlockchainServiceUrl {});
        verify_needed_for_blockchain(&DbPassword {});
        verify_needed_for_blockchain(&GasPrice {});
    }

    #[test]
    fn dumb_requirements() {
        let params = HashMap::new();
        assert_eq!(BlockchainServiceUrl {}.is_required(&params), true);
        assert_eq!(Chain {}.is_required(&params), true);
        assert_eq!(ClandestinePort {}.is_required(&params), true);
        assert_eq!(ConfigFile {}.is_required(&params), false);
        assert_eq!(ConsumingPrivateKey {}.is_required(&params), false);
        assert_eq!(DataDirectory::default().is_required(&params), true);
        assert_eq!(DbPassword {}.is_required(&params), true);
        assert_eq!(DnsServers::new().is_required(&params), true);
        assert_eq!(EarningWallet {}.is_required(&params), false);
        assert_eq!(GasPrice {}.is_required(&params), true);
        assert_eq!(Ip {}.is_required(&params), false);
        assert_eq!(LogLevel {}.is_required(&params), true);
        assert_eq!(MappingProtocol {}.is_required(&params), false);
        assert_eq!(NeighborhoodMode {}.is_required(&params), true);
        assert_eq!(Neighbors {}.is_required(&params), true);
        assert_eq!(
            crate::daemon::setup_reporter::RealUser::default().is_required(&params),
            false
        );
    }

    #[test]
    fn value_retrievers_know_their_names() {
        assert_eq!(
            BlockchainServiceUrl {}.value_name(),
            "blockchain-service-url"
        );
        assert_eq!(Chain {}.value_name(), "chain");
        assert_eq!(ClandestinePort {}.value_name(), "clandestine-port");
        assert_eq!(ConfigFile {}.value_name(), "config-file");
        assert_eq!(ConsumingPrivateKey {}.value_name(), "consuming-private-key");
        assert_eq!(DataDirectory::default().value_name(), "data-directory");
        assert_eq!(DbPassword {}.value_name(), "db-password");
        assert_eq!(DnsServers::new().value_name(), "dns-servers");
        assert_eq!(EarningWallet {}.value_name(), "earning-wallet");
        assert_eq!(GasPrice {}.value_name(), "gas-price");
        assert_eq!(Ip {}.value_name(), "ip");
        assert_eq!(LogLevel {}.value_name(), "log-level");
        assert_eq!(MappingProtocol {}.value_name(), "mapping-protocol");
        assert_eq!(NeighborhoodMode {}.value_name(), "neighborhood-mode");
        assert_eq!(Neighbors {}.value_name(), "neighbors");
        assert_eq!(
            crate::daemon::setup_reporter::RealUser::default().value_name(),
            "real-user"
        );
    }
}<|MERGE_RESOLUTION|>--- conflicted
+++ resolved
@@ -185,16 +185,11 @@
 }
 
 impl SetupReporterReal {
-<<<<<<< HEAD
-    pub fn new() -> Self {
+    pub fn new(dirs_wrapper: Box<dyn DirsWrapper>) -> Self {
         Self {
-            dirs_wrapper: Box::new(DirsWrapperReal {}),
+            dirs_wrapper,
             logger: Logger::new("SetupReporter"),
         }
-=======
-    pub fn new(dirs_wrapper: Box<dyn DirsWrapper>) -> Self {
-        Self { dirs_wrapper }
->>>>>>> 9d651e33
     }
 
     pub fn get_default_params() -> SetupCluster {
@@ -277,7 +272,7 @@
 
     fn calculate_configured_setup(
         &self,
-        dirs_wrapper: &dyn DirsWrapper,
+        dirs_wrapper: &dyn DirsWrapper, // TODO: Do we really need this? There's a self.dirs_wrapper.
         combined_setup: &SetupCluster,
         data_directory: &Path,
         chain_name: &str,
@@ -1983,7 +1978,7 @@
         .map(|uisrv| (uisrv.name.clone(), uisrv))
         .collect();
 
-        let result = SetupReporterReal::new()
+        let result = SetupReporterReal::new(Box::new(DirsWrapperReal {}))
             .calculate_configured_setup(
                 &DirsWrapperReal {},
                 &setup,
@@ -2030,7 +2025,7 @@
         .map(|uisrv| (uisrv.name.clone(), uisrv))
         .collect();
 
-        let result = SetupReporterReal::new()
+        let result = SetupReporterReal::new(Box::new(DirsWrapperReal {}))
             .calculate_configured_setup(
                 &DirsWrapperReal {},
                 &setup,
@@ -2070,7 +2065,7 @@
         .map(|uisrv| (uisrv.name.clone(), uisrv))
         .collect();
 
-        let result = SetupReporterReal::new()
+        let result = SetupReporterReal::new(Box::new(DirsWrapperReal {}))
             .calculate_configured_setup(
                 &DirsWrapperReal {},
                 &setup,
@@ -2103,7 +2098,7 @@
         .map(|uisrv| (uisrv.name.clone(), uisrv))
         .collect();
 
-        let result = SetupReporterReal::new()
+        let result = SetupReporterReal::new(Box::new(DirsWrapperReal {}))
             .calculate_configured_setup(
                 &DirsWrapperReal,
                 &setup,
@@ -2146,25 +2141,15 @@
         .map(|uisrv| (uisrv.name.clone(), uisrv))
         .collect();
 
-<<<<<<< HEAD
-        let result = SetupReporterReal::new()
+        let result = SetupReporterReal::new(Box::new(DirsWrapperReal {}))
             .calculate_configured_setup(
                 &DirsWrapperReal {},
                 &setup,
-                &data_directory,
+                &data_dir,
                 "irrelevant",
                 &make_temporary_automap_control_factory(None, None),
             )
             .0;
-=======
-        let result = SetupReporterReal::calculate_configured_setup(
-            &DirsWrapperReal {},
-            &setup,
-            &data_dir,
-            "irrelevant",
-        )
-        .0;
->>>>>>> 9d651e33
 
         assert_eq!(result.get("gas-price").unwrap().value, "10".to_string());
     }
@@ -2196,7 +2181,7 @@
         .map(|uisrv| (uisrv.name.clone(), uisrv))
         .collect();
 
-        let result = SetupReporterReal::new()
+        let result = SetupReporterReal::new(Box::new(DirsWrapperReal {}))
             .calculate_configured_setup(
                 &DirsWrapperReal {},
                 &setup,
