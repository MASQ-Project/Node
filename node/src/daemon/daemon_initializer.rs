--- conflicted
+++ resolved
@@ -22,8 +22,6 @@
 use masq_lib::utils::ExpectValue;
 #[cfg(test)]
 use std::any::Any;
-use std::path::PathBuf;
-use std::str::FromStr;
 
 pub trait RecipientsFactory {
     fn make(&self, launcher: Box<dyn Launcher>, ui_port: u16) -> Recipients;
@@ -112,41 +110,13 @@
 
 impl DaemonInitializerReal {
     pub fn new(config: InitializationConfig, mut params: ClusteredParams) -> DaemonInitializerReal {
-        let real_user = RealUser::new(None, None, None).populate(params.dirs_wrapper.as_ref());
-        let dirs_home_dir_opt = params.dirs_wrapper.home_dir();
-        let dirs_home_dir = dirs_home_dir_opt
-            .as_ref()
-            .expect_v("home directory")
-            .to_str()
-            .expect_v("path string");
-        let dirs_data_dir_opt = params.dirs_wrapper.data_dir();
-        let dirs_data_dir = dirs_data_dir_opt
-            .as_ref()
-            .expect("data directory")
-            .to_str()
-            .expect_v("path string");
-        let real_home_dir = real_user
-            .home_dir_opt
-            .as_ref()
-            .expect_v("home directory")
-            .to_str()
-            .expect_v("path string");
-        let relative_data_dir = &dirs_data_dir[(dirs_home_dir.len() + 1)..];
-        let real_data_dir = PathBuf::from_str(real_home_dir)
-            .expect_v("path string")
-            .join(relative_data_dir);
         params.logger_initializer_wrapper.init(
-<<<<<<< HEAD
-            real_data_dir.join("MASQ"),
-            &real_user,
-=======
             params
                 .dirs_wrapper
                 .data_dir()
                 .expectv("data directory")
                 .join("MASQ"),
             &RealUser::new(None, None, None).populate(params.dirs_wrapper.as_ref()),
->>>>>>> ace88de2
             LevelFilter::Trace,
             Some("daemon"),
         );
