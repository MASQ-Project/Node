# Blockchain Service URL

### What is a blockchain service URL?

<<<<<<< HEAD
A blockchain service url is a URL that MASQ Node uses to interact with blockchain testnets and mainnets.
On mainnet, MASQ uses the MASQ token; on Ropsten and Mumbai, it uses the SHRD token (Shroud).
=======
A blockchain service url is a URL that MASQ Node uses to interact with various blockchains, either the Mumbai and Ropsten
testnets or Polygon and Ethereum mainnets. On mainnet, MASQ uses the MASQ token; on testnets, it uses the SHRD token
(think Shroud).
>>>>>>> 649e9916

#### MASQ Node software supports connections to the following blockchains:
**Ethereum**
- [x] Ropsten testnet
- [x] Ethereum mainnet

**Polygon**
- [x] Mumbai testnet
- [ ] Polygon mainnet *in development*

To be fully functional MASQ Node needs communication to the blockchain for access to:
1. pay SHRD/MASQ to other Nodes for routing, blockchain, and exit services consumed, 
1. determine if other requesting Nodes have enough SHRD/MASQ to pay for services -- also ETH for gas fees, and 
1. discover payments from other Nodes for routing, blockchain, and exit services provided. This keeps your Node from 
   incorrectly banning other Nodes for not paying. 

There are two general types of Blockchain Services MASQ Node currently supports.

1. Connect with a remote service that provides a JSON RPC Ethereum client like [Infura.io](https://infura.io/) or [Alchemy.io](https://alchemyapi.io/) - these will require signing up for an account (most offer both free and premium accounts) but just providing an email address, which will allow you to generate an API key and an endpoint URL.
1. Run your own Ethereum miner such as a [Go Ethereum (geth)](https://geth.ethereum.org) or 
   [OpenEthereum](https://openethereum.github.io//) JSON RPC client locally on the same machine as 
   MASQ Node or on another machine within your private network.

### 1. Sign up for a free [Infura.io](https://infura.io/register) account.
Follow the instructions here [Infura.io/docs](https://infura.io/docs) to create a "Project"
Choose one of the following options for the Ropsten testnet:
<<<<<<< HEAD
* Enter your Infura.io url `https://ropsten.infura.io/v3/<YOUR-PROJECT-ID>` in the blockchain service url field of the UI.
=======
* Enter your Infura.io url `https://ropsten.infura.io/v3/<YOUR-PROJECT-ID>` in the blockchain service url field of the GUI.
>>>>>>> 649e9916
  
* For the `masq` command-line interface, use the `setup` command: 
  
    > `masq> setup --blockchain-service-url https://ropsten.infura.io/v3/<YOUR-PROJECT-ID>`
  
* Edit your config.toml file and include the entry
  
    > `blockservice-service-url = "https://ropsten.infura.io/v3/<YOUR-PROJECT-ID>"`

* Or define an environment variable
  
    * Windows
  
    > `set MASQ_BLOCKCHAIN_SERVICE_URL = https://ropsten.infura.io/v3/<YOUR-PROJECT-ID>`
  
    * Linux or macOS
  
    > `export MASQ_BLOCKCHAIN_SERVICE_URL = https://ropsten.infura.io/v3/<YOUR-PROJECT-ID>`

Change `<YOUR-PROJECT-ID>` with the PROJECT ID from your Infura.io Project Dashboard. Change the URL to 
mainnet when ready to spend and earn real MASQ. 

As soon as you begin consuming routing services from other MASQ Nodes, they will begin expecting you to pay them for
those services in SHRD or MASQ. If you live in a country where cryptocurrency like Ethereum or MASQ tokens are legal,
this isn't a problem: you can wait to start consuming routing services until after you have a wallet created, funded,
and configured, and you've set up your blockchain service account.

But if your country prohibits cryptocurrency transactions, you'll need your cryptocurrency-related transactions to be
protected by the MASQ Network. How can you set up your cryptocurrency environment using a network that requires
cryptocurrency to run?

Well, agility and quickness, that's how. The way the Accountant's delinquency bans work, a debtor is allowed to owe
a small amount of money for a fairly long time before he gets banned, or a large amount of money for only a short time
before he gets banned. (The precise times and amounts are configurable by the Noderunner, but the general shape of the
curve will be the same.) So the object is to start up your Node, activate your proxy or DNS subversion, and quickly and
smoothly arrange your blockchain service and fund your wallet so that A) your bills are small enough that B) your
Accountant can pay themq quickly enough that you don't get banned.

### 2. Do you feel up to the technical challenge of running a full Ethereum client, keep it running, and synchronized with the blockchain?

If so, run either `geth` or `parity` and let it sync the full Ethereum blockchain. 
You **do not** need to enable mining. Keeping it synchronized is sufficient. At this point CPU mining is 
not likely to earn any block rewards anyway, since GPU miners win all the rewards, having the vast majority 
of the hashing power.

Be aware that a fully synchronized blockchain can have considerable disk space requirements. On May 30, 2021, the
mainnet Ethereum blockchain was 240GB in size, which will take a long time to download even over a fast connection.<|MERGE_RESOLUTION|>--- conflicted
+++ resolved
@@ -2,14 +2,8 @@
 
 ### What is a blockchain service URL?
 
-<<<<<<< HEAD
-A blockchain service url is a URL that MASQ Node uses to interact with blockchain testnets and mainnets.
-On mainnet, MASQ uses the MASQ token; on Ropsten and Mumbai, it uses the SHRD token (Shroud).
-=======
 A blockchain service url is a URL that MASQ Node uses to interact with various blockchains, either the Mumbai and Ropsten
-testnets or Polygon and Ethereum mainnets. On mainnet, MASQ uses the MASQ token; on testnets, it uses the SHRD token
-(think Shroud).
->>>>>>> 649e9916
+testnets or Polygon and Ethereum mainnets. On mainnets, MASQ uses the MASQ token; on testnets, it uses a test token.
 
 #### MASQ Node software supports connections to the following blockchains:
 **Ethereum**
@@ -18,7 +12,7 @@
 
 **Polygon**
 - [x] Mumbai testnet
-- [ ] Polygon mainnet *in development*
+- [x] Polygon mainnet *in beta testing*
 
 To be fully functional MASQ Node needs communication to the blockchain for access to:
 1. pay SHRD/MASQ to other Nodes for routing, blockchain, and exit services consumed, 
@@ -35,30 +29,27 @@
 
 ### 1. Sign up for a free [Infura.io](https://infura.io/register) account.
 Follow the instructions here [Infura.io/docs](https://infura.io/docs) to create a "Project"
-Choose one of the following options for the Ropsten testnet:
-<<<<<<< HEAD
-* Enter your Infura.io url `https://ropsten.infura.io/v3/<YOUR-PROJECT-ID>` in the blockchain service url field of the UI.
-=======
-* Enter your Infura.io url `https://ropsten.infura.io/v3/<YOUR-PROJECT-ID>` in the blockchain service url field of the GUI.
->>>>>>> 649e9916
+Choose one of the following options for the network of your choice (if you are testing it is likely the Mumbai testnet):
+
+* Enter your Infura.io url `https://polygon-mumbai.infura.io/v3/<YOUR-PROJECT-ID>` in the blockchain service url field of the GUI.
   
 * For the `masq` command-line interface, use the `setup` command: 
   
-    > `masq> setup --blockchain-service-url https://ropsten.infura.io/v3/<YOUR-PROJECT-ID>`
+    > `masq> setup --blockchain-service-url https://polygon-mumbai.infura.io/v3/<YOUR-PROJECT-ID>`
   
 * Edit your config.toml file and include the entry
   
-    > `blockservice-service-url = "https://ropsten.infura.io/v3/<YOUR-PROJECT-ID>"`
+    > `blockservice-service-url = "https://polygon-mumbai.infura.io/v3/<YOUR-PROJECT-ID>"`
 
 * Or define an environment variable
   
     * Windows
   
-    > `set MASQ_BLOCKCHAIN_SERVICE_URL = https://ropsten.infura.io/v3/<YOUR-PROJECT-ID>`
+    > `set MASQ_BLOCKCHAIN_SERVICE_URL = https://polygon-mumbai.infura.io/v3/<YOUR-PROJECT-ID>`
   
     * Linux or macOS
   
-    > `export MASQ_BLOCKCHAIN_SERVICE_URL = https://ropsten.infura.io/v3/<YOUR-PROJECT-ID>`
+    > `export MASQ_BLOCKCHAIN_SERVICE_URL = https://polygon-mumbai.infura.io/v3/<YOUR-PROJECT-ID>`
 
 Change `<YOUR-PROJECT-ID>` with the PROJECT ID from your Infura.io Project Dashboard. Change the URL to 
 mainnet when ready to spend and earn real MASQ. 
