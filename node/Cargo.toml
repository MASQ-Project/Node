--- conflicted
+++ resolved
@@ -12,34 +12,13 @@
 members = ["../multinode_integration_tests", "../masq_lib", "../masq"]
 
 [dependencies]
-<<<<<<< HEAD
-actix = "= 0.7.9"
+actix = "0.7.9"
 automap = { path = "../automap" }
-backtrace = "0.3.35"
-base64 = "0.10.1"
-=======
-actix = "0.7.9"
-automap = { path = "../automap"}
 backtrace = "0.3.57"
 base64 = "0.13.0"
->>>>>>> e09c1e7c
 bytes = "0.4.12"
 time = {version = "0.3.11", features = [ "macros" ]}
 clap = "2.33.3"
-<<<<<<< HEAD
-crossbeam-channel = "0.5.0"
-dirs = "2.0.2"
-ethsign = {version = "0.8.0", default-features = false, features = ["pure-rust"]}
-ethsign-crypto = "0.2.1"
-ethereum-types = "0.6.0"
-fdlimit = "0.1.1"
-flexi_logger = { version = "0.14.1", features = [ "ziplogs" ] }
-futures = "0.1.28"
-heck = "0.3.1"
-http = "0.1.18"
-indoc = "0.3.4"
-itertools = "0.8.0"
-=======
 crossbeam-channel = "0.5.1"
 dirs = "4.0.0"
 ethabi = "12.0.0"
@@ -53,7 +32,6 @@
 http = "0.2.5"
 indoc = "1.0.3"
 itertools = "0.10.1"
->>>>>>> e09c1e7c
 lazy_static = "1.4.0"
 libc = "0.2.107"
 libsecp256k1 = "0.7.0"
