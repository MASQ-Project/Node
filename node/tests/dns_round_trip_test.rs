// Copyright (c) 2019, MASQ (https://masq.ai) and/or its affiliates. All rights reserved.
pub mod utils;
use node_lib::entry_dns::packet_facade::PacketFacade;
use serial_test_derive::serial;
use std::net::UdpSocket;
use std::time::Duration;
use trust_dns::op::{OpCode, ResponseCode};
use trust_dns::rr::{DNSClass, RecordType};

#[test]
#[serial(port53)]
fn handles_two_consecutive_ipv4_dns_requests_integration() {
    let _node = utils::MASQNode::start_standard(
        "handles_two_consecutive_ipv4_dns_requests_integration",
        None,
        true,
<<<<<<< HEAD
        true,
        false,
        true,
=======
        false,
>>>>>>> 46f76b69
    );

    perform_ipv4_query();
    perform_ipv4_query();
}

#[test]
#[serial(port53)]
fn handles_consecutive_heterogeneous_dns_requests_integration() {
    let _node = utils::MASQNode::start_standard(
        "handles_consecutive_heterogeneous_dns_requests_integration",
        None,
        true,
<<<<<<< HEAD
        true,
        false,
        true,
=======
        false,
>>>>>>> 46f76b69
    );

    perform_ipv4_query();
    perform_ipv6_query();
    perform_ipv4_query();
}

fn perform_query(record_type: RecordType, rdata: &[u8]) {
    let mut buf: [u8; 1024] = [0; 1024];
    let length = {
        let mut facade = PacketFacade::new(&mut buf, 12);
        facade.set_transaction_id(0x1234);
        facade.set_query(true);
        facade.set_opcode(OpCode::Query.into());
        facade.set_recursion_desired(true);
        facade.add_query("www.domain.com", record_type.into(), DNSClass::IN.into());
        facade.get_length()
    };

    let socket = UdpSocket::bind(&format!("0.0.0.0:0")).expect("Couldn't bind socket");
    socket
        .connect(&format!("127.0.0.1:53"))
        .expect("Couldn't connect");
    let transmit_count = socket.send(&buf[..length]).expect("Couldn't send");
    assert_eq!(transmit_count, length);
    socket
        .set_read_timeout(Some(Duration::from_secs(1)))
        .expect("Couldn't set read timeout");
    let receive_count = socket.recv(&mut buf).expect("Couldn't receive");

    {
        let facade = PacketFacade::new(&mut buf, receive_count);
        assert_eq!(Some(0x1234), facade.get_transaction_id());
        assert_eq!(Some(false), facade.is_query());
        assert_eq!(Some(false), facade.is_truncated());
        assert_eq!(Some(false), facade.is_authoritative_answer());
        assert_eq!(Some(true), facade.is_recursion_desired());
        assert_eq!(Some(true), facade.is_recursion_available());
        assert_eq!(Some(OpCode::Query.into()), facade.get_opcode());
        assert_eq!(Some(ResponseCode::NoError.low()), facade.get_rcode());
        let queries = facade.get_queries().unwrap();
        assert_eq!("www.domain.com", queries[0].get_query_name());
        assert_eq!(u16::from(record_type), queries[0].get_query_type());
        assert_eq!(u16::from(DNSClass::IN), queries[0].get_query_class());
        assert_eq!(1, queries.len());
        let answers = facade.get_answers().unwrap();
        assert_eq!("www.domain.com", answers[0].get_name());
        assert_eq!(3600, answers[0].get_time_to_live());
        assert_eq!(u16::from(record_type), answers[0].get_resource_type());
        assert_eq!(u16::from(DNSClass::IN), answers[0].get_resource_class());
        assert_eq!(rdata, answers[0].get_rdata());
        assert_eq!(1, answers.len());
    }
}

fn perform_ipv4_query() {
    perform_query(RecordType::A, &[127, 0, 0, 1]);
}

fn perform_ipv6_query() {
    perform_query(
        RecordType::AAAA,
        &[0, 0, 0, 0, 0, 0, 0, 0, 0, 0, 0, 0, 0, 0, 0, 1],
    );
}<|MERGE_RESOLUTION|>--- conflicted
+++ resolved
@@ -14,13 +14,9 @@
         "handles_two_consecutive_ipv4_dns_requests_integration",
         None,
         true,
-<<<<<<< HEAD
         true,
         false,
         true,
-=======
-        false,
->>>>>>> 46f76b69
     );
 
     perform_ipv4_query();
@@ -34,13 +30,9 @@
         "handles_consecutive_heterogeneous_dns_requests_integration",
         None,
         true,
-<<<<<<< HEAD
         true,
         false,
         true,
-=======
-        false,
->>>>>>> 46f76b69
     );
 
     perform_ipv4_query();
