--- conflicted
+++ resolved
@@ -136,9 +136,6 @@
     let blockchain_urls = vec!["https://mainnet.infura.io/v3/0ead23143b174f6983c76f69ddcf4026"];
     let chain = Chain::EthMainnet;
 
-<<<<<<< HEAD
-    assert_contract(blockchain_urls, &chain, "MASQ", 18)
-=======
     let assertion_body = |url, chain| assert_contract_existence(url, chain, "MASQ", 18);
     assert_contract(blockchain_urls, &chain, assertion_body)
 }
@@ -190,5 +187,4 @@
 
     let assertion_body = |url, chain| assert_total_supply(url, chain, MASQ_TOTAL_SUPPLY);
     assert_contract(blockchain_urls, &chain, assertion_body)
->>>>>>> 60012f5d
 }