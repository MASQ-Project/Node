// Copyright (c) 2019, MASQ (https://masq.ai) and/or its affiliates. All rights reserved.

use ethabi;
use futures::Future;
use masq_lib::blockchains::chains::Chain;
use web3;
use web3::contract::Options;

fn assert_contract_body(
    blockchain_service_url: &str,
    chain: &Chain,
    expected_token_name: &str,
    expected_decimals: u32,
) -> Result<(), ()> {
    eprintln!("Starting a new attempt with: '{}'", blockchain_service_url);
    let (_event_loop, transport) = web3::transports::Http::new(blockchain_service_url).unwrap();
    let web3 = web3::Web3::new(transport);
    let address = chain.rec().contract;
    let min_abi_json = r#"[{
        "constant": true,
        "inputs": [],
        "name": "name",
        "outputs": [
            {
                "name": "",
                "type": "string"
            }
        ],
        "payable": false,
        "stateMutability": "view",
        "type": "function"
    },
        {
        "constant": true,
        "inputs": [],
        "name": "decimals",
        "outputs": [
            {
                "name": "",
                "type": "uint8"
            }
        ],
        "payable": false,
        "stateMutability": "view",
        "type": "function"
    }]"#;
    let abi = ethabi::Contract::load(min_abi_json.as_bytes()).unwrap();
    let contract = web3::contract::Contract::new(web3.eth(), address, abi);
    let token_name: String = match contract
        .query("name", (), None, Options::default(), None)
        .wait()
    {
        Ok(tn) => tn,
        Err(e) => {
            eprintln!("Token name query failed due to: {:?}", e);
            return Err(());
        }
    };
    let decimals: u32 = match contract
        .query("decimals", (), None, Options::default(), None)
        .wait()
    {
        Ok(dec) => dec,
        Err(e) => {
            eprintln!("Decimals query failed due to: {:?}", e);
            return Err(());
        }
    };

    match (
        (token_name == expected_token_name),
        (decimals == expected_decimals),
    ) {
        (true, true) => Ok(()),
        _ => panic!(
            "We failed to assert with values {}, {} and {}, {}",
            token_name, expected_token_name, decimals, expected_decimals
        ),
    }
}

fn assert_contract(
    blockchain_urls: Vec<&str>,
    chain: &Chain,
    expected_token_name: &str,
    expected_decimals: u32,
) {
    if !blockchain_urls.iter().fold(false, |acc, url| {
        match (
            acc,
            assert_contract_body(url, chain, expected_token_name, expected_decimals),
        ) {
            (true, _) => true,
            (false, Ok(_)) => true,
            (false, Err(_)) => false,
        }
    }) {
        panic!("Test failed on all blockchain services")
    }
}

#[test]
fn masq_erc20_contract_exists_on_polygon_mumbai_integration() {
    let blockchain_urls = vec![
        "https://matic-mumbai.chainstacklabs.com",
        "https://rpc-mumbai.maticvigil.com",
        "https://matic-testnet-archive-rpc.bwarelabs.com",
    ];
    let chain = Chain::PolyMumbai;

    assert_contract(blockchain_urls, &chain, "tMASQ", 18)
}

#[test]
fn masq_erc20_contract_exists_on_polygon_mainnet_integration() {
    let blockchain_urls = vec![
        "https://polygon-rpc.com/",
        "https://rpc-mainnet.maticvigil.com",
        "https://rpc-mainnet.matic.network",
        "https://rpc-mainnet.matic.quiknode.pro",
    ];
    let chain = Chain::PolyMainnet;

    assert_contract(blockchain_urls, &chain, "MASQ (PoS)", 18)
}

#[test]
fn masq_erc20_contract_exists_on_ethereum_mainnet_integration() {
    let blockchain_urls = vec!["https://mainnet.infura.io/v3/0ead23143b174f6983c76f69ddcf4026"];
    let chain = Chain::EthMainnet;

    assert_contract(blockchain_urls, &chain, "MASQ", 18)
<<<<<<< HEAD
}

#[test]
fn masq_erc20_contract_exists_on_ethereum_ropsten_integration() {
    let blockchain_urls = vec![
        "https://ropsten.infura.io/v3/0ead23143b174f6983c76f69ddcf4026",
        "https://rpc.ankr.com/eth_ropsten",
    ];
    let chain = Chain::EthRopsten;

    assert_contract(blockchain_urls, &chain, "Shroud", 18)
=======
>>>>>>> 6f517d53
}<|MERGE_RESOLUTION|>--- conflicted
+++ resolved
@@ -130,18 +130,4 @@
     let chain = Chain::EthMainnet;
 
     assert_contract(blockchain_urls, &chain, "MASQ", 18)
-<<<<<<< HEAD
-}
-
-#[test]
-fn masq_erc20_contract_exists_on_ethereum_ropsten_integration() {
-    let blockchain_urls = vec![
-        "https://ropsten.infura.io/v3/0ead23143b174f6983c76f69ddcf4026",
-        "https://rpc.ankr.com/eth_ropsten",
-    ];
-    let chain = Chain::EthRopsten;
-
-    assert_contract(blockchain_urls, &chain, "Shroud", 18)
-=======
->>>>>>> 6f517d53
 }