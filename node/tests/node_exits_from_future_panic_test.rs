--- conflicted
+++ resolved
@@ -35,11 +35,8 @@
     let mut node = utils::MASQNode::start_standard(
         "node_logs_panic_integration",
         Some(panic_config),
-<<<<<<< HEAD
         true,
         true,
-=======
->>>>>>> 46f76b69
         false,
         false,
     );
@@ -60,13 +57,9 @@
         "node_logfile_does_not_belong_to_root_integration",
         None,
         true,
-<<<<<<< HEAD
         true,
         false,
         true,
-=======
-        false,
->>>>>>> 46f76b69
     );
     let logfile_path = utils::MASQNode::path_to_logfile(&node.data_dir);
 
