// Copyright (c) 2017-2019, Substratum LLC (https://substratum.net) and/or its affiliates. All rights reserved.

pub mod utils;

use native_tls::HandshakeError;
use native_tls::TlsConnector;
use native_tls::TlsStream;
use node_lib::test_utils::*;
use std::io::Write;
use std::net::SocketAddr;
use std::net::TcpStream;
use std::str::FromStr;
use std::thread;
use std::time::Duration;

#[test]
fn tls_through_node_integration() {
<<<<<<< HEAD
    let node = utils::MASQNode::start_standard("tls_through_node_integration", None, true, false);
=======
    let _node = utils::MASQNode::start_standard("tls_through_node_integration", None, true);
>>>>>>> 4ea21de1

    let mut tls_stream = {
        let mut tls_stream: Option<TlsStream<TcpStream>> = None;
        let stream = TcpStream::connect(SocketAddr::from_str("127.0.0.1:443").unwrap())
            .expect("Could not connect to 127.0.0.1:443");
        stream
            .set_read_timeout(Some(Duration::from_millis(200)))
            .expect("Could not set read timeout to 200ms");
        let connector = TlsConnector::new().expect("Could not build TlsConnector");
        match connector.connect(
            "example.com",
            stream.try_clone().expect("Couldn't clone TcpStream"),
        ) {
            Ok(s) => {
                tls_stream = Some(s);
            }
            Err(HandshakeError::WouldBlock(interrupted_stream)) => {
                thread::sleep(Duration::from_millis(100));
                match interrupted_stream.handshake() {
                    Ok(stream) => tls_stream = Some(stream),
                    Err(e) => {
                        println!("connection error after interruption retry: {:?}", e);
                        handle_connection_error(stream);
                    }
                }
            }
            Err(e) => {
                println!("connection error: {:?}", e);
                handle_connection_error(stream);
            }
        }

        tls_stream.expect("Couldn't handshake")
    };
    let request = "GET / HTTP/1.1\r\nHost: example.com\r\n\r\n".as_bytes();
    tls_stream
        .write(request.clone())
        .expect("Could not write request to TLS stream");
    let buf = read_until_timeout(&mut tls_stream);
    let _ = tls_stream.shutdown(); // Can't do anything about an error here

    let response = String::from_utf8(Vec::from(&buf[..])).expect("Response is not UTF-8");
    assert_eq!(&response[9..15], &"200 OK"[..]);
    assert_eq!(
        response.contains("<h1>Example Domain</h1>"),
        true,
        "{}",
        response
    );
}<|MERGE_RESOLUTION|>--- conflicted
+++ resolved
@@ -15,11 +15,7 @@
 
 #[test]
 fn tls_through_node_integration() {
-<<<<<<< HEAD
-    let node = utils::MASQNode::start_standard("tls_through_node_integration", None, true, false);
-=======
-    let _node = utils::MASQNode::start_standard("tls_through_node_integration", None, true);
->>>>>>> 4ea21de1
+    let _node = utils::MASQNode::start_standard("tls_through_node_integration", None, true, false);
 
     let mut tls_stream = {
         let mut tls_stream: Option<TlsStream<TcpStream>> = None;
