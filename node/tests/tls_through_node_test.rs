--- conflicted
+++ resolved
@@ -15,7 +15,6 @@
 
 #[test]
 fn tls_through_node_integration() {
-<<<<<<< HEAD
     let _node = utils::MASQNode::start_standard(
         "tls_through_node_integration",
         None,
@@ -24,9 +23,6 @@
         false,
         true,
     );
-=======
-    let _node = utils::MASQNode::start_standard("tls_through_node_integration", None, true, false);
->>>>>>> 46f76b69
 
     let mut tls_stream = {
         let mut tls_stream: Option<TlsStream<TcpStream>> = None;
