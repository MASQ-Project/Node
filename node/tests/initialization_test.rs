--- conflicted
+++ resolved
@@ -149,7 +149,6 @@
 }
 
 #[test]
-<<<<<<< HEAD
 fn incomplete_node_descriptor_is_refused_integration() {
     let port = find_free_port();
     let mut node = utils::MASQNode::start_standard(
@@ -180,7 +179,9 @@
             ), "instead we got: {}",stderr)
         }
     };
-=======
+}
+
+#[test]
 fn required_chain_name_from_input_meets_different_db_chain_name_and_panics_integration() {
     let test_name =
         "required_chain_name_from_input_meets_different_db_chain_name_and_panics_integration";
@@ -214,5 +215,4 @@
 
     let regex_pattern = r"ERROR: PanicHandler: src(/|\\)actor_system_factory\.rs.*- Database with the wrong chain name detected; expected: ropsten, was: mainnet";
     node.wait_for_log(regex_pattern, Some(1000));
->>>>>>> 99f6ae00
 }