--- conflicted
+++ resolved
@@ -189,10 +189,7 @@
     //believed to be for the default chain
     let config = CommandConfig::new()
         .pair("--neighborhood-mode", "standard")
-<<<<<<< HEAD
         .pair("--ip", "1.0.0.1")
-=======
->>>>>>> 2c788564
         .pair("--log-level", "trace")
         .pair(
             "--neighbors",
@@ -287,8 +284,9 @@
                                              |__|/             gossip_failure::MIGRATIONS \(\d+\.\d+\)
                                                                node_record_inner::MIGRATIONS \(\d+\.\d+\)\n
 \d+\-\d+\-\d+ \d+:\d+:\d+\.\d+ Thd\d+:"#,
-    );
-    //The last line represents the first log with its timestamp.
+        //The last line represents the first log with its timestamp.
+    );
+
     expected_heading_regex = expected_heading_regex.replace("|", "\\|");
 
     node.wait_for_log(&expected_heading_regex, Some(5000));
