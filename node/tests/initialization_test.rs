// Copyright (c) 2019, MASQ (https://masq.ai) and/or its affiliates. All rights reserved.

pub mod utils;

use masq_lib::constants::{DEFAULT_CHAIN, NODE_NOT_RUNNING_ERROR};
use masq_lib::messages::{
    ToMessageBody, UiFinancialsResponse, UiSetupRequest, UiSetupResponse, UiShutdownRequest,
    NODE_UI_PROTOCOL,
};
use masq_lib::messages::{UiFinancialsRequest, UiRedirect, UiStartOrder, UiStartResponse};
use masq_lib::test_utils::ui_connection::UiConnection;
use masq_lib::test_utils::utils::{ensure_node_home_directory_exists, node_home_directory};
use masq_lib::utils::find_free_port;
use node_lib::daemon::launch_verifier::{VerifierTools, VerifierToolsReal};
use node_lib::database::db_initializer::DATABASE_FILE;
#[cfg(not(target_os = "windows"))]
use node_lib::privilege_drop::{PrivilegeDropper, PrivilegeDropperReal};
use rusqlite::{Connection, OpenFlags};
use std::ops::Add;
use std::time::{Duration, SystemTime};
use utils::CommandConfig;
use utils::MASQNode;

#[cfg(not(target_os = "windows"))]
#[test]
fn expect_privilege_works_outside_windows_integration() {
    let subject = PrivilegeDropperReal::new();

    assert_eq!(subject.expect_privilege(true), true);
    assert_eq!(subject.expect_privilege(false), false);
}

#[test]
fn clap_help_does_not_initialize_database_integration() {
    match std::fs::remove_file(DATABASE_FILE) {
        Ok(_) => (),
        Err(ref e) if e.kind() == std::io::ErrorKind::NotFound => (),
        Err(ref e) => panic!("{:?}", e),
    }

    let mut node = MASQNode::start_standard(
        "clap_help_does_not_initialize_database_integration",
        Some(
            CommandConfig::new().opt("--help"), // We don't specify --data-directory because the --help logic doesn't evaluate it
        ),
        true,
        true,
        false,
        false,
    );

    node.wait_for_exit().unwrap();
    let failure = std::fs::File::open(DATABASE_FILE);
    assert_eq!(failure.err().unwrap().kind(), std::io::ErrorKind::NotFound);
}

#[test]
fn initialization_sequence_integration() {
    let daemon_port = find_free_port();
    let mut daemon = MASQNode::start_daemon(
        "initialization_sequence_integration",
        Some(CommandConfig::new().pair("--ui-port", format!("{}", daemon_port).as_str())),
        true,
        true,
        false,
        true,
    );
    let mut initialization_client = UiConnection::new(daemon_port, NODE_UI_PROTOCOL);
    let data_directory = ensure_node_home_directory_exists(
        "initialization_test",
        "initialization_sequence_integration",
    );
    let _: UiSetupResponse = initialization_client
        .transact(UiSetupRequest::new(vec![
            ("dns-servers", Some("1.1.1.1")),
            ("neighborhood-mode", Some("zero-hop")),
            ("log-level", Some("trace")),
            ("data-directory", Some(&data_directory.to_str().unwrap())),
        ]))
        .unwrap();
    let financials_request = UiFinancialsRequest {
        stats_required: true,
        top_records_opt: None,
        custom_queries_opt: None,
    };
    let context_id = 1234;

    //<UiFinancialsRequest, UiFinancialsResponse>
    //newly a conversational message that can't reach the Node returns transformed into a response of the corresponding kind
    let not_running_financials_response = initialization_client
        .transact_with_context_id::<UiFinancialsRequest, UiFinancialsResponse>(
            financials_request.clone(),
            context_id,
        )
        .unwrap_err();
    let start_response: UiStartResponse = initialization_client.transact(UiStartOrder {}).unwrap();
    let running_financials_response: UiRedirect = initialization_client
        .transact_with_context_id(financials_request.clone(), context_id)
        .unwrap();

    assert_eq!(not_running_financials_response.0, NODE_NOT_RUNNING_ERROR);
    assert_eq!(
        not_running_financials_response.1,
        "Cannot handle financials request: Node is not running".to_string()
    );
    assert_eq!(running_financials_response.opcode, "financials".to_string());
    assert_eq!(
        running_financials_response.port,
        start_response.redirect_ui_port
    );
    let json = financials_request.tmb(context_id).payload.unwrap();
    let expected_payload: UiFinancialsRequest = serde_json::from_str(&json).unwrap();
    let actual_payload: UiFinancialsRequest =
        serde_json::from_str(&running_financials_response.payload).unwrap();
    assert_eq!(actual_payload, expected_payload);
    let mut service_client = UiConnection::new(start_response.redirect_ui_port, NODE_UI_PROTOCOL);
    service_client.send(UiShutdownRequest {});
    wait_for_process_end(start_response.new_process_id);
    let _ = daemon.kill();
    match daemon.wait_for_exit() {
        None => eprintln!("wait_for_exit produced no output: weird"),
        Some(output) => {
            eprintln!(
                "wait_for_exit produced exit status {:?} and stdout:\n------\n{}\n------\nstderr:\n------\n{}\n------\n",
                output.status,
                String::from_utf8_lossy(&output.stdout),
                String::from_utf8_lossy(&output.stderr)
            )
        }
    }
}

fn wait_for_process_end(process_id: u32) {
    let tools = VerifierToolsReal::new();
    let deadline = SystemTime::now().add(Duration::from_millis(2000));
    loop {
        if SystemTime::now().gt(&deadline) {
            panic!(
                "Process {} not dead after receiving shutdownRequest",
                process_id
            )
        }
        if !tools.process_is_running(process_id) {
            break;
        }
        tools.delay(500);
    }
}

#[test]
fn incomplete_node_descriptor_is_refused_integration() {
    let chain_identifier = "polygon-mainnet";
    let mut node = utils::MASQNode::start_standard(
        "incomplete_node_descriptor_is_refused_integration",
        Some(
            CommandConfig::new()
                .pair(
                    "--neighbors",
                    &format!("masq://{chain_identifier}:12345vhVbmVyGejkYUkmftF09pmGZGKg_PzRNnWQxFw@12.23.34.45:5678,masq://{chain_identifier}:abJ5XvhVbmVyGejkYUkmftF09pmGZGKg_PzRNnWQxFw@:")
                ),
        ),
        true,
        true,
        true,
        false
    );
    match node.wait_for_exit() {
        None => panic!("the process terminated in a strange way"),
        Some(output) => {
            let stdout = String::from_utf8_lossy(&output.stdout);
            assert!(
                stdout.contains("Log is written to"),
                "we thought to see a note of the logs' location, instead we got: {}",
                stdout
            );
            let stderr = String::from_utf8_lossy(&output.stderr);
            assert!(stderr.contains(&format!("neighbors - Neighbors supplied without ip addresses and ports are not valid: 'masq://{chain_identifier}:abJ5XvhVbmVyGejkYUkmftF09pmGZGKg_PzRNnWQxFw@<N/A>:<N/A>")
            ), "instead we got: {}",stderr)
        }
    };
}

#[test]
fn started_without_explicit_chain_parameter_runs_fine_integration() {
    //defaulted chain - chosen on the lack of user specified chain - corresponds with descriptors
    //believed to be for the default chain
    let config = CommandConfig::new()
        .pair("--neighborhood-mode", "standard")
        .pair("--ip", "1.0.0.1")
        .pair("--log-level", "trace")
        .pair(
            "--neighbors",
            &format!(
                "masq://{}:UJNoZW5p_PDVqEjpr3b-8jZ_93yPG8i5dOAgE1bhK-A@12.23.34.45:5678",
                DEFAULT_CHAIN.rec().literal_identifier
            ),
        );

    let mut node = MASQNode::start_with_blank_config(
        "started_without_explicit_chain_parameter_runs_fine_integration",
        Some(config),
        true,
        true,
        false,
        false,
    );

    node.wait_for_log("UIGateway bound", Some(5000));
    //Node is dropped and killed
}

#[test]
fn requested_chain_meets_different_db_chain_and_panics_integration() {
    let chain_literal = DEFAULT_CHAIN.rec().literal_identifier;
    let test_name = "requested_chain_meets_different_db_chain_and_panics_integration";
    {
        //running Node just in order to create a new database which we can do testing on
        let port = find_free_port();
        let mut node = utils::MASQNode::start_standard(
            test_name,
            Some(
                CommandConfig::new()
                    .pair("--ui-port", &port.to_string())
                    .pair("--chain", &chain_literal),
            ),
            true,
            true,
            false,
            true,
        );
        node.wait_for_log("UIGateway bound", Some(5000));
        let mut client = UiConnection::new(port, NODE_UI_PROTOCOL);
        let shutdown_request = UiShutdownRequest {};
        client.send(shutdown_request);
        node.wait_for_exit();
    }
    let db_dir = node_home_directory("integration", test_name);

    let conn = Connection::open_with_flags(
        &db_dir.join(DATABASE_FILE),
        OpenFlags::SQLITE_OPEN_READ_WRITE,
    )
    .unwrap();
    conn.execute(
        "UPDATE config SET value='eth-mainnet' WHERE name='chain_name'",
        [],
    )
    .unwrap();
    let mut node = MASQNode::start_standard(
        test_name,
        Some(CommandConfig::new().pair("--chain", &chain_literal)),
        false,
        true,
        false,
        false,
    );

<<<<<<< HEAD
    let regex_pattern = &format!(
        r"ERROR: PanicHandler: src(/|\\)actor_system_factory\.rs.*- Database with a wrong chain name detected; expected: {}, was: eth-mainnet",
        &chain_literal
    );
    node.wait_for_log(&regex_pattern, Some(1000));
=======
    let mut node = MASQNode::start_standard(test_name, None, false, true, false, false);

    let regex_pattern = r"ERROR: PanicHandler: src(/|\\)actor_system_factory\.rs.*- Database with a wrong chain name detected; expected: eth-ropsten, was: eth-mainnet";
    node.wait_for_log(regex_pattern, Some(1000));
}

#[test]
fn node_creates_log_file_with_heading_integration() {
    let config = CommandConfig::new()
        .pair("--neighborhood-mode", "standard")
        .pair("--ip", "1.0.0.1")
        .pair(
            "--neighbors",
            &format!(
                "masq://{}:UJNoZW5p_PDVqEjpr3b-8jZ_93yPG8i5dOAgE1bhK-A@12.23.34.45:5678",
                TEST_DEFAULT_CHAIN.rec().literal_identifier
            ),
        );

    let mut node = MASQNode::start_standard(
        "node_creates_log_file_with_heading",
        Some(config),
        true,
        true,
        false,
        true,
    );

    let mut expected_heading_regex = format!(
        r#"^
          _____ ______  ________   ________   _______          Node Version: \d+\.\d+\.\d+
        /   _  | _   /|/  __   /|/  ______/|/   __   /|        Database Schema Version: \d+
       /  / /__///  / /  /|/  / /  /|_____|/  /|_/  / /        OS: [a-z]+
      /  / |__|//  / /  __   / /_____   /|/  / '/  / /         client_request_payload::MIGRATIONS \(\d+\.\d+\)
     /  / /    /  / /  / /  / |_____/  / /  /__/  / /          client_response_payload::MIGRATIONS \(\d+\.\d+\)
    /__/ /    /__/ /__/ /__/ /________/ /_____   / /           dns_resolve_failure::MIGRATIONS \(\d+\.\d+\)
    |__|/     |__|/|__|/|__|/|________|/|____/__/ /            gossip::MIGRATIONS \(\d+\.\d+\)
                                             |__|/             gossip_failure::MIGRATIONS \(\d+\.\d+\)
                                                               node_record_inner::MIGRATIONS \(\d+\.\d+\)\n
\d+\-\d+\-\d+ \d+:\d+:\d+\.\d+ Thd\d+:"#,
        //The last line represents the first log with its timestamp.
    );

    expected_heading_regex = expected_heading_regex.replace("|", "\\|");

    node.wait_for_log(&expected_heading_regex, Some(5000));
    //Node is dropped and killed
>>>>>>> 00d001b7
}<|MERGE_RESOLUTION|>--- conflicted
+++ resolved
@@ -9,6 +9,7 @@
 };
 use masq_lib::messages::{UiFinancialsRequest, UiRedirect, UiStartOrder, UiStartResponse};
 use masq_lib::test_utils::ui_connection::UiConnection;
+use masq_lib::test_utils::utils::TEST_DEFAULT_CHAIN;
 use masq_lib::test_utils::utils::{ensure_node_home_directory_exists, node_home_directory};
 use masq_lib::utils::find_free_port;
 use node_lib::daemon::launch_verifier::{VerifierTools, VerifierToolsReal};
@@ -255,17 +256,11 @@
         false,
     );
 
-<<<<<<< HEAD
     let regex_pattern = &format!(
         r"ERROR: PanicHandler: src(/|\\)actor_system_factory\.rs.*- Database with a wrong chain name detected; expected: {}, was: eth-mainnet",
         &chain_literal
     );
     node.wait_for_log(&regex_pattern, Some(1000));
-=======
-    let mut node = MASQNode::start_standard(test_name, None, false, true, false, false);
-
-    let regex_pattern = r"ERROR: PanicHandler: src(/|\\)actor_system_factory\.rs.*- Database with a wrong chain name detected; expected: eth-ropsten, was: eth-mainnet";
-    node.wait_for_log(regex_pattern, Some(1000));
 }
 
 #[test]
@@ -309,5 +304,4 @@
 
     node.wait_for_log(&expected_heading_regex, Some(5000));
     //Node is dropped and killed
->>>>>>> 00d001b7
 }