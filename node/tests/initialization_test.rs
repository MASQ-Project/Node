--- conflicted
+++ resolved
@@ -8,11 +8,8 @@
 };
 use masq_lib::messages::{UiFinancialsRequest, UiRedirect, UiStartOrder, UiStartResponse};
 use masq_lib::test_utils::ui_connection::UiConnection;
-<<<<<<< HEAD
 use masq_lib::test_utils::utils::{ensure_node_home_directory_exists, node_home_directory};
-=======
-use masq_lib::test_utils::utils::{node_home_directory, TEST_DEFAULT_CHAIN};
->>>>>>> 46f76b69
+use masq_lib::test_utils::utils::{TEST_DEFAULT_CHAIN};
 use masq_lib::utils::find_free_port;
 use node_lib::daemon::launch_verifier::{VerifierTools, VerifierToolsReal};
 use node_lib::database::db_initializer::DATABASE_FILE;
@@ -50,7 +47,6 @@
         true,
         false,
         false,
-        false,
     );
 
     node.wait_for_exit().unwrap();
@@ -65,7 +61,6 @@
         "initialization_sequence_integration",
         Some(CommandConfig::new().pair("--ui-port", format!("{}", daemon_port).as_str())),
         true,
-<<<<<<< HEAD
         true,
         false,
         true,
@@ -75,12 +70,6 @@
         "initialization_test",
         "initialization_sequence_integration",
     );
-=======
-        false,
-    );
-    let mut initialization_client = UiConnection::new(daemon_port, NODE_UI_PROTOCOL);
-    let data_directory = node_home_directory("integration", "initialization_sequence_integration");
->>>>>>> 46f76b69
     let _: UiSetupRequest = initialization_client
         .transact(UiSetupRequest::new(vec![
             ("dns-servers", Some("1.1.1.1")),
@@ -160,10 +149,6 @@
 }
 
 #[test]
-<<<<<<< HEAD
-fn chain_name_meets_different_db_chain_name_and_panics_integration() {
-    let test_name = "chain_name_meets_different_db_chain_name_and_panics_integration";
-=======
 fn incomplete_node_descriptor_is_refused_integration() {
     let test_default_chain_identifier = TEST_DEFAULT_CHAIN.rec().literal_identifier;
     let mut node = utils::MASQNode::start_standard(
@@ -224,7 +209,6 @@
 #[test]
 fn requested_chain_meets_different_db_chain_and_panics_integration() {
     let test_name = "requested_chain_meets_different_db_chain_and_panics_integration";
->>>>>>> 46f76b69
     {
         //running Node just in order to create a new database which we can do testing on
         let port = find_free_port();
@@ -232,13 +216,9 @@
             test_name,
             Some(CommandConfig::new().pair("--ui-port", &port.to_string())),
             true,
-<<<<<<< HEAD
             true,
             false,
             true,
-=======
-            false,
->>>>>>> 46f76b69
         );
         node.wait_for_log("UIGateway bound", Some(5000));
         let mut client = UiConnection::new(port, NODE_UI_PROTOCOL);
