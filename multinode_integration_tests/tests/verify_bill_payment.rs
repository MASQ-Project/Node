--- conflicted
+++ resolved
@@ -233,11 +233,7 @@
     assert_balances(
         &contract_owner_wallet,
         &blockchain_interface,
-<<<<<<< HEAD
         "99995074522000000000",
-=======
-        "99998223682000000000",
->>>>>>> 0caf9450
         "471999999700000000000000000",
     );
 
