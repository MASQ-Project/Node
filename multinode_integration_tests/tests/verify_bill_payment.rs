--- conflicted
+++ resolved
@@ -117,15 +117,7 @@
     let (consuming_node_name, consuming_node_index) = cluster.prepare_real_node(&consuming_config);
     let consuming_node_path = MASQRealNode::node_home_dir(&project_root, &consuming_node_name);
     let consuming_node_connection = DbInitializerReal::new()
-<<<<<<< HEAD
-        .initialize(
-            Path::new(&consuming_node_path.clone()),
-            cluster.chain_id,
-            true,
-        )
-=======
         .initialize(Path::new(&consuming_node_path), cluster.chain_id, true)
->>>>>>> 43fcd4c5
         .unwrap();
     let consuming_payable_dao = PayableDaoReal::new(consuming_node_connection);
     open_all_file_permissions(consuming_node_path.clone().into());
@@ -160,15 +152,7 @@
         cluster.prepare_real_node(&serving_node_1_config);
     let serving_node_1_path = MASQRealNode::node_home_dir(&project_root, &serving_node_1_name);
     let serving_node_1_connection = DbInitializerReal::new()
-<<<<<<< HEAD
-        .initialize(
-            Path::new(&serving_node_1_path.clone()),
-            cluster.chain_id,
-            true,
-        )
-=======
         .initialize(Path::new(&serving_node_1_path), cluster.chain_id, true)
->>>>>>> 43fcd4c5
         .unwrap();
     let serving_node_1_receivable_dao = ReceivableDaoReal::new(serving_node_1_connection);
     serving_node_1_receivable_dao
@@ -180,15 +164,7 @@
         cluster.prepare_real_node(&serving_node_2_config);
     let serving_node_2_path = MASQRealNode::node_home_dir(&project_root, &serving_node_2_name);
     let serving_node_2_connection = DbInitializerReal::new()
-<<<<<<< HEAD
-        .initialize(
-            Path::new(&serving_node_2_path.clone()),
-            cluster.chain_id,
-            true,
-        )
-=======
         .initialize(Path::new(&serving_node_2_path), cluster.chain_id, true)
->>>>>>> 43fcd4c5
         .unwrap();
     let serving_node_2_receivable_dao = ReceivableDaoReal::new(serving_node_2_connection);
     serving_node_2_receivable_dao
@@ -200,15 +176,7 @@
         cluster.prepare_real_node(&serving_node_3_config);
     let serving_node_3_path = MASQRealNode::node_home_dir(&project_root, &serving_node_3_name);
     let serving_node_3_connection = DbInitializerReal::new()
-<<<<<<< HEAD
-        .initialize(
-            Path::new(&serving_node_3_path.clone()),
-            cluster.chain_id,
-            true,
-        )
-=======
         .initialize(Path::new(&serving_node_3_path), cluster.chain_id, true)
->>>>>>> 43fcd4c5
         .unwrap();
     let serving_node_3_receivable_dao = ReceivableDaoReal::new(serving_node_3_connection);
     serving_node_3_receivable_dao
