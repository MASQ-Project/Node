--- conflicted
+++ resolved
@@ -37,18 +37,9 @@
     // Create and initialize mock blockchain client: prepare a receivable at block 2000
     eprintln!("Setting up mock blockchain client");
     let blockchain_client_server = MBCSBuilder::new(mbcs_port)
-<<<<<<< HEAD
-        .response(
-            //TODO find the structure of response on StartBlock from BlockChain and return it here
-            vec!["0x7DA".to_string()],
-            0,
-        )
-        .begin_batch()
-=======
         .response(vec!["0x7DA".to_string()], 0)
         .begin_batch()
         .response(vec!["0x7DA".to_string()], 0)
->>>>>>> 641001e5
         .response(
             vec![LogObject {
                 removed: false,
