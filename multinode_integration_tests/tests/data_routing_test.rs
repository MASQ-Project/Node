// Copyright (c) 2019, MASQ (https://masq.ai) and/or its affiliates. All rights reserved.

use itertools::Itertools;
use masq_lib::utils::index_of;
use multinode_integration_tests_lib::masq_node::MASQNode;
use multinode_integration_tests_lib::masq_node_cluster::MASQNodeCluster;
use multinode_integration_tests_lib::masq_real_node::{
    default_consuming_wallet_info, make_consuming_wallet_info, MASQRealNode,
    NodeStartupConfigBuilder,
};
use native_tls::HandshakeError;
use native_tls::TlsConnector;
use native_tls::TlsStream;
use node_lib::proxy_server::protocol_pack::ServerImpersonator;
use node_lib::proxy_server::server_impersonator_http::ServerImpersonatorHttp;
use node_lib::test_utils::{handle_connection_error, read_until_timeout};
use std::io::Write;
use std::net::{IpAddr, SocketAddr, TcpStream};
use std::str::FromStr;
use std::thread;
use std::time::Duration;

#[test]
fn http_end_to_end_routing_test() {
    let mut cluster = MASQNodeCluster::start().unwrap();
    let first_node = cluster.start_real_node(
        NodeStartupConfigBuilder::standard()
            .chain(cluster.chain)
            .build(),
    );

    let nodes = (0..6)
        .map(|_| {
            cluster.start_real_node(
                NodeStartupConfigBuilder::standard()
                    .neighbor(first_node.node_reference())
                    .chain(cluster.chain)
                    .build(),
            )
        })
        .collect::<Vec<MASQRealNode>>();

    thread::sleep(Duration::from_millis(500 * (nodes.len() as u64)));

    let last_node = cluster.start_real_node(
        NodeStartupConfigBuilder::standard()
            .neighbor(nodes.last().unwrap().node_reference())
            .consuming_wallet_info(make_consuming_wallet_info("last_node"))
            .chain(cluster.chain)
            // This line is commented out because for some reason the installation of iptables-persistent hangs forever on
            // bullseye-slim. Its absence means that the NodeStartupConfigBuilder::open_firewall_port() function won't work, but
            // at the time of this comment it's used only in this one place, where it adds no value. So we decided to
            // comment it out and continue adding value rather than spending time getting this to work for no profit.
            //            .open_firewall_port(8080)
            .build(),
    );

    thread::sleep(Duration::from_millis(500));

    let mut client = last_node.make_client(8080);
    client.send_chunk(b"GET / HTTP/1.1\r\nHost: www.example.com\r\n\r\n");
    let response = client.wait_for_chunk();

    assert_eq!(
        index_of(&response, &b"<h1>Example Domain</h1>"[..]).is_some(),
        true,
        "Actual response:\n{}",
        String::from_utf8(response).unwrap()
    );
}

#[test]
fn http_end_to_end_routing_test_with_consume_and_originate_only_nodes() {
    let mut cluster = MASQNodeCluster::start().unwrap();
    let first_node = cluster.start_real_node(
        NodeStartupConfigBuilder::standard()
            .chain(cluster.chain)
            .build(),
    );
    let _second_node = cluster.start_real_node(
        NodeStartupConfigBuilder::standard()
            .neighbor(first_node.node_reference())
            .chain(cluster.chain)
            .build(),
    );
    let originating_node = cluster.start_real_node(
        NodeStartupConfigBuilder::consume_only()
            .neighbor(first_node.node_reference())
            .chain(cluster.chain)
            .build(),
    );
    let _potential_exit_nodes = vec![0, 1, 2, 3, 4]
        .into_iter()
        .map(|_| {
            cluster.start_real_node(
                NodeStartupConfigBuilder::originate_only()
                    .neighbor(first_node.node_reference())
                    .chain(cluster.chain)
                    .build(),
            )
        })
        .collect_vec();

    thread::sleep(Duration::from_millis(1000));

    let mut client = originating_node.make_client(8080);
    client.send_chunk(b"GET / HTTP/1.1\r\nHost: www.example.com\r\n\r\n");
    let response = client.wait_for_chunk();

    assert_eq!(
        index_of(&response, &b"<h1>Example Domain</h1>"[..]).is_some(),
        true,
        "Actual response:\n{}",
        String::from_utf8(response).unwrap()
    );
}

#[test]
#[should_panic(expected = "extracting node reference")]
fn consume_only_mode_rejects_dns_servers_parameter() {
    let mut cluster = MASQNodeCluster::start().unwrap();
    let first_node = cluster.start_real_node(
        NodeStartupConfigBuilder::standard()
            .chain(cluster.chain)
            .build(),
    );
    let config = NodeStartupConfigBuilder::consume_only()
        .dns_servers(vec![IpAddr::from_str("1.1.1.1").unwrap()])
        .neighbor(first_node.node_reference())
        .chain(cluster.chain)
        .build();

    let _ = cluster.start_real_node(config);
}

#[test]
fn tls_end_to_end_routing_test() {
    let mut cluster = MASQNodeCluster::start().unwrap();
    let first_node = cluster.start_real_node(
        NodeStartupConfigBuilder::standard()
            .chain(cluster.chain)
            .build(),
    );

    let nodes = (0..7)
        .map(|n| {
            cluster.start_real_node(
                NodeStartupConfigBuilder::standard()
                    .consuming_wallet_info(make_consuming_wallet_info(&format!("{}", n)))
                    .neighbor(first_node.node_reference())
                    .chain(cluster.chain)
                    .build(),
            )
        })
        .collect::<Vec<MASQRealNode>>();

    thread::sleep(Duration::from_millis(500 * (nodes.len() as u64)));

    let mut tls_stream = {
        let mut tls_stream: Option<TlsStream<TcpStream>> = None;
        let stream = TcpStream::connect(
            SocketAddr::from_str(&format!(
                "{}:{}",
                &nodes[5].node_addr().ip_addr().to_string(),
                "8443"
            ))
            .unwrap(),
        )
        .expect(&format!(
            "Could not connect to {}:8443",
            &nodes[5].node_addr().ip_addr().to_string()
        ));
        stream
            .set_read_timeout(Some(Duration::from_millis(1000)))
            .expect("Could not set read timeout to 1000ms");
        let connector = TlsConnector::new().expect("Could not build TlsConnector");
        match connector.connect(
            "example.com",
            stream.try_clone().expect("Couldn't clone TcpStream"),
        ) {
            Ok(s) => {
                tls_stream = Some(s);
            }
            Err(HandshakeError::WouldBlock(interrupted_stream)) => {
                thread::sleep(Duration::from_millis(100));
                match interrupted_stream.handshake() {
                    Ok(stream) => tls_stream = Some(stream),
                    Err(e) => {
                        println!("connection error after interruption retry: {:?}", e);
                        handle_connection_error(stream);
                    }
                }
            }
            Err(e) => {
                println!("connection error: {:?}", e);
                handle_connection_error(stream);
            }
        }

        tls_stream.expect("Couldn't handshake")
    };
    let request = "GET / HTTP/1.1\r\nHost: example.com\r\n\r\n".as_bytes();
    tls_stream
        .write(request.clone())
        .expect("Could not write request to TLS stream");
    let buf = read_until_timeout(&mut tls_stream);
    let _ = tls_stream.shutdown().is_ok(); // Can't do anything about an error here

    let response = String::from_utf8(Vec::from(&buf[..])).expect("Response is not UTF-8");
    assert_eq!(&response[9..15], &"200 OK"[..]);
    assert_eq!(
        response.contains("<h1>Example Domain</h1>"),
        true,
        "{}",
        response
    );
}

#[test]
fn http_routing_failure_produces_internal_error_response() {
    let mut cluster = MASQNodeCluster::start().unwrap();
    let neighbor_node = cluster.start_real_node(
        NodeStartupConfigBuilder::standard()
            .chain(cluster.chain)
            .build(),
    );
    let originating_node = cluster.start_real_node(
        NodeStartupConfigBuilder::standard()
            .consuming_wallet_info(default_consuming_wallet_info())
            .neighbor(neighbor_node.node_reference())
            .chain(cluster.chain)
            .build(),
    );
    thread::sleep(Duration::from_millis(1000));

    let mut client = originating_node.make_client(8080);

    client.send_chunk(b"GET / HTTP/1.1\r\nHost: www.example.com\r\n\r\n");
    let response = client.wait_for_chunk();

    let expected_response =
        ServerImpersonatorHttp {}.route_query_failure_response("www.example.com");

    assert_eq!(
        &expected_response,
        &response
            .into_iter()
            .take(expected_response.len())
            .collect::<Vec<u8>>(),
    );
}

#[test]
fn tls_routing_failure_produces_internal_error_response() {
    let mut cluster = MASQNodeCluster::start().unwrap();
    let neighbor = cluster.start_real_node(
        NodeStartupConfigBuilder::standard()
            .chain(cluster.chain)
            .build(),
    );
    let originating_node = cluster.start_real_node(
        NodeStartupConfigBuilder::standard()
            .consuming_wallet_info(default_consuming_wallet_info())
            .neighbor(neighbor.node_reference())
            .chain(cluster.chain)
            .build(),
    );
    let mut client = originating_node.make_client(8443);
    let client_hello = vec![
        0x16, // content_type: Handshake
        0x03, 0x03, // TLS 1.2
        0x00, 0x3F, // length
        0x01, // handshake_type: ClientHello
        0x00, 0x00, 0x3B, // length
        0x00, 0x00, // version: don't care
        0x00, 0x00, 0x00, 0x00, 0x00, 0x00, 0x00, 0x00, 0x00, 0x00, 0x00, 0x00, 0x00, 0x00, 0x00,
        0x00, 0x00, 0x00, 0x00, 0x00, 0x00, 0x00, 0x00, 0x00, 0x00, 0x00, 0x00, 0x00, 0x00, 0x00,
        0x00, 0x00, // random: don't care
        0x00, // session_id_length
        0x00, 0x00, // cipher_suites_length
        0x00, // compression_methods_length
        0x00, 0x13, // extensions_length
        0x00, 0x00, // extension_type: server_name
        0x00, 0x0F, // extension_length
        0x00, 0x0D, // server_name_list_length
        0x00, // server_name_type
        0x00, 0x0A, // server_name_length
        b's', b'e', b'r', b'v', b'e', b'r', b'.', b'c', b'o', b'm', // server_name
    ];

    client.send_chunk(&client_hello);
    let response = client.wait_for_chunk();

    assert_eq!(
        vec![
            0x15, // alert
            0x03, 0x03, // TLS 1.2
            0x00, 0x02, // packet length
            0x02, // fatal alert
            0x50, // internal_error alert
        ],
        response
    )
}

#[test]
fn multiple_stream_zero_hop_test() {
    let mut cluster = MASQNodeCluster::start().unwrap();
    let zero_hop_node = cluster.start_real_node(
        NodeStartupConfigBuilder::zero_hop()
            .consuming_wallet_info(default_consuming_wallet_info())
            .chain(cluster.chain)
            .build(),
    );
    let mut one_client = zero_hop_node.make_client(8080);
    let mut another_client = zero_hop_node.make_client(8080);

    one_client.send_chunk(b"GET / HTTP/1.1\r\nHost: www.example.com\r\n\r\n");
<<<<<<< HEAD
    another_client.send_chunk(b"GET / HTTP/1.1\r\nHost: www.neverssl.com\r\n\r\n");
=======
    another_client.send_chunk(b"GET /online/ HTTP/1.1\r\nHost: whatever.neverssl.com\r\n\r\n");
>>>>>>> 90048cbb

    let one_response = one_client.wait_for_chunk();
    let another_response = another_client.wait_for_chunk();

    assert_eq!(
        index_of(&one_response, &b"<h1>Example Domain</h1>"[..]).is_some(),
        true,
        "Actual response:\n{}",
        String::from_utf8(one_response).unwrap()
    );
    assert_eq!(
<<<<<<< HEAD
        index_of(&another_response, &b"NeverSSL - Connecting ..."[..],).is_some(),
=======
        index_of(
            &another_response,
            &b"neverssl.com will never use SSL (also known as TLS)"[..],
        )
        .is_some(),
>>>>>>> 90048cbb
        true,
        "Actual response:\n{}",
        String::from_utf8(another_response).unwrap()
    );
}<|MERGE_RESOLUTION|>--- conflicted
+++ resolved
@@ -316,11 +316,7 @@
     let mut another_client = zero_hop_node.make_client(8080);
 
     one_client.send_chunk(b"GET / HTTP/1.1\r\nHost: www.example.com\r\n\r\n");
-<<<<<<< HEAD
-    another_client.send_chunk(b"GET / HTTP/1.1\r\nHost: www.neverssl.com\r\n\r\n");
-=======
     another_client.send_chunk(b"GET /online/ HTTP/1.1\r\nHost: whatever.neverssl.com\r\n\r\n");
->>>>>>> 90048cbb
 
     let one_response = one_client.wait_for_chunk();
     let another_response = another_client.wait_for_chunk();
@@ -332,15 +328,11 @@
         String::from_utf8(one_response).unwrap()
     );
     assert_eq!(
-<<<<<<< HEAD
-        index_of(&another_response, &b"NeverSSL - Connecting ..."[..],).is_some(),
-=======
         index_of(
             &another_response,
             &b"neverssl.com will never use SSL (also known as TLS)"[..],
         )
         .is_some(),
->>>>>>> 90048cbb
         true,
         "Actual response:\n{}",
         String::from_utf8(another_response).unwrap()
