# Engineering Practices for the MASQ Node Project
In order to maintain and improve the quality of the project, we have certain engineering disciplines that developers
and QA testers follow when contributing to MASQ Node and its affiliated codebases.

## Development
We look forward to accepting contributions of source code from the community, and we strive to maintain
high development standards.

### Test-Driven Development
The MASQ project is test-driven, which means all or almost all of our production code is driven
by automated tests that are written to fail (because the production code to make them pass doesn't exist
yet), and then made to pass.

This technique has several major benefits, but there are also tradeoffs. For example, it's not easy to
learn to write good tests. Also, initial test-driven development of a feature will move slower than
non-tested development would, although there's a much smaller chance that defects will creep in, which
means that later development using that feature will move significantly faster.

If you're not a test-driven developer already, you can certainly research the material on the subject that's
available online, but the best way to learn TDD is to pair with someone who already knows it.

Especially if you're not a test-driven developer, there will be a temptation to just get the production
code written, and then add the tests later. This temptation should be resisted, for three reasons. First,
if your code isn't driven by tests, chances are very good that it will end up being written in a
fundamentally untestable way. Second, that will leave segments of your code uncovered by tests.
Third, your code won't pass review, and either you or someone else will need to rewrite it anyway.

#### Tests
In the MASQ Node project, we have three sets of tests.

* __Unit Tests:__ This is the most numerous kind of test. These tests have the lowest-level access to the
production code, and test it in comparatively small units. In Rust, the convention is to write the unit 
tests and the production code in the same file. The tests are conventionally at the end of the file, in 
a module called `tests` that is not compiled into the release binary. Black-box testing, or "testing 
through the front door," is preferred to white-box testing, or "testing through the side door," both 
for philosophical reasons and because Rust's ownership concept can make it difficult or impossible to 
write white-box tests. We don't require that unit tests never use a file system or database or even 
network; but they should run quickly, and they should not access something we don't have complete control
over.

* __Zero-Hop Integration Tests:__ These tests exist in their own separate files, without any production
code, and they treat the Node as its own separate crate. Most of them run a Node in zero-hop mode in its
own process, and interact with it over the network. The facts that they run the Node, and that the Node
needs to open low ports to work, means that the zero-hop integration tests must be run with administrator
privilege. They're used to verify Node functionality that doesn't depend on other Nodes.

* __Multinode Integration Tests:__ These tests make heavy use of Docker to set up networks of Nodes,
some of them real and some of them mocked, and subject them to various situations to verify that
they handle them properly. Each Node runs in its own Docker container, so as long as you have Docker
properly installed on your Linux system and you're a member of the `docker` group, you shouldn't have
to run multinode tests with administrator privilege. Currently, multinode tests only run on Linux
platforms. They may one day run on macOS platforms as well; they will probably never run on Windows
platforms. Everything tested by multinode tests should be platform-independent.

In some places, we have a fair amount of infrastructure code written to support testing. This code is
part of the test framework and is never compiled into release binaries. Where this code is sufficiently
complex, it is test-driven just like production code; however, where it's comparatively simple, there
are no specific tests for the test code, because we test it by using it for testing.

#### Production Code
Our production Rust code is currently in these directories:

* `automap` - code for working with the local LAN router
* `dns_utility` - code for subverting and reverting the machine's DNS configuration
* `masq` - a command-line interface to the Daemon and the Node
* `masq_lib` - code that is used in two or more subprojects
* `node` - code providing functionality for the Daemon and the Node

Other top-level directories, such as `multinode_integration_tests` and `port_exposer`,
are testing infrastructure and never appear in distributions.

Both the top-level project directory and each of the subsidiary source directories have a subdirectory
named `ci`, for Continuous Integration. In these directories are an arrangement of build and test scripts.
Our original objective was to have a set of commands that could build and test the code exactly the
same way on a development pairing station and on a CI server, so that when a build failed in CI, it
would be easy to run exactly the same build locally and see it fail the same way. We weren't completely
successful in this, especially as we moved from Jenkins through Travis CI and Azure Pipelines to 
GitHub Actions for our CI, but we can still run `ci/all.sh` both on the local dev station and in Actions.

#### Comments
Our general attitude toward comments is that in real life they decay rapidly, so we use them only where
they seem absolutely necessary. In most cases, our tests will serve as better documentation than
comments anyway. To find out how to use a particular function, search for where it's used in tests,
and observe how it's provisioned and called, and how the results from it are asserted on.

In places where we expose publicly-accessible APIs (which we don't yet, at the time of this writing),
we will have much more complete API documentation in the code, with the objective that both the
comments and the interface code will change very little if at all.

### Pairing
We believe strongly in the benefits of pairing during development. Originally, pairing meant two
developers working on the same computer, with one running the keyboard and mouse and one observing,
and constant communication between the two. On this project, most of our pairing will be remote,
so each dev will have his own computer; but some sort of screen-sharing arrangement will be used to
approximate the two-devs-one-machine concept.

Pairing is the best way we know to disseminate both expertise in various narrow technical areas and
general tribal knowledge. Studying the code is much slower, as is repeatedly submitting pull requests
and having them rejected. However, pairing is also good in other ways. For example, it tends to keep
developers focused and busy, rather than off in the weeds pursuing technical details that later turn
out to be irrelevant. It allows bad design to be detected at once and redirected, rather than surviving
and being built on until the situation it can't handle is encountered. Also, it promotes shared code
ownership, which is especially important on a volunteer project where devs are expected to drift in
and out. It's a bad thing for only one dev to know how a particular piece of code works.

Therefore, some projects decree that no line of code may be merged into the master branch unless it 
was written by a pair of developers. This is not a bad practice, but the exigencies of MASQ
mean that we probably won't completely achieve that ideal here. However, code that wasn't written
in a pair will attract more scrutiny from pull-request reviewers, which means that A) it may be more
likely to be initially rejected, and B) the reviewer may choose to do simpler reviews of paired-on code
before girding his loins to take on an unpaired pull request.

### Code Style
In order to circumvent arguments about code style, we have a fair amount of linting and formatting
horsepower bearing on the source code. In particular, Rust has not only a comprehensive set of
guidelines for code styling, but an actual styling formatter that will restyle source code without
changing its functionality.

Part of our CI process is to run linters and formatters and fail the build if they find changes that
need to be made. Therefore, our practice is to style the code in whatever way makes it easiest for us
while we develop it, but be sure to run the top-level `ci/all.sh` before we create a pull request,
to make sure all the styling issues are taken care of and won't break the CI build.

### Version-Control Branching
When you start work on an issue, you should pull Node's `master` branch into your sandbox
to make sure you're starting with the latest version you can.

Then you should create a feature branch named after your issue. For example, if you're working on
issue #123, your feature branch should be named `GH-123`. Please observe the format (capital GH,
hyphen) for consistency.

Make your changes on this branch. Commit and push it as many times as you wish. We encourage you to
commit and push whenever the tests are green, as well as any other time you're about to start something
you might want to roll back. We regularly have pull requests with dozens of commits in them, occasionally
hundreds.

If your card goes on for more than a day or so, wait for a stopping point and then merge the `master`
branch into your feature branch to avoid getting too far away from `master` and multiplying merge
problems at the end.

Once you're ready for a run through Node's CI, merge in `master` one more time, create a 
pull request from your branch, and watch CI run on it. Fix any problems CI points up. Once you have 
a clean CI build, attract the attention of a reviewer and the QA lead so that your contribution can be
checked and moved into Done.

### Reviews and Reviewing
Certain MASQ developers are also empowered as reviewers. They will review PR submissions for
test coverage, design, maintainability, conformance to established conventions and standards, and so on.

Before a review can begin, the pull request under review must have `master` merged into it and pass
a CI build. Once that happens, you should attract the attention of a reviewer and persuade him to look at your PR,
and also get the QA lead to start quality assurance on it.

If the pull request passes review, the reviewer will approve it. If it passes testing, the QA lead will approve it.
Keep close track of both of these processes so that you can answer any questions and resolve any issues.

If the pull request does not pass review or testing, you'll be notified and the card will be moved back into
Awaiting Development, from whence you can reclaim it if you like.

Around this tme, there will also be discussion with the core developers and Product Owner to determine what type of version increment will be involved and adding a git tag after the review, QA and merge to master are completed. If there is a planned release version, then the merge commit may be tagged as a pre-release pending a confirmed release version number.

Versioning will follow basic semver - vx.x.x and qualifiers if needed, eg. v0.6.0, 0.7.1-rc1, 1.0.0-beta etc

## Quality Assurance
<<<<<<< HEAD

=======
>>>>>>> 649e9916
[Software testing](https://en.wikipedia.org/wiki/Software_testing) is an investigation conducted to provide project managers and developers with information about the quality of the software product or service under test. Software testing can also provide an objective, independent view of the software to allow key project members to appreciate and understand the risks of software implementation.

Software testing involves the execution of a software component or system component to evaluate one or more properties of interest.

### In general, these properties indicate the extent to which the component or system under test:

 - [ ] Meets the requirements that guided its design and development
 - [ ] responds correctly to all kinds of inputs
 - [ ] performs its functions within an acceptable time
 - [ ] is sufficiently usable
 - [ ] can be installed and run in its intended environments
 - [ ] achieves the general result its stakeholders desire

As the number of possible tests for even simple software components is practically infinite, all software testing uses some strategy to select tests that are feasible for the available time and resources. As a result, software testing typically, but not exclusively, attempts to execute a program or application with the intent of finding failures due to software faults. The job of testing is an iterative process as when one fault is fixed, it can illuminate other failures due to deeper faults, or can even create new ones.

Software testing can be conducted as soon as executable software (even if partially complete) exists. The overall approach to software development often determines when and how testing is conducted. For example, in a phased process, most testing occurs after system requirements have been defined and then implemented in testable programs.

In the MASQ Network project, the process of QA is triggered when a card is moved into the 'Quality Assurance In Progress' column on our [Card Wall](https://github.com/MASQ-Project/Node/blob/master/COLUMNS.md)

<<<<<<< HEAD
The QA Manager is responsible for passing or failing a card based on the feedback from the test team across the different operating systems being supported.

CLI-based QA requires some basic CL knowledge and understanding of the Node itself.

If you would like to contribute to QA testing, and have a good foundational knowledge of CLI, please reach out to our team by [email](mailto:info@masq.ai) or join our [Discord](https://discord.gg/masq) and tag one of our admins.
=======
The Testing Supervisor or QA Manager is responsible for passing or failing a card based on the feedback from the test team across the different operating systems being supported. Any feedback, bugs or suggestions are communicated to the developer of the card, and another iteration of development, testing and review is completed.

CLI-based QA requires some basic command-line knowledge and understanding of the Node software itself.

If you would like to contribute to QA testing, and have a good foundational knowledge of CLI, please reach out to our team by [email](mailto:info@masq.ai) or join our [Discord](https://discord.gg/masq) and tag one of our admins.

## Further Information on Versioned Releases
The determination of versioning will start with a discussion of the core developers and the Product Owner. This will begin towards the end of a cards engineering practice above, most likely during final review and QA steps.

Versioning follows basic [semver format](https://semver.org) - view the formal documentation and conventions for reference.

The core specifications to be followed are:

- Once a versioned package has been released, the contents of that version MUST NOT be modified. Any modifications MUST be released as a new version.
- A pre-release version MAY be denoted by appending a hyphen and a series of dot separated identifiers immediately following the patch version. Identifiers MUST comprise only ASCII alphanumerics and hyphens [0-9A-Za-z-]. Identifiers MUST NOT be empty. Numeric identifiers MUST NOT include leading zeroes. Pre-release versions have a lower precedence than the associated normal version. A pre-release version indicates that the version is unstable and might not satisfy the intended compatibility requirements as denoted by its associated normal version. Examples: 1.0.0-alpha, 1.0.0-alpha.1, 1.0.0-0.3.7, 1.0.0-x.7.z.92, 1.0.0-x-y-z.–.

### Steps Followed for Version Increment
Once the discussion around the development/feature card has completed, there will be a git tag added to the merge commit of the branch when it is merged to `master` by an admin user of the public repo.
If the merged card is not determined to be included in an immediate release with version increment, then the git tag will be the current version number, denoted with `pre-release.1` or another suitable qualifier following the patch number, eg `v0.6.0-pre-release.1`. It may become common, that there are several cards being merged into `master` under pre-releases before the next version increment is formally tagged and released. In this case the git tag will be incremented with a dot separated number that increases each time, so there is never a duplicate git tag.

If a merging card qualifies as a patch or minor release version, then prior to merge the developer will add a commit for review that adjusts all the version numbers in the `cargo.toml` files for all the major components within the codebase. This will be important for monitoring QA testing and logging of issues with different release versions in the wild.
In the future, the team may determine that individual components within the code will have versions independant of eachother, eg `automap` may be version 0.6.1, while `node` may have version 0.7.2

Lastly, it will be best practice for our automated pipelines and CI to build the software binaries for the 3 currently supported Operating Systems (OS) and upload them into an S3 repository to be archived against their version released whenever there is a standard version increment.
There will be a designated repo folder in this repository labelled `latest` which will contain the latest versioned binaries for each OS.
>>>>>>> 649e9916
<|MERGE_RESOLUTION|>--- conflicted
+++ resolved
@@ -162,10 +162,6 @@
 Versioning will follow basic semver - vx.x.x and qualifiers if needed, eg. v0.6.0, 0.7.1-rc1, 1.0.0-beta etc
 
 ## Quality Assurance
-<<<<<<< HEAD
-
-=======
->>>>>>> 649e9916
 [Software testing](https://en.wikipedia.org/wiki/Software_testing) is an investigation conducted to provide project managers and developers with information about the quality of the software product or service under test. Software testing can also provide an objective, independent view of the software to allow key project members to appreciate and understand the risks of software implementation.
 
 Software testing involves the execution of a software component or system component to evaluate one or more properties of interest.
@@ -185,13 +181,6 @@
 
 In the MASQ Network project, the process of QA is triggered when a card is moved into the 'Quality Assurance In Progress' column on our [Card Wall](https://github.com/MASQ-Project/Node/blob/master/COLUMNS.md)
 
-<<<<<<< HEAD
-The QA Manager is responsible for passing or failing a card based on the feedback from the test team across the different operating systems being supported.
-
-CLI-based QA requires some basic CL knowledge and understanding of the Node itself.
-
-If you would like to contribute to QA testing, and have a good foundational knowledge of CLI, please reach out to our team by [email](mailto:info@masq.ai) or join our [Discord](https://discord.gg/masq) and tag one of our admins.
-=======
 The Testing Supervisor or QA Manager is responsible for passing or failing a card based on the feedback from the test team across the different operating systems being supported. Any feedback, bugs or suggestions are communicated to the developer of the card, and another iteration of development, testing and review is completed.
 
 CLI-based QA requires some basic command-line knowledge and understanding of the Node software itself.
@@ -216,5 +205,4 @@
 In the future, the team may determine that individual components within the code will have versions independant of eachother, eg `automap` may be version 0.6.1, while `node` may have version 0.7.2
 
 Lastly, it will be best practice for our automated pipelines and CI to build the software binaries for the 3 currently supported Operating Systems (OS) and upload them into an S3 repository to be archived against their version released whenever there is a standard version increment.
-There will be a designated repo folder in this repository labelled `latest` which will contain the latest versioned binaries for each OS.
->>>>>>> 649e9916
+There will be a designated repo folder in this repository labelled `latest` which will contain the latest versioned binaries for each OS.